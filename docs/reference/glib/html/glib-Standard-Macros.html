--- conflicted
+++ resolved
@@ -2,37 +2,12 @@
 <html>
 <head>
 <meta http-equiv="Content-Type" content="text/html; charset=UTF-8">
-<<<<<<< HEAD
-<title>Standard Macros</title>
-<meta name="generator" content="DocBook XSL Stylesheets V1.77.1">
-=======
 <title>Standard Macros: GLib Reference Manual</title>
 <meta name="generator" content="DocBook XSL Stylesheets V1.78.1">
->>>>>>> 76bed778
 <link rel="home" href="index.html" title="GLib Reference Manual">
 <link rel="up" href="glib-fundamentals.html" title="GLib Fundamentals">
 <link rel="prev" href="glib-Basic-Types.html" title="Basic Types">
 <link rel="next" href="glib-Type-Conversion-Macros.html" title="Type Conversion Macros">
-<<<<<<< HEAD
-<meta name="generator" content="GTK-Doc V1.18.1 (XML mode)">
-<link rel="stylesheet" href="style.css" type="text/css">
-</head>
-<body bgcolor="white" text="black" link="#0000FF" vlink="#840084" alink="#0000FF">
-<table class="navigation" id="top" width="100%" summary="Navigation header" cellpadding="2" cellspacing="2">
-<tr valign="middle">
-<td><a accesskey="p" href="glib-Basic-Types.html"><img src="left.png" width="24" height="24" border="0" alt="Prev"></a></td>
-<td><a accesskey="u" href="glib-fundamentals.html"><img src="up.png" width="24" height="24" border="0" alt="Up"></a></td>
-<td><a accesskey="h" href="index.html"><img src="home.png" width="24" height="24" border="0" alt="Home"></a></td>
-<th width="100%" align="center">GLib Reference Manual</th>
-<td><a accesskey="n" href="glib-Type-Conversion-Macros.html"><img src="right.png" width="24" height="24" border="0" alt="Next"></a></td>
-</tr>
-<tr><td colspan="5" class="shortcuts">
-<a href="#glib-Standard-Macros.synopsis" class="shortcut">Top</a>
-                   | 
-                  <a href="#glib-Standard-Macros.description" class="shortcut">Description</a>
-</td></tr>
-</table>
-=======
 <meta name="generator" content="GTK-Doc V1.24 (XML mode)">
 <link rel="stylesheet" href="style.css" type="text/css">
 </head>
@@ -47,7 +22,6 @@
 <td><a accesskey="p" href="glib-Basic-Types.html"><img src="left.png" width="16" height="16" border="0" alt="Prev"></a></td>
 <td><a accesskey="n" href="glib-Type-Conversion-Macros.html"><img src="right.png" width="16" height="16" border="0" alt="Next"></a></td>
 </tr></table>
->>>>>>> 76bed778
 <div class="refentry">
 <a name="glib-Standard-Macros"></a><div class="titlepage"></div>
 <div class="refnamediv"><table width="100%"><tr>
@@ -57,84 +31,6 @@
 </td>
 <td class="gallery_image" valign="top" align="right"></td>
 </tr></table></div>
-<<<<<<< HEAD
-<div class="refsynopsisdiv">
-<a name="glib-Standard-Macros.synopsis"></a><h2>Synopsis</h2>
-<pre class="synopsis">
-#include &lt;glib.h&gt;
-
-#define             <a class="link" href="glib-Standard-Macros.html#G-OS-WIN32:CAPS" title="G_OS_WIN32">G_OS_WIN32</a>
-#define             <a class="link" href="glib-Standard-Macros.html#G-OS-BEOS:CAPS" title="G_OS_BEOS">G_OS_BEOS</a>
-#define             <a class="link" href="glib-Standard-Macros.html#G-OS-UNIX:CAPS" title="G_OS_UNIX">G_OS_UNIX</a>
-
-#define             <a class="link" href="glib-Standard-Macros.html#G-DIR-SEPARATOR:CAPS" title="G_DIR_SEPARATOR">G_DIR_SEPARATOR</a>
-#define             <a class="link" href="glib-Standard-Macros.html#G-DIR-SEPARATOR-S:CAPS" title="G_DIR_SEPARATOR_S">G_DIR_SEPARATOR_S</a>
-#define             <a class="link" href="glib-Standard-Macros.html#G-IS-DIR-SEPARATOR:CAPS" title="G_IS_DIR_SEPARATOR()">G_IS_DIR_SEPARATOR</a>                  (c)
-#define             <a class="link" href="glib-Standard-Macros.html#G-SEARCHPATH-SEPARATOR:CAPS" title="G_SEARCHPATH_SEPARATOR">G_SEARCHPATH_SEPARATOR</a>
-#define             <a class="link" href="glib-Standard-Macros.html#G-SEARCHPATH-SEPARATOR-S:CAPS" title="G_SEARCHPATH_SEPARATOR_S">G_SEARCHPATH_SEPARATOR_S</a>
-
-#define             <a class="link" href="glib-Standard-Macros.html#TRUE:CAPS" title="TRUE">TRUE</a>
-#define             <a class="link" href="glib-Standard-Macros.html#FALSE:CAPS" title="FALSE">FALSE</a>
-
-#define             <a class="link" href="glib-Standard-Macros.html#NULL:CAPS" title="NULL">NULL</a>
-
-#define             <a class="link" href="glib-Standard-Macros.html#MIN:CAPS" title="MIN()">MIN</a>                                 (a,
-                                                         b)
-#define             <a class="link" href="glib-Standard-Macros.html#MAX:CAPS" title="MAX()">MAX</a>                                 (a,
-                                                         b)
-
-#define             <a class="link" href="glib-Standard-Macros.html#ABS:CAPS" title="ABS()">ABS</a>                                 (a)
-#define             <a class="link" href="glib-Standard-Macros.html#CLAMP:CAPS" title="CLAMP()">CLAMP</a>                               (x,
-                                                         low,
-                                                         high)
-
-#define             <a class="link" href="glib-Standard-Macros.html#G-STRUCT-MEMBER:CAPS" title="G_STRUCT_MEMBER()">G_STRUCT_MEMBER</a>                     (member_type,
-                                                         struct_p,
-                                                         struct_offset)
-#define             <a class="link" href="glib-Standard-Macros.html#G-STRUCT-MEMBER-P:CAPS" title="G_STRUCT_MEMBER_P()">G_STRUCT_MEMBER_P</a>                   (struct_p,
-                                                         struct_offset)
-#define             <a class="link" href="glib-Standard-Macros.html#G-STRUCT-OFFSET:CAPS" title="G_STRUCT_OFFSET()">G_STRUCT_OFFSET</a>                     (struct_type,
-                                                         member)
-
-#define             <a class="link" href="glib-Standard-Macros.html#G-MEM-ALIGN:CAPS" title="G_MEM_ALIGN">G_MEM_ALIGN</a>
-
-#define             <a class="link" href="glib-Standard-Macros.html#G-CONST-RETURN:CAPS" title="G_CONST_RETURN">G_CONST_RETURN</a>
-
-#define             <a class="link" href="glib-Standard-Macros.html#G-N-ELEMENTS:CAPS" title="G_N_ELEMENTS()">G_N_ELEMENTS</a>                        (arr)
-</pre>
-</div>
-<div class="refsect1">
-<a name="glib-Standard-Macros.description"></a><h2>Description</h2>
-<p>
-These macros provide a few commonly-used features.
-</p>
-</div>
-<div class="refsect1">
-<a name="glib-Standard-Macros.details"></a><h2>Details</h2>
-<div class="refsect2">
-<a name="G-OS-WIN32:CAPS"></a><h3>G_OS_WIN32</h3>
-<pre class="programlisting">#define G_OS_WIN32
-</pre>
-<p>
-This macro is defined only on Windows. So you can bracket
-Windows-specific code in "#ifdef G_OS_WIN32".
-</p>
-</div>
-<hr>
-<div class="refsect2">
-<a name="G-OS-BEOS:CAPS"></a><h3>G_OS_BEOS</h3>
-<pre class="programlisting">#define G_OS_BEOS
-</pre>
-<p>
-This macro is defined only on BeOS. So you can bracket
-BeOS-specific code in "#ifdef G_OS_BEOS".
-</p>
-</div>
-<hr>
-<div class="refsect2">
-<a name="G-OS-UNIX:CAPS"></a><h3>G_OS_UNIX</h3>
-<pre class="programlisting">#define G_OS_UNIX
-=======
 <div class="refsect1">
 <a name="glib-Standard-Macros.functions"></a><h2>Functions</h2>
 <div class="informaltable"><table width="100%" border="0">
@@ -258,58 +154,18 @@
 <div class="refsect1">
 <a name="glib-Standard-Macros.includes"></a><h2>Includes</h2>
 <pre class="synopsis">#include &lt;glib.h&gt;
->>>>>>> 76bed778
-</pre>
-</div>
-<<<<<<< HEAD
-<hr>
-<div class="refsect2">
-<a name="G-DIR-SEPARATOR:CAPS"></a><h3>G_DIR_SEPARATOR</h3>
-<pre class="programlisting">#define G_DIR_SEPARATOR '\\'
-</pre>
-<p>
-The directory separator character.
-This is '/' on UNIX machines and '\' under Windows.
-</p>
-</div>
-<hr>
-<div class="refsect2">
-<a name="G-DIR-SEPARATOR-S:CAPS"></a><h3>G_DIR_SEPARATOR_S</h3>
-<pre class="programlisting">#define G_DIR_SEPARATOR_S "\\"
-</pre>
-<p>
-The directory separator as a string.
-This is "/" on UNIX machines and "\" under Windows.
-</p>
-</div>
-<hr>
-=======
+</pre>
+</div>
 <div class="refsect1">
 <a name="glib-Standard-Macros.description"></a><h2>Description</h2>
 <p>These macros provide a few commonly-used features.</p>
 </div>
 <div class="refsect1">
 <a name="glib-Standard-Macros.functions_details"></a><h2>Functions</h2>
->>>>>>> 76bed778
 <div class="refsect2">
 <a name="G-IS-DIR-SEPARATOR:CAPS"></a><h3>G_IS_DIR_SEPARATOR()</h3>
 <pre class="programlisting">#define G_IS_DIR_SEPARATOR(c) ((c) == G_DIR_SEPARATOR || (c) == '/')
 </pre>
-<<<<<<< HEAD
-<p>
-Checks whether a character is a directory
-separator. It returns <a class="link" href="glib-Standard-Macros.html#TRUE:CAPS" title="TRUE"><code class="literal">TRUE</code></a> for '/' on UNIX
-machines and for '\' or '/' under Windows.
-</p>
-<div class="variablelist"><table border="0" class="variablelist">
-<colgroup>
-<col align="left" valign="top">
-<col>
-</colgroup>
-<tbody><tr>
-<td><p><span class="term"><em class="parameter"><code>c</code></em> :</span></p></td>
-<td>a character</td>
-=======
 <p>Checks whether a character is a directory
 separator. It returns <a class="link" href="glib-Standard-Macros.html#TRUE:CAPS" title="TRUE"><code class="literal">TRUE</code></a> for '/' on UNIX
 machines and for '\' or '/' under Windows.</p>
@@ -325,94 +181,23 @@
 <td class="parameter_name"><p>c</p></td>
 <td class="parameter_description"><p>a character</p></td>
 <td class="parameter_annotations"> </td>
->>>>>>> 76bed778
 </tr></tbody>
 </table></div>
 </div>
-<<<<<<< HEAD
-<hr>
-<div class="refsect2">
-<a name="G-SEARCHPATH-SEPARATOR:CAPS"></a><h3>G_SEARCHPATH_SEPARATOR</h3>
-<pre class="programlisting">#define G_SEARCHPATH_SEPARATOR ';'
-</pre>
-<p>
-The search path separator character.
-This is ':' on UNIX machines and ';' under Windows.
-</p>
-</div>
-<hr>
-<div class="refsect2">
-<a name="G-SEARCHPATH-SEPARATOR-S:CAPS"></a><h3>G_SEARCHPATH_SEPARATOR_S</h3>
-<pre class="programlisting">#define G_SEARCHPATH_SEPARATOR_S ";"
-</pre>
-<p>
-The search path separator as a string.
-This is ":" on UNIX machines and ";" under Windows.
-</p>
-</div>
-<hr>
-<div class="refsect2">
-<a name="TRUE:CAPS"></a><h3>TRUE</h3>
-<pre class="programlisting">#define TRUE (!FALSE)
-</pre>
-<p>
-Defines the <a class="link" href="glib-Standard-Macros.html#TRUE:CAPS" title="TRUE"><code class="literal">TRUE</code></a> value for the <a class="link" href="glib-Basic-Types.html#gboolean" title="gboolean"><span class="type">gboolean</span></a> type.
-</p>
-</div>
-<hr>
-<div class="refsect2">
-<a name="FALSE:CAPS"></a><h3>FALSE</h3>
-<pre class="programlisting">#define FALSE (0)
-</pre>
-<p>
-Defines the <a class="link" href="glib-Standard-Macros.html#FALSE:CAPS" title="FALSE"><code class="literal">FALSE</code></a> value for the <a class="link" href="glib-Basic-Types.html#gboolean" title="gboolean"><span class="type">gboolean</span></a> type.
-</p>
-=======
 <p class="since">Since: <a class="link" href="api-index-2-6.html#api-index-2.6">2.6</a></p>
->>>>>>> 76bed778
 </div>
 <hr>
 <div class="refsect2">
 <a name="NULL:CAPS"></a><h3>NULL</h3>
-<<<<<<< HEAD
-<pre class="programlisting">#    define NULL        (0L)
-</pre>
-<p>
-Defines the standard <a class="link" href="glib-Standard-Macros.html#NULL:CAPS" title="NULL"><code class="literal">NULL</code></a> pointer.
-</p>
-=======
 <pre class="programlisting">#  define NULL        (0L)
 </pre>
 <p>Defines the standard <a class="link" href="glib-Standard-Macros.html#NULL:CAPS" title="NULL"><code class="literal">NULL</code></a> pointer.</p>
->>>>>>> 76bed778
 </div>
 <hr>
 <div class="refsect2">
 <a name="MIN:CAPS"></a><h3>MIN()</h3>
 <pre class="programlisting">#define MIN(a, b)  (((a) &lt; (b)) ? (a) : (b))
 </pre>
-<<<<<<< HEAD
-<p>
-Calculates the minimum of <em class="parameter"><code>a</code></em> and <em class="parameter"><code>b</code></em>.
-</p>
-<div class="variablelist"><table border="0" class="variablelist">
-<colgroup>
-<col align="left" valign="top">
-<col>
-</colgroup>
-<tbody>
-<tr>
-<td><p><span class="term"><em class="parameter"><code>a</code></em> :</span></p></td>
-<td>a numeric value</td>
-</tr>
-<tr>
-<td><p><span class="term"><em class="parameter"><code>b</code></em> :</span></p></td>
-<td>a numeric value</td>
-</tr>
-<tr>
-<td><p><span class="term"><span class="emphasis"><em>Returns</em></span> :</span></p></td>
-<td>the minimum of <em class="parameter"><code>a</code></em> and <em class="parameter"><code>b</code></em>.</td>
-=======
 <p>Calculates the minimum of <em class="parameter"><code>a</code></em>
  and <em class="parameter"><code>b</code></em>
 .</p>
@@ -434,7 +219,6 @@
 <td class="parameter_name"><p>b</p></td>
 <td class="parameter_description"><p>a numeric value</p></td>
 <td class="parameter_annotations"> </td>
->>>>>>> 76bed778
 </tr>
 </tbody>
 </table></div>
@@ -451,28 +235,6 @@
 <a name="MAX:CAPS"></a><h3>MAX()</h3>
 <pre class="programlisting">#define MAX(a, b)  (((a) &gt; (b)) ? (a) : (b))
 </pre>
-<<<<<<< HEAD
-<p>
-Calculates the maximum of <em class="parameter"><code>a</code></em> and <em class="parameter"><code>b</code></em>.
-</p>
-<div class="variablelist"><table border="0" class="variablelist">
-<colgroup>
-<col align="left" valign="top">
-<col>
-</colgroup>
-<tbody>
-<tr>
-<td><p><span class="term"><em class="parameter"><code>a</code></em> :</span></p></td>
-<td>a numeric value</td>
-</tr>
-<tr>
-<td><p><span class="term"><em class="parameter"><code>b</code></em> :</span></p></td>
-<td>a numeric value</td>
-</tr>
-<tr>
-<td><p><span class="term"><span class="emphasis"><em>Returns</em></span> :</span></p></td>
-<td>the maximum of <em class="parameter"><code>a</code></em> and <em class="parameter"><code>b</code></em>.</td>
-=======
 <p>Calculates the maximum of <em class="parameter"><code>a</code></em>
  and <em class="parameter"><code>b</code></em>
 .</p>
@@ -494,7 +256,6 @@
 <td class="parameter_name"><p>b</p></td>
 <td class="parameter_description"><p>a numeric value</p></td>
 <td class="parameter_annotations"> </td>
->>>>>>> 76bed778
 </tr>
 </tbody>
 </table></div>
@@ -511,43 +272,14 @@
 <a name="ABS:CAPS"></a><h3>ABS()</h3>
 <pre class="programlisting">#define ABS(a)	   (((a) &lt; 0) ? -(a) : (a))
 </pre>
-<<<<<<< HEAD
-<p>
-Calculates the absolute value of <em class="parameter"><code>a</code></em>.
-The absolute value is simply the number with any negative sign taken away.
-</p>
-<p>
-For example,
-</p>
-=======
 <p>Calculates the absolute value of <em class="parameter"><code>a</code></em>
 .
 The absolute value is simply the number with any negative sign taken away.</p>
 <p>For example,</p>
->>>>>>> 76bed778
 <div class="itemizedlist"><ul class="itemizedlist" style="list-style-type: disc; ">
 <li class="listitem"><p>ABS(-10) is 10.</p></li>
 <li class="listitem"><p>ABS(10) is also 10.</p></li>
 </ul></div>
-<<<<<<< HEAD
-<p>
-</p>
-<div class="variablelist"><table border="0" class="variablelist">
-<colgroup>
-<col align="left" valign="top">
-<col>
-</colgroup>
-<tbody>
-<tr>
-<td><p><span class="term"><em class="parameter"><code>a</code></em> :</span></p></td>
-<td>a numeric value</td>
-</tr>
-<tr>
-<td><p><span class="term"><span class="emphasis"><em>Returns</em></span> :</span></p></td>
-<td>the absolute value of <em class="parameter"><code>a</code></em>.</td>
-</tr>
-</tbody>
-=======
 <div class="refsect3">
 <a name="id-1.3.4.7.6.7"></a><h4>Parameters</h4>
 <div class="informaltable"><table width="100%" border="0">
@@ -561,7 +293,6 @@
 <td class="parameter_description"><p>a numeric value</p></td>
 <td class="parameter_annotations"> </td>
 </tr></tbody>
->>>>>>> 76bed778
 </table></div>
 </div>
 <div class="refsect3">
@@ -575,15 +306,6 @@
 <a name="CLAMP:CAPS"></a><h3>CLAMP()</h3>
 <pre class="programlisting">#define CLAMP(x, low, high)  (((x) &gt; (high)) ? (high) : (((x) &lt; (low)) ? (low) : (x)))
 </pre>
-<<<<<<< HEAD
-<p>
-Ensures that <em class="parameter"><code>x</code></em> is between the limits set by <em class="parameter"><code>low</code></em> and <em class="parameter"><code>high</code></em>. If <em class="parameter"><code>low</code></em> is
-greater than <em class="parameter"><code>high</code></em> the result is undefined.
-</p>
-<p>
-For example,
-</p>
-=======
 <p>Ensures that <em class="parameter"><code>x</code></em>
  is between the limits set by <em class="parameter"><code>low</code></em>
  and <em class="parameter"><code>high</code></em>
@@ -592,38 +314,11 @@
 greater than <em class="parameter"><code>high</code></em>
  the result is undefined.</p>
 <p>For example,</p>
->>>>>>> 76bed778
 <div class="itemizedlist"><ul class="itemizedlist" style="list-style-type: disc; ">
 <li class="listitem"><p>CLAMP(5, 10, 15) is 10.</p></li>
 <li class="listitem"><p>CLAMP(15, 5, 10) is 10.</p></li>
 <li class="listitem"><p>CLAMP(20, 15, 25) is 20.</p></li>
 </ul></div>
-<<<<<<< HEAD
-<p>
-</p>
-<div class="variablelist"><table border="0" class="variablelist">
-<colgroup>
-<col align="left" valign="top">
-<col>
-</colgroup>
-<tbody>
-<tr>
-<td><p><span class="term"><em class="parameter"><code>x</code></em> :</span></p></td>
-<td>the value to clamp</td>
-</tr>
-<tr>
-<td><p><span class="term"><em class="parameter"><code>low</code></em> :</span></p></td>
-<td>the minimum value allowed</td>
-</tr>
-<tr>
-<td><p><span class="term"><em class="parameter"><code>high</code></em> :</span></p></td>
-<td>the maximum value allowed</td>
-</tr>
-<tr>
-<td><p><span class="term"><span class="emphasis"><em>Returns</em></span> :</span></p></td>
-<td>the value of <em class="parameter"><code>x</code></em> clamped to the range between <em class="parameter"><code>low</code></em> and <em class="parameter"><code>high</code></em>
-</td>
-=======
 <div class="refsect3">
 <a name="id-1.3.4.7.7.7"></a><h4>Parameters</h4>
 <div class="informaltable"><table width="100%" border="0">
@@ -647,7 +342,6 @@
 <td class="parameter_name"><p>high</p></td>
 <td class="parameter_description"><p>the maximum value allowed</p></td>
 <td class="parameter_annotations"> </td>
->>>>>>> 76bed778
 </tr>
 </tbody>
 </table></div>
@@ -664,33 +358,6 @@
 <div class="refsect2">
 <a name="G-STRUCT-MEMBER:CAPS"></a><h3>G_STRUCT_MEMBER()</h3>
 <pre class="programlisting">#define             G_STRUCT_MEMBER(member_type, struct_p, struct_offset)</pre>
-<<<<<<< HEAD
-<p>
-Returns a member of a structure at a given offset, using the given type.
-</p>
-<div class="variablelist"><table border="0" class="variablelist">
-<colgroup>
-<col align="left" valign="top">
-<col>
-</colgroup>
-<tbody>
-<tr>
-<td><p><span class="term"><em class="parameter"><code>member_type</code></em> :</span></p></td>
-<td>the type of the struct field</td>
-</tr>
-<tr>
-<td><p><span class="term"><em class="parameter"><code>struct_p</code></em> :</span></p></td>
-<td>a pointer to a struct</td>
-</tr>
-<tr>
-<td><p><span class="term"><em class="parameter"><code>struct_offset</code></em> :</span></p></td>
-<td>the offset of the field from the start of the struct,
-in bytes</td>
-</tr>
-<tr>
-<td><p><span class="term"><span class="emphasis"><em>Returns</em></span> :</span></p></td>
-<td>the struct member</td>
-=======
 <p>Returns a member of a structure at a given offset, using the given type.</p>
 <div class="refsect3">
 <a name="id-1.3.4.7.8.5"></a><h4>Parameters</h4>
@@ -716,7 +383,6 @@
 <td class="parameter_description"><p>the offset of the field from the start of the struct,
 in bytes</p></td>
 <td class="parameter_annotations"> </td>
->>>>>>> 76bed778
 </tr>
 </tbody>
 </table></div>
@@ -730,28 +396,6 @@
 <div class="refsect2">
 <a name="G-STRUCT-MEMBER-P:CAPS"></a><h3>G_STRUCT_MEMBER_P()</h3>
 <pre class="programlisting">#define             G_STRUCT_MEMBER_P(struct_p, struct_offset)</pre>
-<<<<<<< HEAD
-<p>
-Returns an untyped pointer to a given offset of a struct.
-</p>
-<div class="variablelist"><table border="0" class="variablelist">
-<colgroup>
-<col align="left" valign="top">
-<col>
-</colgroup>
-<tbody>
-<tr>
-<td><p><span class="term"><em class="parameter"><code>struct_p</code></em> :</span></p></td>
-<td>a pointer to a struct</td>
-</tr>
-<tr>
-<td><p><span class="term"><em class="parameter"><code>struct_offset</code></em> :</span></p></td>
-<td>the offset from the start of the struct, in bytes</td>
-</tr>
-<tr>
-<td><p><span class="term"><span class="emphasis"><em>Returns</em></span> :</span></p></td>
-<td>an untyped pointer to <em class="parameter"><code>struct_p</code></em> plus <em class="parameter"><code>struct_offset</code></em> bytes</td>
-=======
 <p>Returns an untyped pointer to a given offset of a struct.</p>
 <div class="refsect3">
 <a name="id-1.3.4.7.9.5"></a><h4>Parameters</h4>
@@ -771,7 +415,6 @@
 <td class="parameter_name"><p>struct_offset</p></td>
 <td class="parameter_description"><p>the offset from the start of the struct, in bytes</p></td>
 <td class="parameter_annotations"> </td>
->>>>>>> 76bed778
 </tr>
 </tbody>
 </table></div>
@@ -787,31 +430,6 @@
 <div class="refsect2">
 <a name="G-STRUCT-OFFSET:CAPS"></a><h3>G_STRUCT_OFFSET()</h3>
 <pre class="programlisting">#define             G_STRUCT_OFFSET(struct_type, member)</pre>
-<<<<<<< HEAD
-<p>
-Returns the offset, in bytes, of a member of a struct.
-</p>
-<div class="variablelist"><table border="0" class="variablelist">
-<colgroup>
-<col align="left" valign="top">
-<col>
-</colgroup>
-<tbody>
-<tr>
-<td><p><span class="term"><em class="parameter"><code>struct_type</code></em> :</span></p></td>
-<td>a structure type, e.g. <span class="structname">GtkWidget</span>
-</td>
-</tr>
-<tr>
-<td><p><span class="term"><em class="parameter"><code>member</code></em> :</span></p></td>
-<td>a field in the structure, e.g. <em class="structfield"><code>window</code></em>
-</td>
-</tr>
-<tr>
-<td><p><span class="term"><span class="emphasis"><em>Returns</em></span> :</span></p></td>
-<td>the offset of <em class="parameter"><code>member</code></em> from the start of <em class="parameter"><code>struct_type</code></em>
-</td>
-=======
 <p>Returns the offset, in bytes, of a member of a struct.</p>
 <div class="refsect3">
 <a name="id-1.3.4.7.10.5"></a><h4>Parameters</h4>
@@ -832,7 +450,6 @@
 <td class="parameter_description"><p>a field in the structure, e.g. <em class="parameter"><code>window</code></em>
 </p></td>
 <td class="parameter_annotations"> </td>
->>>>>>> 76bed778
 </tr>
 </tbody>
 </table></div>
@@ -889,92 +506,63 @@
 </div>
 <hr>
 <div class="refsect2">
-<<<<<<< HEAD
+<a name="G-DIR-SEPARATOR:CAPS"></a><h3>G_DIR_SEPARATOR</h3>
+<pre class="programlisting">#define G_DIR_SEPARATOR '\\'
+</pre>
+<p>The directory separator character.
+This is '/' on UNIX machines and '\' under Windows.</p>
+</div>
+<hr>
+<div class="refsect2">
+<a name="G-DIR-SEPARATOR-S:CAPS"></a><h3>G_DIR_SEPARATOR_S</h3>
+<pre class="programlisting">#define G_DIR_SEPARATOR_S "\\"
+</pre>
+<p>The directory separator as a string.
+This is "/" on UNIX machines and "\" under Windows.</p>
+</div>
+<hr>
+<div class="refsect2">
+<a name="G-SEARCHPATH-SEPARATOR:CAPS"></a><h3>G_SEARCHPATH_SEPARATOR</h3>
+<pre class="programlisting">#define G_SEARCHPATH_SEPARATOR ';'
+</pre>
+<p>The search path separator character.
+This is ':' on UNIX machines and ';' under Windows.</p>
+</div>
+<hr>
+<div class="refsect2">
+<a name="G-SEARCHPATH-SEPARATOR-S:CAPS"></a><h3>G_SEARCHPATH_SEPARATOR_S</h3>
+<pre class="programlisting">#define G_SEARCHPATH_SEPARATOR_S ";"
+</pre>
+<p>The search path separator as a string.
+This is ":" on UNIX machines and ";" under Windows.</p>
+</div>
+<hr>
+<div class="refsect2">
+<a name="TRUE:CAPS"></a><h3>TRUE</h3>
+<pre class="programlisting">#define TRUE (!FALSE)
+</pre>
+<p>Defines the <a class="link" href="glib-Standard-Macros.html#TRUE:CAPS" title="TRUE"><code class="literal">TRUE</code></a> value for the <a class="link" href="glib-Basic-Types.html#gboolean" title="gboolean"><span class="type">gboolean</span></a> type.</p>
+</div>
+<hr>
+<div class="refsect2">
+<a name="FALSE:CAPS"></a><h3>FALSE</h3>
+<pre class="programlisting">#define FALSE (0)
+</pre>
+<p>Defines the <a class="link" href="glib-Standard-Macros.html#FALSE:CAPS" title="FALSE"><code class="literal">FALSE</code></a> value for the <a class="link" href="glib-Basic-Types.html#gboolean" title="gboolean"><span class="type">gboolean</span></a> type.</p>
+</div>
+<hr>
+<div class="refsect2">
 <a name="G-MEM-ALIGN:CAPS"></a><h3>G_MEM_ALIGN</h3>
 <pre class="programlisting">#  define G_MEM_ALIGN GLIB_SIZEOF_VOID_P
 </pre>
-<p>
-Indicates the number of bytes to which memory will be aligned on the
-current platform.
-</p>
-=======
-<a name="G-DIR-SEPARATOR:CAPS"></a><h3>G_DIR_SEPARATOR</h3>
-<pre class="programlisting">#define G_DIR_SEPARATOR '\\'
-</pre>
-<p>The directory separator character.
-This is '/' on UNIX machines and '\' under Windows.</p>
-</div>
-<hr>
-<div class="refsect2">
-<a name="G-DIR-SEPARATOR-S:CAPS"></a><h3>G_DIR_SEPARATOR_S</h3>
-<pre class="programlisting">#define G_DIR_SEPARATOR_S "\\"
-</pre>
-<p>The directory separator as a string.
-This is "/" on UNIX machines and "\" under Windows.</p>
-</div>
-<hr>
-<div class="refsect2">
-<a name="G-SEARCHPATH-SEPARATOR:CAPS"></a><h3>G_SEARCHPATH_SEPARATOR</h3>
-<pre class="programlisting">#define G_SEARCHPATH_SEPARATOR ';'
-</pre>
-<p>The search path separator character.
-This is ':' on UNIX machines and ';' under Windows.</p>
-</div>
-<hr>
-<div class="refsect2">
-<a name="G-SEARCHPATH-SEPARATOR-S:CAPS"></a><h3>G_SEARCHPATH_SEPARATOR_S</h3>
-<pre class="programlisting">#define G_SEARCHPATH_SEPARATOR_S ";"
-</pre>
-<p>The search path separator as a string.
-This is ":" on UNIX machines and ";" under Windows.</p>
-</div>
-<hr>
-<div class="refsect2">
-<a name="TRUE:CAPS"></a><h3>TRUE</h3>
-<pre class="programlisting">#define TRUE (!FALSE)
-</pre>
-<p>Defines the <a class="link" href="glib-Standard-Macros.html#TRUE:CAPS" title="TRUE"><code class="literal">TRUE</code></a> value for the <a class="link" href="glib-Basic-Types.html#gboolean" title="gboolean"><span class="type">gboolean</span></a> type.</p>
-</div>
-<hr>
-<div class="refsect2">
-<a name="FALSE:CAPS"></a><h3>FALSE</h3>
-<pre class="programlisting">#define FALSE (0)
-</pre>
-<p>Defines the <a class="link" href="glib-Standard-Macros.html#FALSE:CAPS" title="FALSE"><code class="literal">FALSE</code></a> value for the <a class="link" href="glib-Basic-Types.html#gboolean" title="gboolean"><span class="type">gboolean</span></a> type.</p>
-</div>
-<hr>
-<div class="refsect2">
-<a name="G-MEM-ALIGN:CAPS"></a><h3>G_MEM_ALIGN</h3>
-<pre class="programlisting">#  define G_MEM_ALIGN GLIB_SIZEOF_VOID_P
-</pre>
 <p>Indicates the number of bytes to which memory will be aligned on the
 current platform.</p>
->>>>>>> 76bed778
 </div>
 <hr>
 <div class="refsect2">
 <a name="G-CONST-RETURN:CAPS"></a><h3>G_CONST_RETURN</h3>
 <pre class="programlisting">#define G_CONST_RETURN
 </pre>
-<<<<<<< HEAD
-<div class="warning" style="margin-left: 0.5in; margin-right: 0.5in;">
-<h3 class="title">Warning</h3>
-<p><code class="literal">G_CONST_RETURN</code> has been deprecated since version 2.30 and should not be used in newly-written code. API providers should replace all existing uses with
-    <code class="literal">const</code> and API consumers should adjust their code
-    accordingly</p>
-</div>
-<p>
-If <code class="literal">G_DISABLE_CONST_RETURNS</code> is defined, this macro expands
-to nothing. By default, the macro expands to <code class="literal">const</code>.
-The macro should be used in place of <code class="literal">const</code> for
-functions that return a value that should not be modified. The
-purpose of this macro is to allow us to turn on <code class="literal">const</code>
-for returned constant strings by default, while allowing programmers
-who find that annoying to turn it off. This macro should only be used
-for return values and for <span class="emphasis"><em>out</em></span> parameters, it doesn't
-make sense for <span class="emphasis"><em>in</em></span> parameters.
-</p>
-=======
 <div class="warning">
 <p><code class="literal">G_CONST_RETURN</code> has been deprecated since version 2.30 and should not be used in newly-written code.</p>
 <p>API providers should replace all existing uses with
@@ -988,38 +576,10 @@
 allowing programmers who find that annoying to turn it off. This macro
 should only be used for return values and for "out" parameters, it
 doesn't make sense for "in" parameters.</p>
->>>>>>> 76bed778
-</div>
-<hr>
-<div class="refsect2">
-<a name="G-N-ELEMENTS:CAPS"></a><h3>G_N_ELEMENTS()</h3>
-<pre class="programlisting">#define G_N_ELEMENTS(arr)		(sizeof (arr) / sizeof ((arr)[0]))
-</pre>
-<p>
-Determines the number of elements in an array. The array must be
-declared so the compiler knows its size at compile-time; this
-macro will not work on an array allocated on the heap, only static
-arrays or arrays on the stack.
-</p>
-<div class="variablelist"><table border="0" class="variablelist">
-<colgroup>
-<col align="left" valign="top">
-<col>
-</colgroup>
-<tbody><tr>
-<td><p><span class="term"><em class="parameter"><code>arr</code></em> :</span></p></td>
-<td>the array</td>
-</tr></tbody>
-</table></div>
 </div>
 </div>
 </div>
 <div class="footer">
-<<<<<<< HEAD
-<hr>
-          Generated by GTK-Doc V1.18.1</div>
-=======
 <hr>Generated by GTK-Doc V1.24</div>
->>>>>>> 76bed778
 </body>
 </html>