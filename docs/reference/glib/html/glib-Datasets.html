<!DOCTYPE html PUBLIC "-//W3C//DTD HTML 4.01 Transitional//EN">
<html>
<head>
<meta http-equiv="Content-Type" content="text/html; charset=UTF-8">
<<<<<<< HEAD
<title>Datasets</title>
<meta name="generator" content="DocBook XSL Stylesheets V1.77.1">
=======
<title>Datasets: GLib Reference Manual</title>
<meta name="generator" content="DocBook XSL Stylesheets V1.78.1">
>>>>>>> 76bed778
<link rel="home" href="index.html" title="GLib Reference Manual">
<link rel="up" href="glib-data-types.html" title="GLib Data Types">
<link rel="prev" href="glib-Keyed-Data-Lists.html" title="Keyed Data Lists">
<link rel="next" href="glib-GVariantType.html" title="GVariantType">
<<<<<<< HEAD
<meta name="generator" content="GTK-Doc V1.18.1 (XML mode)">
<link rel="stylesheet" href="style.css" type="text/css">
</head>
<body bgcolor="white" text="black" link="#0000FF" vlink="#840084" alink="#0000FF">
<table class="navigation" id="top" width="100%" summary="Navigation header" cellpadding="2" cellspacing="2">
<tr valign="middle">
<td><a accesskey="p" href="glib-Keyed-Data-Lists.html"><img src="left.png" width="24" height="24" border="0" alt="Prev"></a></td>
<td><a accesskey="u" href="glib-data-types.html"><img src="up.png" width="24" height="24" border="0" alt="Up"></a></td>
<td><a accesskey="h" href="index.html"><img src="home.png" width="24" height="24" border="0" alt="Home"></a></td>
<th width="100%" align="center">GLib Reference Manual</th>
<td><a accesskey="n" href="glib-GVariantType.html"><img src="right.png" width="24" height="24" border="0" alt="Next"></a></td>
</tr>
<tr><td colspan="5" class="shortcuts">
<a href="#glib-Datasets.synopsis" class="shortcut">Top</a>
                   | 
                  <a href="#glib-Datasets.description" class="shortcut">Description</a>
</td></tr>
</table>
=======
<meta name="generator" content="GTK-Doc V1.24 (XML mode)">
<link rel="stylesheet" href="style.css" type="text/css">
</head>
<body bgcolor="white" text="black" link="#0000FF" vlink="#840084" alink="#0000FF">
<table class="navigation" id="top" width="100%" summary="Navigation header" cellpadding="2" cellspacing="5"><tr valign="middle">
<td width="100%" align="left" class="shortcuts">
<a href="#" class="shortcut">Top</a><span id="nav_description">  <span class="dim">|</span> 
                  <a href="#glib-Datasets.description" class="shortcut">Description</a></span>
</td>
<td><a accesskey="h" href="index.html"><img src="home.png" width="16" height="16" border="0" alt="Home"></a></td>
<td><a accesskey="u" href="glib-data-types.html"><img src="up.png" width="16" height="16" border="0" alt="Up"></a></td>
<td><a accesskey="p" href="glib-Keyed-Data-Lists.html"><img src="left.png" width="16" height="16" border="0" alt="Prev"></a></td>
<td><a accesskey="n" href="glib-GVariantType.html"><img src="right.png" width="16" height="16" border="0" alt="Next"></a></td>
</tr></table>
>>>>>>> 76bed778
<div class="refentry">
<a name="glib-Datasets"></a><div class="titlepage"></div>
<div class="refnamediv"><table width="100%"><tr>
<td valign="top">
<h2><span class="refentrytitle"><a name="glib-Datasets.top_of_page"></a>Datasets</span></h2>
<p>Datasets — associate groups of data elements with
                    particular memory locations</p>
</td>
<td class="gallery_image" valign="top" align="right"></td>
</tr></table></div>
<<<<<<< HEAD
<div class="refsynopsisdiv">
<a name="glib-Datasets.synopsis"></a><h2>Synopsis</h2>
<pre class="synopsis">
#include &lt;glib.h&gt;

#define             <a class="link" href="glib-Datasets.html#g-dataset-id-set-data" title="g_dataset_id_set_data()">g_dataset_id_set_data</a>               (l,
                                                         k,
                                                         d)
<span class="returnvalue">void</span>                <a class="link" href="glib-Datasets.html#g-dataset-id-set-data-full" title="g_dataset_id_set_data_full ()">g_dataset_id_set_data_full</a>          (<em class="parameter"><code><a class="link" href="glib-Basic-Types.html#gconstpointer" title="gconstpointer"><span class="type">gconstpointer</span></a> dataset_location</code></em>,
                                                         <em class="parameter"><code><a class="link" href="glib-Quarks.html#GQuark" title="GQuark"><span class="type">GQuark</span></a> key_id</code></em>,
                                                         <em class="parameter"><code><a class="link" href="glib-Basic-Types.html#gpointer" title="gpointer"><span class="type">gpointer</span></a> data</code></em>,
                                                         <em class="parameter"><code><a class="link" href="glib-Datasets.html#GDestroyNotify" title="GDestroyNotify ()"><span class="type">GDestroyNotify</span></a> destroy_func</code></em>);
<span class="returnvalue">void</span>                (<a class="link" href="glib-Datasets.html#GDestroyNotify" title="GDestroyNotify ()">*GDestroyNotify</a>)                   (<em class="parameter"><code><a class="link" href="glib-Basic-Types.html#gpointer" title="gpointer"><span class="type">gpointer</span></a> data</code></em>);
<a class="link" href="glib-Basic-Types.html#gpointer" title="gpointer"><span class="returnvalue">gpointer</span></a>            <a class="link" href="glib-Datasets.html#g-dataset-id-get-data" title="g_dataset_id_get_data ()">g_dataset_id_get_data</a>               (<em class="parameter"><code><a class="link" href="glib-Basic-Types.html#gconstpointer" title="gconstpointer"><span class="type">gconstpointer</span></a> dataset_location</code></em>,
                                                         <em class="parameter"><code><a class="link" href="glib-Quarks.html#GQuark" title="GQuark"><span class="type">GQuark</span></a> key_id</code></em>);
#define             <a class="link" href="glib-Datasets.html#g-dataset-id-remove-data" title="g_dataset_id_remove_data()">g_dataset_id_remove_data</a>            (l,
                                                         k)
<a class="link" href="glib-Basic-Types.html#gpointer" title="gpointer"><span class="returnvalue">gpointer</span></a>            <a class="link" href="glib-Datasets.html#g-dataset-id-remove-no-notify" title="g_dataset_id_remove_no_notify ()">g_dataset_id_remove_no_notify</a>       (<em class="parameter"><code><a class="link" href="glib-Basic-Types.html#gconstpointer" title="gconstpointer"><span class="type">gconstpointer</span></a> dataset_location</code></em>,
                                                         <em class="parameter"><code><a class="link" href="glib-Quarks.html#GQuark" title="GQuark"><span class="type">GQuark</span></a> key_id</code></em>);

#define             <a class="link" href="glib-Datasets.html#g-dataset-set-data" title="g_dataset_set_data()">g_dataset_set_data</a>                  (l,
                                                         k,
                                                         d)
#define             <a class="link" href="glib-Datasets.html#g-dataset-set-data-full" title="g_dataset_set_data_full()">g_dataset_set_data_full</a>             (l,
                                                         k,
                                                         d,
                                                         f)
#define             <a class="link" href="glib-Datasets.html#g-dataset-get-data" title="g_dataset_get_data()">g_dataset_get_data</a>                  (l,
                                                         k)
#define             <a class="link" href="glib-Datasets.html#g-dataset-remove-data" title="g_dataset_remove_data()">g_dataset_remove_data</a>               (l,
                                                         k)
#define             <a class="link" href="glib-Datasets.html#g-dataset-remove-no-notify" title="g_dataset_remove_no_notify()">g_dataset_remove_no_notify</a>          (l,
                                                         k)

<span class="returnvalue">void</span>                <a class="link" href="glib-Datasets.html#g-dataset-foreach" title="g_dataset_foreach ()">g_dataset_foreach</a>                   (<em class="parameter"><code><a class="link" href="glib-Basic-Types.html#gconstpointer" title="gconstpointer"><span class="type">gconstpointer</span></a> dataset_location</code></em>,
                                                         <em class="parameter"><code><a class="link" href="glib-Datasets.html#GDataForeachFunc" title="GDataForeachFunc ()"><span class="type">GDataForeachFunc</span></a> func</code></em>,
                                                         <em class="parameter"><code><a class="link" href="glib-Basic-Types.html#gpointer" title="gpointer"><span class="type">gpointer</span></a> user_data</code></em>);
<span class="returnvalue">void</span>                (<a class="link" href="glib-Datasets.html#GDataForeachFunc" title="GDataForeachFunc ()">*GDataForeachFunc</a>)                 (<em class="parameter"><code><a class="link" href="glib-Quarks.html#GQuark" title="GQuark"><span class="type">GQuark</span></a> key_id</code></em>,
                                                         <em class="parameter"><code><a class="link" href="glib-Basic-Types.html#gpointer" title="gpointer"><span class="type">gpointer</span></a> data</code></em>,
                                                         <em class="parameter"><code><a class="link" href="glib-Basic-Types.html#gpointer" title="gpointer"><span class="type">gpointer</span></a> user_data</code></em>);
<span class="returnvalue">void</span>                <a class="link" href="glib-Datasets.html#g-dataset-destroy" title="g_dataset_destroy ()">g_dataset_destroy</a>                   (<em class="parameter"><code><a class="link" href="glib-Basic-Types.html#gconstpointer" title="gconstpointer"><span class="type">gconstpointer</span></a> dataset_location</code></em>);
=======
<div class="refsect1">
<a name="glib-Datasets.functions"></a><h2>Functions</h2>
<div class="informaltable"><table width="100%" border="0">
<colgroup>
<col width="150px" class="functions_return">
<col class="functions_name">
</colgroup>
<tbody>
<tr>
<td class="define_keyword">#define</td>
<td class="function_name">
<a class="link" href="glib-Datasets.html#g-dataset-id-set-data" title="g_dataset_id_set_data()">g_dataset_id_set_data</a><span class="c_punctuation">()</span>
</td>
</tr>
<tr>
<td class="function_type">
<span class="returnvalue">void</span>
</td>
<td class="function_name">
<a class="link" href="glib-Datasets.html#g-dataset-id-set-data-full" title="g_dataset_id_set_data_full ()">g_dataset_id_set_data_full</a> <span class="c_punctuation">()</span>
</td>
</tr>
<tr>
<td class="function_type">
<span class="returnvalue">void</span>
</td>
<td class="function_name">
<span class="c_punctuation">(</span><a class="link" href="glib-Datasets.html#GDestroyNotify" title="GDestroyNotify ()">*GDestroyNotify</a><span class="c_punctuation">)</span> <span class="c_punctuation">()</span>
</td>
</tr>
<tr>
<td class="function_type">
<a class="link" href="glib-Basic-Types.html#gpointer" title="gpointer"><span class="returnvalue">gpointer</span></a>
</td>
<td class="function_name">
<a class="link" href="glib-Datasets.html#g-dataset-id-get-data" title="g_dataset_id_get_data ()">g_dataset_id_get_data</a> <span class="c_punctuation">()</span>
</td>
</tr>
<tr>
<td class="define_keyword">#define</td>
<td class="function_name">
<a class="link" href="glib-Datasets.html#g-dataset-id-remove-data" title="g_dataset_id_remove_data()">g_dataset_id_remove_data</a><span class="c_punctuation">()</span>
</td>
</tr>
<tr>
<td class="function_type">
<a class="link" href="glib-Basic-Types.html#gpointer" title="gpointer"><span class="returnvalue">gpointer</span></a>
</td>
<td class="function_name">
<a class="link" href="glib-Datasets.html#g-dataset-id-remove-no-notify" title="g_dataset_id_remove_no_notify ()">g_dataset_id_remove_no_notify</a> <span class="c_punctuation">()</span>
</td>
</tr>
<tr>
<td class="define_keyword">#define</td>
<td class="function_name">
<a class="link" href="glib-Datasets.html#g-dataset-set-data" title="g_dataset_set_data()">g_dataset_set_data</a><span class="c_punctuation">()</span>
</td>
</tr>
<tr>
<td class="define_keyword">#define</td>
<td class="function_name">
<a class="link" href="glib-Datasets.html#g-dataset-set-data-full" title="g_dataset_set_data_full()">g_dataset_set_data_full</a><span class="c_punctuation">()</span>
</td>
</tr>
<tr>
<td class="define_keyword">#define</td>
<td class="function_name">
<a class="link" href="glib-Datasets.html#g-dataset-get-data" title="g_dataset_get_data()">g_dataset_get_data</a><span class="c_punctuation">()</span>
</td>
</tr>
<tr>
<td class="define_keyword">#define</td>
<td class="function_name">
<a class="link" href="glib-Datasets.html#g-dataset-remove-data" title="g_dataset_remove_data()">g_dataset_remove_data</a><span class="c_punctuation">()</span>
</td>
</tr>
<tr>
<td class="define_keyword">#define</td>
<td class="function_name">
<a class="link" href="glib-Datasets.html#g-dataset-remove-no-notify" title="g_dataset_remove_no_notify()">g_dataset_remove_no_notify</a><span class="c_punctuation">()</span>
</td>
</tr>
<tr>
<td class="function_type">
<span class="returnvalue">void</span>
</td>
<td class="function_name">
<a class="link" href="glib-Datasets.html#g-dataset-foreach" title="g_dataset_foreach ()">g_dataset_foreach</a> <span class="c_punctuation">()</span>
</td>
</tr>
<tr>
<td class="function_type">
<span class="returnvalue">void</span>
</td>
<td class="function_name">
<span class="c_punctuation">(</span><a class="link" href="glib-Datasets.html#GDataForeachFunc" title="GDataForeachFunc ()">*GDataForeachFunc</a><span class="c_punctuation">)</span> <span class="c_punctuation">()</span>
</td>
</tr>
<tr>
<td class="function_type">
<span class="returnvalue">void</span>
</td>
<td class="function_name">
<a class="link" href="glib-Datasets.html#g-dataset-destroy" title="g_dataset_destroy ()">g_dataset_destroy</a> <span class="c_punctuation">()</span>
</td>
</tr>
</tbody>
</table></div>
</div>
<div class="refsect1">
<a name="glib-Datasets.includes"></a><h2>Includes</h2>
<pre class="synopsis">#include &lt;glib.h&gt;
>>>>>>> 76bed778
</pre>
</div>
<div class="refsect1">
<a name="glib-Datasets.description"></a><h2>Description</h2>
<p>Datasets associate groups of data elements with particular memory
locations. These are useful if you need to associate data with a
structure returned from an external library. Since you cannot modify
the structure, you use its location in memory as the key into a
dataset, where you can associate any number of data elements with it.</p>
<p>There are two forms of most of the dataset functions. The first form
uses strings to identify the data elements associated with a
location. The second form uses <a class="link" href="glib-Quarks.html#GQuark" title="GQuark"><span class="type">GQuark</span></a> identifiers, which are
created with a call to <a class="link" href="glib-Quarks.html#g-quark-from-string" title="g_quark_from_string ()"><code class="function">g_quark_from_string()</code></a> or
<a class="link" href="glib-Quarks.html#g-quark-from-static-string" title="g_quark_from_static_string ()"><code class="function">g_quark_from_static_string()</code></a>. The second form is quicker, since it
does not require looking up the string in the hash table of <a class="link" href="glib-Quarks.html#GQuark" title="GQuark"><span class="type">GQuark</span></a>
<<<<<<< HEAD
identifiers.
</p>
<p>
There is no function to create a dataset. It is automatically
created as soon as you add elements to it.
</p>
<p>
To add data elements to a dataset use <a class="link" href="glib-Datasets.html#g-dataset-id-set-data" title="g_dataset_id_set_data()"><code class="function">g_dataset_id_set_data()</code></a>,
<a class="link" href="glib-Datasets.html#g-dataset-id-set-data-full" title="g_dataset_id_set_data_full ()"><code class="function">g_dataset_id_set_data_full()</code></a>, <a class="link" href="glib-Datasets.html#g-dataset-set-data" title="g_dataset_set_data()"><code class="function">g_dataset_set_data()</code></a> and
<a class="link" href="glib-Datasets.html#g-dataset-set-data-full" title="g_dataset_set_data_full()"><code class="function">g_dataset_set_data_full()</code></a>.
</p>
<p>
To get data elements from a dataset use <a class="link" href="glib-Datasets.html#g-dataset-id-get-data" title="g_dataset_id_get_data ()"><code class="function">g_dataset_id_get_data()</code></a> and
<a class="link" href="glib-Datasets.html#g-dataset-get-data" title="g_dataset_get_data()"><code class="function">g_dataset_get_data()</code></a>.
</p>
<p>
To iterate over all data elements in a dataset use
<a class="link" href="glib-Datasets.html#g-dataset-foreach" title="g_dataset_foreach ()"><code class="function">g_dataset_foreach()</code></a> (not thread-safe).
</p>
<p>
To remove data elements from a dataset use
<a class="link" href="glib-Datasets.html#g-dataset-id-remove-data" title="g_dataset_id_remove_data()"><code class="function">g_dataset_id_remove_data()</code></a> and <a class="link" href="glib-Datasets.html#g-dataset-remove-data" title="g_dataset_remove_data()"><code class="function">g_dataset_remove_data()</code></a>.
</p>
<p>
To destroy a dataset, use <a class="link" href="glib-Datasets.html#g-dataset-destroy" title="g_dataset_destroy ()"><code class="function">g_dataset_destroy()</code></a>.
</p>
</div>
<div class="refsect1">
<a name="glib-Datasets.details"></a><h2>Details</h2>
=======
identifiers.</p>
<p>There is no function to create a dataset. It is automatically
created as soon as you add elements to it.</p>
<p>To add data elements to a dataset use <a class="link" href="glib-Datasets.html#g-dataset-id-set-data" title="g_dataset_id_set_data()"><code class="function">g_dataset_id_set_data()</code></a>,
<a class="link" href="glib-Datasets.html#g-dataset-id-set-data-full" title="g_dataset_id_set_data_full ()"><code class="function">g_dataset_id_set_data_full()</code></a>, <a class="link" href="glib-Datasets.html#g-dataset-set-data" title="g_dataset_set_data()"><code class="function">g_dataset_set_data()</code></a> and
<a class="link" href="glib-Datasets.html#g-dataset-set-data-full" title="g_dataset_set_data_full()"><code class="function">g_dataset_set_data_full()</code></a>.</p>
<p>To get data elements from a dataset use <a class="link" href="glib-Datasets.html#g-dataset-id-get-data" title="g_dataset_id_get_data ()"><code class="function">g_dataset_id_get_data()</code></a> and
<a class="link" href="glib-Datasets.html#g-dataset-get-data" title="g_dataset_get_data()"><code class="function">g_dataset_get_data()</code></a>.</p>
<p>To iterate over all data elements in a dataset use
<a class="link" href="glib-Datasets.html#g-dataset-foreach" title="g_dataset_foreach ()"><code class="function">g_dataset_foreach()</code></a> (not thread-safe).</p>
<p>To remove data elements from a dataset use
<a class="link" href="glib-Datasets.html#g-dataset-id-remove-data" title="g_dataset_id_remove_data()"><code class="function">g_dataset_id_remove_data()</code></a> and <a class="link" href="glib-Datasets.html#g-dataset-remove-data" title="g_dataset_remove_data()"><code class="function">g_dataset_remove_data()</code></a>.</p>
<p>To destroy a dataset, use <a class="link" href="glib-Datasets.html#g-dataset-destroy" title="g_dataset_destroy ()"><code class="function">g_dataset_destroy()</code></a>.</p>
</div>
<div class="refsect1">
<a name="glib-Datasets.functions_details"></a><h2>Functions</h2>
>>>>>>> 76bed778
<div class="refsect2">
<a name="g-dataset-id-set-data"></a><h3>g_dataset_id_set_data()</h3>
<pre class="programlisting">#define             g_dataset_id_set_data(l, k, d)</pre>
<p>Sets the data element associated with the given <a class="link" href="glib-Quarks.html#GQuark" title="GQuark"><span class="type">GQuark</span></a> id. Any
previous data with the same key is removed, and its destroy function
<<<<<<< HEAD
is called.
</p>
<div class="variablelist"><table border="0" class="variablelist">
<colgroup>
<col align="left" valign="top">
<col>
</colgroup>
<tbody>
<tr>
<td><p><span class="term"><em class="parameter"><code>l</code></em> :</span></p></td>
<td>the location identifying the dataset.</td>
</tr>
<tr>
<td><p><span class="term"><em class="parameter"><code>k</code></em> :</span></p></td>
<td>the <a class="link" href="glib-Quarks.html#GQuark" title="GQuark"><span class="type">GQuark</span></a> id to identify the data element.</td>
</tr>
<tr>
<td><p><span class="term"><em class="parameter"><code>d</code></em> :</span></p></td>
<td>the data element.</td>
=======
is called.</p>
<div class="refsect3">
<a name="id-1.6.17.6.2.5"></a><h4>Parameters</h4>
<div class="informaltable"><table width="100%" border="0">
<colgroup>
<col width="150px" class="parameters_name">
<col class="parameters_description">
<col width="200px" class="parameters_annotations">
</colgroup>
<tbody>
<tr>
<td class="parameter_name"><p>l</p></td>
<td class="parameter_description"><p>the location identifying the dataset.</p></td>
<td class="parameter_annotations"> </td>
</tr>
<tr>
<td class="parameter_name"><p>k</p></td>
<td class="parameter_description"><p>the <a class="link" href="glib-Quarks.html#GQuark" title="GQuark"><span class="type">GQuark</span></a> id to identify the data element.</p></td>
<td class="parameter_annotations"> </td>
</tr>
<tr>
<td class="parameter_name"><p>d</p></td>
<td class="parameter_description"><p>the data element.</p></td>
<td class="parameter_annotations"> </td>
>>>>>>> 76bed778
</tr>
</tbody>
</table></div>
</div>
</div>
<hr>
<div class="refsect2">
<<<<<<< HEAD
<a name="g-dataset-id-set-data-full"></a><h3>g_dataset_id_set_data_full ()</h3>
<pre class="programlisting"><span class="returnvalue">void</span>                g_dataset_id_set_data_full          (<em class="parameter"><code><a class="link" href="glib-Basic-Types.html#gconstpointer" title="gconstpointer"><span class="type">gconstpointer</span></a> dataset_location</code></em>,
                                                         <em class="parameter"><code><a class="link" href="glib-Quarks.html#GQuark" title="GQuark"><span class="type">GQuark</span></a> key_id</code></em>,
                                                         <em class="parameter"><code><a class="link" href="glib-Basic-Types.html#gpointer" title="gpointer"><span class="type">gpointer</span></a> data</code></em>,
                                                         <em class="parameter"><code><a class="link" href="glib-Datasets.html#GDestroyNotify" title="GDestroyNotify ()"><span class="type">GDestroyNotify</span></a> destroy_func</code></em>);</pre>
<p>
Sets the data element associated with the given <a class="link" href="glib-Quarks.html#GQuark" title="GQuark"><span class="type">GQuark</span></a> id, and also
the function to call when the data element is destroyed. Any
previous data with the same key is removed, and its destroy function
is called.
</p>
<div class="variablelist"><table border="0" class="variablelist">
<colgroup>
<col align="left" valign="top">
<col>
</colgroup>
<tbody>
<tr>
<td><p><span class="term"><em class="parameter"><code>dataset_location</code></em> :</span></p></td>
<td>the location identifying the dataset.</td>
</tr>
<tr>
<td><p><span class="term"><em class="parameter"><code>key_id</code></em> :</span></p></td>
<td>the <a class="link" href="glib-Quarks.html#GQuark" title="GQuark"><span class="type">GQuark</span></a> id to identify the data element.</td>
</tr>
<tr>
<td><p><span class="term"><em class="parameter"><code>data</code></em> :</span></p></td>
<td>the data element.</td>
</tr>
<tr>
<td><p><span class="term"><em class="parameter"><code>destroy_func</code></em> :</span></p></td>
<td>the function to call when the data element is
removed. This function will be called with the data
element and can be used to free any memory allocated
for it.</td>
=======
<a name="g-dataset-id-set-data-full"></a><h3>g_dataset_id_set_data_full ()</h3>
<pre class="programlisting"><span class="returnvalue">void</span>
g_dataset_id_set_data_full (<em class="parameter"><code><a class="link" href="glib-Basic-Types.html#gconstpointer" title="gconstpointer"><span class="type">gconstpointer</span></a> dataset_location</code></em>,
                            <em class="parameter"><code><a class="link" href="glib-Quarks.html#GQuark" title="GQuark"><span class="type">GQuark</span></a> key_id</code></em>,
                            <em class="parameter"><code><a class="link" href="glib-Basic-Types.html#gpointer" title="gpointer"><span class="type">gpointer</span></a> data</code></em>,
                            <em class="parameter"><code><a class="link" href="glib-Datasets.html#GDestroyNotify" title="GDestroyNotify ()"><span class="type">GDestroyNotify</span></a> destroy_func</code></em>);</pre>
<p>Sets the data element associated with the given <a class="link" href="glib-Quarks.html#GQuark" title="GQuark"><span class="type">GQuark</span></a> id, and also
the function to call when the data element is destroyed. Any
previous data with the same key is removed, and its destroy function
is called.</p>
<div class="refsect3">
<a name="id-1.6.17.6.3.5"></a><h4>Parameters</h4>
<div class="informaltable"><table width="100%" border="0">
<colgroup>
<col width="150px" class="parameters_name">
<col class="parameters_description">
<col width="200px" class="parameters_annotations">
</colgroup>
<tbody>
<tr>
<td class="parameter_name"><p>dataset_location</p></td>
<td class="parameter_description"><p>the location identifying the dataset.</p></td>
<td class="parameter_annotations"> </td>
</tr>
<tr>
<td class="parameter_name"><p>key_id</p></td>
<td class="parameter_description"><p>the <a class="link" href="glib-Quarks.html#GQuark" title="GQuark"><span class="type">GQuark</span></a> id to identify the data element.</p></td>
<td class="parameter_annotations"> </td>
</tr>
<tr>
<td class="parameter_name"><p>data</p></td>
<td class="parameter_description"><p>the data element.</p></td>
<td class="parameter_annotations"> </td>
</tr>
<tr>
<td class="parameter_name"><p>destroy_func</p></td>
<td class="parameter_description"><p>the function to call when the data element is
removed. This function will be called with the data
element and can be used to free any memory allocated
for it.</p></td>
<td class="parameter_annotations"> </td>
>>>>>>> 76bed778
</tr>
</tbody>
</table></div>
</div>
</div>
<hr>
<div class="refsect2">
<<<<<<< HEAD
<a name="GDestroyNotify"></a><h3>GDestroyNotify ()</h3>
<pre class="programlisting"><span class="returnvalue">void</span>                (*GDestroyNotify)                   (<em class="parameter"><code><a class="link" href="glib-Basic-Types.html#gpointer" title="gpointer"><span class="type">gpointer</span></a> data</code></em>);</pre>
<p>
Specifies the type of function which is called when a data element
is destroyed. It is passed the pointer to the data element and
should free any memory and resources allocated for it.
</p>
<div class="variablelist"><table border="0" class="variablelist">
<colgroup>
<col align="left" valign="top">
<col>
</colgroup>
<tbody><tr>
<td><p><span class="term"><em class="parameter"><code>data</code></em> :</span></p></td>
<td>the data element.</td>
=======
<a name="GDestroyNotify"></a><h3>GDestroyNotify ()</h3>
<pre class="programlisting"><span class="returnvalue">void</span>
<span class="c_punctuation">(</span>*GDestroyNotify<span class="c_punctuation">)</span> (<em class="parameter"><code><a class="link" href="glib-Basic-Types.html#gpointer" title="gpointer"><span class="type">gpointer</span></a> data</code></em>);</pre>
<p>Specifies the type of function which is called when a data element
is destroyed. It is passed the pointer to the data element and
should free any memory and resources allocated for it.</p>
<div class="refsect3">
<a name="id-1.6.17.6.4.5"></a><h4>Parameters</h4>
<div class="informaltable"><table width="100%" border="0">
<colgroup>
<col width="150px" class="parameters_name">
<col class="parameters_description">
<col width="200px" class="parameters_annotations">
</colgroup>
<tbody><tr>
<td class="parameter_name"><p>data</p></td>
<td class="parameter_description"><p>the data element.</p></td>
<td class="parameter_annotations"> </td>
>>>>>>> 76bed778
</tr></tbody>
</table></div>
</div>
</div>
<hr>
<div class="refsect2">
<<<<<<< HEAD
<a name="g-dataset-id-get-data"></a><h3>g_dataset_id_get_data ()</h3>
<pre class="programlisting"><a class="link" href="glib-Basic-Types.html#gpointer" title="gpointer"><span class="returnvalue">gpointer</span></a>            g_dataset_id_get_data               (<em class="parameter"><code><a class="link" href="glib-Basic-Types.html#gconstpointer" title="gconstpointer"><span class="type">gconstpointer</span></a> dataset_location</code></em>,
                                                         <em class="parameter"><code><a class="link" href="glib-Quarks.html#GQuark" title="GQuark"><span class="type">GQuark</span></a> key_id</code></em>);</pre>
<p>
Gets the data element corresponding to a <a class="link" href="glib-Quarks.html#GQuark" title="GQuark"><span class="type">GQuark</span></a>.
</p>
<div class="variablelist"><table border="0" class="variablelist">
<colgroup>
<col align="left" valign="top">
<col>
</colgroup>
<tbody>
<tr>
<td><p><span class="term"><em class="parameter"><code>dataset_location</code></em> :</span></p></td>
<td>the location identifying the dataset.</td>
</tr>
<tr>
<td><p><span class="term"><em class="parameter"><code>key_id</code></em> :</span></p></td>
<td>the <a class="link" href="glib-Quarks.html#GQuark" title="GQuark"><span class="type">GQuark</span></a> id to identify the data element.</td>
</tr>
<tr>
<td><p><span class="term"><span class="emphasis"><em>Returns</em></span> :</span></p></td>
<td>the data element corresponding to the <a class="link" href="glib-Quarks.html#GQuark" title="GQuark"><span class="type">GQuark</span></a>, or <a class="link" href="glib-Standard-Macros.html#NULL:CAPS" title="NULL"><code class="literal">NULL</code></a> if
it is not found.</td>
=======
<a name="g-dataset-id-get-data"></a><h3>g_dataset_id_get_data ()</h3>
<pre class="programlisting"><a class="link" href="glib-Basic-Types.html#gpointer" title="gpointer"><span class="returnvalue">gpointer</span></a>
g_dataset_id_get_data (<em class="parameter"><code><a class="link" href="glib-Basic-Types.html#gconstpointer" title="gconstpointer"><span class="type">gconstpointer</span></a> dataset_location</code></em>,
                       <em class="parameter"><code><a class="link" href="glib-Quarks.html#GQuark" title="GQuark"><span class="type">GQuark</span></a> key_id</code></em>);</pre>
<p>Gets the data element corresponding to a <a class="link" href="glib-Quarks.html#GQuark" title="GQuark"><span class="type">GQuark</span></a>.</p>
<div class="refsect3">
<a name="id-1.6.17.6.5.5"></a><h4>Parameters</h4>
<div class="informaltable"><table width="100%" border="0">
<colgroup>
<col width="150px" class="parameters_name">
<col class="parameters_description">
<col width="200px" class="parameters_annotations">
</colgroup>
<tbody>
<tr>
<td class="parameter_name"><p>dataset_location</p></td>
<td class="parameter_description"><p>the location identifying the dataset.</p></td>
<td class="parameter_annotations"> </td>
</tr>
<tr>
<td class="parameter_name"><p>key_id</p></td>
<td class="parameter_description"><p>the <a class="link" href="glib-Quarks.html#GQuark" title="GQuark"><span class="type">GQuark</span></a> id to identify the data element.</p></td>
<td class="parameter_annotations"> </td>
>>>>>>> 76bed778
</tr>
</tbody>
</table></div>
</div>
<div class="refsect3">
<a name="id-1.6.17.6.5.6"></a><h4>Returns</h4>
<p> the data element corresponding to the <a class="link" href="glib-Quarks.html#GQuark" title="GQuark"><span class="type">GQuark</span></a>, or <a class="link" href="glib-Standard-Macros.html#NULL:CAPS" title="NULL"><code class="literal">NULL</code></a> if
it is not found.</p>
</div>
</div>
<hr>
<div class="refsect2">
<a name="g-dataset-id-remove-data"></a><h3>g_dataset_id_remove_data()</h3>
<pre class="programlisting">#define             g_dataset_id_remove_data(l, k)</pre>
<<<<<<< HEAD
<p>
Removes a data element from a dataset. The data element's destroy
function is called if it has been set.
</p>
<div class="variablelist"><table border="0" class="variablelist">
<colgroup>
<col align="left" valign="top">
<col>
</colgroup>
<tbody>
<tr>
<td><p><span class="term"><em class="parameter"><code>l</code></em> :</span></p></td>
<td>the location identifying the dataset.</td>
</tr>
<tr>
<td><p><span class="term"><em class="parameter"><code>k</code></em> :</span></p></td>
<td>the <a class="link" href="glib-Quarks.html#GQuark" title="GQuark"><span class="type">GQuark</span></a> id identifying the data element.</td>
=======
<p>Removes a data element from a dataset. The data element's destroy
function is called if it has been set.</p>
<div class="refsect3">
<a name="id-1.6.17.6.6.5"></a><h4>Parameters</h4>
<div class="informaltable"><table width="100%" border="0">
<colgroup>
<col width="150px" class="parameters_name">
<col class="parameters_description">
<col width="200px" class="parameters_annotations">
</colgroup>
<tbody>
<tr>
<td class="parameter_name"><p>l</p></td>
<td class="parameter_description"><p>the location identifying the dataset.</p></td>
<td class="parameter_annotations"> </td>
</tr>
<tr>
<td class="parameter_name"><p>k</p></td>
<td class="parameter_description"><p>the <a class="link" href="glib-Quarks.html#GQuark" title="GQuark"><span class="type">GQuark</span></a> id identifying the data element.</p></td>
<td class="parameter_annotations"> </td>
>>>>>>> 76bed778
</tr>
</tbody>
</table></div>
</div>
</div>
<hr>
<div class="refsect2">
<<<<<<< HEAD
<a name="g-dataset-id-remove-no-notify"></a><h3>g_dataset_id_remove_no_notify ()</h3>
<pre class="programlisting"><a class="link" href="glib-Basic-Types.html#gpointer" title="gpointer"><span class="returnvalue">gpointer</span></a>            g_dataset_id_remove_no_notify       (<em class="parameter"><code><a class="link" href="glib-Basic-Types.html#gconstpointer" title="gconstpointer"><span class="type">gconstpointer</span></a> dataset_location</code></em>,
                                                         <em class="parameter"><code><a class="link" href="glib-Quarks.html#GQuark" title="GQuark"><span class="type">GQuark</span></a> key_id</code></em>);</pre>
<p>
Removes an element, without calling its destroy notification
function.
</p>
<div class="variablelist"><table border="0" class="variablelist">
<colgroup>
<col align="left" valign="top">
<col>
</colgroup>
<tbody>
<tr>
<td><p><span class="term"><em class="parameter"><code>dataset_location</code></em> :</span></p></td>
<td>the location identifying the dataset.</td>
</tr>
<tr>
<td><p><span class="term"><em class="parameter"><code>key_id</code></em> :</span></p></td>
<td>the <a class="link" href="glib-Quarks.html#GQuark" title="GQuark"><span class="type">GQuark</span></a> ID identifying the data element.</td>
</tr>
<tr>
<td><p><span class="term"><span class="emphasis"><em>Returns</em></span> :</span></p></td>
<td>the data previously stored at <em class="parameter"><code>key_id</code></em>, or <a class="link" href="glib-Standard-Macros.html#NULL:CAPS" title="NULL"><code class="literal">NULL</code></a> if none.</td>
=======
<a name="g-dataset-id-remove-no-notify"></a><h3>g_dataset_id_remove_no_notify ()</h3>
<pre class="programlisting"><a class="link" href="glib-Basic-Types.html#gpointer" title="gpointer"><span class="returnvalue">gpointer</span></a>
g_dataset_id_remove_no_notify (<em class="parameter"><code><a class="link" href="glib-Basic-Types.html#gconstpointer" title="gconstpointer"><span class="type">gconstpointer</span></a> dataset_location</code></em>,
                               <em class="parameter"><code><a class="link" href="glib-Quarks.html#GQuark" title="GQuark"><span class="type">GQuark</span></a> key_id</code></em>);</pre>
<p>Removes an element, without calling its destroy notification
function.</p>
<div class="refsect3">
<a name="id-1.6.17.6.7.5"></a><h4>Parameters</h4>
<div class="informaltable"><table width="100%" border="0">
<colgroup>
<col width="150px" class="parameters_name">
<col class="parameters_description">
<col width="200px" class="parameters_annotations">
</colgroup>
<tbody>
<tr>
<td class="parameter_name"><p>dataset_location</p></td>
<td class="parameter_description"><p>the location identifying the dataset.</p></td>
<td class="parameter_annotations"> </td>
</tr>
<tr>
<td class="parameter_name"><p>key_id</p></td>
<td class="parameter_description"><p>the <a class="link" href="glib-Quarks.html#GQuark" title="GQuark"><span class="type">GQuark</span></a> ID identifying the data element.</p></td>
<td class="parameter_annotations"> </td>
>>>>>>> 76bed778
</tr>
</tbody>
</table></div>
</div>
<div class="refsect3">
<a name="id-1.6.17.6.7.6"></a><h4>Returns</h4>
<p> the data previously stored at <em class="parameter"><code>key_id</code></em>
, or <a class="link" href="glib-Standard-Macros.html#NULL:CAPS" title="NULL"><code class="literal">NULL</code></a> if none.</p>
</div>
</div>
<hr>
<div class="refsect2">
<a name="g-dataset-set-data"></a><h3>g_dataset_set_data()</h3>
<pre class="programlisting">#define             g_dataset_set_data(l, k, d)</pre>
<<<<<<< HEAD
<p>
Sets the data corresponding to the given string identifier.
</p>
<div class="variablelist"><table border="0" class="variablelist">
<colgroup>
<col align="left" valign="top">
<col>
</colgroup>
<tbody>
<tr>
<td><p><span class="term"><em class="parameter"><code>l</code></em> :</span></p></td>
<td>the location identifying the dataset.</td>
</tr>
<tr>
<td><p><span class="term"><em class="parameter"><code>k</code></em> :</span></p></td>
<td>the string to identify the data element.</td>
</tr>
<tr>
<td><p><span class="term"><em class="parameter"><code>d</code></em> :</span></p></td>
<td>the data element.</td>
=======
<p>Sets the data corresponding to the given string identifier.</p>
<div class="refsect3">
<a name="id-1.6.17.6.8.5"></a><h4>Parameters</h4>
<div class="informaltable"><table width="100%" border="0">
<colgroup>
<col width="150px" class="parameters_name">
<col class="parameters_description">
<col width="200px" class="parameters_annotations">
</colgroup>
<tbody>
<tr>
<td class="parameter_name"><p>l</p></td>
<td class="parameter_description"><p>the location identifying the dataset.</p></td>
<td class="parameter_annotations"> </td>
</tr>
<tr>
<td class="parameter_name"><p>k</p></td>
<td class="parameter_description"><p>the string to identify the data element.</p></td>
<td class="parameter_annotations"> </td>
</tr>
<tr>
<td class="parameter_name"><p>d</p></td>
<td class="parameter_description"><p>the data element.</p></td>
<td class="parameter_annotations"> </td>
>>>>>>> 76bed778
</tr>
</tbody>
</table></div>
</div>
</div>
<hr>
<div class="refsect2">
<a name="g-dataset-set-data-full"></a><h3>g_dataset_set_data_full()</h3>
<pre class="programlisting">#define             g_dataset_set_data_full(l, k, d, f)</pre>
<<<<<<< HEAD
<p>
Sets the data corresponding to the given string identifier, and the
function to call when the data element is destroyed.
</p>
<div class="variablelist"><table border="0" class="variablelist">
<colgroup>
<col align="left" valign="top">
<col>
</colgroup>
<tbody>
<tr>
<td><p><span class="term"><em class="parameter"><code>l</code></em> :</span></p></td>
<td>the location identifying the dataset.</td>
</tr>
<tr>
<td><p><span class="term"><em class="parameter"><code>k</code></em> :</span></p></td>
<td>the string to identify the data element.</td>
</tr>
<tr>
<td><p><span class="term"><em class="parameter"><code>d</code></em> :</span></p></td>
<td>the data element.</td>
</tr>
<tr>
<td><p><span class="term"><em class="parameter"><code>f</code></em> :</span></p></td>
<td>the function to call when the data element is removed. This
function will be called with the data element and can be used to
free any memory allocated for it.</td>
=======
<p>Sets the data corresponding to the given string identifier, and the
function to call when the data element is destroyed.</p>
<div class="refsect3">
<a name="id-1.6.17.6.9.5"></a><h4>Parameters</h4>
<div class="informaltable"><table width="100%" border="0">
<colgroup>
<col width="150px" class="parameters_name">
<col class="parameters_description">
<col width="200px" class="parameters_annotations">
</colgroup>
<tbody>
<tr>
<td class="parameter_name"><p>l</p></td>
<td class="parameter_description"><p>the location identifying the dataset.</p></td>
<td class="parameter_annotations"> </td>
</tr>
<tr>
<td class="parameter_name"><p>k</p></td>
<td class="parameter_description"><p>the string to identify the data element.</p></td>
<td class="parameter_annotations"> </td>
</tr>
<tr>
<td class="parameter_name"><p>d</p></td>
<td class="parameter_description"><p>the data element.</p></td>
<td class="parameter_annotations"> </td>
</tr>
<tr>
<td class="parameter_name"><p>f</p></td>
<td class="parameter_description"><p>the function to call when the data element is removed. This
function will be called with the data element and can be used to
free any memory allocated for it.</p></td>
<td class="parameter_annotations"> </td>
>>>>>>> 76bed778
</tr>
</tbody>
</table></div>
</div>
</div>
<hr>
<div class="refsect2">
<a name="g-dataset-get-data"></a><h3>g_dataset_get_data()</h3>
<pre class="programlisting">#define             g_dataset_get_data(l, k)</pre>
<<<<<<< HEAD
<p>
Gets the data element corresponding to a string.
</p>
<div class="variablelist"><table border="0" class="variablelist">
<colgroup>
<col align="left" valign="top">
<col>
</colgroup>
<tbody>
<tr>
<td><p><span class="term"><em class="parameter"><code>l</code></em> :</span></p></td>
<td>the location identifying the dataset.</td>
</tr>
<tr>
<td><p><span class="term"><em class="parameter"><code>k</code></em> :</span></p></td>
<td>the string identifying the data element.</td>
</tr>
<tr>
<td><p><span class="term"><span class="emphasis"><em>Returns</em></span> :</span></p></td>
<td>the data element corresponding to the string, or <a class="link" href="glib-Standard-Macros.html#NULL:CAPS" title="NULL"><code class="literal">NULL</code></a> if
it is not found.</td>
=======
<p>Gets the data element corresponding to a string.</p>
<div class="refsect3">
<a name="id-1.6.17.6.10.5"></a><h4>Parameters</h4>
<div class="informaltable"><table width="100%" border="0">
<colgroup>
<col width="150px" class="parameters_name">
<col class="parameters_description">
<col width="200px" class="parameters_annotations">
</colgroup>
<tbody>
<tr>
<td class="parameter_name"><p>l</p></td>
<td class="parameter_description"><p>the location identifying the dataset.</p></td>
<td class="parameter_annotations"> </td>
</tr>
<tr>
<td class="parameter_name"><p>k</p></td>
<td class="parameter_description"><p>the string identifying the data element.</p></td>
<td class="parameter_annotations"> </td>
>>>>>>> 76bed778
</tr>
</tbody>
</table></div>
</div>
<div class="refsect3">
<a name="id-1.6.17.6.10.6"></a><h4>Returns</h4>
<p> the data element corresponding to the string, or <a class="link" href="glib-Standard-Macros.html#NULL:CAPS" title="NULL"><code class="literal">NULL</code></a> if
it is not found.</p>
</div>
</div>
<hr>
<div class="refsect2">
<a name="g-dataset-remove-data"></a><h3>g_dataset_remove_data()</h3>
<pre class="programlisting">#define             g_dataset_remove_data(l, k)</pre>
<<<<<<< HEAD
<p>
Removes a data element corresponding to a string. Its destroy
function is called if it has been set.
</p>
<div class="variablelist"><table border="0" class="variablelist">
<colgroup>
<col align="left" valign="top">
<col>
</colgroup>
<tbody>
<tr>
<td><p><span class="term"><em class="parameter"><code>l</code></em> :</span></p></td>
<td>the location identifying the dataset.</td>
</tr>
<tr>
<td><p><span class="term"><em class="parameter"><code>k</code></em> :</span></p></td>
<td>the string identifying the data element.</td>
=======
<p>Removes a data element corresponding to a string. Its destroy
function is called if it has been set.</p>
<div class="refsect3">
<a name="id-1.6.17.6.11.5"></a><h4>Parameters</h4>
<div class="informaltable"><table width="100%" border="0">
<colgroup>
<col width="150px" class="parameters_name">
<col class="parameters_description">
<col width="200px" class="parameters_annotations">
</colgroup>
<tbody>
<tr>
<td class="parameter_name"><p>l</p></td>
<td class="parameter_description"><p>the location identifying the dataset.</p></td>
<td class="parameter_annotations"> </td>
</tr>
<tr>
<td class="parameter_name"><p>k</p></td>
<td class="parameter_description"><p>the string identifying the data element.</p></td>
<td class="parameter_annotations"> </td>
>>>>>>> 76bed778
</tr>
</tbody>
</table></div>
</div>
</div>
<hr>
<div class="refsect2">
<a name="g-dataset-remove-no-notify"></a><h3>g_dataset_remove_no_notify()</h3>
<pre class="programlisting">#define             g_dataset_remove_no_notify(l, k)</pre>
<<<<<<< HEAD
<p>
Removes an element, without calling its destroy notifier.
</p>
<div class="variablelist"><table border="0" class="variablelist">
<colgroup>
<col align="left" valign="top">
<col>
</colgroup>
<tbody>
<tr>
<td><p><span class="term"><em class="parameter"><code>l</code></em> :</span></p></td>
<td>the location identifying the dataset.</td>
</tr>
<tr>
<td><p><span class="term"><em class="parameter"><code>k</code></em> :</span></p></td>
<td>the string identifying the data element.</td>
=======
<p>Removes an element, without calling its destroy notifier.</p>
<div class="refsect3">
<a name="id-1.6.17.6.12.5"></a><h4>Parameters</h4>
<div class="informaltable"><table width="100%" border="0">
<colgroup>
<col width="150px" class="parameters_name">
<col class="parameters_description">
<col width="200px" class="parameters_annotations">
</colgroup>
<tbody>
<tr>
<td class="parameter_name"><p>l</p></td>
<td class="parameter_description"><p>the location identifying the dataset.</p></td>
<td class="parameter_annotations"> </td>
</tr>
<tr>
<td class="parameter_name"><p>k</p></td>
<td class="parameter_description"><p>the string identifying the data element.</p></td>
<td class="parameter_annotations"> </td>
>>>>>>> 76bed778
</tr>
</tbody>
</table></div>
</div>
</div>
<hr>
<div class="refsect2">
<<<<<<< HEAD
<a name="g-dataset-foreach"></a><h3>g_dataset_foreach ()</h3>
<pre class="programlisting"><span class="returnvalue">void</span>                g_dataset_foreach                   (<em class="parameter"><code><a class="link" href="glib-Basic-Types.html#gconstpointer" title="gconstpointer"><span class="type">gconstpointer</span></a> dataset_location</code></em>,
                                                         <em class="parameter"><code><a class="link" href="glib-Datasets.html#GDataForeachFunc" title="GDataForeachFunc ()"><span class="type">GDataForeachFunc</span></a> func</code></em>,
                                                         <em class="parameter"><code><a class="link" href="glib-Basic-Types.html#gpointer" title="gpointer"><span class="type">gpointer</span></a> user_data</code></em>);</pre>
<p>
Calls the given function for each data element which is associated
with the given location. Note that this function is NOT thread-safe.
So unless <em class="parameter"><code>datalist</code></em> can be protected from any modifications during
invocation of this function, it should not be called.
</p>
<div class="variablelist"><table border="0" class="variablelist">
<colgroup>
<col align="left" valign="top">
<col>
</colgroup>
<tbody>
<tr>
<td><p><span class="term"><em class="parameter"><code>dataset_location</code></em> :</span></p></td>
<td>the location identifying the dataset.</td>
</tr>
<tr>
<td><p><span class="term"><em class="parameter"><code>func</code></em> :</span></p></td>
<td>the function to call for each data element.</td>
</tr>
<tr>
<td><p><span class="term"><em class="parameter"><code>user_data</code></em> :</span></p></td>
<td>user data to pass to the function.</td>
=======
<a name="g-dataset-foreach"></a><h3>g_dataset_foreach ()</h3>
<pre class="programlisting"><span class="returnvalue">void</span>
g_dataset_foreach (<em class="parameter"><code><a class="link" href="glib-Basic-Types.html#gconstpointer" title="gconstpointer"><span class="type">gconstpointer</span></a> dataset_location</code></em>,
                   <em class="parameter"><code><a class="link" href="glib-Datasets.html#GDataForeachFunc" title="GDataForeachFunc ()"><span class="type">GDataForeachFunc</span></a> func</code></em>,
                   <em class="parameter"><code><a class="link" href="glib-Basic-Types.html#gpointer" title="gpointer"><span class="type">gpointer</span></a> user_data</code></em>);</pre>
<p>Calls the given function for each data element which is associated
with the given location. Note that this function is NOT thread-safe.
So unless <em class="parameter"><code>datalist</code></em>
 can be protected from any modifications during
invocation of this function, it should not be called.</p>
<div class="refsect3">
<a name="id-1.6.17.6.13.5"></a><h4>Parameters</h4>
<div class="informaltable"><table width="100%" border="0">
<colgroup>
<col width="150px" class="parameters_name">
<col class="parameters_description">
<col width="200px" class="parameters_annotations">
</colgroup>
<tbody>
<tr>
<td class="parameter_name"><p>dataset_location</p></td>
<td class="parameter_description"><p>the location identifying the dataset.</p></td>
<td class="parameter_annotations"> </td>
</tr>
<tr>
<td class="parameter_name"><p>func</p></td>
<td class="parameter_description"><p>the function to call for each data element.</p></td>
<td class="parameter_annotations"> </td>
</tr>
<tr>
<td class="parameter_name"><p>user_data</p></td>
<td class="parameter_description"><p>user data to pass to the function.</p></td>
<td class="parameter_annotations"> </td>
>>>>>>> 76bed778
</tr>
</tbody>
</table></div>
</div>
</div>
<hr>
<div class="refsect2">
<<<<<<< HEAD
<a name="GDataForeachFunc"></a><h3>GDataForeachFunc ()</h3>
<pre class="programlisting"><span class="returnvalue">void</span>                (*GDataForeachFunc)                 (<em class="parameter"><code><a class="link" href="glib-Quarks.html#GQuark" title="GQuark"><span class="type">GQuark</span></a> key_id</code></em>,
                                                         <em class="parameter"><code><a class="link" href="glib-Basic-Types.html#gpointer" title="gpointer"><span class="type">gpointer</span></a> data</code></em>,
                                                         <em class="parameter"><code><a class="link" href="glib-Basic-Types.html#gpointer" title="gpointer"><span class="type">gpointer</span></a> user_data</code></em>);</pre>
<p>
Specifies the type of function passed to <a class="link" href="glib-Datasets.html#g-dataset-foreach" title="g_dataset_foreach ()"><code class="function">g_dataset_foreach()</code></a>. It is
called with each <a class="link" href="glib-Quarks.html#GQuark" title="GQuark"><span class="type">GQuark</span></a> id and associated data element, together
with the <em class="parameter"><code>user_data</code></em> parameter supplied to <a class="link" href="glib-Datasets.html#g-dataset-foreach" title="g_dataset_foreach ()"><code class="function">g_dataset_foreach()</code></a>.
</p>
<div class="variablelist"><table border="0" class="variablelist">
<colgroup>
<col align="left" valign="top">
<col>
</colgroup>
<tbody>
<tr>
<td><p><span class="term"><em class="parameter"><code>key_id</code></em> :</span></p></td>
<td>the <a class="link" href="glib-Quarks.html#GQuark" title="GQuark"><span class="type">GQuark</span></a> id to identifying the data element.</td>
</tr>
<tr>
<td><p><span class="term"><em class="parameter"><code>data</code></em> :</span></p></td>
<td>the data element.</td>
</tr>
<tr>
<td><p><span class="term"><em class="parameter"><code>user_data</code></em> :</span></p></td>
<td>user data passed to <a class="link" href="glib-Datasets.html#g-dataset-foreach" title="g_dataset_foreach ()"><code class="function">g_dataset_foreach()</code></a>.</td>
=======
<a name="GDataForeachFunc"></a><h3>GDataForeachFunc ()</h3>
<pre class="programlisting"><span class="returnvalue">void</span>
<span class="c_punctuation">(</span>*GDataForeachFunc<span class="c_punctuation">)</span> (<em class="parameter"><code><a class="link" href="glib-Quarks.html#GQuark" title="GQuark"><span class="type">GQuark</span></a> key_id</code></em>,
                     <em class="parameter"><code><a class="link" href="glib-Basic-Types.html#gpointer" title="gpointer"><span class="type">gpointer</span></a> data</code></em>,
                     <em class="parameter"><code><a class="link" href="glib-Basic-Types.html#gpointer" title="gpointer"><span class="type">gpointer</span></a> user_data</code></em>);</pre>
<p>Specifies the type of function passed to <a class="link" href="glib-Datasets.html#g-dataset-foreach" title="g_dataset_foreach ()"><code class="function">g_dataset_foreach()</code></a>. It is
called with each <a class="link" href="glib-Quarks.html#GQuark" title="GQuark"><span class="type">GQuark</span></a> id and associated data element, together
with the <em class="parameter"><code>user_data</code></em>
 parameter supplied to <a class="link" href="glib-Datasets.html#g-dataset-foreach" title="g_dataset_foreach ()"><code class="function">g_dataset_foreach()</code></a>.</p>
<div class="refsect3">
<a name="id-1.6.17.6.14.5"></a><h4>Parameters</h4>
<div class="informaltable"><table width="100%" border="0">
<colgroup>
<col width="150px" class="parameters_name">
<col class="parameters_description">
<col width="200px" class="parameters_annotations">
</colgroup>
<tbody>
<tr>
<td class="parameter_name"><p>key_id</p></td>
<td class="parameter_description"><p>the <a class="link" href="glib-Quarks.html#GQuark" title="GQuark"><span class="type">GQuark</span></a> id to identifying the data element.</p></td>
<td class="parameter_annotations"> </td>
</tr>
<tr>
<td class="parameter_name"><p>data</p></td>
<td class="parameter_description"><p>the data element.</p></td>
<td class="parameter_annotations"> </td>
</tr>
<tr>
<td class="parameter_name"><p>user_data</p></td>
<td class="parameter_description"><p>user data passed to <a class="link" href="glib-Datasets.html#g-dataset-foreach" title="g_dataset_foreach ()"><code class="function">g_dataset_foreach()</code></a>.</p></td>
<td class="parameter_annotations"> </td>
>>>>>>> 76bed778
</tr>
</tbody>
</table></div>
</div>
</div>
<hr>
<div class="refsect2">
<<<<<<< HEAD
<a name="g-dataset-destroy"></a><h3>g_dataset_destroy ()</h3>
<pre class="programlisting"><span class="returnvalue">void</span>                g_dataset_destroy                   (<em class="parameter"><code><a class="link" href="glib-Basic-Types.html#gconstpointer" title="gconstpointer"><span class="type">gconstpointer</span></a> dataset_location</code></em>);</pre>
<p>
Destroys the dataset, freeing all memory allocated, and calling any
destroy functions set for data elements.
</p>
<div class="variablelist"><table border="0" class="variablelist">
<colgroup>
<col align="left" valign="top">
<col>
</colgroup>
<tbody><tr>
<td><p><span class="term"><em class="parameter"><code>dataset_location</code></em> :</span></p></td>
<td>the location identifying the dataset.</td>
=======
<a name="g-dataset-destroy"></a><h3>g_dataset_destroy ()</h3>
<pre class="programlisting"><span class="returnvalue">void</span>
g_dataset_destroy (<em class="parameter"><code><a class="link" href="glib-Basic-Types.html#gconstpointer" title="gconstpointer"><span class="type">gconstpointer</span></a> dataset_location</code></em>);</pre>
<p>Destroys the dataset, freeing all memory allocated, and calling any
destroy functions set for data elements.</p>
<div class="refsect3">
<a name="id-1.6.17.6.15.5"></a><h4>Parameters</h4>
<div class="informaltable"><table width="100%" border="0">
<colgroup>
<col width="150px" class="parameters_name">
<col class="parameters_description">
<col width="200px" class="parameters_annotations">
</colgroup>
<tbody><tr>
<td class="parameter_name"><p>dataset_location</p></td>
<td class="parameter_description"><p>the location identifying the dataset.</p></td>
<td class="parameter_annotations"> </td>
>>>>>>> 76bed778
</tr></tbody>
</table></div>
</div>
</div>
</div>
<div class="refsect1">
<a name="glib-Datasets.other_details"></a><h2>Types and Values</h2>
</div>
</div>
<div class="footer">
<<<<<<< HEAD
<hr>
          Generated by GTK-Doc V1.18.1</div>
=======
<hr>Generated by GTK-Doc V1.24</div>
>>>>>>> 76bed778
</body>
</html><|MERGE_RESOLUTION|>--- conflicted
+++ resolved
@@ -2,37 +2,12 @@
 <html>
 <head>
 <meta http-equiv="Content-Type" content="text/html; charset=UTF-8">
-<<<<<<< HEAD
-<title>Datasets</title>
-<meta name="generator" content="DocBook XSL Stylesheets V1.77.1">
-=======
 <title>Datasets: GLib Reference Manual</title>
 <meta name="generator" content="DocBook XSL Stylesheets V1.78.1">
->>>>>>> 76bed778
 <link rel="home" href="index.html" title="GLib Reference Manual">
 <link rel="up" href="glib-data-types.html" title="GLib Data Types">
 <link rel="prev" href="glib-Keyed-Data-Lists.html" title="Keyed Data Lists">
 <link rel="next" href="glib-GVariantType.html" title="GVariantType">
-<<<<<<< HEAD
-<meta name="generator" content="GTK-Doc V1.18.1 (XML mode)">
-<link rel="stylesheet" href="style.css" type="text/css">
-</head>
-<body bgcolor="white" text="black" link="#0000FF" vlink="#840084" alink="#0000FF">
-<table class="navigation" id="top" width="100%" summary="Navigation header" cellpadding="2" cellspacing="2">
-<tr valign="middle">
-<td><a accesskey="p" href="glib-Keyed-Data-Lists.html"><img src="left.png" width="24" height="24" border="0" alt="Prev"></a></td>
-<td><a accesskey="u" href="glib-data-types.html"><img src="up.png" width="24" height="24" border="0" alt="Up"></a></td>
-<td><a accesskey="h" href="index.html"><img src="home.png" width="24" height="24" border="0" alt="Home"></a></td>
-<th width="100%" align="center">GLib Reference Manual</th>
-<td><a accesskey="n" href="glib-GVariantType.html"><img src="right.png" width="24" height="24" border="0" alt="Next"></a></td>
-</tr>
-<tr><td colspan="5" class="shortcuts">
-<a href="#glib-Datasets.synopsis" class="shortcut">Top</a>
-                   | 
-                  <a href="#glib-Datasets.description" class="shortcut">Description</a>
-</td></tr>
-</table>
-=======
 <meta name="generator" content="GTK-Doc V1.24 (XML mode)">
 <link rel="stylesheet" href="style.css" type="text/css">
 </head>
@@ -47,7 +22,6 @@
 <td><a accesskey="p" href="glib-Keyed-Data-Lists.html"><img src="left.png" width="16" height="16" border="0" alt="Prev"></a></td>
 <td><a accesskey="n" href="glib-GVariantType.html"><img src="right.png" width="16" height="16" border="0" alt="Next"></a></td>
 </tr></table>
->>>>>>> 76bed778
 <div class="refentry">
 <a name="glib-Datasets"></a><div class="titlepage"></div>
 <div class="refnamediv"><table width="100%"><tr>
@@ -58,49 +32,6 @@
 </td>
 <td class="gallery_image" valign="top" align="right"></td>
 </tr></table></div>
-<<<<<<< HEAD
-<div class="refsynopsisdiv">
-<a name="glib-Datasets.synopsis"></a><h2>Synopsis</h2>
-<pre class="synopsis">
-#include &lt;glib.h&gt;
-
-#define             <a class="link" href="glib-Datasets.html#g-dataset-id-set-data" title="g_dataset_id_set_data()">g_dataset_id_set_data</a>               (l,
-                                                         k,
-                                                         d)
-<span class="returnvalue">void</span>                <a class="link" href="glib-Datasets.html#g-dataset-id-set-data-full" title="g_dataset_id_set_data_full ()">g_dataset_id_set_data_full</a>          (<em class="parameter"><code><a class="link" href="glib-Basic-Types.html#gconstpointer" title="gconstpointer"><span class="type">gconstpointer</span></a> dataset_location</code></em>,
-                                                         <em class="parameter"><code><a class="link" href="glib-Quarks.html#GQuark" title="GQuark"><span class="type">GQuark</span></a> key_id</code></em>,
-                                                         <em class="parameter"><code><a class="link" href="glib-Basic-Types.html#gpointer" title="gpointer"><span class="type">gpointer</span></a> data</code></em>,
-                                                         <em class="parameter"><code><a class="link" href="glib-Datasets.html#GDestroyNotify" title="GDestroyNotify ()"><span class="type">GDestroyNotify</span></a> destroy_func</code></em>);
-<span class="returnvalue">void</span>                (<a class="link" href="glib-Datasets.html#GDestroyNotify" title="GDestroyNotify ()">*GDestroyNotify</a>)                   (<em class="parameter"><code><a class="link" href="glib-Basic-Types.html#gpointer" title="gpointer"><span class="type">gpointer</span></a> data</code></em>);
-<a class="link" href="glib-Basic-Types.html#gpointer" title="gpointer"><span class="returnvalue">gpointer</span></a>            <a class="link" href="glib-Datasets.html#g-dataset-id-get-data" title="g_dataset_id_get_data ()">g_dataset_id_get_data</a>               (<em class="parameter"><code><a class="link" href="glib-Basic-Types.html#gconstpointer" title="gconstpointer"><span class="type">gconstpointer</span></a> dataset_location</code></em>,
-                                                         <em class="parameter"><code><a class="link" href="glib-Quarks.html#GQuark" title="GQuark"><span class="type">GQuark</span></a> key_id</code></em>);
-#define             <a class="link" href="glib-Datasets.html#g-dataset-id-remove-data" title="g_dataset_id_remove_data()">g_dataset_id_remove_data</a>            (l,
-                                                         k)
-<a class="link" href="glib-Basic-Types.html#gpointer" title="gpointer"><span class="returnvalue">gpointer</span></a>            <a class="link" href="glib-Datasets.html#g-dataset-id-remove-no-notify" title="g_dataset_id_remove_no_notify ()">g_dataset_id_remove_no_notify</a>       (<em class="parameter"><code><a class="link" href="glib-Basic-Types.html#gconstpointer" title="gconstpointer"><span class="type">gconstpointer</span></a> dataset_location</code></em>,
-                                                         <em class="parameter"><code><a class="link" href="glib-Quarks.html#GQuark" title="GQuark"><span class="type">GQuark</span></a> key_id</code></em>);
-
-#define             <a class="link" href="glib-Datasets.html#g-dataset-set-data" title="g_dataset_set_data()">g_dataset_set_data</a>                  (l,
-                                                         k,
-                                                         d)
-#define             <a class="link" href="glib-Datasets.html#g-dataset-set-data-full" title="g_dataset_set_data_full()">g_dataset_set_data_full</a>             (l,
-                                                         k,
-                                                         d,
-                                                         f)
-#define             <a class="link" href="glib-Datasets.html#g-dataset-get-data" title="g_dataset_get_data()">g_dataset_get_data</a>                  (l,
-                                                         k)
-#define             <a class="link" href="glib-Datasets.html#g-dataset-remove-data" title="g_dataset_remove_data()">g_dataset_remove_data</a>               (l,
-                                                         k)
-#define             <a class="link" href="glib-Datasets.html#g-dataset-remove-no-notify" title="g_dataset_remove_no_notify()">g_dataset_remove_no_notify</a>          (l,
-                                                         k)
-
-<span class="returnvalue">void</span>                <a class="link" href="glib-Datasets.html#g-dataset-foreach" title="g_dataset_foreach ()">g_dataset_foreach</a>                   (<em class="parameter"><code><a class="link" href="glib-Basic-Types.html#gconstpointer" title="gconstpointer"><span class="type">gconstpointer</span></a> dataset_location</code></em>,
-                                                         <em class="parameter"><code><a class="link" href="glib-Datasets.html#GDataForeachFunc" title="GDataForeachFunc ()"><span class="type">GDataForeachFunc</span></a> func</code></em>,
-                                                         <em class="parameter"><code><a class="link" href="glib-Basic-Types.html#gpointer" title="gpointer"><span class="type">gpointer</span></a> user_data</code></em>);
-<span class="returnvalue">void</span>                (<a class="link" href="glib-Datasets.html#GDataForeachFunc" title="GDataForeachFunc ()">*GDataForeachFunc</a>)                 (<em class="parameter"><code><a class="link" href="glib-Quarks.html#GQuark" title="GQuark"><span class="type">GQuark</span></a> key_id</code></em>,
-                                                         <em class="parameter"><code><a class="link" href="glib-Basic-Types.html#gpointer" title="gpointer"><span class="type">gpointer</span></a> data</code></em>,
-                                                         <em class="parameter"><code><a class="link" href="glib-Basic-Types.html#gpointer" title="gpointer"><span class="type">gpointer</span></a> user_data</code></em>);
-<span class="returnvalue">void</span>                <a class="link" href="glib-Datasets.html#g-dataset-destroy" title="g_dataset_destroy ()">g_dataset_destroy</a>                   (<em class="parameter"><code><a class="link" href="glib-Basic-Types.html#gconstpointer" title="gconstpointer"><span class="type">gconstpointer</span></a> dataset_location</code></em>);
-=======
 <div class="refsect1">
 <a name="glib-Datasets.functions"></a><h2>Functions</h2>
 <div class="informaltable"><table width="100%" border="0">
@@ -213,7 +144,6 @@
 <div class="refsect1">
 <a name="glib-Datasets.includes"></a><h2>Includes</h2>
 <pre class="synopsis">#include &lt;glib.h&gt;
->>>>>>> 76bed778
 </pre>
 </div>
 <div class="refsect1">
@@ -229,37 +159,6 @@
 created with a call to <a class="link" href="glib-Quarks.html#g-quark-from-string" title="g_quark_from_string ()"><code class="function">g_quark_from_string()</code></a> or
 <a class="link" href="glib-Quarks.html#g-quark-from-static-string" title="g_quark_from_static_string ()"><code class="function">g_quark_from_static_string()</code></a>. The second form is quicker, since it
 does not require looking up the string in the hash table of <a class="link" href="glib-Quarks.html#GQuark" title="GQuark"><span class="type">GQuark</span></a>
-<<<<<<< HEAD
-identifiers.
-</p>
-<p>
-There is no function to create a dataset. It is automatically
-created as soon as you add elements to it.
-</p>
-<p>
-To add data elements to a dataset use <a class="link" href="glib-Datasets.html#g-dataset-id-set-data" title="g_dataset_id_set_data()"><code class="function">g_dataset_id_set_data()</code></a>,
-<a class="link" href="glib-Datasets.html#g-dataset-id-set-data-full" title="g_dataset_id_set_data_full ()"><code class="function">g_dataset_id_set_data_full()</code></a>, <a class="link" href="glib-Datasets.html#g-dataset-set-data" title="g_dataset_set_data()"><code class="function">g_dataset_set_data()</code></a> and
-<a class="link" href="glib-Datasets.html#g-dataset-set-data-full" title="g_dataset_set_data_full()"><code class="function">g_dataset_set_data_full()</code></a>.
-</p>
-<p>
-To get data elements from a dataset use <a class="link" href="glib-Datasets.html#g-dataset-id-get-data" title="g_dataset_id_get_data ()"><code class="function">g_dataset_id_get_data()</code></a> and
-<a class="link" href="glib-Datasets.html#g-dataset-get-data" title="g_dataset_get_data()"><code class="function">g_dataset_get_data()</code></a>.
-</p>
-<p>
-To iterate over all data elements in a dataset use
-<a class="link" href="glib-Datasets.html#g-dataset-foreach" title="g_dataset_foreach ()"><code class="function">g_dataset_foreach()</code></a> (not thread-safe).
-</p>
-<p>
-To remove data elements from a dataset use
-<a class="link" href="glib-Datasets.html#g-dataset-id-remove-data" title="g_dataset_id_remove_data()"><code class="function">g_dataset_id_remove_data()</code></a> and <a class="link" href="glib-Datasets.html#g-dataset-remove-data" title="g_dataset_remove_data()"><code class="function">g_dataset_remove_data()</code></a>.
-</p>
-<p>
-To destroy a dataset, use <a class="link" href="glib-Datasets.html#g-dataset-destroy" title="g_dataset_destroy ()"><code class="function">g_dataset_destroy()</code></a>.
-</p>
-</div>
-<div class="refsect1">
-<a name="glib-Datasets.details"></a><h2>Details</h2>
-=======
 identifiers.</p>
 <p>There is no function to create a dataset. It is automatically
 created as soon as you add elements to it.</p>
@@ -276,33 +175,11 @@
 </div>
 <div class="refsect1">
 <a name="glib-Datasets.functions_details"></a><h2>Functions</h2>
->>>>>>> 76bed778
 <div class="refsect2">
 <a name="g-dataset-id-set-data"></a><h3>g_dataset_id_set_data()</h3>
 <pre class="programlisting">#define             g_dataset_id_set_data(l, k, d)</pre>
 <p>Sets the data element associated with the given <a class="link" href="glib-Quarks.html#GQuark" title="GQuark"><span class="type">GQuark</span></a> id. Any
 previous data with the same key is removed, and its destroy function
-<<<<<<< HEAD
-is called.
-</p>
-<div class="variablelist"><table border="0" class="variablelist">
-<colgroup>
-<col align="left" valign="top">
-<col>
-</colgroup>
-<tbody>
-<tr>
-<td><p><span class="term"><em class="parameter"><code>l</code></em> :</span></p></td>
-<td>the location identifying the dataset.</td>
-</tr>
-<tr>
-<td><p><span class="term"><em class="parameter"><code>k</code></em> :</span></p></td>
-<td>the <a class="link" href="glib-Quarks.html#GQuark" title="GQuark"><span class="type">GQuark</span></a> id to identify the data element.</td>
-</tr>
-<tr>
-<td><p><span class="term"><em class="parameter"><code>d</code></em> :</span></p></td>
-<td>the data element.</td>
-=======
 is called.</p>
 <div class="refsect3">
 <a name="id-1.6.17.6.2.5"></a><h4>Parameters</h4>
@@ -327,51 +204,13 @@
 <td class="parameter_name"><p>d</p></td>
 <td class="parameter_description"><p>the data element.</p></td>
 <td class="parameter_annotations"> </td>
->>>>>>> 76bed778
-</tr>
-</tbody>
-</table></div>
-</div>
-</div>
-<hr>
-<div class="refsect2">
-<<<<<<< HEAD
-<a name="g-dataset-id-set-data-full"></a><h3>g_dataset_id_set_data_full ()</h3>
-<pre class="programlisting"><span class="returnvalue">void</span>                g_dataset_id_set_data_full          (<em class="parameter"><code><a class="link" href="glib-Basic-Types.html#gconstpointer" title="gconstpointer"><span class="type">gconstpointer</span></a> dataset_location</code></em>,
-                                                         <em class="parameter"><code><a class="link" href="glib-Quarks.html#GQuark" title="GQuark"><span class="type">GQuark</span></a> key_id</code></em>,
-                                                         <em class="parameter"><code><a class="link" href="glib-Basic-Types.html#gpointer" title="gpointer"><span class="type">gpointer</span></a> data</code></em>,
-                                                         <em class="parameter"><code><a class="link" href="glib-Datasets.html#GDestroyNotify" title="GDestroyNotify ()"><span class="type">GDestroyNotify</span></a> destroy_func</code></em>);</pre>
-<p>
-Sets the data element associated with the given <a class="link" href="glib-Quarks.html#GQuark" title="GQuark"><span class="type">GQuark</span></a> id, and also
-the function to call when the data element is destroyed. Any
-previous data with the same key is removed, and its destroy function
-is called.
-</p>
-<div class="variablelist"><table border="0" class="variablelist">
-<colgroup>
-<col align="left" valign="top">
-<col>
-</colgroup>
-<tbody>
-<tr>
-<td><p><span class="term"><em class="parameter"><code>dataset_location</code></em> :</span></p></td>
-<td>the location identifying the dataset.</td>
-</tr>
-<tr>
-<td><p><span class="term"><em class="parameter"><code>key_id</code></em> :</span></p></td>
-<td>the <a class="link" href="glib-Quarks.html#GQuark" title="GQuark"><span class="type">GQuark</span></a> id to identify the data element.</td>
-</tr>
-<tr>
-<td><p><span class="term"><em class="parameter"><code>data</code></em> :</span></p></td>
-<td>the data element.</td>
-</tr>
-<tr>
-<td><p><span class="term"><em class="parameter"><code>destroy_func</code></em> :</span></p></td>
-<td>the function to call when the data element is
-removed. This function will be called with the data
-element and can be used to free any memory allocated
-for it.</td>
-=======
+</tr>
+</tbody>
+</table></div>
+</div>
+</div>
+<hr>
+<div class="refsect2">
 <a name="g-dataset-id-set-data-full"></a><h3>g_dataset_id_set_data_full ()</h3>
 <pre class="programlisting"><span class="returnvalue">void</span>
 g_dataset_id_set_data_full (<em class="parameter"><code><a class="link" href="glib-Basic-Types.html#gconstpointer" title="gconstpointer"><span class="type">gconstpointer</span></a> dataset_location</code></em>,
@@ -413,31 +252,13 @@
 element and can be used to free any memory allocated
 for it.</p></td>
 <td class="parameter_annotations"> </td>
->>>>>>> 76bed778
-</tr>
-</tbody>
-</table></div>
-</div>
-</div>
-<hr>
-<div class="refsect2">
-<<<<<<< HEAD
-<a name="GDestroyNotify"></a><h3>GDestroyNotify ()</h3>
-<pre class="programlisting"><span class="returnvalue">void</span>                (*GDestroyNotify)                   (<em class="parameter"><code><a class="link" href="glib-Basic-Types.html#gpointer" title="gpointer"><span class="type">gpointer</span></a> data</code></em>);</pre>
-<p>
-Specifies the type of function which is called when a data element
-is destroyed. It is passed the pointer to the data element and
-should free any memory and resources allocated for it.
-</p>
-<div class="variablelist"><table border="0" class="variablelist">
-<colgroup>
-<col align="left" valign="top">
-<col>
-</colgroup>
-<tbody><tr>
-<td><p><span class="term"><em class="parameter"><code>data</code></em> :</span></p></td>
-<td>the data element.</td>
-=======
+</tr>
+</tbody>
+</table></div>
+</div>
+</div>
+<hr>
+<div class="refsect2">
 <a name="GDestroyNotify"></a><h3>GDestroyNotify ()</h3>
 <pre class="programlisting"><span class="returnvalue">void</span>
 <span class="c_punctuation">(</span>*GDestroyNotify<span class="c_punctuation">)</span> (<em class="parameter"><code><a class="link" href="glib-Basic-Types.html#gpointer" title="gpointer"><span class="type">gpointer</span></a> data</code></em>);</pre>
@@ -456,39 +277,12 @@
 <td class="parameter_name"><p>data</p></td>
 <td class="parameter_description"><p>the data element.</p></td>
 <td class="parameter_annotations"> </td>
->>>>>>> 76bed778
 </tr></tbody>
 </table></div>
 </div>
 </div>
 <hr>
 <div class="refsect2">
-<<<<<<< HEAD
-<a name="g-dataset-id-get-data"></a><h3>g_dataset_id_get_data ()</h3>
-<pre class="programlisting"><a class="link" href="glib-Basic-Types.html#gpointer" title="gpointer"><span class="returnvalue">gpointer</span></a>            g_dataset_id_get_data               (<em class="parameter"><code><a class="link" href="glib-Basic-Types.html#gconstpointer" title="gconstpointer"><span class="type">gconstpointer</span></a> dataset_location</code></em>,
-                                                         <em class="parameter"><code><a class="link" href="glib-Quarks.html#GQuark" title="GQuark"><span class="type">GQuark</span></a> key_id</code></em>);</pre>
-<p>
-Gets the data element corresponding to a <a class="link" href="glib-Quarks.html#GQuark" title="GQuark"><span class="type">GQuark</span></a>.
-</p>
-<div class="variablelist"><table border="0" class="variablelist">
-<colgroup>
-<col align="left" valign="top">
-<col>
-</colgroup>
-<tbody>
-<tr>
-<td><p><span class="term"><em class="parameter"><code>dataset_location</code></em> :</span></p></td>
-<td>the location identifying the dataset.</td>
-</tr>
-<tr>
-<td><p><span class="term"><em class="parameter"><code>key_id</code></em> :</span></p></td>
-<td>the <a class="link" href="glib-Quarks.html#GQuark" title="GQuark"><span class="type">GQuark</span></a> id to identify the data element.</td>
-</tr>
-<tr>
-<td><p><span class="term"><span class="emphasis"><em>Returns</em></span> :</span></p></td>
-<td>the data element corresponding to the <a class="link" href="glib-Quarks.html#GQuark" title="GQuark"><span class="type">GQuark</span></a>, or <a class="link" href="glib-Standard-Macros.html#NULL:CAPS" title="NULL"><code class="literal">NULL</code></a> if
-it is not found.</td>
-=======
 <a name="g-dataset-id-get-data"></a><h3>g_dataset_id_get_data ()</h3>
 <pre class="programlisting"><a class="link" href="glib-Basic-Types.html#gpointer" title="gpointer"><span class="returnvalue">gpointer</span></a>
 g_dataset_id_get_data (<em class="parameter"><code><a class="link" href="glib-Basic-Types.html#gconstpointer" title="gconstpointer"><span class="type">gconstpointer</span></a> dataset_location</code></em>,
@@ -512,7 +306,6 @@
 <td class="parameter_name"><p>key_id</p></td>
 <td class="parameter_description"><p>the <a class="link" href="glib-Quarks.html#GQuark" title="GQuark"><span class="type">GQuark</span></a> id to identify the data element.</p></td>
 <td class="parameter_annotations"> </td>
->>>>>>> 76bed778
 </tr>
 </tbody>
 </table></div>
@@ -527,25 +320,6 @@
 <div class="refsect2">
 <a name="g-dataset-id-remove-data"></a><h3>g_dataset_id_remove_data()</h3>
 <pre class="programlisting">#define             g_dataset_id_remove_data(l, k)</pre>
-<<<<<<< HEAD
-<p>
-Removes a data element from a dataset. The data element's destroy
-function is called if it has been set.
-</p>
-<div class="variablelist"><table border="0" class="variablelist">
-<colgroup>
-<col align="left" valign="top">
-<col>
-</colgroup>
-<tbody>
-<tr>
-<td><p><span class="term"><em class="parameter"><code>l</code></em> :</span></p></td>
-<td>the location identifying the dataset.</td>
-</tr>
-<tr>
-<td><p><span class="term"><em class="parameter"><code>k</code></em> :</span></p></td>
-<td>the <a class="link" href="glib-Quarks.html#GQuark" title="GQuark"><span class="type">GQuark</span></a> id identifying the data element.</td>
-=======
 <p>Removes a data element from a dataset. The data element's destroy
 function is called if it has been set.</p>
 <div class="refsect3">
@@ -566,40 +340,13 @@
 <td class="parameter_name"><p>k</p></td>
 <td class="parameter_description"><p>the <a class="link" href="glib-Quarks.html#GQuark" title="GQuark"><span class="type">GQuark</span></a> id identifying the data element.</p></td>
 <td class="parameter_annotations"> </td>
->>>>>>> 76bed778
-</tr>
-</tbody>
-</table></div>
-</div>
-</div>
-<hr>
-<div class="refsect2">
-<<<<<<< HEAD
-<a name="g-dataset-id-remove-no-notify"></a><h3>g_dataset_id_remove_no_notify ()</h3>
-<pre class="programlisting"><a class="link" href="glib-Basic-Types.html#gpointer" title="gpointer"><span class="returnvalue">gpointer</span></a>            g_dataset_id_remove_no_notify       (<em class="parameter"><code><a class="link" href="glib-Basic-Types.html#gconstpointer" title="gconstpointer"><span class="type">gconstpointer</span></a> dataset_location</code></em>,
-                                                         <em class="parameter"><code><a class="link" href="glib-Quarks.html#GQuark" title="GQuark"><span class="type">GQuark</span></a> key_id</code></em>);</pre>
-<p>
-Removes an element, without calling its destroy notification
-function.
-</p>
-<div class="variablelist"><table border="0" class="variablelist">
-<colgroup>
-<col align="left" valign="top">
-<col>
-</colgroup>
-<tbody>
-<tr>
-<td><p><span class="term"><em class="parameter"><code>dataset_location</code></em> :</span></p></td>
-<td>the location identifying the dataset.</td>
-</tr>
-<tr>
-<td><p><span class="term"><em class="parameter"><code>key_id</code></em> :</span></p></td>
-<td>the <a class="link" href="glib-Quarks.html#GQuark" title="GQuark"><span class="type">GQuark</span></a> ID identifying the data element.</td>
-</tr>
-<tr>
-<td><p><span class="term"><span class="emphasis"><em>Returns</em></span> :</span></p></td>
-<td>the data previously stored at <em class="parameter"><code>key_id</code></em>, or <a class="link" href="glib-Standard-Macros.html#NULL:CAPS" title="NULL"><code class="literal">NULL</code></a> if none.</td>
-=======
+</tr>
+</tbody>
+</table></div>
+</div>
+</div>
+<hr>
+<div class="refsect2">
 <a name="g-dataset-id-remove-no-notify"></a><h3>g_dataset_id_remove_no_notify ()</h3>
 <pre class="programlisting"><a class="link" href="glib-Basic-Types.html#gpointer" title="gpointer"><span class="returnvalue">gpointer</span></a>
 g_dataset_id_remove_no_notify (<em class="parameter"><code><a class="link" href="glib-Basic-Types.html#gconstpointer" title="gconstpointer"><span class="type">gconstpointer</span></a> dataset_location</code></em>,
@@ -624,7 +371,6 @@
 <td class="parameter_name"><p>key_id</p></td>
 <td class="parameter_description"><p>the <a class="link" href="glib-Quarks.html#GQuark" title="GQuark"><span class="type">GQuark</span></a> ID identifying the data element.</p></td>
 <td class="parameter_annotations"> </td>
->>>>>>> 76bed778
 </tr>
 </tbody>
 </table></div>
@@ -639,28 +385,6 @@
 <div class="refsect2">
 <a name="g-dataset-set-data"></a><h3>g_dataset_set_data()</h3>
 <pre class="programlisting">#define             g_dataset_set_data(l, k, d)</pre>
-<<<<<<< HEAD
-<p>
-Sets the data corresponding to the given string identifier.
-</p>
-<div class="variablelist"><table border="0" class="variablelist">
-<colgroup>
-<col align="left" valign="top">
-<col>
-</colgroup>
-<tbody>
-<tr>
-<td><p><span class="term"><em class="parameter"><code>l</code></em> :</span></p></td>
-<td>the location identifying the dataset.</td>
-</tr>
-<tr>
-<td><p><span class="term"><em class="parameter"><code>k</code></em> :</span></p></td>
-<td>the string to identify the data element.</td>
-</tr>
-<tr>
-<td><p><span class="term"><em class="parameter"><code>d</code></em> :</span></p></td>
-<td>the data element.</td>
-=======
 <p>Sets the data corresponding to the given string identifier.</p>
 <div class="refsect3">
 <a name="id-1.6.17.6.8.5"></a><h4>Parameters</h4>
@@ -685,7 +409,6 @@
 <td class="parameter_name"><p>d</p></td>
 <td class="parameter_description"><p>the data element.</p></td>
 <td class="parameter_annotations"> </td>
->>>>>>> 76bed778
 </tr>
 </tbody>
 </table></div>
@@ -695,35 +418,6 @@
 <div class="refsect2">
 <a name="g-dataset-set-data-full"></a><h3>g_dataset_set_data_full()</h3>
 <pre class="programlisting">#define             g_dataset_set_data_full(l, k, d, f)</pre>
-<<<<<<< HEAD
-<p>
-Sets the data corresponding to the given string identifier, and the
-function to call when the data element is destroyed.
-</p>
-<div class="variablelist"><table border="0" class="variablelist">
-<colgroup>
-<col align="left" valign="top">
-<col>
-</colgroup>
-<tbody>
-<tr>
-<td><p><span class="term"><em class="parameter"><code>l</code></em> :</span></p></td>
-<td>the location identifying the dataset.</td>
-</tr>
-<tr>
-<td><p><span class="term"><em class="parameter"><code>k</code></em> :</span></p></td>
-<td>the string to identify the data element.</td>
-</tr>
-<tr>
-<td><p><span class="term"><em class="parameter"><code>d</code></em> :</span></p></td>
-<td>the data element.</td>
-</tr>
-<tr>
-<td><p><span class="term"><em class="parameter"><code>f</code></em> :</span></p></td>
-<td>the function to call when the data element is removed. This
-function will be called with the data element and can be used to
-free any memory allocated for it.</td>
-=======
 <p>Sets the data corresponding to the given string identifier, and the
 function to call when the data element is destroyed.</p>
 <div class="refsect3">
@@ -756,7 +450,6 @@
 function will be called with the data element and can be used to
 free any memory allocated for it.</p></td>
 <td class="parameter_annotations"> </td>
->>>>>>> 76bed778
 </tr>
 </tbody>
 </table></div>
@@ -766,29 +459,6 @@
 <div class="refsect2">
 <a name="g-dataset-get-data"></a><h3>g_dataset_get_data()</h3>
 <pre class="programlisting">#define             g_dataset_get_data(l, k)</pre>
-<<<<<<< HEAD
-<p>
-Gets the data element corresponding to a string.
-</p>
-<div class="variablelist"><table border="0" class="variablelist">
-<colgroup>
-<col align="left" valign="top">
-<col>
-</colgroup>
-<tbody>
-<tr>
-<td><p><span class="term"><em class="parameter"><code>l</code></em> :</span></p></td>
-<td>the location identifying the dataset.</td>
-</tr>
-<tr>
-<td><p><span class="term"><em class="parameter"><code>k</code></em> :</span></p></td>
-<td>the string identifying the data element.</td>
-</tr>
-<tr>
-<td><p><span class="term"><span class="emphasis"><em>Returns</em></span> :</span></p></td>
-<td>the data element corresponding to the string, or <a class="link" href="glib-Standard-Macros.html#NULL:CAPS" title="NULL"><code class="literal">NULL</code></a> if
-it is not found.</td>
-=======
 <p>Gets the data element corresponding to a string.</p>
 <div class="refsect3">
 <a name="id-1.6.17.6.10.5"></a><h4>Parameters</h4>
@@ -808,7 +478,6 @@
 <td class="parameter_name"><p>k</p></td>
 <td class="parameter_description"><p>the string identifying the data element.</p></td>
 <td class="parameter_annotations"> </td>
->>>>>>> 76bed778
 </tr>
 </tbody>
 </table></div>
@@ -823,25 +492,6 @@
 <div class="refsect2">
 <a name="g-dataset-remove-data"></a><h3>g_dataset_remove_data()</h3>
 <pre class="programlisting">#define             g_dataset_remove_data(l, k)</pre>
-<<<<<<< HEAD
-<p>
-Removes a data element corresponding to a string. Its destroy
-function is called if it has been set.
-</p>
-<div class="variablelist"><table border="0" class="variablelist">
-<colgroup>
-<col align="left" valign="top">
-<col>
-</colgroup>
-<tbody>
-<tr>
-<td><p><span class="term"><em class="parameter"><code>l</code></em> :</span></p></td>
-<td>the location identifying the dataset.</td>
-</tr>
-<tr>
-<td><p><span class="term"><em class="parameter"><code>k</code></em> :</span></p></td>
-<td>the string identifying the data element.</td>
-=======
 <p>Removes a data element corresponding to a string. Its destroy
 function is called if it has been set.</p>
 <div class="refsect3">
@@ -862,7 +512,6 @@
 <td class="parameter_name"><p>k</p></td>
 <td class="parameter_description"><p>the string identifying the data element.</p></td>
 <td class="parameter_annotations"> </td>
->>>>>>> 76bed778
 </tr>
 </tbody>
 </table></div>
@@ -872,24 +521,6 @@
 <div class="refsect2">
 <a name="g-dataset-remove-no-notify"></a><h3>g_dataset_remove_no_notify()</h3>
 <pre class="programlisting">#define             g_dataset_remove_no_notify(l, k)</pre>
-<<<<<<< HEAD
-<p>
-Removes an element, without calling its destroy notifier.
-</p>
-<div class="variablelist"><table border="0" class="variablelist">
-<colgroup>
-<col align="left" valign="top">
-<col>
-</colgroup>
-<tbody>
-<tr>
-<td><p><span class="term"><em class="parameter"><code>l</code></em> :</span></p></td>
-<td>the location identifying the dataset.</td>
-</tr>
-<tr>
-<td><p><span class="term"><em class="parameter"><code>k</code></em> :</span></p></td>
-<td>the string identifying the data element.</td>
-=======
 <p>Removes an element, without calling its destroy notifier.</p>
 <div class="refsect3">
 <a name="id-1.6.17.6.12.5"></a><h4>Parameters</h4>
@@ -909,43 +540,13 @@
 <td class="parameter_name"><p>k</p></td>
 <td class="parameter_description"><p>the string identifying the data element.</p></td>
 <td class="parameter_annotations"> </td>
->>>>>>> 76bed778
-</tr>
-</tbody>
-</table></div>
-</div>
-</div>
-<hr>
-<div class="refsect2">
-<<<<<<< HEAD
-<a name="g-dataset-foreach"></a><h3>g_dataset_foreach ()</h3>
-<pre class="programlisting"><span class="returnvalue">void</span>                g_dataset_foreach                   (<em class="parameter"><code><a class="link" href="glib-Basic-Types.html#gconstpointer" title="gconstpointer"><span class="type">gconstpointer</span></a> dataset_location</code></em>,
-                                                         <em class="parameter"><code><a class="link" href="glib-Datasets.html#GDataForeachFunc" title="GDataForeachFunc ()"><span class="type">GDataForeachFunc</span></a> func</code></em>,
-                                                         <em class="parameter"><code><a class="link" href="glib-Basic-Types.html#gpointer" title="gpointer"><span class="type">gpointer</span></a> user_data</code></em>);</pre>
-<p>
-Calls the given function for each data element which is associated
-with the given location. Note that this function is NOT thread-safe.
-So unless <em class="parameter"><code>datalist</code></em> can be protected from any modifications during
-invocation of this function, it should not be called.
-</p>
-<div class="variablelist"><table border="0" class="variablelist">
-<colgroup>
-<col align="left" valign="top">
-<col>
-</colgroup>
-<tbody>
-<tr>
-<td><p><span class="term"><em class="parameter"><code>dataset_location</code></em> :</span></p></td>
-<td>the location identifying the dataset.</td>
-</tr>
-<tr>
-<td><p><span class="term"><em class="parameter"><code>func</code></em> :</span></p></td>
-<td>the function to call for each data element.</td>
-</tr>
-<tr>
-<td><p><span class="term"><em class="parameter"><code>user_data</code></em> :</span></p></td>
-<td>user data to pass to the function.</td>
-=======
+</tr>
+</tbody>
+</table></div>
+</div>
+</div>
+<hr>
+<div class="refsect2">
 <a name="g-dataset-foreach"></a><h3>g_dataset_foreach ()</h3>
 <pre class="programlisting"><span class="returnvalue">void</span>
 g_dataset_foreach (<em class="parameter"><code><a class="link" href="glib-Basic-Types.html#gconstpointer" title="gconstpointer"><span class="type">gconstpointer</span></a> dataset_location</code></em>,
@@ -979,42 +580,13 @@
 <td class="parameter_name"><p>user_data</p></td>
 <td class="parameter_description"><p>user data to pass to the function.</p></td>
 <td class="parameter_annotations"> </td>
->>>>>>> 76bed778
-</tr>
-</tbody>
-</table></div>
-</div>
-</div>
-<hr>
-<div class="refsect2">
-<<<<<<< HEAD
-<a name="GDataForeachFunc"></a><h3>GDataForeachFunc ()</h3>
-<pre class="programlisting"><span class="returnvalue">void</span>                (*GDataForeachFunc)                 (<em class="parameter"><code><a class="link" href="glib-Quarks.html#GQuark" title="GQuark"><span class="type">GQuark</span></a> key_id</code></em>,
-                                                         <em class="parameter"><code><a class="link" href="glib-Basic-Types.html#gpointer" title="gpointer"><span class="type">gpointer</span></a> data</code></em>,
-                                                         <em class="parameter"><code><a class="link" href="glib-Basic-Types.html#gpointer" title="gpointer"><span class="type">gpointer</span></a> user_data</code></em>);</pre>
-<p>
-Specifies the type of function passed to <a class="link" href="glib-Datasets.html#g-dataset-foreach" title="g_dataset_foreach ()"><code class="function">g_dataset_foreach()</code></a>. It is
-called with each <a class="link" href="glib-Quarks.html#GQuark" title="GQuark"><span class="type">GQuark</span></a> id and associated data element, together
-with the <em class="parameter"><code>user_data</code></em> parameter supplied to <a class="link" href="glib-Datasets.html#g-dataset-foreach" title="g_dataset_foreach ()"><code class="function">g_dataset_foreach()</code></a>.
-</p>
-<div class="variablelist"><table border="0" class="variablelist">
-<colgroup>
-<col align="left" valign="top">
-<col>
-</colgroup>
-<tbody>
-<tr>
-<td><p><span class="term"><em class="parameter"><code>key_id</code></em> :</span></p></td>
-<td>the <a class="link" href="glib-Quarks.html#GQuark" title="GQuark"><span class="type">GQuark</span></a> id to identifying the data element.</td>
-</tr>
-<tr>
-<td><p><span class="term"><em class="parameter"><code>data</code></em> :</span></p></td>
-<td>the data element.</td>
-</tr>
-<tr>
-<td><p><span class="term"><em class="parameter"><code>user_data</code></em> :</span></p></td>
-<td>user data passed to <a class="link" href="glib-Datasets.html#g-dataset-foreach" title="g_dataset_foreach ()"><code class="function">g_dataset_foreach()</code></a>.</td>
-=======
+</tr>
+</tbody>
+</table></div>
+</div>
+</div>
+<hr>
+<div class="refsect2">
 <a name="GDataForeachFunc"></a><h3>GDataForeachFunc ()</h3>
 <pre class="programlisting"><span class="returnvalue">void</span>
 <span class="c_punctuation">(</span>*GDataForeachFunc<span class="c_punctuation">)</span> (<em class="parameter"><code><a class="link" href="glib-Quarks.html#GQuark" title="GQuark"><span class="type">GQuark</span></a> key_id</code></em>,
@@ -1047,30 +619,13 @@
 <td class="parameter_name"><p>user_data</p></td>
 <td class="parameter_description"><p>user data passed to <a class="link" href="glib-Datasets.html#g-dataset-foreach" title="g_dataset_foreach ()"><code class="function">g_dataset_foreach()</code></a>.</p></td>
 <td class="parameter_annotations"> </td>
->>>>>>> 76bed778
-</tr>
-</tbody>
-</table></div>
-</div>
-</div>
-<hr>
-<div class="refsect2">
-<<<<<<< HEAD
-<a name="g-dataset-destroy"></a><h3>g_dataset_destroy ()</h3>
-<pre class="programlisting"><span class="returnvalue">void</span>                g_dataset_destroy                   (<em class="parameter"><code><a class="link" href="glib-Basic-Types.html#gconstpointer" title="gconstpointer"><span class="type">gconstpointer</span></a> dataset_location</code></em>);</pre>
-<p>
-Destroys the dataset, freeing all memory allocated, and calling any
-destroy functions set for data elements.
-</p>
-<div class="variablelist"><table border="0" class="variablelist">
-<colgroup>
-<col align="left" valign="top">
-<col>
-</colgroup>
-<tbody><tr>
-<td><p><span class="term"><em class="parameter"><code>dataset_location</code></em> :</span></p></td>
-<td>the location identifying the dataset.</td>
-=======
+</tr>
+</tbody>
+</table></div>
+</div>
+</div>
+<hr>
+<div class="refsect2">
 <a name="g-dataset-destroy"></a><h3>g_dataset_destroy ()</h3>
 <pre class="programlisting"><span class="returnvalue">void</span>
 g_dataset_destroy (<em class="parameter"><code><a class="link" href="glib-Basic-Types.html#gconstpointer" title="gconstpointer"><span class="type">gconstpointer</span></a> dataset_location</code></em>);</pre>
@@ -1088,7 +643,6 @@
 <td class="parameter_name"><p>dataset_location</p></td>
 <td class="parameter_description"><p>the location identifying the dataset.</p></td>
 <td class="parameter_annotations"> </td>
->>>>>>> 76bed778
 </tr></tbody>
 </table></div>
 </div>
@@ -1099,11 +653,6 @@
 </div>
 </div>
 <div class="footer">
-<<<<<<< HEAD
-<hr>
-          Generated by GTK-Doc V1.18.1</div>
-=======
 <hr>Generated by GTK-Doc V1.24</div>
->>>>>>> 76bed778
 </body>
 </html>