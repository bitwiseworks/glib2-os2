--- conflicted
+++ resolved
@@ -2,37 +2,12 @@
 <html>
 <head>
 <meta http-equiv="Content-Type" content="text/html; charset=UTF-8">
-<<<<<<< HEAD
-<title>Relations and Tuples</title>
-<meta name="generator" content="DocBook XSL Stylesheets V1.77.1">
-=======
 <title>Relations and Tuples: GLib Reference Manual</title>
 <meta name="generator" content="DocBook XSL Stylesheets V1.78.1">
->>>>>>> 76bed778
 <link rel="home" href="index.html" title="GLib Reference Manual">
 <link rel="up" href="deprecated.html" title="Deprecated APIs">
 <link rel="prev" href="glib-Caches.html" title="Caches">
 <link rel="next" href="glib-Automatic-String-Completion.html" title="Automatic String Completion">
-<<<<<<< HEAD
-<meta name="generator" content="GTK-Doc V1.18.1 (XML mode)">
-<link rel="stylesheet" href="style.css" type="text/css">
-</head>
-<body bgcolor="white" text="black" link="#0000FF" vlink="#840084" alink="#0000FF">
-<table class="navigation" id="top" width="100%" summary="Navigation header" cellpadding="2" cellspacing="2">
-<tr valign="middle">
-<td><a accesskey="p" href="glib-Caches.html"><img src="left.png" width="24" height="24" border="0" alt="Prev"></a></td>
-<td><a accesskey="u" href="deprecated.html"><img src="up.png" width="24" height="24" border="0" alt="Up"></a></td>
-<td><a accesskey="h" href="index.html"><img src="home.png" width="24" height="24" border="0" alt="Home"></a></td>
-<th width="100%" align="center">GLib Reference Manual</th>
-<td><a accesskey="n" href="glib-Automatic-String-Completion.html"><img src="right.png" width="24" height="24" border="0" alt="Next"></a></td>
-</tr>
-<tr><td colspan="5" class="shortcuts">
-<a href="#glib-Relations-and-Tuples.synopsis" class="shortcut">Top</a>
-                   | 
-                  <a href="#glib-Relations-and-Tuples.description" class="shortcut">Description</a>
-</td></tr>
-</table>
-=======
 <meta name="generator" content="GTK-Doc V1.24 (XML mode)">
 <link rel="stylesheet" href="style.css" type="text/css">
 </head>
@@ -47,7 +22,6 @@
 <td><a accesskey="p" href="glib-Caches.html"><img src="left.png" width="16" height="16" border="0" alt="Prev"></a></td>
 <td><a accesskey="n" href="glib-Automatic-String-Completion.html"><img src="right.png" width="16" height="16" border="0" alt="Next"></a></td>
 </tr></table>
->>>>>>> 76bed778
 <div class="refentry">
 <a name="glib-Relations-and-Tuples"></a><div class="titlepage"></div>
 <div class="refnamediv"><table width="100%"><tr>
@@ -58,174 +32,6 @@
 </td>
 <td class="gallery_image" valign="top" align="right"></td>
 </tr></table></div>
-<<<<<<< HEAD
-<div class="refsynopsisdiv">
-<a name="glib-Relations-and-Tuples.synopsis"></a><h2>Synopsis</h2>
-<pre class="synopsis">
-#include &lt;glib.h&gt;
-
-                    <a class="link" href="glib-Relations-and-Tuples.html#GRelation" title="GRelation">GRelation</a>;
-<a class="link" href="glib-Relations-and-Tuples.html#GRelation" title="GRelation"><span class="returnvalue">GRelation</span></a> *         <a class="link" href="glib-Relations-and-Tuples.html#g-relation-new" title="g_relation_new ()">g_relation_new</a>                      (<em class="parameter"><code><a class="link" href="glib-Basic-Types.html#gint" title="gint"><span class="type">gint</span></a> fields</code></em>);
-<span class="returnvalue">void</span>                <a class="link" href="glib-Relations-and-Tuples.html#g-relation-index" title="g_relation_index ()">g_relation_index</a>                    (<em class="parameter"><code><a class="link" href="glib-Relations-and-Tuples.html#GRelation" title="GRelation"><span class="type">GRelation</span></a> *relation</code></em>,
-                                                         <em class="parameter"><code><a class="link" href="glib-Basic-Types.html#gint" title="gint"><span class="type">gint</span></a> field</code></em>,
-                                                         <em class="parameter"><code><a class="link" href="glib-Hash-Tables.html#GHashFunc" title="GHashFunc ()"><span class="type">GHashFunc</span></a> hash_func</code></em>,
-                                                         <em class="parameter"><code><a class="link" href="glib-Hash-Tables.html#GEqualFunc" title="GEqualFunc ()"><span class="type">GEqualFunc</span></a> key_equal_func</code></em>);
-<span class="returnvalue">void</span>                <a class="link" href="glib-Relations-and-Tuples.html#g-relation-insert" title="g_relation_insert ()">g_relation_insert</a>                   (<em class="parameter"><code><a class="link" href="glib-Relations-and-Tuples.html#GRelation" title="GRelation"><span class="type">GRelation</span></a> *relation</code></em>,
-                                                         <em class="parameter"><code>...</code></em>);
-<a class="link" href="glib-Basic-Types.html#gboolean" title="gboolean"><span class="returnvalue">gboolean</span></a>            <a class="link" href="glib-Relations-and-Tuples.html#g-relation-exists" title="g_relation_exists ()">g_relation_exists</a>                   (<em class="parameter"><code><a class="link" href="glib-Relations-and-Tuples.html#GRelation" title="GRelation"><span class="type">GRelation</span></a> *relation</code></em>,
-                                                         <em class="parameter"><code>...</code></em>);
-<a class="link" href="glib-Basic-Types.html#gint" title="gint"><span class="returnvalue">gint</span></a>                <a class="link" href="glib-Relations-and-Tuples.html#g-relation-count" title="g_relation_count ()">g_relation_count</a>                    (<em class="parameter"><code><a class="link" href="glib-Relations-and-Tuples.html#GRelation" title="GRelation"><span class="type">GRelation</span></a> *relation</code></em>,
-                                                         <em class="parameter"><code><a class="link" href="glib-Basic-Types.html#gconstpointer" title="gconstpointer"><span class="type">gconstpointer</span></a> key</code></em>,
-                                                         <em class="parameter"><code><a class="link" href="glib-Basic-Types.html#gint" title="gint"><span class="type">gint</span></a> field</code></em>);
-<a class="link" href="glib-Relations-and-Tuples.html#GTuples" title="struct GTuples"><span class="returnvalue">GTuples</span></a> *           <a class="link" href="glib-Relations-and-Tuples.html#g-relation-select" title="g_relation_select ()">g_relation_select</a>                   (<em class="parameter"><code><a class="link" href="glib-Relations-and-Tuples.html#GRelation" title="GRelation"><span class="type">GRelation</span></a> *relation</code></em>,
-                                                         <em class="parameter"><code><a class="link" href="glib-Basic-Types.html#gconstpointer" title="gconstpointer"><span class="type">gconstpointer</span></a> key</code></em>,
-                                                         <em class="parameter"><code><a class="link" href="glib-Basic-Types.html#gint" title="gint"><span class="type">gint</span></a> field</code></em>);
-<a class="link" href="glib-Basic-Types.html#gint" title="gint"><span class="returnvalue">gint</span></a>                <a class="link" href="glib-Relations-and-Tuples.html#g-relation-delete" title="g_relation_delete ()">g_relation_delete</a>                   (<em class="parameter"><code><a class="link" href="glib-Relations-and-Tuples.html#GRelation" title="GRelation"><span class="type">GRelation</span></a> *relation</code></em>,
-                                                         <em class="parameter"><code><a class="link" href="glib-Basic-Types.html#gconstpointer" title="gconstpointer"><span class="type">gconstpointer</span></a> key</code></em>,
-                                                         <em class="parameter"><code><a class="link" href="glib-Basic-Types.html#gint" title="gint"><span class="type">gint</span></a> field</code></em>);
-<span class="returnvalue">void</span>                <a class="link" href="glib-Relations-and-Tuples.html#g-relation-destroy" title="g_relation_destroy ()">g_relation_destroy</a>                  (<em class="parameter"><code><a class="link" href="glib-Relations-and-Tuples.html#GRelation" title="GRelation"><span class="type">GRelation</span></a> *relation</code></em>);
-
-<span class="returnvalue">void</span>                <a class="link" href="glib-Relations-and-Tuples.html#g-relation-print" title="g_relation_print ()">g_relation_print</a>                    (<em class="parameter"><code><a class="link" href="glib-Relations-and-Tuples.html#GRelation" title="GRelation"><span class="type">GRelation</span></a> *relation</code></em>);
-
-struct              <a class="link" href="glib-Relations-and-Tuples.html#GTuples" title="struct GTuples">GTuples</a>;
-<span class="returnvalue">void</span>                <a class="link" href="glib-Relations-and-Tuples.html#g-tuples-destroy" title="g_tuples_destroy ()">g_tuples_destroy</a>                    (<em class="parameter"><code><a class="link" href="glib-Relations-and-Tuples.html#GTuples" title="struct GTuples"><span class="type">GTuples</span></a> *tuples</code></em>);
-<a class="link" href="glib-Basic-Types.html#gpointer" title="gpointer"><span class="returnvalue">gpointer</span></a>            <a class="link" href="glib-Relations-and-Tuples.html#g-tuples-index" title="g_tuples_index ()">g_tuples_index</a>                      (<em class="parameter"><code><a class="link" href="glib-Relations-and-Tuples.html#GTuples" title="struct GTuples"><span class="type">GTuples</span></a> *tuples</code></em>,
-                                                         <em class="parameter"><code><a class="link" href="glib-Basic-Types.html#gint" title="gint"><span class="type">gint</span></a> index_</code></em>,
-                                                         <em class="parameter"><code><a class="link" href="glib-Basic-Types.html#gint" title="gint"><span class="type">gint</span></a> field</code></em>);
-</pre>
-</div>
-<div class="refsect1">
-<a name="glib-Relations-and-Tuples.description"></a><h2>Description</h2>
-<p>
-A <a class="link" href="glib-Relations-and-Tuples.html#GRelation" title="GRelation"><span class="type">GRelation</span></a> is a table of data which can be indexed on any number
-of fields, rather like simple database tables. A <a class="link" href="glib-Relations-and-Tuples.html#GRelation" title="GRelation"><span class="type">GRelation</span></a> contains
-a number of records, called tuples. Each record contains a number of
-fields. Records are not ordered, so it is not possible to find the
-record at a particular index.
-</p>
-<p>
-Note that <a class="link" href="glib-Relations-and-Tuples.html#GRelation" title="GRelation"><span class="type">GRelation</span></a> tables are currently limited to 2 fields.
-</p>
-<p>
-To create a GRelation, use <a class="link" href="glib-Relations-and-Tuples.html#g-relation-new" title="g_relation_new ()"><code class="function">g_relation_new()</code></a>.
-</p>
-<p>
-To specify which fields should be indexed, use <a class="link" href="glib-Relations-and-Tuples.html#g-relation-index" title="g_relation_index ()"><code class="function">g_relation_index()</code></a>.
-Note that this must be called before any tuples are added to the
-<a class="link" href="glib-Relations-and-Tuples.html#GRelation" title="GRelation"><span class="type">GRelation</span></a>.
-</p>
-<p>
-To add records to a <a class="link" href="glib-Relations-and-Tuples.html#GRelation" title="GRelation"><span class="type">GRelation</span></a> use <a class="link" href="glib-Relations-and-Tuples.html#g-relation-insert" title="g_relation_insert ()"><code class="function">g_relation_insert()</code></a>.
-</p>
-<p>
-To determine if a given record appears in a <a class="link" href="glib-Relations-and-Tuples.html#GRelation" title="GRelation"><span class="type">GRelation</span></a>, use
-<a class="link" href="glib-Relations-and-Tuples.html#g-relation-exists" title="g_relation_exists ()"><code class="function">g_relation_exists()</code></a>. Note that fields are compared directly, so
-pointers must point to the exact same position (i.e. different
-copies of the same string will not match.)
-</p>
-<p>
-To count the number of records which have a particular value in a
-given field, use <a class="link" href="glib-Relations-and-Tuples.html#g-relation-count" title="g_relation_count ()"><code class="function">g_relation_count()</code></a>.
-</p>
-<p>
-To get all the records which have a particular value in a given
-field, use <a class="link" href="glib-Relations-and-Tuples.html#g-relation-select" title="g_relation_select ()"><code class="function">g_relation_select()</code></a>. To access fields of the resulting
-records, use <a class="link" href="glib-Relations-and-Tuples.html#g-tuples-index" title="g_tuples_index ()"><code class="function">g_tuples_index()</code></a>. To free the resulting records use
-<a class="link" href="glib-Relations-and-Tuples.html#g-tuples-destroy" title="g_tuples_destroy ()"><code class="function">g_tuples_destroy()</code></a>.
-</p>
-<p>
-To delete all records which have a particular value in a given
-field, use <a class="link" href="glib-Relations-and-Tuples.html#g-relation-delete" title="g_relation_delete ()"><code class="function">g_relation_delete()</code></a>.
-</p>
-<p>
-To destroy the <a class="link" href="glib-Relations-and-Tuples.html#GRelation" title="GRelation"><span class="type">GRelation</span></a>, use <a class="link" href="glib-Relations-and-Tuples.html#g-relation-destroy" title="g_relation_destroy ()"><code class="function">g_relation_destroy()</code></a>.
-</p>
-<p>
-To help debug <a class="link" href="glib-Relations-and-Tuples.html#GRelation" title="GRelation"><span class="type">GRelation</span></a> objects, use <a class="link" href="glib-Relations-and-Tuples.html#g-relation-print" title="g_relation_print ()"><code class="function">g_relation_print()</code></a>.
-</p>
-<p>
-GRelation has been marked as deprecated, since this API has never
-been fully implemented, is not very actively maintained and rarely
-used.
-</p>
-</div>
-<div class="refsect1">
-<a name="glib-Relations-and-Tuples.details"></a><h2>Details</h2>
-<div class="refsect2">
-<a name="GRelation"></a><h3>GRelation</h3>
-<pre class="programlisting">typedef struct _GRelation GRelation;</pre>
-<p>
-The <a class="link" href="glib-Relations-and-Tuples.html#GRelation" title="GRelation"><span class="type">GRelation</span></a> struct is an opaque data structure to represent a
-<a class="link" href="glib-Relations-and-Tuples.html" title="Relations and Tuples">Relation</a>. It should
-only be accessed via the following functions.
-</p>
-</div>
-<hr>
-<div class="refsect2">
-<a name="g-relation-new"></a><h3>g_relation_new ()</h3>
-<pre class="programlisting"><a class="link" href="glib-Relations-and-Tuples.html#GRelation" title="GRelation"><span class="returnvalue">GRelation</span></a> *         g_relation_new                      (<em class="parameter"><code><a class="link" href="glib-Basic-Types.html#gint" title="gint"><span class="type">gint</span></a> fields</code></em>);</pre>
-<div class="warning" style="margin-left: 0.5in; margin-right: 0.5in;">
-<h3 class="title">Warning</h3>
-<p><code class="literal">g_relation_new</code> has been deprecated since version 2.26 and should not be used in newly-written code. Rarely used API</p>
-</div>
-<p>
-Creates a new <a class="link" href="glib-Relations-and-Tuples.html#GRelation" title="GRelation"><span class="type">GRelation</span></a> with the given number of fields. Note that
-currently the number of fields must be 2.
-</p>
-<div class="variablelist"><table border="0" class="variablelist">
-<colgroup>
-<col align="left" valign="top">
-<col>
-</colgroup>
-<tbody>
-<tr>
-<td><p><span class="term"><em class="parameter"><code>fields</code></em> :</span></p></td>
-<td>the number of fields.</td>
-</tr>
-<tr>
-<td><p><span class="term"><span class="emphasis"><em>Returns</em></span> :</span></p></td>
-<td>a new <a class="link" href="glib-Relations-and-Tuples.html#GRelation" title="GRelation"><span class="type">GRelation</span></a>.</td>
-</tr>
-</tbody>
-</table></div>
-</div>
-<hr>
-<div class="refsect2">
-<a name="g-relation-index"></a><h3>g_relation_index ()</h3>
-<pre class="programlisting"><span class="returnvalue">void</span>                g_relation_index                    (<em class="parameter"><code><a class="link" href="glib-Relations-and-Tuples.html#GRelation" title="GRelation"><span class="type">GRelation</span></a> *relation</code></em>,
-                                                         <em class="parameter"><code><a class="link" href="glib-Basic-Types.html#gint" title="gint"><span class="type">gint</span></a> field</code></em>,
-                                                         <em class="parameter"><code><a class="link" href="glib-Hash-Tables.html#GHashFunc" title="GHashFunc ()"><span class="type">GHashFunc</span></a> hash_func</code></em>,
-                                                         <em class="parameter"><code><a class="link" href="glib-Hash-Tables.html#GEqualFunc" title="GEqualFunc ()"><span class="type">GEqualFunc</span></a> key_equal_func</code></em>);</pre>
-<div class="warning" style="margin-left: 0.5in; margin-right: 0.5in;">
-<h3 class="title">Warning</h3>
-<p><code class="literal">g_relation_index</code> has been deprecated since version 2.26 and should not be used in newly-written code. Rarely used API</p>
-</div>
-<p>
-Creates an index on the given field. Note that this must be called
-before any records are added to the <a class="link" href="glib-Relations-and-Tuples.html#GRelation" title="GRelation"><span class="type">GRelation</span></a>.
-</p>
-<div class="variablelist"><table border="0" class="variablelist">
-<colgroup>
-<col align="left" valign="top">
-<col>
-</colgroup>
-<tbody>
-<tr>
-<td><p><span class="term"><em class="parameter"><code>relation</code></em> :</span></p></td>
-<td>a <a class="link" href="glib-Relations-and-Tuples.html#GRelation" title="GRelation"><span class="type">GRelation</span></a>.</td>
-</tr>
-<tr>
-<td><p><span class="term"><em class="parameter"><code>field</code></em> :</span></p></td>
-<td>the field to index, counting from 0.</td>
-</tr>
-<tr>
-<td><p><span class="term"><em class="parameter"><code>hash_func</code></em> :</span></p></td>
-<td>a function to produce a hash value from the field data.</td>
-</tr>
-<tr>
-<td><p><span class="term"><em class="parameter"><code>key_equal_func</code></em> :</span></p></td>
-<td>a function to compare two values of the given field.</td>
-=======
 <div class="refsect1">
 <a name="glib-Relations-and-Tuples.functions"></a><h2>Functions</h2>
 <div class="informaltable"><table width="100%" border="0">
@@ -321,40 +127,10 @@
 <td class="function_name">
 <a class="link" href="glib-Relations-and-Tuples.html#g-tuples-index" title="g_tuples_index ()">g_tuples_index</a> <span class="c_punctuation">()</span>
 </td>
->>>>>>> 76bed778
-</tr>
-</tbody>
-</table></div>
-</div>
-<<<<<<< HEAD
-<hr>
-<div class="refsect2">
-<a name="g-relation-insert"></a><h3>g_relation_insert ()</h3>
-<pre class="programlisting"><span class="returnvalue">void</span>                g_relation_insert                   (<em class="parameter"><code><a class="link" href="glib-Relations-and-Tuples.html#GRelation" title="GRelation"><span class="type">GRelation</span></a> *relation</code></em>,
-                                                         <em class="parameter"><code>...</code></em>);</pre>
-<div class="warning" style="margin-left: 0.5in; margin-right: 0.5in;">
-<h3 class="title">Warning</h3>
-<p><code class="literal">g_relation_insert</code> has been deprecated since version 2.26 and should not be used in newly-written code. Rarely used API</p>
-</div>
-<p>
-Inserts a record into a <a class="link" href="glib-Relations-and-Tuples.html#GRelation" title="GRelation"><span class="type">GRelation</span></a>.
-</p>
-<div class="variablelist"><table border="0" class="variablelist">
-<colgroup>
-<col align="left" valign="top">
-<col>
-</colgroup>
-<tbody>
-<tr>
-<td><p><span class="term"><em class="parameter"><code>relation</code></em> :</span></p></td>
-<td>a <a class="link" href="glib-Relations-and-Tuples.html#GRelation" title="GRelation"><span class="type">GRelation</span></a>.</td>
-</tr>
-<tr>
-<td><p><span class="term"><em class="parameter"><code>...</code></em> :</span></p></td>
-<td>the fields of the record to add. These must match the
-number of fields in the <a class="link" href="glib-Relations-and-Tuples.html#GRelation" title="GRelation"><span class="type">GRelation</span></a>, and of type <a class="link" href="glib-Basic-Types.html#gpointer" title="gpointer"><span class="type">gpointer</span></a>
-or <a class="link" href="glib-Basic-Types.html#gconstpointer" title="gconstpointer"><span class="type">gconstpointer</span></a>.</td>
-=======
+</tr>
+</tbody>
+</table></div>
+</div>
 <div class="refsect1">
 <a name="glib-Relations-and-Tuples.other"></a><h2>Types and Values</h2>
 <div class="informaltable"><table width="100%" border="0">
@@ -370,7 +146,6 @@
 <tr>
 <td class="datatype_keyword">struct</td>
 <td class="function_name"><a class="link" href="glib-Relations-and-Tuples.html#GTuples" title="struct GTuples">GTuples</a></td>
->>>>>>> 76bed778
 </tr>
 </tbody>
 </table></div>
@@ -445,39 +220,6 @@
 </div>
 <hr>
 <div class="refsect2">
-<<<<<<< HEAD
-<a name="g-relation-exists"></a><h3>g_relation_exists ()</h3>
-<pre class="programlisting"><a class="link" href="glib-Basic-Types.html#gboolean" title="gboolean"><span class="returnvalue">gboolean</span></a>            g_relation_exists                   (<em class="parameter"><code><a class="link" href="glib-Relations-and-Tuples.html#GRelation" title="GRelation"><span class="type">GRelation</span></a> *relation</code></em>,
-                                                         <em class="parameter"><code>...</code></em>);</pre>
-<div class="warning" style="margin-left: 0.5in; margin-right: 0.5in;">
-<h3 class="title">Warning</h3>
-<p><code class="literal">g_relation_exists</code> has been deprecated since version 2.26 and should not be used in newly-written code. Rarely used API</p>
-</div>
-<p>
-Returns <a class="link" href="glib-Standard-Macros.html#TRUE:CAPS" title="TRUE"><code class="literal">TRUE</code></a> if a record with the given values exists in a
-<a class="link" href="glib-Relations-and-Tuples.html#GRelation" title="GRelation"><span class="type">GRelation</span></a>. Note that the values are compared directly, so that, for
-example, two copies of the same string will not match.
-</p>
-<div class="variablelist"><table border="0" class="variablelist">
-<colgroup>
-<col align="left" valign="top">
-<col>
-</colgroup>
-<tbody>
-<tr>
-<td><p><span class="term"><em class="parameter"><code>relation</code></em> :</span></p></td>
-<td>a <a class="link" href="glib-Relations-and-Tuples.html#GRelation" title="GRelation"><span class="type">GRelation</span></a>.</td>
-</tr>
-<tr>
-<td><p><span class="term"><em class="parameter"><code>...</code></em> :</span></p></td>
-<td>the fields of the record to compare. The number must match
-the number of fields in the <a class="link" href="glib-Relations-and-Tuples.html#GRelation" title="GRelation"><span class="type">GRelation</span></a>.</td>
-</tr>
-<tr>
-<td><p><span class="term"><span class="emphasis"><em>Returns</em></span> :</span></p></td>
-<td>
-<a class="link" href="glib-Standard-Macros.html#TRUE:CAPS" title="TRUE"><code class="literal">TRUE</code></a> if a record matches.</td>
-=======
 <a name="g-relation-index"></a><h3>g_relation_index ()</h3>
 <pre class="programlisting"><span class="returnvalue">void</span>
 g_relation_index (<em class="parameter"><code><a class="link" href="glib-Relations-and-Tuples.html#GRelation" title="GRelation"><span class="type">GRelation</span></a> *relation</code></em>,
@@ -518,41 +260,13 @@
 <td class="parameter_name"><p>key_equal_func</p></td>
 <td class="parameter_description"><p>a function to compare two values of the given field.</p></td>
 <td class="parameter_annotations"> </td>
->>>>>>> 76bed778
-</tr>
-</tbody>
-</table></div>
-</div>
-</div>
-<hr>
-<div class="refsect2">
-<<<<<<< HEAD
-<a name="g-relation-count"></a><h3>g_relation_count ()</h3>
-<pre class="programlisting"><a class="link" href="glib-Basic-Types.html#gint" title="gint"><span class="returnvalue">gint</span></a>                g_relation_count                    (<em class="parameter"><code><a class="link" href="glib-Relations-and-Tuples.html#GRelation" title="GRelation"><span class="type">GRelation</span></a> *relation</code></em>,
-                                                         <em class="parameter"><code><a class="link" href="glib-Basic-Types.html#gconstpointer" title="gconstpointer"><span class="type">gconstpointer</span></a> key</code></em>,
-                                                         <em class="parameter"><code><a class="link" href="glib-Basic-Types.html#gint" title="gint"><span class="type">gint</span></a> field</code></em>);</pre>
-<div class="warning" style="margin-left: 0.5in; margin-right: 0.5in;">
-<h3 class="title">Warning</h3>
-<p><code class="literal">g_relation_count</code> has been deprecated since version 2.26 and should not be used in newly-written code. Rarely used API</p>
-</div>
-<p>
-Returns the number of tuples in a <a class="link" href="glib-Relations-and-Tuples.html#GRelation" title="GRelation"><span class="type">GRelation</span></a> that have the given
-value in the given field.
-</p>
-<div class="variablelist"><table border="0" class="variablelist">
-<colgroup>
-<col align="left" valign="top">
-<col>
-</colgroup>
-<tbody>
-<tr>
-<td><p><span class="term"><em class="parameter"><code>relation</code></em> :</span></p></td>
-<td>a <a class="link" href="glib-Relations-and-Tuples.html#GRelation" title="GRelation"><span class="type">GRelation</span></a>.</td>
-</tr>
-<tr>
-<td><p><span class="term"><em class="parameter"><code>key</code></em> :</span></p></td>
-<td>the value to compare with.</td>
-=======
+</tr>
+</tbody>
+</table></div>
+</div>
+</div>
+<hr>
+<div class="refsect2">
 <a name="g-relation-insert"></a><h3>g_relation_insert ()</h3>
 <pre class="programlisting"><span class="returnvalue">void</span>
 g_relation_insert (<em class="parameter"><code><a class="link" href="glib-Relations-and-Tuples.html#GRelation" title="GRelation"><span class="type">GRelation</span></a> *relation</code></em>,
@@ -582,7 +296,6 @@
 number of fields in the <a class="link" href="glib-Relations-and-Tuples.html#GRelation" title="GRelation"><span class="type">GRelation</span></a>, and of type <a class="link" href="glib-Basic-Types.html#gpointer" title="gpointer"><span class="type">gpointer</span></a>
 or <a class="link" href="glib-Basic-Types.html#gconstpointer" title="gconstpointer"><span class="type">gconstpointer</span></a>.</p></td>
 <td class="parameter_annotations"> </td>
->>>>>>> 76bed778
 </tr>
 </tbody>
 </table></div>
@@ -611,14 +324,6 @@
 </colgroup>
 <tbody>
 <tr>
-<<<<<<< HEAD
-<td><p><span class="term"><em class="parameter"><code>field</code></em> :</span></p></td>
-<td>the field of each record to match.</td>
-</tr>
-<tr>
-<td><p><span class="term"><span class="emphasis"><em>Returns</em></span> :</span></p></td>
-<td>the number of matches.</td>
-=======
 <td class="parameter_name"><p>relation</p></td>
 <td class="parameter_description"><p>a <a class="link" href="glib-Relations-and-Tuples.html#GRelation" title="GRelation"><span class="type">GRelation</span></a>.</p></td>
 <td class="parameter_annotations"> </td>
@@ -628,7 +333,6 @@
 <td class="parameter_description"><p>the fields of the record to compare. The number must match
 the number of fields in the <a class="link" href="glib-Relations-and-Tuples.html#GRelation" title="GRelation"><span class="type">GRelation</span></a>.</p></td>
 <td class="parameter_annotations"> </td>
->>>>>>> 76bed778
 </tr>
 </tbody>
 </table></div>
@@ -640,42 +344,6 @@
 </div>
 <hr>
 <div class="refsect2">
-<<<<<<< HEAD
-<a name="g-relation-select"></a><h3>g_relation_select ()</h3>
-<pre class="programlisting"><a class="link" href="glib-Relations-and-Tuples.html#GTuples" title="struct GTuples"><span class="returnvalue">GTuples</span></a> *           g_relation_select                   (<em class="parameter"><code><a class="link" href="glib-Relations-and-Tuples.html#GRelation" title="GRelation"><span class="type">GRelation</span></a> *relation</code></em>,
-                                                         <em class="parameter"><code><a class="link" href="glib-Basic-Types.html#gconstpointer" title="gconstpointer"><span class="type">gconstpointer</span></a> key</code></em>,
-                                                         <em class="parameter"><code><a class="link" href="glib-Basic-Types.html#gint" title="gint"><span class="type">gint</span></a> field</code></em>);</pre>
-<div class="warning" style="margin-left: 0.5in; margin-right: 0.5in;">
-<h3 class="title">Warning</h3>
-<p><code class="literal">g_relation_select</code> has been deprecated since version 2.26 and should not be used in newly-written code. Rarely used API</p>
-</div>
-<p>
-Returns all of the tuples which have the given key in the given
-field. Use <a class="link" href="glib-Relations-and-Tuples.html#g-tuples-index" title="g_tuples_index ()"><code class="function">g_tuples_index()</code></a> to access the returned records. The
-returned records should be freed with <a class="link" href="glib-Relations-and-Tuples.html#g-tuples-destroy" title="g_tuples_destroy ()"><code class="function">g_tuples_destroy()</code></a>.
-</p>
-<div class="variablelist"><table border="0" class="variablelist">
-<colgroup>
-<col align="left" valign="top">
-<col>
-</colgroup>
-<tbody>
-<tr>
-<td><p><span class="term"><em class="parameter"><code>relation</code></em> :</span></p></td>
-<td>a <a class="link" href="glib-Relations-and-Tuples.html#GRelation" title="GRelation"><span class="type">GRelation</span></a>.</td>
-</tr>
-<tr>
-<td><p><span class="term"><em class="parameter"><code>key</code></em> :</span></p></td>
-<td>the value to compare with.</td>
-</tr>
-<tr>
-<td><p><span class="term"><em class="parameter"><code>field</code></em> :</span></p></td>
-<td>the field of each record to match.</td>
-</tr>
-<tr>
-<td><p><span class="term"><span class="emphasis"><em>Returns</em></span> :</span></p></td>
-<td>the records (tuples) that matched.</td>
-=======
 <a name="g-relation-count"></a><h3>g_relation_count ()</h3>
 <pre class="programlisting"><a class="link" href="glib-Basic-Types.html#gint" title="gint"><span class="returnvalue">gint</span></a>
 g_relation_count (<em class="parameter"><code><a class="link" href="glib-Relations-and-Tuples.html#GRelation" title="GRelation"><span class="type">GRelation</span></a> *relation</code></em>,
@@ -710,7 +378,6 @@
 <td class="parameter_name"><p>field</p></td>
 <td class="parameter_description"><p>the field of each record to match.</p></td>
 <td class="parameter_annotations"> </td>
->>>>>>> 76bed778
 </tr>
 </tbody>
 </table></div>
@@ -722,37 +389,6 @@
 </div>
 <hr>
 <div class="refsect2">
-<<<<<<< HEAD
-<a name="g-relation-delete"></a><h3>g_relation_delete ()</h3>
-<pre class="programlisting"><a class="link" href="glib-Basic-Types.html#gint" title="gint"><span class="returnvalue">gint</span></a>                g_relation_delete                   (<em class="parameter"><code><a class="link" href="glib-Relations-and-Tuples.html#GRelation" title="GRelation"><span class="type">GRelation</span></a> *relation</code></em>,
-                                                         <em class="parameter"><code><a class="link" href="glib-Basic-Types.html#gconstpointer" title="gconstpointer"><span class="type">gconstpointer</span></a> key</code></em>,
-                                                         <em class="parameter"><code><a class="link" href="glib-Basic-Types.html#gint" title="gint"><span class="type">gint</span></a> field</code></em>);</pre>
-<div class="warning" style="margin-left: 0.5in; margin-right: 0.5in;">
-<h3 class="title">Warning</h3>
-<p><code class="literal">g_relation_delete</code> has been deprecated since version 2.26 and should not be used in newly-written code. Rarely used API</p>
-</div>
-<p>
-Deletes any records from a <a class="link" href="glib-Relations-and-Tuples.html#GRelation" title="GRelation"><span class="type">GRelation</span></a> that have the given key value
-in the given field.
-</p>
-<div class="variablelist"><table border="0" class="variablelist">
-<colgroup>
-<col align="left" valign="top">
-<col>
-</colgroup>
-<tbody>
-<tr>
-<td><p><span class="term"><em class="parameter"><code>relation</code></em> :</span></p></td>
-<td>a <a class="link" href="glib-Relations-and-Tuples.html#GRelation" title="GRelation"><span class="type">GRelation</span></a>.</td>
-</tr>
-<tr>
-<td><p><span class="term"><em class="parameter"><code>key</code></em> :</span></p></td>
-<td>the value to compare with.</td>
-</tr>
-<tr>
-<td><p><span class="term"><em class="parameter"><code>field</code></em> :</span></p></td>
-<td>the field of each record to match.</td>
-=======
 <a name="g-relation-select"></a><h3>g_relation_select ()</h3>
 <pre class="programlisting"><a class="link" href="glib-Relations-and-Tuples.html#GTuples" title="struct GTuples"><span class="returnvalue">GTuples</span></a> *
 g_relation_select (<em class="parameter"><code><a class="link" href="glib-Relations-and-Tuples.html#GRelation" title="GRelation"><span class="type">GRelation</span></a> *relation</code></em>,
@@ -788,7 +424,6 @@
 <td class="parameter_name"><p>field</p></td>
 <td class="parameter_description"><p>the field of each record to match.</p></td>
 <td class="parameter_annotations"> </td>
->>>>>>> 76bed778
 </tr>
 </tbody>
 </table></div>
@@ -821,10 +456,6 @@
 </colgroup>
 <tbody>
 <tr>
-<<<<<<< HEAD
-<td><p><span class="term"><span class="emphasis"><em>Returns</em></span> :</span></p></td>
-<td>the number of records deleted.</td>
-=======
 <td class="parameter_name"><p>relation</p></td>
 <td class="parameter_description"><p>a <a class="link" href="glib-Relations-and-Tuples.html#GRelation" title="GRelation"><span class="type">GRelation</span></a>.</p></td>
 <td class="parameter_annotations"> </td>
@@ -838,7 +469,6 @@
 <td class="parameter_name"><p>field</p></td>
 <td class="parameter_description"><p>the field of each record to match.</p></td>
 <td class="parameter_annotations"> </td>
->>>>>>> 76bed778
 </tr>
 </tbody>
 </table></div>
@@ -850,74 +480,6 @@
 </div>
 <hr>
 <div class="refsect2">
-<<<<<<< HEAD
-<a name="g-relation-destroy"></a><h3>g_relation_destroy ()</h3>
-<pre class="programlisting"><span class="returnvalue">void</span>                g_relation_destroy                  (<em class="parameter"><code><a class="link" href="glib-Relations-and-Tuples.html#GRelation" title="GRelation"><span class="type">GRelation</span></a> *relation</code></em>);</pre>
-<div class="warning" style="margin-left: 0.5in; margin-right: 0.5in;">
-<h3 class="title">Warning</h3>
-<p><code class="literal">g_relation_destroy</code> has been deprecated since version 2.26 and should not be used in newly-written code. Rarely used API</p>
-</div>
-<p>
-Destroys the <a class="link" href="glib-Relations-and-Tuples.html#GRelation" title="GRelation"><span class="type">GRelation</span></a>, freeing all memory allocated. However, it
-does not free memory allocated for the tuple data, so you should
-free that first if appropriate.
-</p>
-<div class="variablelist"><table border="0" class="variablelist">
-<colgroup>
-<col align="left" valign="top">
-<col>
-</colgroup>
-<tbody><tr>
-<td><p><span class="term"><em class="parameter"><code>relation</code></em> :</span></p></td>
-<td>a <a class="link" href="glib-Relations-and-Tuples.html#GRelation" title="GRelation"><span class="type">GRelation</span></a>.</td>
-</tr></tbody>
-</table></div>
-</div>
-<hr>
-<div class="refsect2">
-<a name="g-relation-print"></a><h3>g_relation_print ()</h3>
-<pre class="programlisting"><span class="returnvalue">void</span>                g_relation_print                    (<em class="parameter"><code><a class="link" href="glib-Relations-and-Tuples.html#GRelation" title="GRelation"><span class="type">GRelation</span></a> *relation</code></em>);</pre>
-<div class="warning" style="margin-left: 0.5in; margin-right: 0.5in;">
-<h3 class="title">Warning</h3>
-<p><code class="literal">g_relation_print</code> has been deprecated since version 2.26 and should not be used in newly-written code. Rarely used API</p>
-</div>
-<p>
-Outputs information about all records in a <a class="link" href="glib-Relations-and-Tuples.html#GRelation" title="GRelation"><span class="type">GRelation</span></a>, as well as
-the indexes. It is for debugging.
-</p>
-<div class="variablelist"><table border="0" class="variablelist">
-<colgroup>
-<col align="left" valign="top">
-<col>
-</colgroup>
-<tbody><tr>
-<td><p><span class="term"><em class="parameter"><code>relation</code></em> :</span></p></td>
-<td>a <a class="link" href="glib-Relations-and-Tuples.html#GRelation" title="GRelation"><span class="type">GRelation</span></a>.</td>
-</tr></tbody>
-</table></div>
-</div>
-<hr>
-<div class="refsect2">
-<a name="GTuples"></a><h3>struct GTuples</h3>
-<pre class="programlisting">struct GTuples {
-  guint len;
-};
-</pre>
-<p>
-The <a class="link" href="glib-Relations-and-Tuples.html#GTuples" title="struct GTuples"><span class="type">GTuples</span></a> struct is used to return records (or tuples) from the
-<a class="link" href="glib-Relations-and-Tuples.html#GRelation" title="GRelation"><span class="type">GRelation</span></a> by <a class="link" href="glib-Relations-and-Tuples.html#g-relation-select" title="g_relation_select ()"><code class="function">g_relation_select()</code></a>. It only contains one public
-member - the number of records that matched. To access the matched
-records, you must use <a class="link" href="glib-Relations-and-Tuples.html#g-tuples-index" title="g_tuples_index ()"><code class="function">g_tuples_index()</code></a>.
-</p>
-<div class="variablelist"><table border="0" class="variablelist">
-<colgroup>
-<col align="left" valign="top">
-<col>
-</colgroup>
-<tbody><tr>
-<td><p><span class="term"><a class="link" href="glib-Basic-Types.html#guint" title="guint"><span class="type">guint</span></a> <em class="structfield"><code><a name="GTuples.len"></a>len</code></em>;</span></p></td>
-<td>the number of records that matched.</td>
-=======
 <a name="g-relation-destroy"></a><h3>g_relation_destroy ()</h3>
 <pre class="programlisting"><span class="returnvalue">void</span>
 g_relation_destroy (<em class="parameter"><code><a class="link" href="glib-Relations-and-Tuples.html#GRelation" title="GRelation"><span class="type">GRelation</span></a> *relation</code></em>);</pre>
@@ -967,35 +529,12 @@
 <td class="parameter_name"><p>relation</p></td>
 <td class="parameter_description"><p>a <a class="link" href="glib-Relations-and-Tuples.html#GRelation" title="GRelation"><span class="type">GRelation</span></a>.</p></td>
 <td class="parameter_annotations"> </td>
->>>>>>> 76bed778
 </tr></tbody>
 </table></div>
 </div>
 </div>
 <hr>
 <div class="refsect2">
-<<<<<<< HEAD
-<a name="g-tuples-destroy"></a><h3>g_tuples_destroy ()</h3>
-<pre class="programlisting"><span class="returnvalue">void</span>                g_tuples_destroy                    (<em class="parameter"><code><a class="link" href="glib-Relations-and-Tuples.html#GTuples" title="struct GTuples"><span class="type">GTuples</span></a> *tuples</code></em>);</pre>
-<div class="warning" style="margin-left: 0.5in; margin-right: 0.5in;">
-<h3 class="title">Warning</h3>
-<p><code class="literal">g_tuples_destroy</code> has been deprecated since version 2.26 and should not be used in newly-written code. Rarely used API</p>
-</div>
-<p>
-Frees the records which were returned by <a class="link" href="glib-Relations-and-Tuples.html#g-relation-select" title="g_relation_select ()"><code class="function">g_relation_select()</code></a>. This
-should always be called after <a class="link" href="glib-Relations-and-Tuples.html#g-relation-select" title="g_relation_select ()"><code class="function">g_relation_select()</code></a> when you are
-finished with the records. The records are not removed from the
-<a class="link" href="glib-Relations-and-Tuples.html#GRelation" title="GRelation"><span class="type">GRelation</span></a>.
-</p>
-<div class="variablelist"><table border="0" class="variablelist">
-<colgroup>
-<col align="left" valign="top">
-<col>
-</colgroup>
-<tbody><tr>
-<td><p><span class="term"><em class="parameter"><code>tuples</code></em> :</span></p></td>
-<td>the tuple data to free.</td>
-=======
 <a name="g-tuples-destroy"></a><h3>g_tuples_destroy ()</h3>
 <pre class="programlisting"><span class="returnvalue">void</span>
 g_tuples_destroy (<em class="parameter"><code><a class="link" href="glib-Relations-and-Tuples.html#GTuples" title="struct GTuples"><span class="type">GTuples</span></a> *tuples</code></em>);</pre>
@@ -1019,49 +558,12 @@
 <td class="parameter_name"><p>tuples</p></td>
 <td class="parameter_description"><p>the tuple data to free.</p></td>
 <td class="parameter_annotations"> </td>
->>>>>>> 76bed778
 </tr></tbody>
 </table></div>
 </div>
 </div>
 <hr>
 <div class="refsect2">
-<<<<<<< HEAD
-<a name="g-tuples-index"></a><h3>g_tuples_index ()</h3>
-<pre class="programlisting"><a class="link" href="glib-Basic-Types.html#gpointer" title="gpointer"><span class="returnvalue">gpointer</span></a>            g_tuples_index                      (<em class="parameter"><code><a class="link" href="glib-Relations-and-Tuples.html#GTuples" title="struct GTuples"><span class="type">GTuples</span></a> *tuples</code></em>,
-                                                         <em class="parameter"><code><a class="link" href="glib-Basic-Types.html#gint" title="gint"><span class="type">gint</span></a> index_</code></em>,
-                                                         <em class="parameter"><code><a class="link" href="glib-Basic-Types.html#gint" title="gint"><span class="type">gint</span></a> field</code></em>);</pre>
-<div class="warning" style="margin-left: 0.5in; margin-right: 0.5in;">
-<h3 class="title">Warning</h3>
-<p><code class="literal">g_tuples_index</code> has been deprecated since version 2.26 and should not be used in newly-written code. Rarely used API</p>
-</div>
-<p>
-Gets a field from the records returned by <a class="link" href="glib-Relations-and-Tuples.html#g-relation-select" title="g_relation_select ()"><code class="function">g_relation_select()</code></a>. It
-returns the given field of the record at the given index. The
-returned value should not be changed.
-</p>
-<div class="variablelist"><table border="0" class="variablelist">
-<colgroup>
-<col align="left" valign="top">
-<col>
-</colgroup>
-<tbody>
-<tr>
-<td><p><span class="term"><em class="parameter"><code>tuples</code></em> :</span></p></td>
-<td>the tuple data, returned by <a class="link" href="glib-Relations-and-Tuples.html#g-relation-select" title="g_relation_select ()"><code class="function">g_relation_select()</code></a>.</td>
-</tr>
-<tr>
-<td><p><span class="term"><em class="parameter"><code>index_</code></em> :</span></p></td>
-<td>the index of the record.</td>
-</tr>
-<tr>
-<td><p><span class="term"><em class="parameter"><code>field</code></em> :</span></p></td>
-<td>the field to return.</td>
-</tr>
-<tr>
-<td><p><span class="term"><span class="emphasis"><em>Returns</em></span> :</span></p></td>
-<td>the field of the record.</td>
-=======
 <a name="g-tuples-index"></a><h3>g_tuples_index ()</h3>
 <pre class="programlisting"><a class="link" href="glib-Basic-Types.html#gpointer" title="gpointer"><span class="returnvalue">gpointer</span></a>
 g_tuples_index (<em class="parameter"><code><a class="link" href="glib-Relations-and-Tuples.html#GTuples" title="struct GTuples"><span class="type">GTuples</span></a> *tuples</code></em>,
@@ -1097,7 +599,6 @@
 <td class="parameter_name"><p>field</p></td>
 <td class="parameter_description"><p>the field to return.</p></td>
 <td class="parameter_annotations"> </td>
->>>>>>> 76bed778
 </tr>
 </tbody>
 </table></div>
@@ -1118,9 +619,6 @@
 only be accessed via the following functions.</p>
 </div>
 <hr>
-<<<<<<< HEAD
-          Generated by GTK-Doc V1.18.1</div>
-=======
 <div class="refsect2">
 <a name="GTuples"></a><h3>struct GTuples</h3>
 <pre class="programlisting">struct GTuples {
@@ -1151,6 +649,5 @@
 </div>
 <div class="footer">
 <hr>Generated by GTK-Doc V1.24</div>
->>>>>>> 76bed778
 </body>
 </html>