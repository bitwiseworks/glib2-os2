<!DOCTYPE html PUBLIC "-//W3C//DTD HTML 4.01 Transitional//EN">
<html>
<head>
<meta http-equiv="Content-Type" content="text/html; charset=UTF-8">
<<<<<<< HEAD
<title>Shell-related Utilities</title>
<meta name="generator" content="DocBook XSL Stylesheets V1.77.1">
=======
<title>Shell-related Utilities: GLib Reference Manual</title>
<meta name="generator" content="DocBook XSL Stylesheets V1.78.1">
>>>>>>> 76bed778
<link rel="home" href="index.html" title="GLib Reference Manual">
<link rel="up" href="glib-utilities.html" title="GLib Utilities">
<link rel="prev" href="glib-Hostname-Utilities.html" title="Hostname Utilities">
<link rel="next" href="glib-Commandline-option-parser.html" title="Commandline option parser">
<<<<<<< HEAD
<meta name="generator" content="GTK-Doc V1.18.1 (XML mode)">
<link rel="stylesheet" href="style.css" type="text/css">
</head>
<body bgcolor="white" text="black" link="#0000FF" vlink="#840084" alink="#0000FF">
<table class="navigation" id="top" width="100%" summary="Navigation header" cellpadding="2" cellspacing="2">
<tr valign="middle">
<td><a accesskey="p" href="glib-Hostname-Utilities.html"><img src="left.png" width="24" height="24" border="0" alt="Prev"></a></td>
<td><a accesskey="u" href="glib-utilities.html"><img src="up.png" width="24" height="24" border="0" alt="Up"></a></td>
<td><a accesskey="h" href="index.html"><img src="home.png" width="24" height="24" border="0" alt="Home"></a></td>
<th width="100%" align="center">GLib Reference Manual</th>
<td><a accesskey="n" href="glib-Commandline-option-parser.html"><img src="right.png" width="24" height="24" border="0" alt="Next"></a></td>
</tr>
<tr><td colspan="5" class="shortcuts">
<a href="#glib-Shell-related-Utilities.synopsis" class="shortcut">Top</a>
                   | 
                  <a href="#glib-Shell-related-Utilities.description" class="shortcut">Description</a>
</td></tr>
</table>
=======
<meta name="generator" content="GTK-Doc V1.24 (XML mode)">
<link rel="stylesheet" href="style.css" type="text/css">
</head>
<body bgcolor="white" text="black" link="#0000FF" vlink="#840084" alink="#0000FF">
<table class="navigation" id="top" width="100%" summary="Navigation header" cellpadding="2" cellspacing="5"><tr valign="middle">
<td width="100%" align="left" class="shortcuts">
<a href="#" class="shortcut">Top</a><span id="nav_description">  <span class="dim">|</span> 
                  <a href="#glib-Shell-related-Utilities.description" class="shortcut">Description</a></span>
</td>
<td><a accesskey="h" href="index.html"><img src="home.png" width="16" height="16" border="0" alt="Home"></a></td>
<td><a accesskey="u" href="glib-utilities.html"><img src="up.png" width="16" height="16" border="0" alt="Up"></a></td>
<td><a accesskey="p" href="glib-Hostname-Utilities.html"><img src="left.png" width="16" height="16" border="0" alt="Prev"></a></td>
<td><a accesskey="n" href="glib-Commandline-option-parser.html"><img src="right.png" width="16" height="16" border="0" alt="Next"></a></td>
</tr></table>
>>>>>>> 76bed778
<div class="refentry">
<a name="glib-Shell-related-Utilities"></a><div class="titlepage"></div>
<div class="refnamediv"><table width="100%"><tr>
<td valign="top">
<h2><span class="refentrytitle"><a name="glib-Shell-related-Utilities.top_of_page"></a>Shell-related Utilities</span></h2>
<p>Shell-related Utilities — shell-like commandline handling</p>
</td>
<td class="gallery_image" valign="top" align="right"></td>
</tr></table></div>
<<<<<<< HEAD
<div class="refsynopsisdiv">
<a name="glib-Shell-related-Utilities.synopsis"></a><h2>Synopsis</h2>
<pre class="synopsis">
#include &lt;glib.h&gt;

enum                <a class="link" href="glib-Shell-related-Utilities.html#GShellError" title="enum GShellError">GShellError</a>;
#define             <a class="link" href="glib-Shell-related-Utilities.html#G-SHELL-ERROR:CAPS" title="G_SHELL_ERROR">G_SHELL_ERROR</a>
<a class="link" href="glib-Basic-Types.html#gboolean" title="gboolean"><span class="returnvalue">gboolean</span></a>            <a class="link" href="glib-Shell-related-Utilities.html#g-shell-parse-argv" title="g_shell_parse_argv ()">g_shell_parse_argv</a>                  (<em class="parameter"><code>const <a class="link" href="glib-Basic-Types.html#gchar" title="gchar"><span class="type">gchar</span></a> *command_line</code></em>,
                                                         <em class="parameter"><code><a class="link" href="glib-Basic-Types.html#gint" title="gint"><span class="type">gint</span></a> *argcp</code></em>,
                                                         <em class="parameter"><code><a class="link" href="glib-Basic-Types.html#gchar" title="gchar"><span class="type">gchar</span></a> ***argvp</code></em>,
                                                         <em class="parameter"><code><a class="link" href="glib-Error-Reporting.html#GError" title="struct GError"><span class="type">GError</span></a> **error</code></em>);
<a class="link" href="glib-Basic-Types.html#gchar" title="gchar"><span class="returnvalue">gchar</span></a> *             <a class="link" href="glib-Shell-related-Utilities.html#g-shell-quote" title="g_shell_quote ()">g_shell_quote</a>                       (<em class="parameter"><code>const <a class="link" href="glib-Basic-Types.html#gchar" title="gchar"><span class="type">gchar</span></a> *unquoted_string</code></em>);
<a class="link" href="glib-Basic-Types.html#gchar" title="gchar"><span class="returnvalue">gchar</span></a> *             <a class="link" href="glib-Shell-related-Utilities.html#g-shell-unquote" title="g_shell_unquote ()">g_shell_unquote</a>                     (<em class="parameter"><code>const <a class="link" href="glib-Basic-Types.html#gchar" title="gchar"><span class="type">gchar</span></a> *quoted_string</code></em>,
                                                         <em class="parameter"><code><a class="link" href="glib-Error-Reporting.html#GError" title="struct GError"><span class="type">GError</span></a> **error</code></em>);
</pre>
</div>
<div class="refsect1">
<a name="glib-Shell-related-Utilities.description"></a><h2>Description</h2>
</div>
<div class="refsect1">
<a name="glib-Shell-related-Utilities.details"></a><h2>Details</h2>
<div class="refsect2">
<a name="GShellError"></a><h3>enum GShellError</h3>
<pre class="programlisting">typedef enum {
  /* mismatched or otherwise mangled quoting */
  G_SHELL_ERROR_BAD_QUOTING,
  /* string to be parsed was empty */
  G_SHELL_ERROR_EMPTY_STRING,
  G_SHELL_ERROR_FAILED
} GShellError;
</pre>
<p>
Error codes returned by shell functions.
</p>
<div class="variablelist"><table border="0" class="variablelist">
<colgroup>
<col align="left" valign="top">
<col>
=======
<div class="refsect1">
<a name="glib-Shell-related-Utilities.functions"></a><h2>Functions</h2>
<div class="informaltable"><table width="100%" border="0">
<colgroup>
<col width="150px" class="functions_return">
<col class="functions_name">
>>>>>>> 76bed778
</colgroup>
<tbody>
<tr>
<td class="function_type">
<a class="link" href="glib-Basic-Types.html#gboolean" title="gboolean"><span class="returnvalue">gboolean</span></a>
</td>
<td class="function_name">
<a class="link" href="glib-Shell-related-Utilities.html#g-shell-parse-argv" title="g_shell_parse_argv ()">g_shell_parse_argv</a> <span class="c_punctuation">()</span>
</td>
</tr>
<tr>
<td class="function_type">
<a class="link" href="glib-Basic-Types.html#gchar" title="gchar"><span class="returnvalue">gchar</span></a> *
</td>
<td class="function_name">
<a class="link" href="glib-Shell-related-Utilities.html#g-shell-quote" title="g_shell_quote ()">g_shell_quote</a> <span class="c_punctuation">()</span>
</td>
</tr>
<tr>
<td class="function_type">
<a class="link" href="glib-Basic-Types.html#gchar" title="gchar"><span class="returnvalue">gchar</span></a> *
</td>
<td class="function_name">
<a class="link" href="glib-Shell-related-Utilities.html#g-shell-unquote" title="g_shell_unquote ()">g_shell_unquote</a> <span class="c_punctuation">()</span>
</td>
</tr>
</tbody>
</table></div>
</div>
<<<<<<< HEAD
<hr>
<div class="refsect2">
<a name="G-SHELL-ERROR:CAPS"></a><h3>G_SHELL_ERROR</h3>
<pre class="programlisting">#define G_SHELL_ERROR g_shell_error_quark ()
</pre>
<p>
Error domain for shell functions. Errors in this domain will be from
the <a class="link" href="glib-Shell-related-Utilities.html#GShellError" title="enum GShellError"><span class="type">GShellError</span></a> enumeration. See <a class="link" href="glib-Error-Reporting.html#GError" title="struct GError"><span class="type">GError</span></a> for information on error
domains.
</p>
</div>
<hr>
<div class="refsect2">
<a name="g-shell-parse-argv"></a><h3>g_shell_parse_argv ()</h3>
<pre class="programlisting"><a class="link" href="glib-Basic-Types.html#gboolean" title="gboolean"><span class="returnvalue">gboolean</span></a>            g_shell_parse_argv                  (<em class="parameter"><code>const <a class="link" href="glib-Basic-Types.html#gchar" title="gchar"><span class="type">gchar</span></a> *command_line</code></em>,
                                                         <em class="parameter"><code><a class="link" href="glib-Basic-Types.html#gint" title="gint"><span class="type">gint</span></a> *argcp</code></em>,
                                                         <em class="parameter"><code><a class="link" href="glib-Basic-Types.html#gchar" title="gchar"><span class="type">gchar</span></a> ***argvp</code></em>,
                                                         <em class="parameter"><code><a class="link" href="glib-Error-Reporting.html#GError" title="struct GError"><span class="type">GError</span></a> **error</code></em>);</pre>
<p>
Parses a command line into an argument vector, in much the same way
=======
<div class="refsect1">
<a name="glib-Shell-related-Utilities.other"></a><h2>Types and Values</h2>
<div class="informaltable"><table width="100%" border="0">
<colgroup>
<col width="150px" class="name">
<col class="description">
</colgroup>
<tbody>
<tr>
<td class="datatype_keyword">enum</td>
<td class="function_name"><a class="link" href="glib-Shell-related-Utilities.html#GShellError" title="enum GShellError">GShellError</a></td>
</tr>
<tr>
<td class="define_keyword">#define</td>
<td class="function_name"><a class="link" href="glib-Shell-related-Utilities.html#G-SHELL-ERROR:CAPS" title="G_SHELL_ERROR">G_SHELL_ERROR</a></td>
</tr>
</tbody>
</table></div>
</div>
<div class="refsect1">
<a name="glib-Shell-related-Utilities.includes"></a><h2>Includes</h2>
<pre class="synopsis">#include &lt;glib.h&gt;
</pre>
</div>
<div class="refsect1">
<a name="glib-Shell-related-Utilities.description"></a><h2>Description</h2>
<p>GLib provides the functions <a class="link" href="glib-Shell-related-Utilities.html#g-shell-quote" title="g_shell_quote ()"><code class="function">g_shell_quote()</code></a> and <a class="link" href="glib-Shell-related-Utilities.html#g-shell-unquote" title="g_shell_unquote ()"><code class="function">g_shell_unquote()</code></a>
to handle shell-like quoting in strings. The function <a class="link" href="glib-Shell-related-Utilities.html#g-shell-parse-argv" title="g_shell_parse_argv ()"><code class="function">g_shell_parse_argv()</code></a>
parses a string similar to the way a POSIX shell (/bin/sh) would.</p>
<p>Note that string handling in shells has many obscure and historical
corner-cases which these functions do not necessarily reproduce. They
are good enough in practice, though.</p>
</div>
<div class="refsect1">
<a name="glib-Shell-related-Utilities.functions_details"></a><h2>Functions</h2>
<div class="refsect2">
<a name="g-shell-parse-argv"></a><h3>g_shell_parse_argv ()</h3>
<pre class="programlisting"><a class="link" href="glib-Basic-Types.html#gboolean" title="gboolean"><span class="returnvalue">gboolean</span></a>
g_shell_parse_argv (<em class="parameter"><code>const <a class="link" href="glib-Basic-Types.html#gchar" title="gchar"><span class="type">gchar</span></a> *command_line</code></em>,
                    <em class="parameter"><code><a class="link" href="glib-Basic-Types.html#gint" title="gint"><span class="type">gint</span></a> *argcp</code></em>,
                    <em class="parameter"><code><a class="link" href="glib-Basic-Types.html#gchar" title="gchar"><span class="type">gchar</span></a> ***argvp</code></em>,
                    <em class="parameter"><code><a class="link" href="glib-Error-Reporting.html#GError" title="struct GError"><span class="type">GError</span></a> **error</code></em>);</pre>
<p>Parses a command line into an argument vector, in much the same way
>>>>>>> 76bed778
the shell would, but without many of the expansions the shell would
perform (variable expansion, globs, operators, filename expansion,
etc. are not supported). The results are defined to be the same as
those you would get from a UNIX98 /bin/sh, as long as the input
contains none of the unsupported shell expansions. If the input
does contain such expansions, they are passed through
literally. Possible errors are those from the <a class="link" href="glib-Shell-related-Utilities.html#G-SHELL-ERROR:CAPS" title="G_SHELL_ERROR"><span class="type">G_SHELL_ERROR</span></a>
<<<<<<< HEAD
domain. Free the returned vector with <a class="link" href="glib-String-Utility-Functions.html#g-strfreev" title="g_strfreev ()"><code class="function">g_strfreev()</code></a>.
</p>
<div class="variablelist"><table border="0" class="variablelist">
<colgroup>
<col align="left" valign="top">
<col>
</colgroup>
<tbody>
<tr>
<td><p><span class="term"><em class="parameter"><code>command_line</code></em> :</span></p></td>
<td>command line to parse</td>
</tr>
<tr>
<td><p><span class="term"><em class="parameter"><code>argcp</code></em> :</span></p></td>
<td>return location for number of args. <span class="annotation">[<acronym title="Parameter for returning results. Default is transfer full."><span class="acronym">out</span></acronym>]</span>
</td>
</tr>
<tr>
<td><p><span class="term"><em class="parameter"><code>argvp</code></em> :</span></p></td>
<td>return location for array of args. <span class="annotation">[<acronym title="Parameter for returning results. Default is transfer full."><span class="acronym">out</span></acronym>][<acronym title="Parameter points to an array of items."><span class="acronym">array</span></acronym> length=argcp zero-terminated=1]</span>
</td>
</tr>
<tr>
<td><p><span class="term"><em class="parameter"><code>error</code></em> :</span></p></td>
<td>return location for error</td>
</tr>
<tr>
<td><p><span class="term"><span class="emphasis"><em>Returns</em></span> :</span></p></td>
<td>
<a class="link" href="glib-Standard-Macros.html#TRUE:CAPS" title="TRUE"><code class="literal">TRUE</code></a> on success, <a class="link" href="glib-Standard-Macros.html#FALSE:CAPS" title="FALSE"><code class="literal">FALSE</code></a> if error set</td>
=======
domain. Free the returned vector with <a class="link" href="glib-String-Utility-Functions.html#g-strfreev" title="g_strfreev ()"><code class="function">g_strfreev()</code></a>.</p>
<div class="refsect3">
<a name="id-1.5.21.7.2.5"></a><h4>Parameters</h4>
<div class="informaltable"><table width="100%" border="0">
<colgroup>
<col width="150px" class="parameters_name">
<col class="parameters_description">
<col width="200px" class="parameters_annotations">
</colgroup>
<tbody>
<tr>
<td class="parameter_name"><p>command_line</p></td>
<td class="parameter_description"><p>command line to parse</p></td>
<td class="parameter_annotations"> </td>
</tr>
<tr>
<td class="parameter_name"><p>argcp</p></td>
<td class="parameter_description"><p> return location for number of args, or <a class="link" href="glib-Standard-Macros.html#NULL:CAPS" title="NULL"><code class="literal">NULL</code></a>. </p></td>
<td class="parameter_annotations"><span class="annotation">[<acronym title="Parameter for returning results. Default is transfer full."><span class="acronym">out</span></acronym>][<acronym title="NULL may be passed instead of a pointer to a location."><span class="acronym">optional</span></acronym>]</span></td>
</tr>
<tr>
<td class="parameter_name"><p>argvp</p></td>
<td class="parameter_description"><p> return
location for array of args, or <a class="link" href="glib-Standard-Macros.html#NULL:CAPS" title="NULL"><code class="literal">NULL</code></a>. </p></td>
<td class="parameter_annotations"><span class="annotation">[<acronym title="Parameter for returning results. Default is transfer full."><span class="acronym">out</span></acronym>][<acronym title="NULL may be passed instead of a pointer to a location."><span class="acronym">optional</span></acronym>][<acronym title="Parameter points to an array of items."><span class="acronym">array</span></acronym> length=argcp zero-terminated=1]</span></td>
</tr>
<tr>
<td class="parameter_name"><p>error</p></td>
<td class="parameter_description"><p> return location for error, or <a class="link" href="glib-Standard-Macros.html#NULL:CAPS" title="NULL"><code class="literal">NULL</code></a>. </p></td>
<td class="parameter_annotations"><span class="annotation">[<acronym title="NULL may be passed instead of a pointer to a location."><span class="acronym">optional</span></acronym>]</span></td>
>>>>>>> 76bed778
</tr>
</tbody>
</table></div>
</div>
<div class="refsect3">
<a name="id-1.5.21.7.2.6"></a><h4>Returns</h4>
<p> <a class="link" href="glib-Standard-Macros.html#TRUE:CAPS" title="TRUE"><code class="literal">TRUE</code></a> on success, <a class="link" href="glib-Standard-Macros.html#FALSE:CAPS" title="FALSE"><code class="literal">FALSE</code></a> if error set</p>
</div>
</div>
<hr>
<div class="refsect2">
<<<<<<< HEAD
<a name="g-shell-quote"></a><h3>g_shell_quote ()</h3>
<pre class="programlisting"><a class="link" href="glib-Basic-Types.html#gchar" title="gchar"><span class="returnvalue">gchar</span></a> *             g_shell_quote                       (<em class="parameter"><code>const <a class="link" href="glib-Basic-Types.html#gchar" title="gchar"><span class="type">gchar</span></a> *unquoted_string</code></em>);</pre>
<p>
Quotes a string so that the shell (/bin/sh) will interpret the
quoted string to mean <em class="parameter"><code>unquoted_string</code></em>. If you pass a filename to
=======
<a name="g-shell-quote"></a><h3>g_shell_quote ()</h3>
<pre class="programlisting"><a class="link" href="glib-Basic-Types.html#gchar" title="gchar"><span class="returnvalue">gchar</span></a> *
g_shell_quote (<em class="parameter"><code>const <a class="link" href="glib-Basic-Types.html#gchar" title="gchar"><span class="type">gchar</span></a> *unquoted_string</code></em>);</pre>
<p>Quotes a string so that the shell (/bin/sh) will interpret the
quoted string to mean <em class="parameter"><code>unquoted_string</code></em>
. If you pass a filename to
>>>>>>> 76bed778
the shell, for example, you should first quote it with this
function.  The return value must be freed with <a class="link" href="glib-Memory-Allocation.html#g-free" title="g_free ()"><code class="function">g_free()</code></a>. The
quoting style used is undefined (single or double quotes may be
<<<<<<< HEAD
used).
</p>
<div class="variablelist"><table border="0" class="variablelist">
<colgroup>
<col align="left" valign="top">
<col>
</colgroup>
<tbody>
<tr>
<td><p><span class="term"><em class="parameter"><code>unquoted_string</code></em> :</span></p></td>
<td>a literal string</td>
</tr>
<tr>
<td><p><span class="term"><span class="emphasis"><em>Returns</em></span> :</span></p></td>
<td>quoted string</td>
</tr>
</tbody>
=======
used).</p>
<div class="refsect3">
<a name="id-1.5.21.7.3.5"></a><h4>Parameters</h4>
<div class="informaltable"><table width="100%" border="0">
<colgroup>
<col width="150px" class="parameters_name">
<col class="parameters_description">
<col width="200px" class="parameters_annotations">
</colgroup>
<tbody><tr>
<td class="parameter_name"><p>unquoted_string</p></td>
<td class="parameter_description"><p>a literal string</p></td>
<td class="parameter_annotations"> </td>
</tr></tbody>
>>>>>>> 76bed778
</table></div>
</div>
<div class="refsect3">
<a name="id-1.5.21.7.3.6"></a><h4>Returns</h4>
<p> quoted string</p>
</div>
</div>
<hr>
<div class="refsect2">
<<<<<<< HEAD
<a name="g-shell-unquote"></a><h3>g_shell_unquote ()</h3>
<pre class="programlisting"><a class="link" href="glib-Basic-Types.html#gchar" title="gchar"><span class="returnvalue">gchar</span></a> *             g_shell_unquote                     (<em class="parameter"><code>const <a class="link" href="glib-Basic-Types.html#gchar" title="gchar"><span class="type">gchar</span></a> *quoted_string</code></em>,
                                                         <em class="parameter"><code><a class="link" href="glib-Error-Reporting.html#GError" title="struct GError"><span class="type">GError</span></a> **error</code></em>);</pre>
<p>
Unquotes a string as the shell (/bin/sh) would. Only handles
=======
<a name="g-shell-unquote"></a><h3>g_shell_unquote ()</h3>
<pre class="programlisting"><a class="link" href="glib-Basic-Types.html#gchar" title="gchar"><span class="returnvalue">gchar</span></a> *
g_shell_unquote (<em class="parameter"><code>const <a class="link" href="glib-Basic-Types.html#gchar" title="gchar"><span class="type">gchar</span></a> *quoted_string</code></em>,
                 <em class="parameter"><code><a class="link" href="glib-Error-Reporting.html#GError" title="struct GError"><span class="type">GError</span></a> **error</code></em>);</pre>
<p>Unquotes a string as the shell (/bin/sh) would. Only handles
>>>>>>> 76bed778
quotes; if a string contains file globs, arithmetic operators,
variables, backticks, redirections, or other special-to-the-shell
features, the result will be different from the result a real shell
would produce (the variables, backticks, etc. will be passed
through literally instead of being expanded). This function is
guaranteed to succeed if applied to the result of
<a class="link" href="glib-Shell-related-Utilities.html#g-shell-quote" title="g_shell_quote ()"><code class="function">g_shell_quote()</code></a>. If it fails, it returns <a class="link" href="glib-Standard-Macros.html#NULL:CAPS" title="NULL"><code class="literal">NULL</code></a> and sets the
error. The <em class="parameter"><code>quoted_string</code></em>
 need not actually contain quoted or
escaped text; <a class="link" href="glib-Shell-related-Utilities.html#g-shell-unquote" title="g_shell_unquote ()"><code class="function">g_shell_unquote()</code></a> simply goes through the string and
unquotes/unescapes anything that the shell would. Both single and
double quotes are handled, as are escapes including escaped
newlines. The return value must be freed with <a class="link" href="glib-Memory-Allocation.html#g-free" title="g_free ()"><code class="function">g_free()</code></a>. Possible
errors are in the <a class="link" href="glib-Shell-related-Utilities.html#G-SHELL-ERROR:CAPS" title="G_SHELL_ERROR"><span class="type">G_SHELL_ERROR</span></a> domain.</p>
<p>Shell quoting rules are a bit strange. Single quotes preserve the
literal string exactly. escape sequences are not allowed; not even
\' - if you want a ' in the quoted text, you have to do something
like 'foo'\''bar'.  Double quotes allow $, `, ", \, and newline to
be escaped with backslash. Otherwise double quotes preserve things
<<<<<<< HEAD
literally.
</p>
<div class="variablelist"><table border="0" class="variablelist">
<colgroup>
<col align="left" valign="top">
<col>
</colgroup>
<tbody>
<tr>
<td><p><span class="term"><em class="parameter"><code>quoted_string</code></em> :</span></p></td>
<td>shell-quoted string</td>
</tr>
<tr>
<td><p><span class="term"><em class="parameter"><code>error</code></em> :</span></p></td>
<td>error return location or NULL</td>
</tr>
<tr>
<td><p><span class="term"><span class="emphasis"><em>Returns</em></span> :</span></p></td>
<td>an unquoted string</td>
=======
literally.</p>
<div class="refsect3">
<a name="id-1.5.21.7.4.6"></a><h4>Parameters</h4>
<div class="informaltable"><table width="100%" border="0">
<colgroup>
<col width="150px" class="parameters_name">
<col class="parameters_description">
<col width="200px" class="parameters_annotations">
</colgroup>
<tbody>
<tr>
<td class="parameter_name"><p>quoted_string</p></td>
<td class="parameter_description"><p>shell-quoted string</p></td>
<td class="parameter_annotations"> </td>
</tr>
<tr>
<td class="parameter_name"><p>error</p></td>
<td class="parameter_description"><p>error return location or NULL</p></td>
<td class="parameter_annotations"> </td>
</tr>
</tbody>
</table></div>
</div>
<div class="refsect3">
<a name="id-1.5.21.7.4.7"></a><h4>Returns</h4>
<p> an unquoted string</p>
</div>
</div>
</div>
<div class="refsect1">
<a name="glib-Shell-related-Utilities.other_details"></a><h2>Types and Values</h2>
<div class="refsect2">
<a name="GShellError"></a><h3>enum GShellError</h3>
<p>Error codes returned by shell functions.</p>
<div class="refsect3">
<a name="id-1.5.21.8.2.4"></a><h4>Members</h4>
<div class="informaltable"><table width="100%" border="0">
<colgroup>
<col width="300px" class="enum_members_name">
<col class="enum_members_description">
<col width="200px" class="enum_members_annotations">
</colgroup>
<tbody>
<tr>
<td class="enum_member_name"><p><a name="G-SHELL-ERROR-BAD-QUOTING:CAPS"></a>G_SHELL_ERROR_BAD_QUOTING</p></td>
<td class="enum_member_description">
<p>Mismatched or otherwise mangled quoting.</p>
</td>
<td class="enum_member_annotations"> </td>
</tr>
<tr>
<td class="enum_member_name"><p><a name="G-SHELL-ERROR-EMPTY-STRING:CAPS"></a>G_SHELL_ERROR_EMPTY_STRING</p></td>
<td class="enum_member_description">
<p>String to be parsed was empty.</p>
</td>
<td class="enum_member_annotations"> </td>
</tr>
<tr>
<td class="enum_member_name"><p><a name="G-SHELL-ERROR-FAILED:CAPS"></a>G_SHELL_ERROR_FAILED</p></td>
<td class="enum_member_description">
<p>Some other error.</p>
</td>
<td class="enum_member_annotations"> </td>
>>>>>>> 76bed778
</tr>
</tbody>
</table></div>
</div>
</div>
<hr>
<div class="refsect2">
<a name="G-SHELL-ERROR:CAPS"></a><h3>G_SHELL_ERROR</h3>
<pre class="programlisting">#define G_SHELL_ERROR g_shell_error_quark ()
</pre>
<p>Error domain for shell functions. Errors in this domain will be from
the <a class="link" href="glib-Shell-related-Utilities.html#GShellError" title="enum GShellError"><span class="type">GShellError</span></a> enumeration. See <a class="link" href="glib-Error-Reporting.html#GError" title="struct GError"><span class="type">GError</span></a> for information on error
domains.</p>
</div>
</div>
</div>
<div class="footer">
<<<<<<< HEAD
<hr>
          Generated by GTK-Doc V1.18.1</div>
=======
<hr>Generated by GTK-Doc V1.24</div>
>>>>>>> 76bed778
</body>
</html><|MERGE_RESOLUTION|>--- conflicted
+++ resolved
@@ -2,37 +2,12 @@
 <html>
 <head>
 <meta http-equiv="Content-Type" content="text/html; charset=UTF-8">
-<<<<<<< HEAD
-<title>Shell-related Utilities</title>
-<meta name="generator" content="DocBook XSL Stylesheets V1.77.1">
-=======
 <title>Shell-related Utilities: GLib Reference Manual</title>
 <meta name="generator" content="DocBook XSL Stylesheets V1.78.1">
->>>>>>> 76bed778
 <link rel="home" href="index.html" title="GLib Reference Manual">
 <link rel="up" href="glib-utilities.html" title="GLib Utilities">
 <link rel="prev" href="glib-Hostname-Utilities.html" title="Hostname Utilities">
 <link rel="next" href="glib-Commandline-option-parser.html" title="Commandline option parser">
-<<<<<<< HEAD
-<meta name="generator" content="GTK-Doc V1.18.1 (XML mode)">
-<link rel="stylesheet" href="style.css" type="text/css">
-</head>
-<body bgcolor="white" text="black" link="#0000FF" vlink="#840084" alink="#0000FF">
-<table class="navigation" id="top" width="100%" summary="Navigation header" cellpadding="2" cellspacing="2">
-<tr valign="middle">
-<td><a accesskey="p" href="glib-Hostname-Utilities.html"><img src="left.png" width="24" height="24" border="0" alt="Prev"></a></td>
-<td><a accesskey="u" href="glib-utilities.html"><img src="up.png" width="24" height="24" border="0" alt="Up"></a></td>
-<td><a accesskey="h" href="index.html"><img src="home.png" width="24" height="24" border="0" alt="Home"></a></td>
-<th width="100%" align="center">GLib Reference Manual</th>
-<td><a accesskey="n" href="glib-Commandline-option-parser.html"><img src="right.png" width="24" height="24" border="0" alt="Next"></a></td>
-</tr>
-<tr><td colspan="5" class="shortcuts">
-<a href="#glib-Shell-related-Utilities.synopsis" class="shortcut">Top</a>
-                   | 
-                  <a href="#glib-Shell-related-Utilities.description" class="shortcut">Description</a>
-</td></tr>
-</table>
-=======
 <meta name="generator" content="GTK-Doc V1.24 (XML mode)">
 <link rel="stylesheet" href="style.css" type="text/css">
 </head>
@@ -47,7 +22,6 @@
 <td><a accesskey="p" href="glib-Hostname-Utilities.html"><img src="left.png" width="16" height="16" border="0" alt="Prev"></a></td>
 <td><a accesskey="n" href="glib-Commandline-option-parser.html"><img src="right.png" width="16" height="16" border="0" alt="Next"></a></td>
 </tr></table>
->>>>>>> 76bed778
 <div class="refentry">
 <a name="glib-Shell-related-Utilities"></a><div class="titlepage"></div>
 <div class="refnamediv"><table width="100%"><tr>
@@ -57,53 +31,12 @@
 </td>
 <td class="gallery_image" valign="top" align="right"></td>
 </tr></table></div>
-<<<<<<< HEAD
-<div class="refsynopsisdiv">
-<a name="glib-Shell-related-Utilities.synopsis"></a><h2>Synopsis</h2>
-<pre class="synopsis">
-#include &lt;glib.h&gt;
-
-enum                <a class="link" href="glib-Shell-related-Utilities.html#GShellError" title="enum GShellError">GShellError</a>;
-#define             <a class="link" href="glib-Shell-related-Utilities.html#G-SHELL-ERROR:CAPS" title="G_SHELL_ERROR">G_SHELL_ERROR</a>
-<a class="link" href="glib-Basic-Types.html#gboolean" title="gboolean"><span class="returnvalue">gboolean</span></a>            <a class="link" href="glib-Shell-related-Utilities.html#g-shell-parse-argv" title="g_shell_parse_argv ()">g_shell_parse_argv</a>                  (<em class="parameter"><code>const <a class="link" href="glib-Basic-Types.html#gchar" title="gchar"><span class="type">gchar</span></a> *command_line</code></em>,
-                                                         <em class="parameter"><code><a class="link" href="glib-Basic-Types.html#gint" title="gint"><span class="type">gint</span></a> *argcp</code></em>,
-                                                         <em class="parameter"><code><a class="link" href="glib-Basic-Types.html#gchar" title="gchar"><span class="type">gchar</span></a> ***argvp</code></em>,
-                                                         <em class="parameter"><code><a class="link" href="glib-Error-Reporting.html#GError" title="struct GError"><span class="type">GError</span></a> **error</code></em>);
-<a class="link" href="glib-Basic-Types.html#gchar" title="gchar"><span class="returnvalue">gchar</span></a> *             <a class="link" href="glib-Shell-related-Utilities.html#g-shell-quote" title="g_shell_quote ()">g_shell_quote</a>                       (<em class="parameter"><code>const <a class="link" href="glib-Basic-Types.html#gchar" title="gchar"><span class="type">gchar</span></a> *unquoted_string</code></em>);
-<a class="link" href="glib-Basic-Types.html#gchar" title="gchar"><span class="returnvalue">gchar</span></a> *             <a class="link" href="glib-Shell-related-Utilities.html#g-shell-unquote" title="g_shell_unquote ()">g_shell_unquote</a>                     (<em class="parameter"><code>const <a class="link" href="glib-Basic-Types.html#gchar" title="gchar"><span class="type">gchar</span></a> *quoted_string</code></em>,
-                                                         <em class="parameter"><code><a class="link" href="glib-Error-Reporting.html#GError" title="struct GError"><span class="type">GError</span></a> **error</code></em>);
-</pre>
-</div>
-<div class="refsect1">
-<a name="glib-Shell-related-Utilities.description"></a><h2>Description</h2>
-</div>
-<div class="refsect1">
-<a name="glib-Shell-related-Utilities.details"></a><h2>Details</h2>
-<div class="refsect2">
-<a name="GShellError"></a><h3>enum GShellError</h3>
-<pre class="programlisting">typedef enum {
-  /* mismatched or otherwise mangled quoting */
-  G_SHELL_ERROR_BAD_QUOTING,
-  /* string to be parsed was empty */
-  G_SHELL_ERROR_EMPTY_STRING,
-  G_SHELL_ERROR_FAILED
-} GShellError;
-</pre>
-<p>
-Error codes returned by shell functions.
-</p>
-<div class="variablelist"><table border="0" class="variablelist">
-<colgroup>
-<col align="left" valign="top">
-<col>
-=======
 <div class="refsect1">
 <a name="glib-Shell-related-Utilities.functions"></a><h2>Functions</h2>
 <div class="informaltable"><table width="100%" border="0">
 <colgroup>
 <col width="150px" class="functions_return">
 <col class="functions_name">
->>>>>>> 76bed778
 </colgroup>
 <tbody>
 <tr>
@@ -133,28 +66,6 @@
 </tbody>
 </table></div>
 </div>
-<<<<<<< HEAD
-<hr>
-<div class="refsect2">
-<a name="G-SHELL-ERROR:CAPS"></a><h3>G_SHELL_ERROR</h3>
-<pre class="programlisting">#define G_SHELL_ERROR g_shell_error_quark ()
-</pre>
-<p>
-Error domain for shell functions. Errors in this domain will be from
-the <a class="link" href="glib-Shell-related-Utilities.html#GShellError" title="enum GShellError"><span class="type">GShellError</span></a> enumeration. See <a class="link" href="glib-Error-Reporting.html#GError" title="struct GError"><span class="type">GError</span></a> for information on error
-domains.
-</p>
-</div>
-<hr>
-<div class="refsect2">
-<a name="g-shell-parse-argv"></a><h3>g_shell_parse_argv ()</h3>
-<pre class="programlisting"><a class="link" href="glib-Basic-Types.html#gboolean" title="gboolean"><span class="returnvalue">gboolean</span></a>            g_shell_parse_argv                  (<em class="parameter"><code>const <a class="link" href="glib-Basic-Types.html#gchar" title="gchar"><span class="type">gchar</span></a> *command_line</code></em>,
-                                                         <em class="parameter"><code><a class="link" href="glib-Basic-Types.html#gint" title="gint"><span class="type">gint</span></a> *argcp</code></em>,
-                                                         <em class="parameter"><code><a class="link" href="glib-Basic-Types.html#gchar" title="gchar"><span class="type">gchar</span></a> ***argvp</code></em>,
-                                                         <em class="parameter"><code><a class="link" href="glib-Error-Reporting.html#GError" title="struct GError"><span class="type">GError</span></a> **error</code></em>);</pre>
-<p>
-Parses a command line into an argument vector, in much the same way
-=======
 <div class="refsect1">
 <a name="glib-Shell-related-Utilities.other"></a><h2>Types and Values</h2>
 <div class="informaltable"><table width="100%" border="0">
@@ -198,7 +109,6 @@
                     <em class="parameter"><code><a class="link" href="glib-Basic-Types.html#gchar" title="gchar"><span class="type">gchar</span></a> ***argvp</code></em>,
                     <em class="parameter"><code><a class="link" href="glib-Error-Reporting.html#GError" title="struct GError"><span class="type">GError</span></a> **error</code></em>);</pre>
 <p>Parses a command line into an argument vector, in much the same way
->>>>>>> 76bed778
 the shell would, but without many of the expansions the shell would
 perform (variable expansion, globs, operators, filename expansion,
 etc. are not supported). The results are defined to be the same as
@@ -206,38 +116,6 @@
 contains none of the unsupported shell expansions. If the input
 does contain such expansions, they are passed through
 literally. Possible errors are those from the <a class="link" href="glib-Shell-related-Utilities.html#G-SHELL-ERROR:CAPS" title="G_SHELL_ERROR"><span class="type">G_SHELL_ERROR</span></a>
-<<<<<<< HEAD
-domain. Free the returned vector with <a class="link" href="glib-String-Utility-Functions.html#g-strfreev" title="g_strfreev ()"><code class="function">g_strfreev()</code></a>.
-</p>
-<div class="variablelist"><table border="0" class="variablelist">
-<colgroup>
-<col align="left" valign="top">
-<col>
-</colgroup>
-<tbody>
-<tr>
-<td><p><span class="term"><em class="parameter"><code>command_line</code></em> :</span></p></td>
-<td>command line to parse</td>
-</tr>
-<tr>
-<td><p><span class="term"><em class="parameter"><code>argcp</code></em> :</span></p></td>
-<td>return location for number of args. <span class="annotation">[<acronym title="Parameter for returning results. Default is transfer full."><span class="acronym">out</span></acronym>]</span>
-</td>
-</tr>
-<tr>
-<td><p><span class="term"><em class="parameter"><code>argvp</code></em> :</span></p></td>
-<td>return location for array of args. <span class="annotation">[<acronym title="Parameter for returning results. Default is transfer full."><span class="acronym">out</span></acronym>][<acronym title="Parameter points to an array of items."><span class="acronym">array</span></acronym> length=argcp zero-terminated=1]</span>
-</td>
-</tr>
-<tr>
-<td><p><span class="term"><em class="parameter"><code>error</code></em> :</span></p></td>
-<td>return location for error</td>
-</tr>
-<tr>
-<td><p><span class="term"><span class="emphasis"><em>Returns</em></span> :</span></p></td>
-<td>
-<a class="link" href="glib-Standard-Macros.html#TRUE:CAPS" title="TRUE"><code class="literal">TRUE</code></a> on success, <a class="link" href="glib-Standard-Macros.html#FALSE:CAPS" title="FALSE"><code class="literal">FALSE</code></a> if error set</td>
-=======
 domain. Free the returned vector with <a class="link" href="glib-String-Utility-Functions.html#g-strfreev" title="g_strfreev ()"><code class="function">g_strfreev()</code></a>.</p>
 <div class="refsect3">
 <a name="id-1.5.21.7.2.5"></a><h4>Parameters</h4>
@@ -268,7 +146,6 @@
 <td class="parameter_name"><p>error</p></td>
 <td class="parameter_description"><p> return location for error, or <a class="link" href="glib-Standard-Macros.html#NULL:CAPS" title="NULL"><code class="literal">NULL</code></a>. </p></td>
 <td class="parameter_annotations"><span class="annotation">[<acronym title="NULL may be passed instead of a pointer to a location."><span class="acronym">optional</span></acronym>]</span></td>
->>>>>>> 76bed778
 </tr>
 </tbody>
 </table></div>
@@ -280,42 +157,15 @@
 </div>
 <hr>
 <div class="refsect2">
-<<<<<<< HEAD
-<a name="g-shell-quote"></a><h3>g_shell_quote ()</h3>
-<pre class="programlisting"><a class="link" href="glib-Basic-Types.html#gchar" title="gchar"><span class="returnvalue">gchar</span></a> *             g_shell_quote                       (<em class="parameter"><code>const <a class="link" href="glib-Basic-Types.html#gchar" title="gchar"><span class="type">gchar</span></a> *unquoted_string</code></em>);</pre>
-<p>
-Quotes a string so that the shell (/bin/sh) will interpret the
-quoted string to mean <em class="parameter"><code>unquoted_string</code></em>. If you pass a filename to
-=======
 <a name="g-shell-quote"></a><h3>g_shell_quote ()</h3>
 <pre class="programlisting"><a class="link" href="glib-Basic-Types.html#gchar" title="gchar"><span class="returnvalue">gchar</span></a> *
 g_shell_quote (<em class="parameter"><code>const <a class="link" href="glib-Basic-Types.html#gchar" title="gchar"><span class="type">gchar</span></a> *unquoted_string</code></em>);</pre>
 <p>Quotes a string so that the shell (/bin/sh) will interpret the
 quoted string to mean <em class="parameter"><code>unquoted_string</code></em>
 . If you pass a filename to
->>>>>>> 76bed778
 the shell, for example, you should first quote it with this
 function.  The return value must be freed with <a class="link" href="glib-Memory-Allocation.html#g-free" title="g_free ()"><code class="function">g_free()</code></a>. The
 quoting style used is undefined (single or double quotes may be
-<<<<<<< HEAD
-used).
-</p>
-<div class="variablelist"><table border="0" class="variablelist">
-<colgroup>
-<col align="left" valign="top">
-<col>
-</colgroup>
-<tbody>
-<tr>
-<td><p><span class="term"><em class="parameter"><code>unquoted_string</code></em> :</span></p></td>
-<td>a literal string</td>
-</tr>
-<tr>
-<td><p><span class="term"><span class="emphasis"><em>Returns</em></span> :</span></p></td>
-<td>quoted string</td>
-</tr>
-</tbody>
-=======
 used).</p>
 <div class="refsect3">
 <a name="id-1.5.21.7.3.5"></a><h4>Parameters</h4>
@@ -330,7 +180,6 @@
 <td class="parameter_description"><p>a literal string</p></td>
 <td class="parameter_annotations"> </td>
 </tr></tbody>
->>>>>>> 76bed778
 </table></div>
 </div>
 <div class="refsect3">
@@ -340,19 +189,11 @@
 </div>
 <hr>
 <div class="refsect2">
-<<<<<<< HEAD
-<a name="g-shell-unquote"></a><h3>g_shell_unquote ()</h3>
-<pre class="programlisting"><a class="link" href="glib-Basic-Types.html#gchar" title="gchar"><span class="returnvalue">gchar</span></a> *             g_shell_unquote                     (<em class="parameter"><code>const <a class="link" href="glib-Basic-Types.html#gchar" title="gchar"><span class="type">gchar</span></a> *quoted_string</code></em>,
-                                                         <em class="parameter"><code><a class="link" href="glib-Error-Reporting.html#GError" title="struct GError"><span class="type">GError</span></a> **error</code></em>);</pre>
-<p>
-Unquotes a string as the shell (/bin/sh) would. Only handles
-=======
 <a name="g-shell-unquote"></a><h3>g_shell_unquote ()</h3>
 <pre class="programlisting"><a class="link" href="glib-Basic-Types.html#gchar" title="gchar"><span class="returnvalue">gchar</span></a> *
 g_shell_unquote (<em class="parameter"><code>const <a class="link" href="glib-Basic-Types.html#gchar" title="gchar"><span class="type">gchar</span></a> *quoted_string</code></em>,
                  <em class="parameter"><code><a class="link" href="glib-Error-Reporting.html#GError" title="struct GError"><span class="type">GError</span></a> **error</code></em>);</pre>
 <p>Unquotes a string as the shell (/bin/sh) would. Only handles
->>>>>>> 76bed778
 quotes; if a string contains file globs, arithmetic operators,
 variables, backticks, redirections, or other special-to-the-shell
 features, the result will be different from the result a real shell
@@ -372,27 +213,6 @@
 \' - if you want a ' in the quoted text, you have to do something
 like 'foo'\''bar'.  Double quotes allow $, `, ", \, and newline to
 be escaped with backslash. Otherwise double quotes preserve things
-<<<<<<< HEAD
-literally.
-</p>
-<div class="variablelist"><table border="0" class="variablelist">
-<colgroup>
-<col align="left" valign="top">
-<col>
-</colgroup>
-<tbody>
-<tr>
-<td><p><span class="term"><em class="parameter"><code>quoted_string</code></em> :</span></p></td>
-<td>shell-quoted string</td>
-</tr>
-<tr>
-<td><p><span class="term"><em class="parameter"><code>error</code></em> :</span></p></td>
-<td>error return location or NULL</td>
-</tr>
-<tr>
-<td><p><span class="term"><span class="emphasis"><em>Returns</em></span> :</span></p></td>
-<td>an unquoted string</td>
-=======
 literally.</p>
 <div class="refsect3">
 <a name="id-1.5.21.7.4.6"></a><h4>Parameters</h4>
@@ -456,7 +276,6 @@
 <p>Some other error.</p>
 </td>
 <td class="enum_member_annotations"> </td>
->>>>>>> 76bed778
 </tr>
 </tbody>
 </table></div>
@@ -474,11 +293,6 @@
 </div>
 </div>
 <div class="footer">
-<<<<<<< HEAD
-<hr>
-          Generated by GTK-Doc V1.18.1</div>
-=======
 <hr>Generated by GTK-Doc V1.24</div>
->>>>>>> 76bed778
 </body>
 </html>