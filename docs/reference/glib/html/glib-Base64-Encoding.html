--- conflicted
+++ resolved
@@ -2,37 +2,12 @@
 <html>
 <head>
 <meta http-equiv="Content-Type" content="text/html; charset=UTF-8">
-<<<<<<< HEAD
-<title>Base64 Encoding</title>
-<meta name="generator" content="DocBook XSL Stylesheets V1.77.1">
-=======
 <title>Base64 Encoding: GLib Reference Manual</title>
 <meta name="generator" content="DocBook XSL Stylesheets V1.78.1">
->>>>>>> 76bed778
 <link rel="home" href="index.html" title="GLib Reference Manual">
 <link rel="up" href="glib-utilities.html" title="GLib Utilities">
 <link rel="prev" href="glib-Unicode-Manipulation.html" title="Unicode Manipulation">
 <link rel="next" href="glib-Data-Checksums.html" title="Data Checksums">
-<<<<<<< HEAD
-<meta name="generator" content="GTK-Doc V1.18.1 (XML mode)">
-<link rel="stylesheet" href="style.css" type="text/css">
-</head>
-<body bgcolor="white" text="black" link="#0000FF" vlink="#840084" alink="#0000FF">
-<table class="navigation" id="top" width="100%" summary="Navigation header" cellpadding="2" cellspacing="2">
-<tr valign="middle">
-<td><a accesskey="p" href="glib-Unicode-Manipulation.html"><img src="left.png" width="24" height="24" border="0" alt="Prev"></a></td>
-<td><a accesskey="u" href="glib-utilities.html"><img src="up.png" width="24" height="24" border="0" alt="Up"></a></td>
-<td><a accesskey="h" href="index.html"><img src="home.png" width="24" height="24" border="0" alt="Home"></a></td>
-<th width="100%" align="center">GLib Reference Manual</th>
-<td><a accesskey="n" href="glib-Data-Checksums.html"><img src="right.png" width="24" height="24" border="0" alt="Next"></a></td>
-</tr>
-<tr><td colspan="5" class="shortcuts">
-<a href="#glib-Base64-Encoding.synopsis" class="shortcut">Top</a>
-                   | 
-                  <a href="#glib-Base64-Encoding.description" class="shortcut">Description</a>
-</td></tr>
-</table>
-=======
 <meta name="generator" content="GTK-Doc V1.24 (XML mode)">
 <link rel="stylesheet" href="style.css" type="text/css">
 </head>
@@ -47,7 +22,6 @@
 <td><a accesskey="p" href="glib-Unicode-Manipulation.html"><img src="left.png" width="16" height="16" border="0" alt="Prev"></a></td>
 <td><a accesskey="n" href="glib-Data-Checksums.html"><img src="right.png" width="16" height="16" border="0" alt="Next"></a></td>
 </tr></table>
->>>>>>> 76bed778
 <div class="refentry">
 <a name="glib-Base64-Encoding"></a><div class="titlepage"></div>
 <div class="refnamediv"><table width="100%"><tr>
@@ -57,100 +31,6 @@
 </td>
 <td class="gallery_image" valign="top" align="right"></td>
 </tr></table></div>
-<<<<<<< HEAD
-<div class="refsynopsisdiv">
-<a name="glib-Base64-Encoding.synopsis"></a><h2>Synopsis</h2>
-<pre class="synopsis">
-#include &lt;glib.h&gt;
-
-<a class="link" href="glib-Basic-Types.html#gsize" title="gsize"><span class="returnvalue">gsize</span></a>               <a class="link" href="glib-Base64-Encoding.html#g-base64-encode-step" title="g_base64_encode_step ()">g_base64_encode_step</a>                (<em class="parameter"><code>const <a class="link" href="glib-Basic-Types.html#guchar" title="guchar"><span class="type">guchar</span></a> *in</code></em>,
-                                                         <em class="parameter"><code><a class="link" href="glib-Basic-Types.html#gsize" title="gsize"><span class="type">gsize</span></a> len</code></em>,
-                                                         <em class="parameter"><code><a class="link" href="glib-Basic-Types.html#gboolean" title="gboolean"><span class="type">gboolean</span></a> break_lines</code></em>,
-                                                         <em class="parameter"><code><a class="link" href="glib-Basic-Types.html#gchar" title="gchar"><span class="type">gchar</span></a> *out</code></em>,
-                                                         <em class="parameter"><code><a class="link" href="glib-Basic-Types.html#gint" title="gint"><span class="type">gint</span></a> *state</code></em>,
-                                                         <em class="parameter"><code><a class="link" href="glib-Basic-Types.html#gint" title="gint"><span class="type">gint</span></a> *save</code></em>);
-<a class="link" href="glib-Basic-Types.html#gsize" title="gsize"><span class="returnvalue">gsize</span></a>               <a class="link" href="glib-Base64-Encoding.html#g-base64-encode-close" title="g_base64_encode_close ()">g_base64_encode_close</a>               (<em class="parameter"><code><a class="link" href="glib-Basic-Types.html#gboolean" title="gboolean"><span class="type">gboolean</span></a> break_lines</code></em>,
-                                                         <em class="parameter"><code><a class="link" href="glib-Basic-Types.html#gchar" title="gchar"><span class="type">gchar</span></a> *out</code></em>,
-                                                         <em class="parameter"><code><a class="link" href="glib-Basic-Types.html#gint" title="gint"><span class="type">gint</span></a> *state</code></em>,
-                                                         <em class="parameter"><code><a class="link" href="glib-Basic-Types.html#gint" title="gint"><span class="type">gint</span></a> *save</code></em>);
-<a class="link" href="glib-Basic-Types.html#gchar" title="gchar"><span class="returnvalue">gchar</span></a> *             <a class="link" href="glib-Base64-Encoding.html#g-base64-encode" title="g_base64_encode ()">g_base64_encode</a>                     (<em class="parameter"><code>const <a class="link" href="glib-Basic-Types.html#guchar" title="guchar"><span class="type">guchar</span></a> *data</code></em>,
-                                                         <em class="parameter"><code><a class="link" href="glib-Basic-Types.html#gsize" title="gsize"><span class="type">gsize</span></a> len</code></em>);
-<a class="link" href="glib-Basic-Types.html#gsize" title="gsize"><span class="returnvalue">gsize</span></a>               <a class="link" href="glib-Base64-Encoding.html#g-base64-decode-step" title="g_base64_decode_step ()">g_base64_decode_step</a>                (<em class="parameter"><code>const <a class="link" href="glib-Basic-Types.html#gchar" title="gchar"><span class="type">gchar</span></a> *in</code></em>,
-                                                         <em class="parameter"><code><a class="link" href="glib-Basic-Types.html#gsize" title="gsize"><span class="type">gsize</span></a> len</code></em>,
-                                                         <em class="parameter"><code><a class="link" href="glib-Basic-Types.html#guchar" title="guchar"><span class="type">guchar</span></a> *out</code></em>,
-                                                         <em class="parameter"><code><a class="link" href="glib-Basic-Types.html#gint" title="gint"><span class="type">gint</span></a> *state</code></em>,
-                                                         <em class="parameter"><code><a class="link" href="glib-Basic-Types.html#guint" title="guint"><span class="type">guint</span></a> *save</code></em>);
-<a class="link" href="glib-Basic-Types.html#guchar" title="guchar"><span class="returnvalue">guchar</span></a> *            <a class="link" href="glib-Base64-Encoding.html#g-base64-decode" title="g_base64_decode ()">g_base64_decode</a>                     (<em class="parameter"><code>const <a class="link" href="glib-Basic-Types.html#gchar" title="gchar"><span class="type">gchar</span></a> *text</code></em>,
-                                                         <em class="parameter"><code><a class="link" href="glib-Basic-Types.html#gsize" title="gsize"><span class="type">gsize</span></a> *out_len</code></em>);
-<a class="link" href="glib-Basic-Types.html#guchar" title="guchar"><span class="returnvalue">guchar</span></a> *            <a class="link" href="glib-Base64-Encoding.html#g-base64-decode-inplace" title="g_base64_decode_inplace ()">g_base64_decode_inplace</a>             (<em class="parameter"><code><a class="link" href="glib-Basic-Types.html#gchar" title="gchar"><span class="type">gchar</span></a> *text</code></em>,
-                                                         <em class="parameter"><code><a class="link" href="glib-Basic-Types.html#gsize" title="gsize"><span class="type">gsize</span></a> *out_len</code></em>);
-</pre>
-</div>
-<div class="refsect1">
-<a name="glib-Base64-Encoding.description"></a><h2>Description</h2>
-<p>
-Base64 is an encoding that allows a sequence of arbitrary bytes to be
-encoded as a sequence of printable ASCII characters. For the definition
-of Base64, see <a class="ulink" href="http://www.ietf.org/rfc/rfc1421.txt" target="_top">RFC
-1421</a> or <a class="ulink" href="http://www.ietf.org/rfc/rfc2045.txt" target="_top">RFC
-2045</a>. Base64 is most commonly used as a MIME transfer encoding
-for email.
-</p>
-<p>
-GLib supports incremental encoding using <a class="link" href="glib-Base64-Encoding.html#g-base64-encode-step" title="g_base64_encode_step ()"><code class="function">g_base64_encode_step()</code></a> and
-<a class="link" href="glib-Base64-Encoding.html#g-base64-encode-close" title="g_base64_encode_close ()"><code class="function">g_base64_encode_close()</code></a>. Incremental decoding can be done with
-<a class="link" href="glib-Base64-Encoding.html#g-base64-decode-step" title="g_base64_decode_step ()"><code class="function">g_base64_decode_step()</code></a>. To encode or decode data in one go, use
-<a class="link" href="glib-Base64-Encoding.html#g-base64-encode" title="g_base64_encode ()"><code class="function">g_base64_encode()</code></a> or <a class="link" href="glib-Base64-Encoding.html#g-base64-decode" title="g_base64_decode ()"><code class="function">g_base64_decode()</code></a>. To avoid memory allocation when
-decoding, you can use <a class="link" href="glib-Base64-Encoding.html#g-base64-decode-inplace" title="g_base64_decode_inplace ()"><code class="function">g_base64_decode_inplace()</code></a>.
-</p>
-<p>
-Support for Base64 encoding has been added in GLib 2.12.
-</p>
-</div>
-<div class="refsect1">
-<a name="glib-Base64-Encoding.details"></a><h2>Details</h2>
-<div class="refsect2">
-<a name="g-base64-encode-step"></a><h3>g_base64_encode_step ()</h3>
-<pre class="programlisting"><a class="link" href="glib-Basic-Types.html#gsize" title="gsize"><span class="returnvalue">gsize</span></a>               g_base64_encode_step                (<em class="parameter"><code>const <a class="link" href="glib-Basic-Types.html#guchar" title="guchar"><span class="type">guchar</span></a> *in</code></em>,
-                                                         <em class="parameter"><code><a class="link" href="glib-Basic-Types.html#gsize" title="gsize"><span class="type">gsize</span></a> len</code></em>,
-                                                         <em class="parameter"><code><a class="link" href="glib-Basic-Types.html#gboolean" title="gboolean"><span class="type">gboolean</span></a> break_lines</code></em>,
-                                                         <em class="parameter"><code><a class="link" href="glib-Basic-Types.html#gchar" title="gchar"><span class="type">gchar</span></a> *out</code></em>,
-                                                         <em class="parameter"><code><a class="link" href="glib-Basic-Types.html#gint" title="gint"><span class="type">gint</span></a> *state</code></em>,
-                                                         <em class="parameter"><code><a class="link" href="glib-Basic-Types.html#gint" title="gint"><span class="type">gint</span></a> *save</code></em>);</pre>
-<p>
-Incrementally encode a sequence of binary data into its Base-64 stringified
-representation. By calling this function multiple times you can convert
-data in chunks to avoid having to have the full encoded data in memory.
-</p>
-<p>
-When all of the data has been converted you must call
-<a class="link" href="glib-Base64-Encoding.html#g-base64-encode-close" title="g_base64_encode_close ()"><code class="function">g_base64_encode_close()</code></a> to flush the saved state.
-</p>
-<p>
-The output buffer must be large enough to fit all the data that will
-be written to it. Due to the way base64 encodes you will need
-at least: (<em class="parameter"><code>len</code></em> / 3 + 1) * 4 + 4 bytes (+ 4 may be needed in case of
-non-zero state). If you enable line-breaking you will need at least:
-((<em class="parameter"><code>len</code></em> / 3 + 1) * 4 + 4) / 72 + 1 bytes of extra space.
-</p>
-<p>
-<em class="parameter"><code>break_lines</code></em> is typically used when putting base64-encoded data in emails.
-It breaks the lines at 72 columns instead of putting all of the text on
-the same line. This avoids problems with long lines in the email system.
-Note however that it breaks the lines with <code class="literal">LF</code>
-characters, not <code class="literal">CR LF</code> sequences, so the result cannot
-be passed directly to SMTP or certain other protocols.
-</p>
-<div class="variablelist"><table border="0" class="variablelist">
-<colgroup>
-<col align="left" valign="top">
-<col>
-</colgroup>
-<tbody>
-<tr>
-<td><p><span class="term"><em class="parameter"><code>in</code></em> :</span></p></td>
-<td>the binary data to encode. <span class="annotation">[<acronym title="Parameter points to an array of items."><span class="acronym">array</span></acronym> length=len][<acronym title="Generics and defining elements of containers and arrays."><span class="acronym">element-type</span></acronym> guint8]</span>
-=======
 <div class="refsect1">
 <a name="glib-Base64-Encoding.functions"></a><h2>Functions</h2>
 <div class="informaltable"><table width="100%" border="0">
@@ -162,36 +42,12 @@
 <tr>
 <td class="function_type">
 <a class="link" href="glib-Basic-Types.html#gsize" title="gsize"><span class="returnvalue">gsize</span></a>
->>>>>>> 76bed778
 </td>
 <td class="function_name">
 <a class="link" href="glib-Base64-Encoding.html#g-base64-encode-step" title="g_base64_encode_step ()">g_base64_encode_step</a> <span class="c_punctuation">()</span>
 </td>
 </tr>
 <tr>
-<<<<<<< HEAD
-<td><p><span class="term"><em class="parameter"><code>break_lines</code></em> :</span></p></td>
-<td>whether to break long lines</td>
-</tr>
-<tr>
-<td><p><span class="term"><em class="parameter"><code>out</code></em> :</span></p></td>
-<td>pointer to destination buffer. <span class="annotation">[<acronym title="Parameter for returning results. Default is transfer full."><span class="acronym">out</span></acronym>][<acronym title="Parameter points to an array of items."><span class="acronym">array</span></acronym>][<acronym title="Generics and defining elements of containers and arrays."><span class="acronym">element-type</span></acronym> guint8]</span>
-</td>
-</tr>
-<tr>
-<td><p><span class="term"><em class="parameter"><code>state</code></em> :</span></p></td>
-<td>Saved state between steps, initialize to 0. <span class="annotation">[<acronym title="Parameter for input and for returning results. Default is transfer full."><span class="acronym">inout</span></acronym>]</span>
-</td>
-</tr>
-<tr>
-<td><p><span class="term"><em class="parameter"><code>save</code></em> :</span></p></td>
-<td>Saved state between steps, initialize to 0. <span class="annotation">[<acronym title="Parameter for input and for returning results. Default is transfer full."><span class="acronym">inout</span></acronym>]</span>
-</td>
-</tr>
-<tr>
-<td><p><span class="term"><span class="emphasis"><em>Returns</em></span> :</span></p></td>
-<td>The number of bytes of output that was written</td>
-=======
 <td class="function_type">
 <a class="link" href="glib-Basic-Types.html#gsize" title="gsize"><span class="returnvalue">gsize</span></a>
 </td>
@@ -230,56 +86,10 @@
 <td class="function_name">
 <a class="link" href="glib-Base64-Encoding.html#g-base64-decode-inplace" title="g_base64_decode_inplace ()">g_base64_decode_inplace</a> <span class="c_punctuation">()</span>
 </td>
->>>>>>> 76bed778
-</tr>
-</tbody>
-</table></div>
-</div>
-<<<<<<< HEAD
-<hr>
-<div class="refsect2">
-<a name="g-base64-encode-close"></a><h3>g_base64_encode_close ()</h3>
-<pre class="programlisting"><a class="link" href="glib-Basic-Types.html#gsize" title="gsize"><span class="returnvalue">gsize</span></a>               g_base64_encode_close               (<em class="parameter"><code><a class="link" href="glib-Basic-Types.html#gboolean" title="gboolean"><span class="type">gboolean</span></a> break_lines</code></em>,
-                                                         <em class="parameter"><code><a class="link" href="glib-Basic-Types.html#gchar" title="gchar"><span class="type">gchar</span></a> *out</code></em>,
-                                                         <em class="parameter"><code><a class="link" href="glib-Basic-Types.html#gint" title="gint"><span class="type">gint</span></a> *state</code></em>,
-                                                         <em class="parameter"><code><a class="link" href="glib-Basic-Types.html#gint" title="gint"><span class="type">gint</span></a> *save</code></em>);</pre>
-<p>
-Flush the status from a sequence of calls to <a class="link" href="glib-Base64-Encoding.html#g-base64-encode-step" title="g_base64_encode_step ()"><code class="function">g_base64_encode_step()</code></a>.
-</p>
-<p>
-The output buffer must be large enough to fit all the data that will
-be written to it. It will need up to 4 bytes, or up to 5 bytes if
-line-breaking is enabled.
-</p>
-<div class="variablelist"><table border="0" class="variablelist">
-<colgroup>
-<col align="left" valign="top">
-<col>
-</colgroup>
-<tbody>
-<tr>
-<td><p><span class="term"><em class="parameter"><code>break_lines</code></em> :</span></p></td>
-<td>whether to break long lines</td>
-</tr>
-<tr>
-<td><p><span class="term"><em class="parameter"><code>out</code></em> :</span></p></td>
-<td>pointer to destination buffer. <span class="annotation">[<acronym title="Parameter for returning results. Default is transfer full."><span class="acronym">out</span></acronym>][<acronym title="Parameter points to an array of items."><span class="acronym">array</span></acronym>][<acronym title="Generics and defining elements of containers and arrays."><span class="acronym">element-type</span></acronym> guint8]</span>
-</td>
-</tr>
-<tr>
-<td><p><span class="term"><em class="parameter"><code>state</code></em> :</span></p></td>
-<td>Saved state from <a class="link" href="glib-Base64-Encoding.html#g-base64-encode-step" title="g_base64_encode_step ()"><code class="function">g_base64_encode_step()</code></a>. <span class="annotation">[<acronym title="Parameter for input and for returning results. Default is transfer full."><span class="acronym">inout</span></acronym>]</span>
-</td>
-</tr>
-<tr>
-<td><p><span class="term"><em class="parameter"><code>save</code></em> :</span></p></td>
-<td>Saved state from <a class="link" href="glib-Base64-Encoding.html#g-base64-encode-step" title="g_base64_encode_step ()"><code class="function">g_base64_encode_step()</code></a>. <span class="annotation">[<acronym title="Parameter for input and for returning results. Default is transfer full."><span class="acronym">inout</span></acronym>]</span>
-</td>
-</tr>
-<tr>
-<td><p><span class="term"><span class="emphasis"><em>Returns</em></span> :</span></p></td>
-<td>The number of bytes of output that was written</td>
-=======
+</tr>
+</tbody>
+</table></div>
+</div>
 <div class="refsect1">
 <a name="glib-Base64-Encoding.includes"></a><h2>Includes</h2>
 <pre class="synopsis">#include &lt;glib.h&gt;
@@ -371,7 +181,6 @@
 <td class="parameter_name"><p>save</p></td>
 <td class="parameter_description"><p> Saved state between steps, initialize to 0. </p></td>
 <td class="parameter_annotations"><span class="annotation">[<acronym title="Parameter for input and for returning results. Default is transfer full."><span class="acronym">inout</span></acronym>]</span></td>
->>>>>>> 76bed778
 </tr>
 </tbody>
 </table></div>
@@ -384,25 +193,6 @@
 </div>
 <hr>
 <div class="refsect2">
-<<<<<<< HEAD
-<a name="g-base64-encode"></a><h3>g_base64_encode ()</h3>
-<pre class="programlisting"><a class="link" href="glib-Basic-Types.html#gchar" title="gchar"><span class="returnvalue">gchar</span></a> *             g_base64_encode                     (<em class="parameter"><code>const <a class="link" href="glib-Basic-Types.html#guchar" title="guchar"><span class="type">guchar</span></a> *data</code></em>,
-                                                         <em class="parameter"><code><a class="link" href="glib-Basic-Types.html#gsize" title="gsize"><span class="type">gsize</span></a> len</code></em>);</pre>
-<p>
-Encode a sequence of binary data into its Base-64 stringified
-representation.
-</p>
-<div class="variablelist"><table border="0" class="variablelist">
-<colgroup>
-<col align="left" valign="top">
-<col>
-</colgroup>
-<tbody>
-<tr>
-<td><p><span class="term"><em class="parameter"><code>data</code></em> :</span></p></td>
-<td>the binary data to encode. <span class="annotation">[<acronym title="Parameter points to an array of items."><span class="acronym">array</span></acronym> length=len][<acronym title="Generics and defining elements of containers and arrays."><span class="acronym">element-type</span></acronym> guint8]</span>
-</td>
-=======
 <a name="g-base64-encode-close"></a><h3>g_base64_encode_close ()</h3>
 <pre class="programlisting"><a class="link" href="glib-Basic-Types.html#gsize" title="gsize"><span class="returnvalue">gsize</span></a>
 g_base64_encode_close (<em class="parameter"><code><a class="link" href="glib-Basic-Types.html#gboolean" title="gboolean"><span class="type">gboolean</span></a> break_lines</code></em>,
@@ -426,7 +216,6 @@
 <td class="parameter_name"><p>break_lines</p></td>
 <td class="parameter_description"><p>whether to break long lines</p></td>
 <td class="parameter_annotations"> </td>
->>>>>>> 76bed778
 </tr>
 <tr>
 <td class="parameter_name"><p>out</p></td>
@@ -434,13 +223,6 @@
 <td class="parameter_annotations"><span class="annotation">[<acronym title="Parameter for returning results. Default is transfer full."><span class="acronym">out</span></acronym>][<acronym title="Parameter points to an array of items."><span class="acronym">array</span></acronym>][<acronym title="Generics and defining elements of containers and arrays."><span class="acronym">element-type</span></acronym> guint8]</span></td>
 </tr>
 <tr>
-<<<<<<< HEAD
-<td><p><span class="term"><span class="emphasis"><em>Returns</em></span> :</span></p></td>
-<td>a newly allocated, zero-terminated Base-64
-encoded string representing <em class="parameter"><code>data</code></em>. The returned string must
-be freed with <a class="link" href="glib-Memory-Allocation.html#g-free" title="g_free ()"><code class="function">g_free()</code></a>. <span class="annotation">[<acronym title="Free data after the code is done."><span class="acronym">transfer full</span></acronym>]</span>
-</td>
-=======
 <td class="parameter_name"><p>state</p></td>
 <td class="parameter_description"><p> Saved state from <a class="link" href="glib-Base64-Encoding.html#g-base64-encode-step" title="g_base64_encode_step ()"><code class="function">g_base64_encode_step()</code></a>. </p></td>
 <td class="parameter_annotations"><span class="annotation">[<acronym title="Parameter for input and for returning results. Default is transfer full."><span class="acronym">inout</span></acronym>]</span></td>
@@ -449,7 +231,6 @@
 <td class="parameter_name"><p>save</p></td>
 <td class="parameter_description"><p> Saved state from <a class="link" href="glib-Base64-Encoding.html#g-base64-encode-step" title="g_base64_encode_step ()"><code class="function">g_base64_encode_step()</code></a>. </p></td>
 <td class="parameter_annotations"><span class="annotation">[<acronym title="Parameter for input and for returning results. Default is transfer full."><span class="acronym">inout</span></acronym>]</span></td>
->>>>>>> 76bed778
 </tr>
 </tbody>
 </table></div>
@@ -462,39 +243,6 @@
 </div>
 <hr>
 <div class="refsect2">
-<<<<<<< HEAD
-<a name="g-base64-decode-step"></a><h3>g_base64_decode_step ()</h3>
-<pre class="programlisting"><a class="link" href="glib-Basic-Types.html#gsize" title="gsize"><span class="returnvalue">gsize</span></a>               g_base64_decode_step                (<em class="parameter"><code>const <a class="link" href="glib-Basic-Types.html#gchar" title="gchar"><span class="type">gchar</span></a> *in</code></em>,
-                                                         <em class="parameter"><code><a class="link" href="glib-Basic-Types.html#gsize" title="gsize"><span class="type">gsize</span></a> len</code></em>,
-                                                         <em class="parameter"><code><a class="link" href="glib-Basic-Types.html#guchar" title="guchar"><span class="type">guchar</span></a> *out</code></em>,
-                                                         <em class="parameter"><code><a class="link" href="glib-Basic-Types.html#gint" title="gint"><span class="type">gint</span></a> *state</code></em>,
-                                                         <em class="parameter"><code><a class="link" href="glib-Basic-Types.html#guint" title="guint"><span class="type">guint</span></a> *save</code></em>);</pre>
-<p>
-Incrementally decode a sequence of binary data from its Base-64 stringified
-representation. By calling this function multiple times you can convert
-data in chunks to avoid having to have the full encoded data in memory.
-</p>
-<p>
-The output buffer must be large enough to fit all the data that will
-be written to it. Since base64 encodes 3 bytes in 4 chars you need
-at least: (<em class="parameter"><code>len</code></em> / 4) * 3 + 3 bytes (+ 3 may be needed in case of non-zero
-state).
-</p>
-<div class="variablelist"><table border="0" class="variablelist">
-<colgroup>
-<col align="left" valign="top">
-<col>
-</colgroup>
-<tbody>
-<tr>
-<td><p><span class="term"><em class="parameter"><code>in</code></em> :</span></p></td>
-<td>binary input data. <span class="annotation">[<acronym title="Parameter points to an array of items."><span class="acronym">array</span></acronym> length=len][<acronym title="Generics and defining elements of containers and arrays."><span class="acronym">element-type</span></acronym> guint8]</span>
-</td>
-</tr>
-<tr>
-<td><p><span class="term"><em class="parameter"><code>len</code></em> :</span></p></td>
-<td>max length of <em class="parameter"><code>in</code></em> data to decode</td>
-=======
 <a name="g-base64-encode"></a><h3>g_base64_encode ()</h3>
 <pre class="programlisting"><a class="link" href="glib-Basic-Types.html#gchar" title="gchar"><span class="returnvalue">gchar</span></a> *
 g_base64_encode (<em class="parameter"><code>const <a class="link" href="glib-Basic-Types.html#guchar" title="guchar"><span class="type">guchar</span></a> *data</code></em>,
@@ -520,7 +268,6 @@
 <td class="parameter_description"><p>the length of <em class="parameter"><code>data</code></em>
 </p></td>
 <td class="parameter_annotations"> </td>
->>>>>>> 76bed778
 </tr>
 </tbody>
 </table></div>
@@ -562,25 +309,6 @@
 </colgroup>
 <tbody>
 <tr>
-<<<<<<< HEAD
-<td><p><span class="term"><em class="parameter"><code>out</code></em> :</span></p></td>
-<td>output buffer. <span class="annotation">[<acronym title="Parameter for returning results. Default is transfer full."><span class="acronym">out</span></acronym>][<acronym title="Parameter points to an array of items."><span class="acronym">array</span></acronym>][<acronym title="Generics and defining elements of containers and arrays."><span class="acronym">element-type</span></acronym> guint8]</span>
-</td>
-</tr>
-<tr>
-<td><p><span class="term"><em class="parameter"><code>state</code></em> :</span></p></td>
-<td>Saved state between steps, initialize to 0. <span class="annotation">[<acronym title="Parameter for input and for returning results. Default is transfer full."><span class="acronym">inout</span></acronym>]</span>
-</td>
-</tr>
-<tr>
-<td><p><span class="term"><em class="parameter"><code>save</code></em> :</span></p></td>
-<td>Saved state between steps, initialize to 0. <span class="annotation">[<acronym title="Parameter for input and for returning results. Default is transfer full."><span class="acronym">inout</span></acronym>]</span>
-</td>
-</tr>
-<tr>
-<td><p><span class="term"><span class="emphasis"><em>Returns</em></span> :</span></p></td>
-<td>The number of bytes of output that was written</td>
-=======
 <td class="parameter_name"><p>in</p></td>
 <td class="parameter_description"><p> binary input data. </p></td>
 <td class="parameter_annotations"><span class="annotation">[<acronym title="Parameter points to an array of items."><span class="acronym">array</span></acronym> length=len][<acronym title="Generics and defining elements of containers and arrays."><span class="acronym">element-type</span></acronym> guint8]</span></td>
@@ -605,7 +333,6 @@
 <td class="parameter_name"><p>save</p></td>
 <td class="parameter_description"><p> Saved state between steps, initialize to 0. </p></td>
 <td class="parameter_annotations"><span class="annotation">[<acronym title="Parameter for input and for returning results. Default is transfer full."><span class="acronym">inout</span></acronym>]</span></td>
->>>>>>> 76bed778
 </tr>
 </tbody>
 </table></div>
@@ -618,35 +345,6 @@
 </div>
 <hr>
 <div class="refsect2">
-<<<<<<< HEAD
-<a name="g-base64-decode"></a><h3>g_base64_decode ()</h3>
-<pre class="programlisting"><a class="link" href="glib-Basic-Types.html#guchar" title="guchar"><span class="returnvalue">guchar</span></a> *            g_base64_decode                     (<em class="parameter"><code>const <a class="link" href="glib-Basic-Types.html#gchar" title="gchar"><span class="type">gchar</span></a> *text</code></em>,
-                                                         <em class="parameter"><code><a class="link" href="glib-Basic-Types.html#gsize" title="gsize"><span class="type">gsize</span></a> *out_len</code></em>);</pre>
-<p>
-Decode a sequence of Base-64 encoded text into binary data
-</p>
-<div class="variablelist"><table border="0" class="variablelist">
-<colgroup>
-<col align="left" valign="top">
-<col>
-</colgroup>
-<tbody>
-<tr>
-<td><p><span class="term"><em class="parameter"><code>text</code></em> :</span></p></td>
-<td>zero-terminated string with base64 text to decode</td>
-</tr>
-<tr>
-<td><p><span class="term"><em class="parameter"><code>out_len</code></em> :</span></p></td>
-<td>The length of the decoded data is written here. <span class="annotation">[<acronym title="Parameter for returning results. Default is transfer full."><span class="acronym">out</span></acronym>]</span>
-</td>
-</tr>
-<tr>
-<td><p><span class="term"><span class="emphasis"><em>Returns</em></span> :</span></p></td>
-<td>newly allocated buffer containing the binary data
-that <em class="parameter"><code>text</code></em> represents. The returned buffer must
-be freed with <a class="link" href="glib-Memory-Allocation.html#g-free" title="g_free ()"><code class="function">g_free()</code></a>. <span class="annotation">[<acronym title="Free data after the code is done."><span class="acronym">transfer full</span></acronym>][<acronym title="Parameter points to an array of items."><span class="acronym">array</span></acronym> length=out_len][<acronym title="Generics and defining elements of containers and arrays."><span class="acronym">element-type</span></acronym> guint8]</span>
-</td>
-=======
 <a name="g-base64-decode"></a><h3>g_base64_decode ()</h3>
 <pre class="programlisting"><a class="link" href="glib-Basic-Types.html#guchar" title="guchar"><span class="returnvalue">guchar</span></a> *
 g_base64_decode (<em class="parameter"><code>const <a class="link" href="glib-Basic-Types.html#gchar" title="gchar"><span class="type">gchar</span></a> *text</code></em>,
@@ -672,7 +370,6 @@
 <td class="parameter_name"><p>out_len</p></td>
 <td class="parameter_description"><p> The length of the decoded data is written here. </p></td>
 <td class="parameter_annotations"><span class="annotation">[<acronym title="Parameter for returning results. Default is transfer full."><span class="acronym">out</span></acronym>]</span></td>
->>>>>>> 76bed778
 </tr>
 </tbody>
 </table></div>
@@ -689,37 +386,6 @@
 </div>
 <hr>
 <div class="refsect2">
-<<<<<<< HEAD
-<a name="g-base64-decode-inplace"></a><h3>g_base64_decode_inplace ()</h3>
-<pre class="programlisting"><a class="link" href="glib-Basic-Types.html#guchar" title="guchar"><span class="returnvalue">guchar</span></a> *            g_base64_decode_inplace             (<em class="parameter"><code><a class="link" href="glib-Basic-Types.html#gchar" title="gchar"><span class="type">gchar</span></a> *text</code></em>,
-                                                         <em class="parameter"><code><a class="link" href="glib-Basic-Types.html#gsize" title="gsize"><span class="type">gsize</span></a> *out_len</code></em>);</pre>
-<p>
-Decode a sequence of Base-64 encoded text into binary data
-by overwriting the input data.
-</p>
-<div class="variablelist"><table border="0" class="variablelist">
-<colgroup>
-<col align="left" valign="top">
-<col>
-</colgroup>
-<tbody>
-<tr>
-<td><p><span class="term"><em class="parameter"><code>text</code></em> :</span></p></td>
-<td>zero-terminated
-string with base64 text to decode. <span class="annotation">[<acronym title="Parameter for input and for returning results. Default is transfer full."><span class="acronym">inout</span></acronym>][<acronym title="Parameter points to an array of items."><span class="acronym">array</span></acronym> length=out_len][<acronym title="Generics and defining elements of containers and arrays."><span class="acronym">element-type</span></acronym> guint8]</span>
-</td>
-</tr>
-<tr>
-<td><p><span class="term"><em class="parameter"><code>out_len</code></em> :</span></p></td>
-<td>The length of the decoded data is written here. <span class="annotation">[<acronym title="Parameter for input and for returning results. Default is transfer full."><span class="acronym">inout</span></acronym>]</span>
-</td>
-</tr>
-<tr>
-<td><p><span class="term"><span class="emphasis"><em>Returns</em></span> :</span></p></td>
-<td>The binary data that <em class="parameter"><code>text</code></em> responds. This pointer
-is the same as the input <em class="parameter"><code>text</code></em>. <span class="annotation">[<acronym title="Don't free data after the code is done."><span class="acronym">transfer none</span></acronym>]</span>
-</td>
-=======
 <a name="g-base64-decode-inplace"></a><h3>g_base64_decode_inplace ()</h3>
 <pre class="programlisting"><a class="link" href="glib-Basic-Types.html#guchar" title="guchar"><span class="returnvalue">guchar</span></a> *
 g_base64_decode_inplace (<em class="parameter"><code><a class="link" href="glib-Basic-Types.html#gchar" title="gchar"><span class="type">gchar</span></a> *text</code></em>,
@@ -745,7 +411,6 @@
 <td class="parameter_name"><p>out_len</p></td>
 <td class="parameter_description"><p> The length of the decoded data is written here. </p></td>
 <td class="parameter_annotations"><span class="annotation">[<acronym title="Parameter for input and for returning results. Default is transfer full."><span class="acronym">inout</span></acronym>]</span></td>
->>>>>>> 76bed778
 </tr>
 </tbody>
 </table></div>
@@ -766,11 +431,6 @@
 </div>
 </div>
 <div class="footer">
-<<<<<<< HEAD
-<hr>
-          Generated by GTK-Doc V1.18.1</div>
-=======
 <hr>Generated by GTK-Doc V1.24</div>
->>>>>>> 76bed778
 </body>
 </html>