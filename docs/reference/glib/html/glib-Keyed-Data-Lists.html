--- conflicted
+++ resolved
@@ -2,37 +2,12 @@
 <html>
 <head>
 <meta http-equiv="Content-Type" content="text/html; charset=UTF-8">
-<<<<<<< HEAD
-<title>Keyed Data Lists</title>
-<meta name="generator" content="DocBook XSL Stylesheets V1.77.1">
-=======
 <title>Keyed Data Lists: GLib Reference Manual</title>
 <meta name="generator" content="DocBook XSL Stylesheets V1.78.1">
->>>>>>> 76bed778
 <link rel="home" href="index.html" title="GLib Reference Manual">
 <link rel="up" href="glib-data-types.html" title="GLib Data Types">
 <link rel="prev" href="glib-Quarks.html" title="Quarks">
 <link rel="next" href="glib-Datasets.html" title="Datasets">
-<<<<<<< HEAD
-<meta name="generator" content="GTK-Doc V1.18.1 (XML mode)">
-<link rel="stylesheet" href="style.css" type="text/css">
-</head>
-<body bgcolor="white" text="black" link="#0000FF" vlink="#840084" alink="#0000FF">
-<table class="navigation" id="top" width="100%" summary="Navigation header" cellpadding="2" cellspacing="2">
-<tr valign="middle">
-<td><a accesskey="p" href="glib-Quarks.html"><img src="left.png" width="24" height="24" border="0" alt="Prev"></a></td>
-<td><a accesskey="u" href="glib-data-types.html"><img src="up.png" width="24" height="24" border="0" alt="Up"></a></td>
-<td><a accesskey="h" href="index.html"><img src="home.png" width="24" height="24" border="0" alt="Home"></a></td>
-<th width="100%" align="center">GLib Reference Manual</th>
-<td><a accesskey="n" href="glib-Datasets.html"><img src="right.png" width="24" height="24" border="0" alt="Next"></a></td>
-</tr>
-<tr><td colspan="5" class="shortcuts">
-<a href="#glib-Keyed-Data-Lists.synopsis" class="shortcut">Top</a>
-                   | 
-                  <a href="#glib-Keyed-Data-Lists.description" class="shortcut">Description</a>
-</td></tr>
-</table>
-=======
 <meta name="generator" content="GTK-Doc V1.24 (XML mode)">
 <link rel="stylesheet" href="style.css" type="text/css">
 </head>
@@ -47,7 +22,6 @@
 <td><a accesskey="p" href="glib-Quarks.html"><img src="left.png" width="16" height="16" border="0" alt="Prev"></a></td>
 <td><a accesskey="n" href="glib-Datasets.html"><img src="right.png" width="16" height="16" border="0" alt="Next"></a></td>
 </tr></table>
->>>>>>> 76bed778
 <div class="refentry">
 <a name="glib-Keyed-Data-Lists"></a><div class="titlepage"></div>
 <div class="refnamediv"><table width="100%"><tr>
@@ -58,66 +32,6 @@
 </td>
 <td class="gallery_image" valign="top" align="right"></td>
 </tr></table></div>
-<<<<<<< HEAD
-<div class="refsynopsisdiv">
-<a name="glib-Keyed-Data-Lists.synopsis"></a><h2>Synopsis</h2>
-<pre class="synopsis">
-#include &lt;glib.h&gt;
-
-                    <a class="link" href="glib-Keyed-Data-Lists.html#GData" title="GData">GData</a>;
-<span class="returnvalue">void</span>                <a class="link" href="glib-Keyed-Data-Lists.html#g-datalist-init" title="g_datalist_init ()">g_datalist_init</a>                     (<em class="parameter"><code><a class="link" href="glib-Keyed-Data-Lists.html#GData" title="GData"><span class="type">GData</span></a> **datalist</code></em>);
-
-#define             <a class="link" href="glib-Keyed-Data-Lists.html#g-datalist-id-set-data" title="g_datalist_id_set_data()">g_datalist_id_set_data</a>              (dl,
-                                                         q,
-                                                         d)
-<span class="returnvalue">void</span>                <a class="link" href="glib-Keyed-Data-Lists.html#g-datalist-id-set-data-full" title="g_datalist_id_set_data_full ()">g_datalist_id_set_data_full</a>         (<em class="parameter"><code><a class="link" href="glib-Keyed-Data-Lists.html#GData" title="GData"><span class="type">GData</span></a> **datalist</code></em>,
-                                                         <em class="parameter"><code><a class="link" href="glib-Quarks.html#GQuark" title="GQuark"><span class="type">GQuark</span></a> key_id</code></em>,
-                                                         <em class="parameter"><code><a class="link" href="glib-Basic-Types.html#gpointer" title="gpointer"><span class="type">gpointer</span></a> data</code></em>,
-                                                         <em class="parameter"><code><a class="link" href="glib-Datasets.html#GDestroyNotify" title="GDestroyNotify ()"><span class="type">GDestroyNotify</span></a> destroy_func</code></em>);
-<a class="link" href="glib-Basic-Types.html#gpointer" title="gpointer"><span class="returnvalue">gpointer</span></a>            <a class="link" href="glib-Keyed-Data-Lists.html#g-datalist-id-get-data" title="g_datalist_id_get_data ()">g_datalist_id_get_data</a>              (<em class="parameter"><code><a class="link" href="glib-Keyed-Data-Lists.html#GData" title="GData"><span class="type">GData</span></a> **datalist</code></em>,
-                                                         <em class="parameter"><code><a class="link" href="glib-Quarks.html#GQuark" title="GQuark"><span class="type">GQuark</span></a> key_id</code></em>);
-#define             <a class="link" href="glib-Keyed-Data-Lists.html#g-datalist-id-remove-data" title="g_datalist_id_remove_data()">g_datalist_id_remove_data</a>           (dl,
-                                                         q)
-<a class="link" href="glib-Basic-Types.html#gpointer" title="gpointer"><span class="returnvalue">gpointer</span></a>            <a class="link" href="glib-Keyed-Data-Lists.html#g-datalist-id-remove-no-notify" title="g_datalist_id_remove_no_notify ()">g_datalist_id_remove_no_notify</a>      (<em class="parameter"><code><a class="link" href="glib-Keyed-Data-Lists.html#GData" title="GData"><span class="type">GData</span></a> **datalist</code></em>,
-                                                         <em class="parameter"><code><a class="link" href="glib-Quarks.html#GQuark" title="GQuark"><span class="type">GQuark</span></a> key_id</code></em>);
-<a class="link" href="glib-Basic-Types.html#gpointer" title="gpointer"><span class="returnvalue">gpointer</span></a>            (<a class="link" href="glib-Keyed-Data-Lists.html#GDuplicateFunc" title="GDuplicateFunc ()">*GDuplicateFunc</a>)                   (<em class="parameter"><code><a class="link" href="glib-Basic-Types.html#gpointer" title="gpointer"><span class="type">gpointer</span></a> data</code></em>,
-                                                         <em class="parameter"><code><a class="link" href="glib-Basic-Types.html#gpointer" title="gpointer"><span class="type">gpointer</span></a> user_data</code></em>);
-<a class="link" href="glib-Basic-Types.html#gpointer" title="gpointer"><span class="returnvalue">gpointer</span></a>            <a class="link" href="glib-Keyed-Data-Lists.html#g-datalist-id-dup-data" title="g_datalist_id_dup_data ()">g_datalist_id_dup_data</a>              (<em class="parameter"><code><a class="link" href="glib-Keyed-Data-Lists.html#GData" title="GData"><span class="type">GData</span></a> **data</code></em>,
-                                                         <em class="parameter"><code><a class="link" href="glib-Quarks.html#GQuark" title="GQuark"><span class="type">GQuark</span></a> key_id</code></em>,
-                                                         <em class="parameter"><code><a class="link" href="glib-Keyed-Data-Lists.html#GDuplicateFunc" title="GDuplicateFunc ()"><span class="type">GDuplicateFunc</span></a> dup_func</code></em>,
-                                                         <em class="parameter"><code><a class="link" href="glib-Basic-Types.html#gpointer" title="gpointer"><span class="type">gpointer</span></a> user_data</code></em>);
-<a class="link" href="glib-Basic-Types.html#gboolean" title="gboolean"><span class="returnvalue">gboolean</span></a>            <a class="link" href="glib-Keyed-Data-Lists.html#g-datalist-id-replace-data" title="g_datalist_id_replace_data ()">g_datalist_id_replace_data</a>          (<em class="parameter"><code><a class="link" href="glib-Keyed-Data-Lists.html#GData" title="GData"><span class="type">GData</span></a> **data</code></em>,
-                                                         <em class="parameter"><code><a class="link" href="glib-Quarks.html#GQuark" title="GQuark"><span class="type">GQuark</span></a> key_id</code></em>,
-                                                         <em class="parameter"><code><a class="link" href="glib-Basic-Types.html#gpointer" title="gpointer"><span class="type">gpointer</span></a> oldval</code></em>,
-                                                         <em class="parameter"><code><a class="link" href="glib-Basic-Types.html#gpointer" title="gpointer"><span class="type">gpointer</span></a> newval</code></em>,
-                                                         <em class="parameter"><code><a class="link" href="glib-Datasets.html#GDestroyNotify" title="GDestroyNotify ()"><span class="type">GDestroyNotify</span></a> destroy</code></em>,
-                                                         <em class="parameter"><code><a class="link" href="glib-Datasets.html#GDestroyNotify" title="GDestroyNotify ()"><span class="type">GDestroyNotify</span></a> *old_destroy</code></em>);
-
-#define             <a class="link" href="glib-Keyed-Data-Lists.html#g-datalist-set-data" title="g_datalist_set_data()">g_datalist_set_data</a>                 (dl,
-                                                         k,
-                                                         d)
-#define             <a class="link" href="glib-Keyed-Data-Lists.html#g-datalist-set-data-full" title="g_datalist_set_data_full()">g_datalist_set_data_full</a>            (dl,
-                                                         k,
-                                                         d,
-                                                         f)
-<a class="link" href="glib-Basic-Types.html#gpointer" title="gpointer"><span class="returnvalue">gpointer</span></a>            <a class="link" href="glib-Keyed-Data-Lists.html#g-datalist-get-data" title="g_datalist_get_data ()">g_datalist_get_data</a>                 (<em class="parameter"><code><a class="link" href="glib-Keyed-Data-Lists.html#GData" title="GData"><span class="type">GData</span></a> **datalist</code></em>,
-                                                         <em class="parameter"><code>const <a class="link" href="glib-Basic-Types.html#gchar" title="gchar"><span class="type">gchar</span></a> *key</code></em>);
-#define             <a class="link" href="glib-Keyed-Data-Lists.html#g-datalist-remove-data" title="g_datalist_remove_data()">g_datalist_remove_data</a>              (dl,
-                                                         k)
-#define             <a class="link" href="glib-Keyed-Data-Lists.html#g-datalist-remove-no-notify" title="g_datalist_remove_no_notify()">g_datalist_remove_no_notify</a>         (dl,
-                                                         k)
-
-<span class="returnvalue">void</span>                <a class="link" href="glib-Keyed-Data-Lists.html#g-datalist-foreach" title="g_datalist_foreach ()">g_datalist_foreach</a>                  (<em class="parameter"><code><a class="link" href="glib-Keyed-Data-Lists.html#GData" title="GData"><span class="type">GData</span></a> **datalist</code></em>,
-                                                         <em class="parameter"><code><a class="link" href="glib-Datasets.html#GDataForeachFunc" title="GDataForeachFunc ()"><span class="type">GDataForeachFunc</span></a> func</code></em>,
-                                                         <em class="parameter"><code><a class="link" href="glib-Basic-Types.html#gpointer" title="gpointer"><span class="type">gpointer</span></a> user_data</code></em>);
-<span class="returnvalue">void</span>                <a class="link" href="glib-Keyed-Data-Lists.html#g-datalist-clear" title="g_datalist_clear ()">g_datalist_clear</a>                    (<em class="parameter"><code><a class="link" href="glib-Keyed-Data-Lists.html#GData" title="GData"><span class="type">GData</span></a> **datalist</code></em>);
-<span class="returnvalue">void</span>                <a class="link" href="glib-Keyed-Data-Lists.html#g-datalist-set-flags" title="g_datalist_set_flags ()">g_datalist_set_flags</a>                (<em class="parameter"><code><a class="link" href="glib-Keyed-Data-Lists.html#GData" title="GData"><span class="type">GData</span></a> **datalist</code></em>,
-                                                         <em class="parameter"><code><a class="link" href="glib-Basic-Types.html#guint" title="guint"><span class="type">guint</span></a> flags</code></em>);
-<span class="returnvalue">void</span>                <a class="link" href="glib-Keyed-Data-Lists.html#g-datalist-unset-flags" title="g_datalist_unset_flags ()">g_datalist_unset_flags</a>              (<em class="parameter"><code><a class="link" href="glib-Keyed-Data-Lists.html#GData" title="GData"><span class="type">GData</span></a> **datalist</code></em>,
-                                                         <em class="parameter"><code><a class="link" href="glib-Basic-Types.html#guint" title="guint"><span class="type">guint</span></a> flags</code></em>);
-<a class="link" href="glib-Basic-Types.html#guint" title="guint"><span class="returnvalue">guint</span></a>               <a class="link" href="glib-Keyed-Data-Lists.html#g-datalist-get-flags" title="g_datalist_get_flags ()">g_datalist_get_flags</a>                (<em class="parameter"><code><a class="link" href="glib-Keyed-Data-Lists.html#GData" title="GData"><span class="type">GData</span></a> **datalist</code></em>);
-#define             <a class="link" href="glib-Keyed-Data-Lists.html#G-DATALIST-FLAGS-MASK:CAPS" title="G_DATALIST_FLAGS_MASK">G_DATALIST_FLAGS_MASK</a>
-=======
 <div class="refsect1">
 <a name="glib-Keyed-Data-Lists.functions"></a><h2>Functions</h2>
 <div class="informaltable"><table width="100%" border="0">
@@ -291,75 +205,12 @@
 <div class="refsect1">
 <a name="glib-Keyed-Data-Lists.includes"></a><h2>Includes</h2>
 <pre class="synopsis">#include &lt;glib.h&gt;
->>>>>>> 76bed778
 </pre>
 </div>
 <div class="refsect1">
 <a name="glib-Keyed-Data-Lists.description"></a><h2>Description</h2>
 <p>Keyed data lists provide lists of arbitrary data elements which can
 be accessed either with a string or with a <a class="link" href="glib-Quarks.html#GQuark" title="GQuark"><span class="type">GQuark</span></a> corresponding to
-<<<<<<< HEAD
-the string.
-</p>
-<p>
-The <a class="link" href="glib-Quarks.html#GQuark" title="GQuark"><span class="type">GQuark</span></a> methods are quicker, since the strings have to be
-converted to <a href="glib-Quarks.html#GQuark"><span class="type">GQuarks</span></a> anyway.
-</p>
-<p>
-Data lists are used for associating arbitrary data with <a href="http://library.gnome.org/devel/gobject/unstable/gobject-The-Base-Object-Type.html#GObject"><span class="type">GObjects</span></a>,
-using <a href="http://library.gnome.org/devel/gobject/unstable/gobject-The-Base-Object-Type.html#g-object-set-data"><code class="function">g_object_set_data()</code></a> and related functions.
-</p>
-<p>
-To create a datalist, use <a class="link" href="glib-Keyed-Data-Lists.html#g-datalist-init" title="g_datalist_init ()"><code class="function">g_datalist_init()</code></a>.
-</p>
-<p>
-To add data elements to a datalist use <a class="link" href="glib-Keyed-Data-Lists.html#g-datalist-id-set-data" title="g_datalist_id_set_data()"><code class="function">g_datalist_id_set_data()</code></a>,
-<a class="link" href="glib-Keyed-Data-Lists.html#g-datalist-id-set-data-full" title="g_datalist_id_set_data_full ()"><code class="function">g_datalist_id_set_data_full()</code></a>, <a class="link" href="glib-Keyed-Data-Lists.html#g-datalist-set-data" title="g_datalist_set_data()"><code class="function">g_datalist_set_data()</code></a> and
-<a class="link" href="glib-Keyed-Data-Lists.html#g-datalist-set-data-full" title="g_datalist_set_data_full()"><code class="function">g_datalist_set_data_full()</code></a>.
-</p>
-<p>
-To get data elements from a datalist use <a class="link" href="glib-Keyed-Data-Lists.html#g-datalist-id-get-data" title="g_datalist_id_get_data ()"><code class="function">g_datalist_id_get_data()</code></a>
-and <a class="link" href="glib-Keyed-Data-Lists.html#g-datalist-get-data" title="g_datalist_get_data ()"><code class="function">g_datalist_get_data()</code></a>.
-</p>
-<p>
-To iterate over all data elements in a datalist use
-<a class="link" href="glib-Keyed-Data-Lists.html#g-datalist-foreach" title="g_datalist_foreach ()"><code class="function">g_datalist_foreach()</code></a> (not thread-safe).
-</p>
-<p>
-To remove data elements from a datalist use
-<a class="link" href="glib-Keyed-Data-Lists.html#g-datalist-id-remove-data" title="g_datalist_id_remove_data()"><code class="function">g_datalist_id_remove_data()</code></a> and <a class="link" href="glib-Keyed-Data-Lists.html#g-datalist-remove-data" title="g_datalist_remove_data()"><code class="function">g_datalist_remove_data()</code></a>.
-</p>
-<p>
-To remove all data elements from a datalist, use <a class="link" href="glib-Keyed-Data-Lists.html#g-datalist-clear" title="g_datalist_clear ()"><code class="function">g_datalist_clear()</code></a>.
-</p>
-</div>
-<div class="refsect1">
-<a name="glib-Keyed-Data-Lists.details"></a><h2>Details</h2>
-<div class="refsect2">
-<a name="GData"></a><h3>GData</h3>
-<pre class="programlisting">typedef struct _GData GData;</pre>
-<p>
-The <a class="link" href="glib-Keyed-Data-Lists.html#GData" title="GData"><span class="type">GData</span></a> struct is an opaque data structure to represent a <a class="link" href="glib-Keyed-Data-Lists.html" title="Keyed Data Lists">Keyed Data List</a>. It should
-only be accessed via the following functions.
-</p>
-</div>
-<hr>
-<div class="refsect2">
-<a name="g-datalist-init"></a><h3>g_datalist_init ()</h3>
-<pre class="programlisting"><span class="returnvalue">void</span>                g_datalist_init                     (<em class="parameter"><code><a class="link" href="glib-Keyed-Data-Lists.html#GData" title="GData"><span class="type">GData</span></a> **datalist</code></em>);</pre>
-<p>
-Resets the datalist to <a class="link" href="glib-Standard-Macros.html#NULL:CAPS" title="NULL"><code class="literal">NULL</code></a>. It does not free any memory or call
-any destroy functions.
-</p>
-<div class="variablelist"><table border="0" class="variablelist">
-<colgroup>
-<col align="left" valign="top">
-<col>
-</colgroup>
-<tbody><tr>
-<td><p><span class="term"><em class="parameter"><code>datalist</code></em> :</span></p></td>
-<td>a pointer to a pointer to a datalist.</td>
-=======
 the string.</p>
 <p>The <a class="link" href="glib-Quarks.html#GQuark" title="GQuark"><span class="type">GQuark</span></a> methods are quicker, since the strings have to be
 converted to <a href="glib-Quarks.html#GQuark"><span class="type">GQuarks</span></a> anyway.</p>
@@ -397,7 +248,6 @@
 <td class="parameter_name"><p>datalist</p></td>
 <td class="parameter_description"><p>a pointer to a pointer to a datalist.</p></td>
 <td class="parameter_annotations"> </td>
->>>>>>> 76bed778
 </tr></tbody>
 </table></div>
 </div>
@@ -408,29 +258,6 @@
 <pre class="programlisting">#define             g_datalist_id_set_data(dl, q, d)</pre>
 <p>Sets the data corresponding to the given <a class="link" href="glib-Quarks.html#GQuark" title="GQuark"><span class="type">GQuark</span></a> id. Any previous
 data with the same key is removed, and its destroy function is
-<<<<<<< HEAD
-called.
-</p>
-<div class="variablelist"><table border="0" class="variablelist">
-<colgroup>
-<col align="left" valign="top">
-<col>
-</colgroup>
-<tbody>
-<tr>
-<td><p><span class="term"><em class="parameter"><code>dl</code></em> :</span></p></td>
-<td>a datalist.</td>
-</tr>
-<tr>
-<td><p><span class="term"><em class="parameter"><code>q</code></em> :</span></p></td>
-<td>the <a class="link" href="glib-Quarks.html#GQuark" title="GQuark"><span class="type">GQuark</span></a> to identify the data element.</td>
-</tr>
-<tr>
-<td><p><span class="term"><em class="parameter"><code>d</code></em> :</span></p></td>
-<td>the data element, or <a class="link" href="glib-Standard-Macros.html#NULL:CAPS" title="NULL"><code class="literal">NULL</code></a> to remove any previous element
-corresponding to <em class="parameter"><code>q</code></em>. <span class="annotation">[<acronym title="NULL is ok, both for passing and for returning."><span class="acronym">allow-none</span></acronym>]</span>
-</td>
-=======
 called.</p>
 <div class="refsect3">
 <a name="id-1.6.16.7.3.5"></a><h4>Parameters</h4>
@@ -457,54 +284,13 @@
 corresponding to <em class="parameter"><code>q</code></em>
 . </p></td>
 <td class="parameter_annotations"><span class="annotation">[<acronym title="NULL is OK, both for passing and for returning."><span class="acronym">allow-none</span></acronym>]</span></td>
->>>>>>> 76bed778
-</tr>
-</tbody>
-</table></div>
-</div>
-</div>
-<hr>
-<div class="refsect2">
-<<<<<<< HEAD
-<a name="g-datalist-id-set-data-full"></a><h3>g_datalist_id_set_data_full ()</h3>
-<pre class="programlisting"><span class="returnvalue">void</span>                g_datalist_id_set_data_full         (<em class="parameter"><code><a class="link" href="glib-Keyed-Data-Lists.html#GData" title="GData"><span class="type">GData</span></a> **datalist</code></em>,
-                                                         <em class="parameter"><code><a class="link" href="glib-Quarks.html#GQuark" title="GQuark"><span class="type">GQuark</span></a> key_id</code></em>,
-                                                         <em class="parameter"><code><a class="link" href="glib-Basic-Types.html#gpointer" title="gpointer"><span class="type">gpointer</span></a> data</code></em>,
-                                                         <em class="parameter"><code><a class="link" href="glib-Datasets.html#GDestroyNotify" title="GDestroyNotify ()"><span class="type">GDestroyNotify</span></a> destroy_func</code></em>);</pre>
-<p>
-Sets the data corresponding to the given <a class="link" href="glib-Quarks.html#GQuark" title="GQuark"><span class="type">GQuark</span></a> id, and the
-function to be called when the element is removed from the datalist.
-Any previous data with the same key is removed, and its destroy
-function is called.
-</p>
-<div class="variablelist"><table border="0" class="variablelist">
-<colgroup>
-<col align="left" valign="top">
-<col>
-</colgroup>
-<tbody>
-<tr>
-<td><p><span class="term"><em class="parameter"><code>datalist</code></em> :</span></p></td>
-<td>a datalist.</td>
-</tr>
-<tr>
-<td><p><span class="term"><em class="parameter"><code>key_id</code></em> :</span></p></td>
-<td>the <a class="link" href="glib-Quarks.html#GQuark" title="GQuark"><span class="type">GQuark</span></a> to identify the data element.</td>
-</tr>
-<tr>
-<td><p><span class="term"><em class="parameter"><code>data</code></em> :</span></p></td>
-<td>the data element or <a class="link" href="glib-Standard-Macros.html#NULL:CAPS" title="NULL"><code class="literal">NULL</code></a> to remove any previous element
-corresponding to <em class="parameter"><code>key_id</code></em>. <span class="annotation">[<acronym title="NULL is ok, both for passing and for returning."><span class="acronym">allow-none</span></acronym>]</span>
-</td>
-</tr>
-<tr>
-<td><p><span class="term"><em class="parameter"><code>destroy_func</code></em> :</span></p></td>
-<td>the function to call when the data element is
-removed. This function will be called with the data
-element and can be used to free any memory allocated
-for it. If <em class="parameter"><code>data</code></em> is <a class="link" href="glib-Standard-Macros.html#NULL:CAPS" title="NULL"><code class="literal">NULL</code></a>, then <em class="parameter"><code>destroy_func</code></em> must
-also be <a class="link" href="glib-Standard-Macros.html#NULL:CAPS" title="NULL"><code class="literal">NULL</code></a>.</td>
-=======
+</tr>
+</tbody>
+</table></div>
+</div>
+</div>
+<hr>
+<div class="refsect2">
 <a name="g-datalist-id-set-data-full"></a><h3>g_datalist_id_set_data_full ()</h3>
 <pre class="programlisting"><span class="returnvalue">void</span>
 g_datalist_id_set_data_full (<em class="parameter"><code><a class="link" href="glib-Keyed-Data-Lists.html#GData" title="GData"><span class="type">GData</span></a> **datalist</code></em>,
@@ -551,39 +337,13 @@
 must
 also be <a class="link" href="glib-Standard-Macros.html#NULL:CAPS" title="NULL"><code class="literal">NULL</code></a>.</p></td>
 <td class="parameter_annotations"> </td>
->>>>>>> 76bed778
-</tr>
-</tbody>
-</table></div>
-</div>
-</div>
-<hr>
-<div class="refsect2">
-<<<<<<< HEAD
-<a name="g-datalist-id-get-data"></a><h3>g_datalist_id_get_data ()</h3>
-<pre class="programlisting"><a class="link" href="glib-Basic-Types.html#gpointer" title="gpointer"><span class="returnvalue">gpointer</span></a>            g_datalist_id_get_data              (<em class="parameter"><code><a class="link" href="glib-Keyed-Data-Lists.html#GData" title="GData"><span class="type">GData</span></a> **datalist</code></em>,
-                                                         <em class="parameter"><code><a class="link" href="glib-Quarks.html#GQuark" title="GQuark"><span class="type">GQuark</span></a> key_id</code></em>);</pre>
-<p>
-Retrieves the data element corresponding to <em class="parameter"><code>key_id</code></em>.
-</p>
-<div class="variablelist"><table border="0" class="variablelist">
-<colgroup>
-<col align="left" valign="top">
-<col>
-</colgroup>
-<tbody>
-<tr>
-<td><p><span class="term"><em class="parameter"><code>datalist</code></em> :</span></p></td>
-<td>a datalist.</td>
-</tr>
-<tr>
-<td><p><span class="term"><em class="parameter"><code>key_id</code></em> :</span></p></td>
-<td>the <a class="link" href="glib-Quarks.html#GQuark" title="GQuark"><span class="type">GQuark</span></a> identifying a data element.</td>
-</tr>
-<tr>
-<td><p><span class="term"><span class="emphasis"><em>Returns</em></span> :</span></p></td>
-<td>the data element, or <a class="link" href="glib-Standard-Macros.html#NULL:CAPS" title="NULL"><code class="literal">NULL</code></a> if it is not found.</td>
-=======
+</tr>
+</tbody>
+</table></div>
+</div>
+</div>
+<hr>
+<div class="refsect2">
 <a name="g-datalist-id-get-data"></a><h3>g_datalist_id_get_data ()</h3>
 <pre class="programlisting"><a class="link" href="glib-Basic-Types.html#gpointer" title="gpointer"><span class="returnvalue">gpointer</span></a>
 g_datalist_id_get_data (<em class="parameter"><code><a class="link" href="glib-Keyed-Data-Lists.html#GData" title="GData"><span class="type">GData</span></a> **datalist</code></em>,
@@ -608,7 +368,6 @@
 <td class="parameter_name"><p>key_id</p></td>
 <td class="parameter_description"><p>the <a class="link" href="glib-Quarks.html#GQuark" title="GQuark"><span class="type">GQuark</span></a> identifying a data element.</p></td>
 <td class="parameter_annotations"> </td>
->>>>>>> 76bed778
 </tr>
 </tbody>
 </table></div>
@@ -622,24 +381,6 @@
 <div class="refsect2">
 <a name="g-datalist-id-remove-data"></a><h3>g_datalist_id_remove_data()</h3>
 <pre class="programlisting">#define             g_datalist_id_remove_data(dl, q)</pre>
-<<<<<<< HEAD
-<p>
-Removes an element, using its <a class="link" href="glib-Quarks.html#GQuark" title="GQuark"><span class="type">GQuark</span></a> identifier.
-</p>
-<div class="variablelist"><table border="0" class="variablelist">
-<colgroup>
-<col align="left" valign="top">
-<col>
-</colgroup>
-<tbody>
-<tr>
-<td><p><span class="term"><em class="parameter"><code>dl</code></em> :</span></p></td>
-<td>a datalist.</td>
-</tr>
-<tr>
-<td><p><span class="term"><em class="parameter"><code>q</code></em> :</span></p></td>
-<td>the <a class="link" href="glib-Quarks.html#GQuark" title="GQuark"><span class="type">GQuark</span></a> identifying the data element.</td>
-=======
 <p>Removes an element, using its <a class="link" href="glib-Quarks.html#GQuark" title="GQuark"><span class="type">GQuark</span></a> identifier.</p>
 <div class="refsect3">
 <a name="id-1.6.16.7.6.5"></a><h4>Parameters</h4>
@@ -659,120 +400,13 @@
 <td class="parameter_name"><p>q</p></td>
 <td class="parameter_description"><p>the <a class="link" href="glib-Quarks.html#GQuark" title="GQuark"><span class="type">GQuark</span></a> identifying the data element.</p></td>
 <td class="parameter_annotations"> </td>
->>>>>>> 76bed778
-</tr>
-</tbody>
-</table></div>
-</div>
-</div>
-<hr>
-<div class="refsect2">
-<<<<<<< HEAD
-<a name="g-datalist-id-remove-no-notify"></a><h3>g_datalist_id_remove_no_notify ()</h3>
-<pre class="programlisting"><a class="link" href="glib-Basic-Types.html#gpointer" title="gpointer"><span class="returnvalue">gpointer</span></a>            g_datalist_id_remove_no_notify      (<em class="parameter"><code><a class="link" href="glib-Keyed-Data-Lists.html#GData" title="GData"><span class="type">GData</span></a> **datalist</code></em>,
-                                                         <em class="parameter"><code><a class="link" href="glib-Quarks.html#GQuark" title="GQuark"><span class="type">GQuark</span></a> key_id</code></em>);</pre>
-<p>
-Removes an element, without calling its destroy notification
-function.
-</p>
-<div class="variablelist"><table border="0" class="variablelist">
-<colgroup>
-<col align="left" valign="top">
-<col>
-</colgroup>
-<tbody>
-<tr>
-<td><p><span class="term"><em class="parameter"><code>datalist</code></em> :</span></p></td>
-<td>a datalist.</td>
-</tr>
-<tr>
-<td><p><span class="term"><em class="parameter"><code>key_id</code></em> :</span></p></td>
-<td>the <a class="link" href="glib-Quarks.html#GQuark" title="GQuark"><span class="type">GQuark</span></a> identifying a data element.</td>
-</tr>
-<tr>
-<td><p><span class="term"><span class="emphasis"><em>Returns</em></span> :</span></p></td>
-<td>the data previously stored at <em class="parameter"><code>key_id</code></em>, or <a class="link" href="glib-Standard-Macros.html#NULL:CAPS" title="NULL"><code class="literal">NULL</code></a> if none.</td>
-</tr>
-</tbody>
-</table></div>
-</div>
-<hr>
-<div class="refsect2">
-<a name="GDuplicateFunc"></a><h3>GDuplicateFunc ()</h3>
-<pre class="programlisting"><a class="link" href="glib-Basic-Types.html#gpointer" title="gpointer"><span class="returnvalue">gpointer</span></a>            (*GDuplicateFunc)                   (<em class="parameter"><code><a class="link" href="glib-Basic-Types.html#gpointer" title="gpointer"><span class="type">gpointer</span></a> data</code></em>,
-                                                         <em class="parameter"><code><a class="link" href="glib-Basic-Types.html#gpointer" title="gpointer"><span class="type">gpointer</span></a> user_data</code></em>);</pre>
-<p>
-The type of functions that are used to 'duplicate' an object.
-What this means depends on the context, it could just be
-incrementing the reference count, if <em class="parameter"><code>data</code></em> is a ref-counted
-object.
-</p>
-<div class="variablelist"><table border="0" class="variablelist">
-<colgroup>
-<col align="left" valign="top">
-<col>
-</colgroup>
-<tbody>
-<tr>
-<td><p><span class="term"><em class="parameter"><code>data</code></em> :</span></p></td>
-<td>the data to duplicate</td>
-</tr>
-<tr>
-<td><p><span class="term"><span class="emphasis"><em>Returns</em></span> :</span></p></td>
-<td>a duplicate of data</td>
-</tr>
-</tbody>
-</table></div>
-</div>
-<hr>
-<div class="refsect2">
-<a name="g-datalist-id-dup-data"></a><h3>g_datalist_id_dup_data ()</h3>
-<pre class="programlisting"><a class="link" href="glib-Basic-Types.html#gpointer" title="gpointer"><span class="returnvalue">gpointer</span></a>            g_datalist_id_dup_data              (<em class="parameter"><code><a class="link" href="glib-Keyed-Data-Lists.html#GData" title="GData"><span class="type">GData</span></a> **data</code></em>,
-                                                         <em class="parameter"><code><a class="link" href="glib-Quarks.html#GQuark" title="GQuark"><span class="type">GQuark</span></a> key_id</code></em>,
-                                                         <em class="parameter"><code><a class="link" href="glib-Keyed-Data-Lists.html#GDuplicateFunc" title="GDuplicateFunc ()"><span class="type">GDuplicateFunc</span></a> dup_func</code></em>,
-                                                         <em class="parameter"><code><a class="link" href="glib-Basic-Types.html#gpointer" title="gpointer"><span class="type">gpointer</span></a> user_data</code></em>);</pre>
-<p>
-This is a variant of <a class="link" href="glib-Keyed-Data-Lists.html#g-datalist-id-get-data" title="g_datalist_id_get_data ()"><code class="function">g_datalist_id_get_data()</code></a> which
-returns a 'duplicate' of the value. <em class="parameter"><code>dup_func</code></em> defines the
-meaning of 'duplicate' in this context, it could e.g.
-take a reference on a ref-counted object.
-</p>
-<p>
-If the <em class="parameter"><code>key_id</code></em> is not set in the datalist then <em class="parameter"><code>dup_func</code></em>
-will be called with a <a class="link" href="glib-Standard-Macros.html#NULL:CAPS" title="NULL"><code class="literal">NULL</code></a> argument.
-</p>
-<p>
-Note that <em class="parameter"><code>dup_func</code></em> is called while the datalist is locked, so it
-is not allowed to read or modify the datalist.
-</p>
-<p>
-This function can be useful to avoid races when multiple
-threads are using the same datalist and the same key.
-</p>
-<div class="variablelist"><table border="0" class="variablelist">
-<colgroup>
-<col align="left" valign="top">
-<col>
-</colgroup>
-<tbody>
-<tr>
-<td><p><span class="term"><em class="parameter"><code>datalist</code></em> :</span></p></td>
-<td>location of a datalist</td>
-</tr>
-<tr>
-<td><p><span class="term"><em class="parameter"><code>key_id</code></em> :</span></p></td>
-<td>the <a class="link" href="glib-Quarks.html#GQuark" title="GQuark"><span class="type">GQuark</span></a> identifying a data element</td>
-</tr>
-<tr>
-<td><p><span class="term"><em class="parameter"><code>dup_func</code></em> :</span></p></td>
-<td>function to duplicate the old value. <span class="annotation">[<acronym title="NULL is ok, both for passing and for returning."><span class="acronym">allow-none</span></acronym>]</span>
-</td>
-</tr>
-<tr>
-<td><p><span class="term"><em class="parameter"><code>user_data</code></em> :</span></p></td>
-<td>passed as user_data to <em class="parameter"><code>dup_func</code></em>. <span class="annotation">[<acronym title="NULL is ok, both for passing and for returning."><span class="acronym">allow-none</span></acronym>]</span>
-</td>
-=======
+</tr>
+</tbody>
+</table></div>
+</div>
+</div>
+<hr>
+<div class="refsect2">
 <a name="g-datalist-id-remove-no-notify"></a><h3>g_datalist_id_remove_no_notify ()</h3>
 <pre class="programlisting"><a class="link" href="glib-Basic-Types.html#gpointer" title="gpointer"><span class="returnvalue">gpointer</span></a>
 g_datalist_id_remove_no_notify (<em class="parameter"><code><a class="link" href="glib-Keyed-Data-Lists.html#GData" title="GData"><span class="type">GData</span></a> **datalist</code></em>,
@@ -797,7 +431,6 @@
 <td class="parameter_name"><p>key_id</p></td>
 <td class="parameter_description"><p>the <a class="link" href="glib-Quarks.html#GQuark" title="GQuark"><span class="type">GQuark</span></a> identifying a data element.</p></td>
 <td class="parameter_annotations"> </td>
->>>>>>> 76bed778
 </tr>
 </tbody>
 </table></div>
@@ -829,80 +462,6 @@
 </colgroup>
 <tbody>
 <tr>
-<<<<<<< HEAD
-<td><p><span class="term"><span class="emphasis"><em>Returns</em></span> :</span></p></td>
-<td>the result of calling <em class="parameter"><code>dup_func</code></em> on the value
-associated with <em class="parameter"><code>key_id</code></em> in <em class="parameter"><code>datalist</code></em>, or <a class="link" href="glib-Standard-Macros.html#NULL:CAPS" title="NULL"><code class="literal">NULL</code></a> if not set.
-If <em class="parameter"><code>dup_func</code></em> is <a class="link" href="glib-Standard-Macros.html#NULL:CAPS" title="NULL"><code class="literal">NULL</code></a>, the value is returned unmodified.</td>
-</tr>
-</tbody>
-</table></div>
-<p class="since">Since 2.34</p>
-</div>
-<hr>
-<div class="refsect2">
-<a name="g-datalist-id-replace-data"></a><h3>g_datalist_id_replace_data ()</h3>
-<pre class="programlisting"><a class="link" href="glib-Basic-Types.html#gboolean" title="gboolean"><span class="returnvalue">gboolean</span></a>            g_datalist_id_replace_data          (<em class="parameter"><code><a class="link" href="glib-Keyed-Data-Lists.html#GData" title="GData"><span class="type">GData</span></a> **data</code></em>,
-                                                         <em class="parameter"><code><a class="link" href="glib-Quarks.html#GQuark" title="GQuark"><span class="type">GQuark</span></a> key_id</code></em>,
-                                                         <em class="parameter"><code><a class="link" href="glib-Basic-Types.html#gpointer" title="gpointer"><span class="type">gpointer</span></a> oldval</code></em>,
-                                                         <em class="parameter"><code><a class="link" href="glib-Basic-Types.html#gpointer" title="gpointer"><span class="type">gpointer</span></a> newval</code></em>,
-                                                         <em class="parameter"><code><a class="link" href="glib-Datasets.html#GDestroyNotify" title="GDestroyNotify ()"><span class="type">GDestroyNotify</span></a> destroy</code></em>,
-                                                         <em class="parameter"><code><a class="link" href="glib-Datasets.html#GDestroyNotify" title="GDestroyNotify ()"><span class="type">GDestroyNotify</span></a> *old_destroy</code></em>);</pre>
-<p>
-Compares the member that is associated with <em class="parameter"><code>key_id</code></em> in
-<em class="parameter"><code>datalist</code></em> to <em class="parameter"><code>oldval</code></em>, and if they are the same, replace
-<em class="parameter"><code>oldval</code></em> with <em class="parameter"><code>newval</code></em>.
-</p>
-<p>
-This is like a typical atomic compare-and-exchange
-operation, for a member of <em class="parameter"><code>datalist</code></em>.
-</p>
-<p>
-If the previous value was replaced then ownership of the
-old value (<em class="parameter"><code>oldval</code></em>) is passed to the caller, including
-the registred destroy notify for it (passed out in <em class="parameter"><code>old_destroy</code></em>).
-Its up to the caller to free this as he wishes, which may
-or may not include using <em class="parameter"><code>old_destroy</code></em> as sometimes replacement
-should not destroy the object in the normal way.
-</p>
-<p>
-Return: <a class="link" href="glib-Standard-Macros.html#TRUE:CAPS" title="TRUE"><code class="literal">TRUE</code></a> if the existing value for <em class="parameter"><code>key_id</code></em> was replaced
- by <em class="parameter"><code>newval</code></em>, <a class="link" href="glib-Standard-Macros.html#FALSE:CAPS" title="FALSE"><code class="literal">FALSE</code></a> otherwise.
-</p>
-<div class="variablelist"><table border="0" class="variablelist">
-<colgroup>
-<col align="left" valign="top">
-<col>
-</colgroup>
-<tbody>
-<tr>
-<td><p><span class="term"><em class="parameter"><code>datalist</code></em> :</span></p></td>
-<td>location of a datalist</td>
-</tr>
-<tr>
-<td><p><span class="term"><em class="parameter"><code>key_id</code></em> :</span></p></td>
-<td>the <a class="link" href="glib-Quarks.html#GQuark" title="GQuark"><span class="type">GQuark</span></a> identifying a data element</td>
-</tr>
-<tr>
-<td><p><span class="term"><em class="parameter"><code>oldval</code></em> :</span></p></td>
-<td>the old value to compare against. <span class="annotation">[<acronym title="NULL is ok, both for passing and for returning."><span class="acronym">allow-none</span></acronym>]</span>
-</td>
-</tr>
-<tr>
-<td><p><span class="term"><em class="parameter"><code>newval</code></em> :</span></p></td>
-<td>the new value to replace it with. <span class="annotation">[<acronym title="NULL is ok, both for passing and for returning."><span class="acronym">allow-none</span></acronym>]</span>
-</td>
-</tr>
-<tr>
-<td><p><span class="term"><em class="parameter"><code>destroy</code></em> :</span></p></td>
-<td>destroy notify for the new value. <span class="annotation">[<acronym title="NULL is ok, both for passing and for returning."><span class="acronym">allow-none</span></acronym>]</span>
-</td>
-</tr>
-<tr>
-<td><p><span class="term"><em class="parameter"><code>old_destroy</code></em> :</span></p></td>
-<td>destroy notify for the existing value. <span class="annotation">[<acronym title="NULL is ok, both for passing and for returning."><span class="acronym">allow-none</span></acronym>]</span>
-</td>
-=======
 <td class="parameter_name"><p>data</p></td>
 <td class="parameter_description"><p>the data to duplicate</p></td>
 <td class="parameter_annotations"> </td>
@@ -911,11 +470,9 @@
 <td class="parameter_name"><p>user_data</p></td>
 <td class="parameter_description"><p>user data that was specified in <a class="link" href="glib-Keyed-Data-Lists.html#g-datalist-id-dup-data" title="g_datalist_id_dup_data ()"><code class="function">g_datalist_id_dup_data()</code></a></p></td>
 <td class="parameter_annotations"> </td>
->>>>>>> 76bed778
-</tr>
-</tbody>
-</table></div>
-<p class="since">Since 2.34</p>
+</tr>
+</tbody>
+</table></div>
 </div>
 <div class="refsect3">
 <a name="id-1.6.16.7.8.6"></a><h4>Returns</h4>
@@ -1074,30 +631,6 @@
 <div class="refsect2">
 <a name="g-datalist-set-data"></a><h3>g_datalist_set_data()</h3>
 <pre class="programlisting">#define             g_datalist_set_data(dl, k, d)</pre>
-<<<<<<< HEAD
-<p>
-Sets the data element corresponding to the given string identifier.
-</p>
-<div class="variablelist"><table border="0" class="variablelist">
-<colgroup>
-<col align="left" valign="top">
-<col>
-</colgroup>
-<tbody>
-<tr>
-<td><p><span class="term"><em class="parameter"><code>dl</code></em> :</span></p></td>
-<td>a datalist.</td>
-</tr>
-<tr>
-<td><p><span class="term"><em class="parameter"><code>k</code></em> :</span></p></td>
-<td>the string to identify the data element.</td>
-</tr>
-<tr>
-<td><p><span class="term"><em class="parameter"><code>d</code></em> :</span></p></td>
-<td>the data element, or <a class="link" href="glib-Standard-Macros.html#NULL:CAPS" title="NULL"><code class="literal">NULL</code></a> to remove any previous element
-corresponding to <em class="parameter"><code>k</code></em>. <span class="annotation">[<acronym title="NULL is ok, both for passing and for returning."><span class="acronym">allow-none</span></acronym>]</span>
-</td>
-=======
 <p>Sets the data element corresponding to the given string identifier.</p>
 <div class="refsect3">
 <a name="id-1.6.16.7.11.5"></a><h4>Parameters</h4>
@@ -1124,7 +657,6 @@
 corresponding to <em class="parameter"><code>k</code></em>
 . </p></td>
 <td class="parameter_annotations"><span class="annotation">[<acronym title="NULL is OK, both for passing and for returning."><span class="acronym">allow-none</span></acronym>]</span></td>
->>>>>>> 76bed778
 </tr>
 </tbody>
 </table></div>
@@ -1134,38 +666,6 @@
 <div class="refsect2">
 <a name="g-datalist-set-data-full"></a><h3>g_datalist_set_data_full()</h3>
 <pre class="programlisting">#define             g_datalist_set_data_full(dl, k, d, f)</pre>
-<<<<<<< HEAD
-<p>
-Sets the data element corresponding to the given string identifier,
-and the function to be called when the data element is removed.
-</p>
-<div class="variablelist"><table border="0" class="variablelist">
-<colgroup>
-<col align="left" valign="top">
-<col>
-</colgroup>
-<tbody>
-<tr>
-<td><p><span class="term"><em class="parameter"><code>dl</code></em> :</span></p></td>
-<td>a datalist.</td>
-</tr>
-<tr>
-<td><p><span class="term"><em class="parameter"><code>k</code></em> :</span></p></td>
-<td>the string to identify the data element.</td>
-</tr>
-<tr>
-<td><p><span class="term"><em class="parameter"><code>d</code></em> :</span></p></td>
-<td>the data element, or <a class="link" href="glib-Standard-Macros.html#NULL:CAPS" title="NULL"><code class="literal">NULL</code></a> to remove any previous element
-corresponding to <em class="parameter"><code>k</code></em>. <span class="annotation">[<acronym title="NULL is ok, both for passing and for returning."><span class="acronym">allow-none</span></acronym>]</span>
-</td>
-</tr>
-<tr>
-<td><p><span class="term"><em class="parameter"><code>f</code></em> :</span></p></td>
-<td>the function to call when the data element is removed. This
-function will be called with the data element and can be used to
-free any memory allocated for it. If <em class="parameter"><code>d</code></em> is <a class="link" href="glib-Standard-Macros.html#NULL:CAPS" title="NULL"><code class="literal">NULL</code></a>, then <em class="parameter"><code>f</code></em> must
-also be <a class="link" href="glib-Standard-Macros.html#NULL:CAPS" title="NULL"><code class="literal">NULL</code></a>.</td>
-=======
 <p>Sets the data element corresponding to the given string identifier,
 and the function to be called when the data element is removed.</p>
 <div class="refsect3">
@@ -1203,40 +703,13 @@
 must
 also be <a class="link" href="glib-Standard-Macros.html#NULL:CAPS" title="NULL"><code class="literal">NULL</code></a>.</p></td>
 <td class="parameter_annotations"> </td>
->>>>>>> 76bed778
-</tr>
-</tbody>
-</table></div>
-</div>
-</div>
-<hr>
-<div class="refsect2">
-<<<<<<< HEAD
-<a name="g-datalist-get-data"></a><h3>g_datalist_get_data ()</h3>
-<pre class="programlisting"><a class="link" href="glib-Basic-Types.html#gpointer" title="gpointer"><span class="returnvalue">gpointer</span></a>            g_datalist_get_data                 (<em class="parameter"><code><a class="link" href="glib-Keyed-Data-Lists.html#GData" title="GData"><span class="type">GData</span></a> **datalist</code></em>,
-                                                         <em class="parameter"><code>const <a class="link" href="glib-Basic-Types.html#gchar" title="gchar"><span class="type">gchar</span></a> *key</code></em>);</pre>
-<p>
-Gets a data element, using its string identifier. This is slower than
-<a class="link" href="glib-Keyed-Data-Lists.html#g-datalist-id-get-data" title="g_datalist_id_get_data ()"><code class="function">g_datalist_id_get_data()</code></a> because it compares strings.
-</p>
-<div class="variablelist"><table border="0" class="variablelist">
-<colgroup>
-<col align="left" valign="top">
-<col>
-</colgroup>
-<tbody>
-<tr>
-<td><p><span class="term"><em class="parameter"><code>datalist</code></em> :</span></p></td>
-<td>a datalist.</td>
-</tr>
-<tr>
-<td><p><span class="term"><em class="parameter"><code>key</code></em> :</span></p></td>
-<td>the string identifying a data element.</td>
-</tr>
-<tr>
-<td><p><span class="term"><span class="emphasis"><em>Returns</em></span> :</span></p></td>
-<td>the data element, or <a class="link" href="glib-Standard-Macros.html#NULL:CAPS" title="NULL"><code class="literal">NULL</code></a> if it is not found.</td>
-=======
+</tr>
+</tbody>
+</table></div>
+</div>
+</div>
+<hr>
+<div class="refsect2">
 <a name="g-datalist-get-data"></a><h3>g_datalist_get_data ()</h3>
 <pre class="programlisting"><a class="link" href="glib-Basic-Types.html#gpointer" title="gpointer"><span class="returnvalue">gpointer</span></a>
 g_datalist_get_data (<em class="parameter"><code><a class="link" href="glib-Keyed-Data-Lists.html#GData" title="GData"><span class="type">GData</span></a> **datalist</code></em>,
@@ -1261,7 +734,6 @@
 <td class="parameter_name"><p>key</p></td>
 <td class="parameter_description"><p>the string identifying a data element.</p></td>
 <td class="parameter_annotations"> </td>
->>>>>>> 76bed778
 </tr>
 </tbody>
 </table></div>
@@ -1275,25 +747,6 @@
 <div class="refsect2">
 <a name="g-datalist-remove-data"></a><h3>g_datalist_remove_data()</h3>
 <pre class="programlisting">#define             g_datalist_remove_data(dl, k)</pre>
-<<<<<<< HEAD
-<p>
-Removes an element using its string identifier. The data element's
-destroy function is called if it has been set.
-</p>
-<div class="variablelist"><table border="0" class="variablelist">
-<colgroup>
-<col align="left" valign="top">
-<col>
-</colgroup>
-<tbody>
-<tr>
-<td><p><span class="term"><em class="parameter"><code>dl</code></em> :</span></p></td>
-<td>a datalist.</td>
-</tr>
-<tr>
-<td><p><span class="term"><em class="parameter"><code>k</code></em> :</span></p></td>
-<td>the string identifying the data element.</td>
-=======
 <p>Removes an element using its string identifier. The data element's
 destroy function is called if it has been set.</p>
 <div class="refsect3">
@@ -1314,7 +767,6 @@
 <td class="parameter_name"><p>k</p></td>
 <td class="parameter_description"><p>the string identifying the data element.</p></td>
 <td class="parameter_annotations"> </td>
->>>>>>> 76bed778
 </tr>
 </tbody>
 </table></div>
@@ -1324,24 +776,6 @@
 <div class="refsect2">
 <a name="g-datalist-remove-no-notify"></a><h3>g_datalist_remove_no_notify()</h3>
 <pre class="programlisting">#define             g_datalist_remove_no_notify(dl, k)</pre>
-<<<<<<< HEAD
-<p>
-Removes an element, without calling its destroy notifier.
-</p>
-<div class="variablelist"><table border="0" class="variablelist">
-<colgroup>
-<col align="left" valign="top">
-<col>
-</colgroup>
-<tbody>
-<tr>
-<td><p><span class="term"><em class="parameter"><code>dl</code></em> :</span></p></td>
-<td>a datalist.</td>
-</tr>
-<tr>
-<td><p><span class="term"><em class="parameter"><code>k</code></em> :</span></p></td>
-<td>the string identifying the data element.</td>
-=======
 <p>Removes an element, without calling its destroy notifier.</p>
 <div class="refsect3">
 <a name="id-1.6.16.7.15.5"></a><h4>Parameters</h4>
@@ -1361,56 +795,25 @@
 <td class="parameter_name"><p>k</p></td>
 <td class="parameter_description"><p>the string identifying the data element.</p></td>
 <td class="parameter_annotations"> </td>
->>>>>>> 76bed778
-</tr>
-</tbody>
-</table></div>
-</div>
-</div>
-<hr>
-<div class="refsect2">
-<<<<<<< HEAD
-<a name="g-datalist-foreach"></a><h3>g_datalist_foreach ()</h3>
-<pre class="programlisting"><span class="returnvalue">void</span>                g_datalist_foreach                  (<em class="parameter"><code><a class="link" href="glib-Keyed-Data-Lists.html#GData" title="GData"><span class="type">GData</span></a> **datalist</code></em>,
-                                                         <em class="parameter"><code><a class="link" href="glib-Datasets.html#GDataForeachFunc" title="GDataForeachFunc ()"><span class="type">GDataForeachFunc</span></a> func</code></em>,
-                                                         <em class="parameter"><code><a class="link" href="glib-Basic-Types.html#gpointer" title="gpointer"><span class="type">gpointer</span></a> user_data</code></em>);</pre>
-<p>
-Calls the given function for each data element of the datalist. The
-=======
+</tr>
+</tbody>
+</table></div>
+</div>
+</div>
+<hr>
+<div class="refsect2">
 <a name="g-datalist-foreach"></a><h3>g_datalist_foreach ()</h3>
 <pre class="programlisting"><span class="returnvalue">void</span>
 g_datalist_foreach (<em class="parameter"><code><a class="link" href="glib-Keyed-Data-Lists.html#GData" title="GData"><span class="type">GData</span></a> **datalist</code></em>,
                     <em class="parameter"><code><a class="link" href="glib-Datasets.html#GDataForeachFunc" title="GDataForeachFunc ()"><span class="type">GDataForeachFunc</span></a> func</code></em>,
                     <em class="parameter"><code><a class="link" href="glib-Basic-Types.html#gpointer" title="gpointer"><span class="type">gpointer</span></a> user_data</code></em>);</pre>
 <p>Calls the given function for each data element of the datalist. The
->>>>>>> 76bed778
 function is called with each data element's <a class="link" href="glib-Quarks.html#GQuark" title="GQuark"><span class="type">GQuark</span></a> id and data,
 together with the given <em class="parameter"><code>user_data</code></em>
  parameter. Note that this
 function is NOT thread-safe. So unless <em class="parameter"><code>datalist</code></em>
  can be protected
 from any modifications during invocation of this function, it should
-<<<<<<< HEAD
-not be called.
-</p>
-<div class="variablelist"><table border="0" class="variablelist">
-<colgroup>
-<col align="left" valign="top">
-<col>
-</colgroup>
-<tbody>
-<tr>
-<td><p><span class="term"><em class="parameter"><code>datalist</code></em> :</span></p></td>
-<td>a datalist.</td>
-</tr>
-<tr>
-<td><p><span class="term"><em class="parameter"><code>func</code></em> :</span></p></td>
-<td>the function to call for each data element.</td>
-</tr>
-<tr>
-<td><p><span class="term"><em class="parameter"><code>user_data</code></em> :</span></p></td>
-<td>user data to pass to the function.</td>
-=======
 not be called.</p>
 <div class="refsect3">
 <a name="id-1.6.16.7.16.5"></a><h4>Parameters</h4>
@@ -1435,31 +838,13 @@
 <td class="parameter_name"><p>user_data</p></td>
 <td class="parameter_description"><p>user data to pass to the function.</p></td>
 <td class="parameter_annotations"> </td>
->>>>>>> 76bed778
-</tr>
-</tbody>
-</table></div>
-</div>
-</div>
-<hr>
-<div class="refsect2">
-<<<<<<< HEAD
-<a name="g-datalist-clear"></a><h3>g_datalist_clear ()</h3>
-<pre class="programlisting"><span class="returnvalue">void</span>                g_datalist_clear                    (<em class="parameter"><code><a class="link" href="glib-Keyed-Data-Lists.html#GData" title="GData"><span class="type">GData</span></a> **datalist</code></em>);</pre>
-<p>
-Frees all the data elements of the datalist.
-The data elements' destroy functions are called
-if they have been set.
-</p>
-<div class="variablelist"><table border="0" class="variablelist">
-<colgroup>
-<col align="left" valign="top">
-<col>
-</colgroup>
-<tbody><tr>
-<td><p><span class="term"><em class="parameter"><code>datalist</code></em> :</span></p></td>
-<td>a datalist.</td>
-=======
+</tr>
+</tbody>
+</table></div>
+</div>
+</div>
+<hr>
+<div class="refsect2">
 <a name="g-datalist-clear"></a><h3>g_datalist_clear ()</h3>
 <pre class="programlisting"><span class="returnvalue">void</span>
 g_datalist_clear (<em class="parameter"><code><a class="link" href="glib-Keyed-Data-Lists.html#GData" title="GData"><span class="type">GData</span></a> **datalist</code></em>);</pre>
@@ -1478,43 +863,12 @@
 <td class="parameter_name"><p>datalist</p></td>
 <td class="parameter_description"><p>a datalist.</p></td>
 <td class="parameter_annotations"> </td>
->>>>>>> 76bed778
 </tr></tbody>
 </table></div>
 </div>
 </div>
 <hr>
 <div class="refsect2">
-<<<<<<< HEAD
-<a name="g-datalist-set-flags"></a><h3>g_datalist_set_flags ()</h3>
-<pre class="programlisting"><span class="returnvalue">void</span>                g_datalist_set_flags                (<em class="parameter"><code><a class="link" href="glib-Keyed-Data-Lists.html#GData" title="GData"><span class="type">GData</span></a> **datalist</code></em>,
-                                                         <em class="parameter"><code><a class="link" href="glib-Basic-Types.html#guint" title="guint"><span class="type">guint</span></a> flags</code></em>);</pre>
-<p>
-Turns on flag values for a data list. This function is used
-to keep a small number of boolean flags in an object with
-a data list without using any additional space. It is
-not generally useful except in circumstances where space
-is very tight. (It is used in the base <a href="http://library.gnome.org/devel/gobject/unstable/gobject-The-Base-Object-Type.html#GObject"><span class="type">GObject</span></a> type, for
-example.)
-</p>
-<div class="variablelist"><table border="0" class="variablelist">
-<colgroup>
-<col align="left" valign="top">
-<col>
-</colgroup>
-<tbody>
-<tr>
-<td><p><span class="term"><em class="parameter"><code>datalist</code></em> :</span></p></td>
-<td>pointer to the location that holds a list</td>
-</tr>
-<tr>
-<td><p><span class="term"><em class="parameter"><code>flags</code></em> :</span></p></td>
-<td>the flags to turn on. The values of the flags are
-restricted by <a class="link" href="glib-Keyed-Data-Lists.html#G-DATALIST-FLAGS-MASK:CAPS" title="G_DATALIST_FLAGS_MASK"><code class="literal">G_DATALIST_FLAGS_MASK</code></a> (currently
-3; giving two possible boolean flags).
-A value for <em class="parameter"><code>flags</code></em> that doesn't fit within the mask is
-an error.</td>
-=======
 <a name="g-datalist-set-flags"></a><h3>g_datalist_set_flags ()</h3>
 <pre class="programlisting"><span class="returnvalue">void</span>
 g_datalist_set_flags (<em class="parameter"><code><a class="link" href="glib-Keyed-Data-Lists.html#GData" title="GData"><span class="type">GData</span></a> **datalist</code></em>,
@@ -1548,7 +902,6 @@
 that doesn't fit within the mask is
 an error.</p></td>
 <td class="parameter_annotations"> </td>
->>>>>>> 76bed778
 </tr>
 </tbody>
 </table></div>
@@ -1557,31 +910,6 @@
 </div>
 <hr>
 <div class="refsect2">
-<<<<<<< HEAD
-<a name="g-datalist-unset-flags"></a><h3>g_datalist_unset_flags ()</h3>
-<pre class="programlisting"><span class="returnvalue">void</span>                g_datalist_unset_flags              (<em class="parameter"><code><a class="link" href="glib-Keyed-Data-Lists.html#GData" title="GData"><span class="type">GData</span></a> **datalist</code></em>,
-                                                         <em class="parameter"><code><a class="link" href="glib-Basic-Types.html#guint" title="guint"><span class="type">guint</span></a> flags</code></em>);</pre>
-<p>
-Turns off flag values for a data list. See <a class="link" href="glib-Keyed-Data-Lists.html#g-datalist-unset-flags" title="g_datalist_unset_flags ()"><code class="function">g_datalist_unset_flags()</code></a>
-</p>
-<div class="variablelist"><table border="0" class="variablelist">
-<colgroup>
-<col align="left" valign="top">
-<col>
-</colgroup>
-<tbody>
-<tr>
-<td><p><span class="term"><em class="parameter"><code>datalist</code></em> :</span></p></td>
-<td>pointer to the location that holds a list</td>
-</tr>
-<tr>
-<td><p><span class="term"><em class="parameter"><code>flags</code></em> :</span></p></td>
-<td>the flags to turn off. The values of the flags are
-restricted by <a class="link" href="glib-Keyed-Data-Lists.html#G-DATALIST-FLAGS-MASK:CAPS" title="G_DATALIST_FLAGS_MASK"><code class="literal">G_DATALIST_FLAGS_MASK</code></a> (currently
-3: giving two possible boolean flags).
-A value for <em class="parameter"><code>flags</code></em> that doesn't fit within the mask is
-an error.</td>
-=======
 <a name="g-datalist-unset-flags"></a><h3>g_datalist_unset_flags ()</h3>
 <pre class="programlisting"><span class="returnvalue">void</span>
 g_datalist_unset_flags (<em class="parameter"><code><a class="link" href="glib-Keyed-Data-Lists.html#GData" title="GData"><span class="type">GData</span></a> **datalist</code></em>,
@@ -1610,7 +938,6 @@
 that doesn't fit within the mask is
 an error.</p></td>
 <td class="parameter_annotations"> </td>
->>>>>>> 76bed778
 </tr>
 </tbody>
 </table></div>
@@ -1619,29 +946,6 @@
 </div>
 <hr>
 <div class="refsect2">
-<<<<<<< HEAD
-<a name="g-datalist-get-flags"></a><h3>g_datalist_get_flags ()</h3>
-<pre class="programlisting"><a class="link" href="glib-Basic-Types.html#guint" title="guint"><span class="returnvalue">guint</span></a>               g_datalist_get_flags                (<em class="parameter"><code><a class="link" href="glib-Keyed-Data-Lists.html#GData" title="GData"><span class="type">GData</span></a> **datalist</code></em>);</pre>
-<p>
-Gets flags values packed in together with the datalist.
-See <a class="link" href="glib-Keyed-Data-Lists.html#g-datalist-set-flags" title="g_datalist_set_flags ()"><code class="function">g_datalist_set_flags()</code></a>.
-</p>
-<div class="variablelist"><table border="0" class="variablelist">
-<colgroup>
-<col align="left" valign="top">
-<col>
-</colgroup>
-<tbody>
-<tr>
-<td><p><span class="term"><em class="parameter"><code>datalist</code></em> :</span></p></td>
-<td>pointer to the location that holds a list</td>
-</tr>
-<tr>
-<td><p><span class="term"><span class="emphasis"><em>Returns</em></span> :</span></p></td>
-<td>the flags of the datalist</td>
-</tr>
-</tbody>
-=======
 <a name="g-datalist-get-flags"></a><h3>g_datalist_get_flags ()</h3>
 <pre class="programlisting"><a class="link" href="glib-Basic-Types.html#guint" title="guint"><span class="returnvalue">guint</span></a>
 g_datalist_get_flags (<em class="parameter"><code><a class="link" href="glib-Keyed-Data-Lists.html#GData" title="GData"><span class="type">GData</span></a> **datalist</code></em>);</pre>
@@ -1660,7 +964,6 @@
 <td class="parameter_description"><p>pointer to the location that holds a list</p></td>
 <td class="parameter_annotations"> </td>
 </tr></tbody>
->>>>>>> 76bed778
 </table></div>
 </div>
 <div class="refsect3">
@@ -1691,11 +994,6 @@
 </div>
 </div>
 <div class="footer">
-<<<<<<< HEAD
-<hr>
-          Generated by GTK-Doc V1.18.1</div>
-=======
 <hr>Generated by GTK-Doc V1.24</div>
->>>>>>> 76bed778
 </body>
 </html>