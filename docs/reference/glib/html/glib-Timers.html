<!DOCTYPE html PUBLIC "-//W3C//DTD HTML 4.01 Transitional//EN">
<html>
<head>
<meta http-equiv="Content-Type" content="text/html; charset=UTF-8">
<<<<<<< HEAD
<title>Timers</title>
<meta name="generator" content="DocBook XSL Stylesheets V1.77.1">
=======
<title>Timers: GLib Reference Manual</title>
<meta name="generator" content="DocBook XSL Stylesheets V1.78.1">
>>>>>>> 76bed778
<link rel="home" href="index.html" title="GLib Reference Manual">
<link rel="up" href="glib-utilities.html" title="GLib Utilities">
<link rel="prev" href="glib-Lexical-Scanner.html" title="Lexical Scanner">
<link rel="next" href="glib-Spawning-Processes.html" title="Spawning Processes">
<<<<<<< HEAD
<meta name="generator" content="GTK-Doc V1.18.1 (XML mode)">
<link rel="stylesheet" href="style.css" type="text/css">
</head>
<body bgcolor="white" text="black" link="#0000FF" vlink="#840084" alink="#0000FF">
<table class="navigation" id="top" width="100%" summary="Navigation header" cellpadding="2" cellspacing="2">
<tr valign="middle">
<td><a accesskey="p" href="glib-Lexical-Scanner.html"><img src="left.png" width="24" height="24" border="0" alt="Prev"></a></td>
<td><a accesskey="u" href="glib-utilities.html"><img src="up.png" width="24" height="24" border="0" alt="Up"></a></td>
<td><a accesskey="h" href="index.html"><img src="home.png" width="24" height="24" border="0" alt="Home"></a></td>
<th width="100%" align="center">GLib Reference Manual</th>
<td><a accesskey="n" href="glib-Spawning-Processes.html"><img src="right.png" width="24" height="24" border="0" alt="Next"></a></td>
</tr>
<tr><td colspan="5" class="shortcuts">
<a href="#glib-Timers.synopsis" class="shortcut">Top</a>
                   | 
                  <a href="#glib-Timers.description" class="shortcut">Description</a>
</td></tr>
</table>
=======
<meta name="generator" content="GTK-Doc V1.24 (XML mode)">
<link rel="stylesheet" href="style.css" type="text/css">
</head>
<body bgcolor="white" text="black" link="#0000FF" vlink="#840084" alink="#0000FF">
<table class="navigation" id="top" width="100%" summary="Navigation header" cellpadding="2" cellspacing="5"><tr valign="middle">
<td width="100%" align="left" class="shortcuts">
<a href="#" class="shortcut">Top</a><span id="nav_description">  <span class="dim">|</span> 
                  <a href="#glib-Timers.description" class="shortcut">Description</a></span>
</td>
<td><a accesskey="h" href="index.html"><img src="home.png" width="16" height="16" border="0" alt="Home"></a></td>
<td><a accesskey="u" href="glib-utilities.html"><img src="up.png" width="16" height="16" border="0" alt="Up"></a></td>
<td><a accesskey="p" href="glib-Lexical-Scanner.html"><img src="left.png" width="16" height="16" border="0" alt="Prev"></a></td>
<td><a accesskey="n" href="glib-Spawning-Processes.html"><img src="right.png" width="16" height="16" border="0" alt="Next"></a></td>
</tr></table>
>>>>>>> 76bed778
<div class="refentry">
<a name="glib-Timers"></a><div class="titlepage"></div>
<div class="refnamediv"><table width="100%"><tr>
<td valign="top">
<h2><span class="refentrytitle"><a name="glib-Timers.top_of_page"></a>Timers</span></h2>
<p>Timers — keep track of elapsed time</p>
</td>
<td class="gallery_image" valign="top" align="right"></td>
</tr></table></div>
<<<<<<< HEAD
<div class="refsynopsisdiv">
<a name="glib-Timers.synopsis"></a><h2>Synopsis</h2>
<pre class="synopsis">
#include &lt;glib.h&gt;

                    <a class="link" href="glib-Timers.html#GTimer" title="GTimer">GTimer</a>;
<a class="link" href="glib-Timers.html#GTimer" title="GTimer"><span class="returnvalue">GTimer</span></a> *            <a class="link" href="glib-Timers.html#g-timer-new" title="g_timer_new ()">g_timer_new</a>                         (<em class="parameter"><code><span class="type">void</span></code></em>);
<span class="returnvalue">void</span>                <a class="link" href="glib-Timers.html#g-timer-start" title="g_timer_start ()">g_timer_start</a>                       (<em class="parameter"><code><a class="link" href="glib-Timers.html#GTimer" title="GTimer"><span class="type">GTimer</span></a> *timer</code></em>);
<span class="returnvalue">void</span>                <a class="link" href="glib-Timers.html#g-timer-stop" title="g_timer_stop ()">g_timer_stop</a>                        (<em class="parameter"><code><a class="link" href="glib-Timers.html#GTimer" title="GTimer"><span class="type">GTimer</span></a> *timer</code></em>);
<span class="returnvalue">void</span>                <a class="link" href="glib-Timers.html#g-timer-continue" title="g_timer_continue ()">g_timer_continue</a>                    (<em class="parameter"><code><a class="link" href="glib-Timers.html#GTimer" title="GTimer"><span class="type">GTimer</span></a> *timer</code></em>);
<a class="link" href="glib-Basic-Types.html#gdouble" title="gdouble"><span class="returnvalue">gdouble</span></a>             <a class="link" href="glib-Timers.html#g-timer-elapsed" title="g_timer_elapsed ()">g_timer_elapsed</a>                     (<em class="parameter"><code><a class="link" href="glib-Timers.html#GTimer" title="GTimer"><span class="type">GTimer</span></a> *timer</code></em>,
                                                         <em class="parameter"><code><a class="link" href="glib-Basic-Types.html#gulong" title="gulong"><span class="type">gulong</span></a> *microseconds</code></em>);
<span class="returnvalue">void</span>                <a class="link" href="glib-Timers.html#g-timer-reset" title="g_timer_reset ()">g_timer_reset</a>                       (<em class="parameter"><code><a class="link" href="glib-Timers.html#GTimer" title="GTimer"><span class="type">GTimer</span></a> *timer</code></em>);
<span class="returnvalue">void</span>                <a class="link" href="glib-Timers.html#g-timer-destroy" title="g_timer_destroy ()">g_timer_destroy</a>                     (<em class="parameter"><code><a class="link" href="glib-Timers.html#GTimer" title="GTimer"><span class="type">GTimer</span></a> *timer</code></em>);
=======
<div class="refsect1">
<a name="glib-Timers.functions"></a><h2>Functions</h2>
<div class="informaltable"><table width="100%" border="0">
<colgroup>
<col width="150px" class="functions_return">
<col class="functions_name">
</colgroup>
<tbody>
<tr>
<td class="function_type">
<a class="link" href="glib-Timers.html#GTimer" title="GTimer"><span class="returnvalue">GTimer</span></a> *
</td>
<td class="function_name">
<a class="link" href="glib-Timers.html#g-timer-new" title="g_timer_new ()">g_timer_new</a> <span class="c_punctuation">()</span>
</td>
</tr>
<tr>
<td class="function_type">
<span class="returnvalue">void</span>
</td>
<td class="function_name">
<a class="link" href="glib-Timers.html#g-timer-start" title="g_timer_start ()">g_timer_start</a> <span class="c_punctuation">()</span>
</td>
</tr>
<tr>
<td class="function_type">
<span class="returnvalue">void</span>
</td>
<td class="function_name">
<a class="link" href="glib-Timers.html#g-timer-stop" title="g_timer_stop ()">g_timer_stop</a> <span class="c_punctuation">()</span>
</td>
</tr>
<tr>
<td class="function_type">
<span class="returnvalue">void</span>
</td>
<td class="function_name">
<a class="link" href="glib-Timers.html#g-timer-continue" title="g_timer_continue ()">g_timer_continue</a> <span class="c_punctuation">()</span>
</td>
</tr>
<tr>
<td class="function_type">
<a class="link" href="glib-Basic-Types.html#gdouble" title="gdouble"><span class="returnvalue">gdouble</span></a>
</td>
<td class="function_name">
<a class="link" href="glib-Timers.html#g-timer-elapsed" title="g_timer_elapsed ()">g_timer_elapsed</a> <span class="c_punctuation">()</span>
</td>
</tr>
<tr>
<td class="function_type">
<span class="returnvalue">void</span>
</td>
<td class="function_name">
<a class="link" href="glib-Timers.html#g-timer-reset" title="g_timer_reset ()">g_timer_reset</a> <span class="c_punctuation">()</span>
</td>
</tr>
<tr>
<td class="function_type">
<span class="returnvalue">void</span>
</td>
<td class="function_name">
<a class="link" href="glib-Timers.html#g-timer-destroy" title="g_timer_destroy ()">g_timer_destroy</a> <span class="c_punctuation">()</span>
</td>
</tr>
</tbody>
</table></div>
</div>
<div class="refsect1">
<a name="glib-Timers.other"></a><h2>Types and Values</h2>
<div class="informaltable"><table width="100%" border="0">
<colgroup>
<col width="150px" class="name">
<col class="description">
</colgroup>
<tbody><tr>
<td class="datatype_keyword"> </td>
<td class="function_name"><a class="link" href="glib-Timers.html#GTimer" title="GTimer">GTimer</a></td>
</tr></tbody>
</table></div>
</div>
<div class="refsect1">
<a name="glib-Timers.includes"></a><h2>Includes</h2>
<pre class="synopsis">#include &lt;glib.h&gt;
>>>>>>> 76bed778
</pre>
</div>
<div class="refsect1">
<a name="glib-Timers.description"></a><h2>Description</h2>
<p><a class="link" href="glib-Timers.html#GTimer" title="GTimer"><span class="type">GTimer</span></a> records a start time, and counts microseconds elapsed since
that time. This is done somewhat differently on different platforms,
and can be tricky to get exactly right, so <a class="link" href="glib-Timers.html#GTimer" title="GTimer"><span class="type">GTimer</span></a> provides a
<<<<<<< HEAD
portable/convenient interface.
</p>
</div>
<div class="refsect1">
<a name="glib-Timers.details"></a><h2>Details</h2>
<div class="refsect2">
<a name="GTimer"></a><h3>GTimer</h3>
<pre class="programlisting">typedef struct _GTimer GTimer;</pre>
<p>
Opaque datatype that records a start time.
</p>
</div>
<hr>
<div class="refsect2">
<a name="g-timer-new"></a><h3>g_timer_new ()</h3>
<pre class="programlisting"><a class="link" href="glib-Timers.html#GTimer" title="GTimer"><span class="returnvalue">GTimer</span></a> *            g_timer_new                         (<em class="parameter"><code><span class="type">void</span></code></em>);</pre>
<p>
Creates a new timer, and starts timing (i.e. <a class="link" href="glib-Timers.html#g-timer-start" title="g_timer_start ()"><code class="function">g_timer_start()</code></a> is
implicitly called for you).
</p>
<div class="variablelist"><table border="0" class="variablelist">
<colgroup>
<col align="left" valign="top">
<col>
</colgroup>
<tbody><tr>
<td><p><span class="term"><span class="emphasis"><em>Returns</em></span> :</span></p></td>
<td>a new <a class="link" href="glib-Timers.html#GTimer" title="GTimer"><span class="type">GTimer</span></a>.</td>
</tr></tbody>
</table></div>
</div>
<hr>
<div class="refsect2">
<a name="g-timer-start"></a><h3>g_timer_start ()</h3>
<pre class="programlisting"><span class="returnvalue">void</span>                g_timer_start                       (<em class="parameter"><code><a class="link" href="glib-Timers.html#GTimer" title="GTimer"><span class="type">GTimer</span></a> *timer</code></em>);</pre>
<p>
Marks a start time, so that future calls to <a class="link" href="glib-Timers.html#g-timer-elapsed" title="g_timer_elapsed ()"><code class="function">g_timer_elapsed()</code></a> will
report the time since <a class="link" href="glib-Timers.html#g-timer-start" title="g_timer_start ()"><code class="function">g_timer_start()</code></a> was called. <a class="link" href="glib-Timers.html#g-timer-new" title="g_timer_new ()"><code class="function">g_timer_new()</code></a>
automatically marks the start time, so no need to call
<a class="link" href="glib-Timers.html#g-timer-start" title="g_timer_start ()"><code class="function">g_timer_start()</code></a> immediately after creating the timer.
</p>
<div class="variablelist"><table border="0" class="variablelist">
<colgroup>
<col align="left" valign="top">
<col>
</colgroup>
<tbody><tr>
<td><p><span class="term"><em class="parameter"><code>timer</code></em> :</span></p></td>
<td>a <a class="link" href="glib-Timers.html#GTimer" title="GTimer"><span class="type">GTimer</span></a>.</td>
=======
portable/convenient interface.</p>
</div>
<div class="refsect1">
<a name="glib-Timers.functions_details"></a><h2>Functions</h2>
<div class="refsect2">
<a name="g-timer-new"></a><h3>g_timer_new ()</h3>
<pre class="programlisting"><a class="link" href="glib-Timers.html#GTimer" title="GTimer"><span class="returnvalue">GTimer</span></a> *
g_timer_new (<em class="parameter"><code><span class="type">void</span></code></em>);</pre>
<p>Creates a new timer, and starts timing (i.e. <a class="link" href="glib-Timers.html#g-timer-start" title="g_timer_start ()"><code class="function">g_timer_start()</code></a> is
implicitly called for you).</p>
<div class="refsect3">
<a name="id-1.5.16.7.2.5"></a><h4>Returns</h4>
<p> a new <a class="link" href="glib-Timers.html#GTimer" title="GTimer"><span class="type">GTimer</span></a>.</p>
</div>
</div>
<hr>
<div class="refsect2">
<a name="g-timer-start"></a><h3>g_timer_start ()</h3>
<pre class="programlisting"><span class="returnvalue">void</span>
g_timer_start (<em class="parameter"><code><a class="link" href="glib-Timers.html#GTimer" title="GTimer"><span class="type">GTimer</span></a> *timer</code></em>);</pre>
<p>Marks a start time, so that future calls to <a class="link" href="glib-Timers.html#g-timer-elapsed" title="g_timer_elapsed ()"><code class="function">g_timer_elapsed()</code></a> will
report the time since <a class="link" href="glib-Timers.html#g-timer-start" title="g_timer_start ()"><code class="function">g_timer_start()</code></a> was called. <a class="link" href="glib-Timers.html#g-timer-new" title="g_timer_new ()"><code class="function">g_timer_new()</code></a>
automatically marks the start time, so no need to call
<a class="link" href="glib-Timers.html#g-timer-start" title="g_timer_start ()"><code class="function">g_timer_start()</code></a> immediately after creating the timer.</p>
<div class="refsect3">
<a name="id-1.5.16.7.3.5"></a><h4>Parameters</h4>
<div class="informaltable"><table width="100%" border="0">
<colgroup>
<col width="150px" class="parameters_name">
<col class="parameters_description">
<col width="200px" class="parameters_annotations">
</colgroup>
<tbody><tr>
<td class="parameter_name"><p>timer</p></td>
<td class="parameter_description"><p>a <a class="link" href="glib-Timers.html#GTimer" title="GTimer"><span class="type">GTimer</span></a>.</p></td>
<td class="parameter_annotations"> </td>
>>>>>>> 76bed778
</tr></tbody>
</table></div>
</div>
</div>
<hr>
<div class="refsect2">
<<<<<<< HEAD
<a name="g-timer-stop"></a><h3>g_timer_stop ()</h3>
<pre class="programlisting"><span class="returnvalue">void</span>                g_timer_stop                        (<em class="parameter"><code><a class="link" href="glib-Timers.html#GTimer" title="GTimer"><span class="type">GTimer</span></a> *timer</code></em>);</pre>
<p>
Marks an end time, so calls to <a class="link" href="glib-Timers.html#g-timer-elapsed" title="g_timer_elapsed ()"><code class="function">g_timer_elapsed()</code></a> will return the
difference between this end time and the start time.
</p>
<div class="variablelist"><table border="0" class="variablelist">
<colgroup>
<col align="left" valign="top">
<col>
</colgroup>
<tbody><tr>
<td><p><span class="term"><em class="parameter"><code>timer</code></em> :</span></p></td>
<td>a <a class="link" href="glib-Timers.html#GTimer" title="GTimer"><span class="type">GTimer</span></a>.</td>
=======
<a name="g-timer-stop"></a><h3>g_timer_stop ()</h3>
<pre class="programlisting"><span class="returnvalue">void</span>
g_timer_stop (<em class="parameter"><code><a class="link" href="glib-Timers.html#GTimer" title="GTimer"><span class="type">GTimer</span></a> *timer</code></em>);</pre>
<p>Marks an end time, so calls to <a class="link" href="glib-Timers.html#g-timer-elapsed" title="g_timer_elapsed ()"><code class="function">g_timer_elapsed()</code></a> will return the
difference between this end time and the start time.</p>
<div class="refsect3">
<a name="id-1.5.16.7.4.5"></a><h4>Parameters</h4>
<div class="informaltable"><table width="100%" border="0">
<colgroup>
<col width="150px" class="parameters_name">
<col class="parameters_description">
<col width="200px" class="parameters_annotations">
</colgroup>
<tbody><tr>
<td class="parameter_name"><p>timer</p></td>
<td class="parameter_description"><p>a <a class="link" href="glib-Timers.html#GTimer" title="GTimer"><span class="type">GTimer</span></a>.</p></td>
<td class="parameter_annotations"> </td>
>>>>>>> 76bed778
</tr></tbody>
</table></div>
</div>
</div>
<hr>
<div class="refsect2">
<<<<<<< HEAD
<a name="g-timer-continue"></a><h3>g_timer_continue ()</h3>
<pre class="programlisting"><span class="returnvalue">void</span>                g_timer_continue                    (<em class="parameter"><code><a class="link" href="glib-Timers.html#GTimer" title="GTimer"><span class="type">GTimer</span></a> *timer</code></em>);</pre>
<p>
Resumes a timer that has previously been stopped with
<a class="link" href="glib-Timers.html#g-timer-stop" title="g_timer_stop ()"><code class="function">g_timer_stop()</code></a>. <a class="link" href="glib-Timers.html#g-timer-stop" title="g_timer_stop ()"><code class="function">g_timer_stop()</code></a> must be called before using this
function.
</p>
<div class="variablelist"><table border="0" class="variablelist">
<colgroup>
<col align="left" valign="top">
<col>
</colgroup>
<tbody><tr>
<td><p><span class="term"><em class="parameter"><code>timer</code></em> :</span></p></td>
<td>a <a class="link" href="glib-Timers.html#GTimer" title="GTimer"><span class="type">GTimer</span></a>.</td>
=======
<a name="g-timer-continue"></a><h3>g_timer_continue ()</h3>
<pre class="programlisting"><span class="returnvalue">void</span>
g_timer_continue (<em class="parameter"><code><a class="link" href="glib-Timers.html#GTimer" title="GTimer"><span class="type">GTimer</span></a> *timer</code></em>);</pre>
<p>Resumes a timer that has previously been stopped with
<a class="link" href="glib-Timers.html#g-timer-stop" title="g_timer_stop ()"><code class="function">g_timer_stop()</code></a>. <a class="link" href="glib-Timers.html#g-timer-stop" title="g_timer_stop ()"><code class="function">g_timer_stop()</code></a> must be called before using this
function.</p>
<div class="refsect3">
<a name="id-1.5.16.7.5.5"></a><h4>Parameters</h4>
<div class="informaltable"><table width="100%" border="0">
<colgroup>
<col width="150px" class="parameters_name">
<col class="parameters_description">
<col width="200px" class="parameters_annotations">
</colgroup>
<tbody><tr>
<td class="parameter_name"><p>timer</p></td>
<td class="parameter_description"><p>a <a class="link" href="glib-Timers.html#GTimer" title="GTimer"><span class="type">GTimer</span></a>.</p></td>
<td class="parameter_annotations"> </td>
>>>>>>> 76bed778
</tr></tbody>
</table></div>
</div>
<p class="since">Since: <a class="link" href="api-index-2-4.html#api-index-2.4">2.4</a></p>
</div>
<hr>
<div class="refsect2">
<<<<<<< HEAD
<a name="g-timer-elapsed"></a><h3>g_timer_elapsed ()</h3>
<pre class="programlisting"><a class="link" href="glib-Basic-Types.html#gdouble" title="gdouble"><span class="returnvalue">gdouble</span></a>             g_timer_elapsed                     (<em class="parameter"><code><a class="link" href="glib-Timers.html#GTimer" title="GTimer"><span class="type">GTimer</span></a> *timer</code></em>,
                                                         <em class="parameter"><code><a class="link" href="glib-Basic-Types.html#gulong" title="gulong"><span class="type">gulong</span></a> *microseconds</code></em>);</pre>
<p>
If <em class="parameter"><code>timer</code></em> has been started but not stopped, obtains the time since
the timer was started. If <em class="parameter"><code>timer</code></em> has been stopped, obtains the
elapsed time between the time it was started and the time it was
stopped. The return value is the number of seconds elapsed,
including any fractional part. The <em class="parameter"><code>microseconds</code></em> out parameter is
essentially useless.
</p>
<div class="variablelist"><table border="0" class="variablelist">
<colgroup>
<col align="left" valign="top">
<col>
</colgroup>
<tbody>
<tr>
<td><p><span class="term"><em class="parameter"><code>timer</code></em> :</span></p></td>
<td>a <a class="link" href="glib-Timers.html#GTimer" title="GTimer"><span class="type">GTimer</span></a>.</td>
</tr>
<tr>
<td><p><span class="term"><em class="parameter"><code>microseconds</code></em> :</span></p></td>
<td>return location for the fractional part of seconds
elapsed, in microseconds (that is, the total number
of microseconds elapsed, modulo 1000000), or <a class="link" href="glib-Standard-Macros.html#NULL:CAPS" title="NULL"><code class="literal">NULL</code></a>
</td>
</tr>
<tr>
<td><p><span class="term"><span class="emphasis"><em>Returns</em></span> :</span></p></td>
<td>seconds elapsed as a floating point value, including any
fractional part.</td>
=======
<a name="g-timer-elapsed"></a><h3>g_timer_elapsed ()</h3>
<pre class="programlisting"><a class="link" href="glib-Basic-Types.html#gdouble" title="gdouble"><span class="returnvalue">gdouble</span></a>
g_timer_elapsed (<em class="parameter"><code><a class="link" href="glib-Timers.html#GTimer" title="GTimer"><span class="type">GTimer</span></a> *timer</code></em>,
                 <em class="parameter"><code><a class="link" href="glib-Basic-Types.html#gulong" title="gulong"><span class="type">gulong</span></a> *microseconds</code></em>);</pre>
<p>If <em class="parameter"><code>timer</code></em>
 has been started but not stopped, obtains the time since
the timer was started. If <em class="parameter"><code>timer</code></em>
 has been stopped, obtains the
elapsed time between the time it was started and the time it was
stopped. The return value is the number of seconds elapsed,
including any fractional part. The <em class="parameter"><code>microseconds</code></em>
 out parameter is
essentially useless.</p>
<div class="refsect3">
<a name="id-1.5.16.7.6.5"></a><h4>Parameters</h4>
<div class="informaltable"><table width="100%" border="0">
<colgroup>
<col width="150px" class="parameters_name">
<col class="parameters_description">
<col width="200px" class="parameters_annotations">
</colgroup>
<tbody>
<tr>
<td class="parameter_name"><p>timer</p></td>
<td class="parameter_description"><p>a <a class="link" href="glib-Timers.html#GTimer" title="GTimer"><span class="type">GTimer</span></a>.</p></td>
<td class="parameter_annotations"> </td>
</tr>
<tr>
<td class="parameter_name"><p>microseconds</p></td>
<td class="parameter_description"><p>return location for the fractional part of seconds
elapsed, in microseconds (that is, the total number
of microseconds elapsed, modulo 1000000), or <a class="link" href="glib-Standard-Macros.html#NULL:CAPS" title="NULL"><code class="literal">NULL</code></a></p></td>
<td class="parameter_annotations"> </td>
>>>>>>> 76bed778
</tr>
</tbody>
</table></div>
</div>
<div class="refsect3">
<a name="id-1.5.16.7.6.6"></a><h4>Returns</h4>
<p> seconds elapsed as a floating point value, including any
fractional part.</p>
</div>
</div>
<hr>
<div class="refsect2">
<<<<<<< HEAD
<a name="g-timer-reset"></a><h3>g_timer_reset ()</h3>
<pre class="programlisting"><span class="returnvalue">void</span>                g_timer_reset                       (<em class="parameter"><code><a class="link" href="glib-Timers.html#GTimer" title="GTimer"><span class="type">GTimer</span></a> *timer</code></em>);</pre>
<p>
This function is useless; it's fine to call <a class="link" href="glib-Timers.html#g-timer-start" title="g_timer_start ()"><code class="function">g_timer_start()</code></a> on an
already-started timer to reset the start time, so <a class="link" href="glib-Timers.html#g-timer-reset" title="g_timer_reset ()"><code class="function">g_timer_reset()</code></a>
serves no purpose.
</p>
<div class="variablelist"><table border="0" class="variablelist">
<colgroup>
<col align="left" valign="top">
<col>
</colgroup>
<tbody><tr>
<td><p><span class="term"><em class="parameter"><code>timer</code></em> :</span></p></td>
<td>a <a class="link" href="glib-Timers.html#GTimer" title="GTimer"><span class="type">GTimer</span></a>.</td>
=======
<a name="g-timer-reset"></a><h3>g_timer_reset ()</h3>
<pre class="programlisting"><span class="returnvalue">void</span>
g_timer_reset (<em class="parameter"><code><a class="link" href="glib-Timers.html#GTimer" title="GTimer"><span class="type">GTimer</span></a> *timer</code></em>);</pre>
<p>This function is useless; it's fine to call <a class="link" href="glib-Timers.html#g-timer-start" title="g_timer_start ()"><code class="function">g_timer_start()</code></a> on an
already-started timer to reset the start time, so <a class="link" href="glib-Timers.html#g-timer-reset" title="g_timer_reset ()"><code class="function">g_timer_reset()</code></a>
serves no purpose.</p>
<div class="refsect3">
<a name="id-1.5.16.7.7.5"></a><h4>Parameters</h4>
<div class="informaltable"><table width="100%" border="0">
<colgroup>
<col width="150px" class="parameters_name">
<col class="parameters_description">
<col width="200px" class="parameters_annotations">
</colgroup>
<tbody><tr>
<td class="parameter_name"><p>timer</p></td>
<td class="parameter_description"><p>a <a class="link" href="glib-Timers.html#GTimer" title="GTimer"><span class="type">GTimer</span></a>.</p></td>
<td class="parameter_annotations"> </td>
>>>>>>> 76bed778
</tr></tbody>
</table></div>
</div>
</div>
<hr>
<div class="refsect2">
<<<<<<< HEAD
<a name="g-timer-destroy"></a><h3>g_timer_destroy ()</h3>
<pre class="programlisting"><span class="returnvalue">void</span>                g_timer_destroy                     (<em class="parameter"><code><a class="link" href="glib-Timers.html#GTimer" title="GTimer"><span class="type">GTimer</span></a> *timer</code></em>);</pre>
<p>
Destroys a timer, freeing associated resources.
</p>
<div class="variablelist"><table border="0" class="variablelist">
<colgroup>
<col align="left" valign="top">
<col>
</colgroup>
<tbody><tr>
<td><p><span class="term"><em class="parameter"><code>timer</code></em> :</span></p></td>
<td>a <a class="link" href="glib-Timers.html#GTimer" title="GTimer"><span class="type">GTimer</span></a> to destroy.</td>
=======
<a name="g-timer-destroy"></a><h3>g_timer_destroy ()</h3>
<pre class="programlisting"><span class="returnvalue">void</span>
g_timer_destroy (<em class="parameter"><code><a class="link" href="glib-Timers.html#GTimer" title="GTimer"><span class="type">GTimer</span></a> *timer</code></em>);</pre>
<p>Destroys a timer, freeing associated resources.</p>
<div class="refsect3">
<a name="id-1.5.16.7.8.5"></a><h4>Parameters</h4>
<div class="informaltable"><table width="100%" border="0">
<colgroup>
<col width="150px" class="parameters_name">
<col class="parameters_description">
<col width="200px" class="parameters_annotations">
</colgroup>
<tbody><tr>
<td class="parameter_name"><p>timer</p></td>
<td class="parameter_description"><p>a <a class="link" href="glib-Timers.html#GTimer" title="GTimer"><span class="type">GTimer</span></a> to destroy.</p></td>
<td class="parameter_annotations"> </td>
>>>>>>> 76bed778
</tr></tbody>
</table></div>
</div>
</div>
</div>
<div class="refsect1">
<a name="glib-Timers.other_details"></a><h2>Types and Values</h2>
<div class="refsect2">
<a name="GTimer"></a><h3>GTimer</h3>
<pre class="programlisting">typedef struct _GTimer GTimer;</pre>
<p>Opaque datatype that records a start time.</p>
</div>
</div>
</div>
<div class="footer">
<<<<<<< HEAD
<hr>
          Generated by GTK-Doc V1.18.1</div>
=======
<hr>Generated by GTK-Doc V1.24</div>
>>>>>>> 76bed778
</body>
</html><|MERGE_RESOLUTION|>--- conflicted
+++ resolved
@@ -2,37 +2,12 @@
 <html>
 <head>
 <meta http-equiv="Content-Type" content="text/html; charset=UTF-8">
-<<<<<<< HEAD
-<title>Timers</title>
-<meta name="generator" content="DocBook XSL Stylesheets V1.77.1">
-=======
 <title>Timers: GLib Reference Manual</title>
 <meta name="generator" content="DocBook XSL Stylesheets V1.78.1">
->>>>>>> 76bed778
 <link rel="home" href="index.html" title="GLib Reference Manual">
 <link rel="up" href="glib-utilities.html" title="GLib Utilities">
 <link rel="prev" href="glib-Lexical-Scanner.html" title="Lexical Scanner">
 <link rel="next" href="glib-Spawning-Processes.html" title="Spawning Processes">
-<<<<<<< HEAD
-<meta name="generator" content="GTK-Doc V1.18.1 (XML mode)">
-<link rel="stylesheet" href="style.css" type="text/css">
-</head>
-<body bgcolor="white" text="black" link="#0000FF" vlink="#840084" alink="#0000FF">
-<table class="navigation" id="top" width="100%" summary="Navigation header" cellpadding="2" cellspacing="2">
-<tr valign="middle">
-<td><a accesskey="p" href="glib-Lexical-Scanner.html"><img src="left.png" width="24" height="24" border="0" alt="Prev"></a></td>
-<td><a accesskey="u" href="glib-utilities.html"><img src="up.png" width="24" height="24" border="0" alt="Up"></a></td>
-<td><a accesskey="h" href="index.html"><img src="home.png" width="24" height="24" border="0" alt="Home"></a></td>
-<th width="100%" align="center">GLib Reference Manual</th>
-<td><a accesskey="n" href="glib-Spawning-Processes.html"><img src="right.png" width="24" height="24" border="0" alt="Next"></a></td>
-</tr>
-<tr><td colspan="5" class="shortcuts">
-<a href="#glib-Timers.synopsis" class="shortcut">Top</a>
-                   | 
-                  <a href="#glib-Timers.description" class="shortcut">Description</a>
-</td></tr>
-</table>
-=======
 <meta name="generator" content="GTK-Doc V1.24 (XML mode)">
 <link rel="stylesheet" href="style.css" type="text/css">
 </head>
@@ -47,7 +22,6 @@
 <td><a accesskey="p" href="glib-Lexical-Scanner.html"><img src="left.png" width="16" height="16" border="0" alt="Prev"></a></td>
 <td><a accesskey="n" href="glib-Spawning-Processes.html"><img src="right.png" width="16" height="16" border="0" alt="Next"></a></td>
 </tr></table>
->>>>>>> 76bed778
 <div class="refentry">
 <a name="glib-Timers"></a><div class="titlepage"></div>
 <div class="refnamediv"><table width="100%"><tr>
@@ -57,22 +31,6 @@
 </td>
 <td class="gallery_image" valign="top" align="right"></td>
 </tr></table></div>
-<<<<<<< HEAD
-<div class="refsynopsisdiv">
-<a name="glib-Timers.synopsis"></a><h2>Synopsis</h2>
-<pre class="synopsis">
-#include &lt;glib.h&gt;
-
-                    <a class="link" href="glib-Timers.html#GTimer" title="GTimer">GTimer</a>;
-<a class="link" href="glib-Timers.html#GTimer" title="GTimer"><span class="returnvalue">GTimer</span></a> *            <a class="link" href="glib-Timers.html#g-timer-new" title="g_timer_new ()">g_timer_new</a>                         (<em class="parameter"><code><span class="type">void</span></code></em>);
-<span class="returnvalue">void</span>                <a class="link" href="glib-Timers.html#g-timer-start" title="g_timer_start ()">g_timer_start</a>                       (<em class="parameter"><code><a class="link" href="glib-Timers.html#GTimer" title="GTimer"><span class="type">GTimer</span></a> *timer</code></em>);
-<span class="returnvalue">void</span>                <a class="link" href="glib-Timers.html#g-timer-stop" title="g_timer_stop ()">g_timer_stop</a>                        (<em class="parameter"><code><a class="link" href="glib-Timers.html#GTimer" title="GTimer"><span class="type">GTimer</span></a> *timer</code></em>);
-<span class="returnvalue">void</span>                <a class="link" href="glib-Timers.html#g-timer-continue" title="g_timer_continue ()">g_timer_continue</a>                    (<em class="parameter"><code><a class="link" href="glib-Timers.html#GTimer" title="GTimer"><span class="type">GTimer</span></a> *timer</code></em>);
-<a class="link" href="glib-Basic-Types.html#gdouble" title="gdouble"><span class="returnvalue">gdouble</span></a>             <a class="link" href="glib-Timers.html#g-timer-elapsed" title="g_timer_elapsed ()">g_timer_elapsed</a>                     (<em class="parameter"><code><a class="link" href="glib-Timers.html#GTimer" title="GTimer"><span class="type">GTimer</span></a> *timer</code></em>,
-                                                         <em class="parameter"><code><a class="link" href="glib-Basic-Types.html#gulong" title="gulong"><span class="type">gulong</span></a> *microseconds</code></em>);
-<span class="returnvalue">void</span>                <a class="link" href="glib-Timers.html#g-timer-reset" title="g_timer_reset ()">g_timer_reset</a>                       (<em class="parameter"><code><a class="link" href="glib-Timers.html#GTimer" title="GTimer"><span class="type">GTimer</span></a> *timer</code></em>);
-<span class="returnvalue">void</span>                <a class="link" href="glib-Timers.html#g-timer-destroy" title="g_timer_destroy ()">g_timer_destroy</a>                     (<em class="parameter"><code><a class="link" href="glib-Timers.html#GTimer" title="GTimer"><span class="type">GTimer</span></a> *timer</code></em>);
-=======
 <div class="refsect1">
 <a name="glib-Timers.functions"></a><h2>Functions</h2>
 <div class="informaltable"><table width="100%" border="0">
@@ -156,7 +114,6 @@
 <div class="refsect1">
 <a name="glib-Timers.includes"></a><h2>Includes</h2>
 <pre class="synopsis">#include &lt;glib.h&gt;
->>>>>>> 76bed778
 </pre>
 </div>
 <div class="refsect1">
@@ -164,57 +121,6 @@
 <p><a class="link" href="glib-Timers.html#GTimer" title="GTimer"><span class="type">GTimer</span></a> records a start time, and counts microseconds elapsed since
 that time. This is done somewhat differently on different platforms,
 and can be tricky to get exactly right, so <a class="link" href="glib-Timers.html#GTimer" title="GTimer"><span class="type">GTimer</span></a> provides a
-<<<<<<< HEAD
-portable/convenient interface.
-</p>
-</div>
-<div class="refsect1">
-<a name="glib-Timers.details"></a><h2>Details</h2>
-<div class="refsect2">
-<a name="GTimer"></a><h3>GTimer</h3>
-<pre class="programlisting">typedef struct _GTimer GTimer;</pre>
-<p>
-Opaque datatype that records a start time.
-</p>
-</div>
-<hr>
-<div class="refsect2">
-<a name="g-timer-new"></a><h3>g_timer_new ()</h3>
-<pre class="programlisting"><a class="link" href="glib-Timers.html#GTimer" title="GTimer"><span class="returnvalue">GTimer</span></a> *            g_timer_new                         (<em class="parameter"><code><span class="type">void</span></code></em>);</pre>
-<p>
-Creates a new timer, and starts timing (i.e. <a class="link" href="glib-Timers.html#g-timer-start" title="g_timer_start ()"><code class="function">g_timer_start()</code></a> is
-implicitly called for you).
-</p>
-<div class="variablelist"><table border="0" class="variablelist">
-<colgroup>
-<col align="left" valign="top">
-<col>
-</colgroup>
-<tbody><tr>
-<td><p><span class="term"><span class="emphasis"><em>Returns</em></span> :</span></p></td>
-<td>a new <a class="link" href="glib-Timers.html#GTimer" title="GTimer"><span class="type">GTimer</span></a>.</td>
-</tr></tbody>
-</table></div>
-</div>
-<hr>
-<div class="refsect2">
-<a name="g-timer-start"></a><h3>g_timer_start ()</h3>
-<pre class="programlisting"><span class="returnvalue">void</span>                g_timer_start                       (<em class="parameter"><code><a class="link" href="glib-Timers.html#GTimer" title="GTimer"><span class="type">GTimer</span></a> *timer</code></em>);</pre>
-<p>
-Marks a start time, so that future calls to <a class="link" href="glib-Timers.html#g-timer-elapsed" title="g_timer_elapsed ()"><code class="function">g_timer_elapsed()</code></a> will
-report the time since <a class="link" href="glib-Timers.html#g-timer-start" title="g_timer_start ()"><code class="function">g_timer_start()</code></a> was called. <a class="link" href="glib-Timers.html#g-timer-new" title="g_timer_new ()"><code class="function">g_timer_new()</code></a>
-automatically marks the start time, so no need to call
-<a class="link" href="glib-Timers.html#g-timer-start" title="g_timer_start ()"><code class="function">g_timer_start()</code></a> immediately after creating the timer.
-</p>
-<div class="variablelist"><table border="0" class="variablelist">
-<colgroup>
-<col align="left" valign="top">
-<col>
-</colgroup>
-<tbody><tr>
-<td><p><span class="term"><em class="parameter"><code>timer</code></em> :</span></p></td>
-<td>a <a class="link" href="glib-Timers.html#GTimer" title="GTimer"><span class="type">GTimer</span></a>.</td>
-=======
 portable/convenient interface.</p>
 </div>
 <div class="refsect1">
@@ -251,29 +157,12 @@
 <td class="parameter_name"><p>timer</p></td>
 <td class="parameter_description"><p>a <a class="link" href="glib-Timers.html#GTimer" title="GTimer"><span class="type">GTimer</span></a>.</p></td>
 <td class="parameter_annotations"> </td>
->>>>>>> 76bed778
-</tr></tbody>
-</table></div>
-</div>
-</div>
-<hr>
-<div class="refsect2">
-<<<<<<< HEAD
-<a name="g-timer-stop"></a><h3>g_timer_stop ()</h3>
-<pre class="programlisting"><span class="returnvalue">void</span>                g_timer_stop                        (<em class="parameter"><code><a class="link" href="glib-Timers.html#GTimer" title="GTimer"><span class="type">GTimer</span></a> *timer</code></em>);</pre>
-<p>
-Marks an end time, so calls to <a class="link" href="glib-Timers.html#g-timer-elapsed" title="g_timer_elapsed ()"><code class="function">g_timer_elapsed()</code></a> will return the
-difference between this end time and the start time.
-</p>
-<div class="variablelist"><table border="0" class="variablelist">
-<colgroup>
-<col align="left" valign="top">
-<col>
-</colgroup>
-<tbody><tr>
-<td><p><span class="term"><em class="parameter"><code>timer</code></em> :</span></p></td>
-<td>a <a class="link" href="glib-Timers.html#GTimer" title="GTimer"><span class="type">GTimer</span></a>.</td>
-=======
+</tr></tbody>
+</table></div>
+</div>
+</div>
+<hr>
+<div class="refsect2">
 <a name="g-timer-stop"></a><h3>g_timer_stop ()</h3>
 <pre class="programlisting"><span class="returnvalue">void</span>
 g_timer_stop (<em class="parameter"><code><a class="link" href="glib-Timers.html#GTimer" title="GTimer"><span class="type">GTimer</span></a> *timer</code></em>);</pre>
@@ -291,30 +180,12 @@
 <td class="parameter_name"><p>timer</p></td>
 <td class="parameter_description"><p>a <a class="link" href="glib-Timers.html#GTimer" title="GTimer"><span class="type">GTimer</span></a>.</p></td>
 <td class="parameter_annotations"> </td>
->>>>>>> 76bed778
-</tr></tbody>
-</table></div>
-</div>
-</div>
-<hr>
-<div class="refsect2">
-<<<<<<< HEAD
-<a name="g-timer-continue"></a><h3>g_timer_continue ()</h3>
-<pre class="programlisting"><span class="returnvalue">void</span>                g_timer_continue                    (<em class="parameter"><code><a class="link" href="glib-Timers.html#GTimer" title="GTimer"><span class="type">GTimer</span></a> *timer</code></em>);</pre>
-<p>
-Resumes a timer that has previously been stopped with
-<a class="link" href="glib-Timers.html#g-timer-stop" title="g_timer_stop ()"><code class="function">g_timer_stop()</code></a>. <a class="link" href="glib-Timers.html#g-timer-stop" title="g_timer_stop ()"><code class="function">g_timer_stop()</code></a> must be called before using this
-function.
-</p>
-<div class="variablelist"><table border="0" class="variablelist">
-<colgroup>
-<col align="left" valign="top">
-<col>
-</colgroup>
-<tbody><tr>
-<td><p><span class="term"><em class="parameter"><code>timer</code></em> :</span></p></td>
-<td>a <a class="link" href="glib-Timers.html#GTimer" title="GTimer"><span class="type">GTimer</span></a>.</td>
-=======
+</tr></tbody>
+</table></div>
+</div>
+</div>
+<hr>
+<div class="refsect2">
 <a name="g-timer-continue"></a><h3>g_timer_continue ()</h3>
 <pre class="programlisting"><span class="returnvalue">void</span>
 g_timer_continue (<em class="parameter"><code><a class="link" href="glib-Timers.html#GTimer" title="GTimer"><span class="type">GTimer</span></a> *timer</code></em>);</pre>
@@ -333,7 +204,6 @@
 <td class="parameter_name"><p>timer</p></td>
 <td class="parameter_description"><p>a <a class="link" href="glib-Timers.html#GTimer" title="GTimer"><span class="type">GTimer</span></a>.</p></td>
 <td class="parameter_annotations"> </td>
->>>>>>> 76bed778
 </tr></tbody>
 </table></div>
 </div>
@@ -341,40 +211,6 @@
 </div>
 <hr>
 <div class="refsect2">
-<<<<<<< HEAD
-<a name="g-timer-elapsed"></a><h3>g_timer_elapsed ()</h3>
-<pre class="programlisting"><a class="link" href="glib-Basic-Types.html#gdouble" title="gdouble"><span class="returnvalue">gdouble</span></a>             g_timer_elapsed                     (<em class="parameter"><code><a class="link" href="glib-Timers.html#GTimer" title="GTimer"><span class="type">GTimer</span></a> *timer</code></em>,
-                                                         <em class="parameter"><code><a class="link" href="glib-Basic-Types.html#gulong" title="gulong"><span class="type">gulong</span></a> *microseconds</code></em>);</pre>
-<p>
-If <em class="parameter"><code>timer</code></em> has been started but not stopped, obtains the time since
-the timer was started. If <em class="parameter"><code>timer</code></em> has been stopped, obtains the
-elapsed time between the time it was started and the time it was
-stopped. The return value is the number of seconds elapsed,
-including any fractional part. The <em class="parameter"><code>microseconds</code></em> out parameter is
-essentially useless.
-</p>
-<div class="variablelist"><table border="0" class="variablelist">
-<colgroup>
-<col align="left" valign="top">
-<col>
-</colgroup>
-<tbody>
-<tr>
-<td><p><span class="term"><em class="parameter"><code>timer</code></em> :</span></p></td>
-<td>a <a class="link" href="glib-Timers.html#GTimer" title="GTimer"><span class="type">GTimer</span></a>.</td>
-</tr>
-<tr>
-<td><p><span class="term"><em class="parameter"><code>microseconds</code></em> :</span></p></td>
-<td>return location for the fractional part of seconds
-elapsed, in microseconds (that is, the total number
-of microseconds elapsed, modulo 1000000), or <a class="link" href="glib-Standard-Macros.html#NULL:CAPS" title="NULL"><code class="literal">NULL</code></a>
-</td>
-</tr>
-<tr>
-<td><p><span class="term"><span class="emphasis"><em>Returns</em></span> :</span></p></td>
-<td>seconds elapsed as a floating point value, including any
-fractional part.</td>
-=======
 <a name="g-timer-elapsed"></a><h3>g_timer_elapsed ()</h3>
 <pre class="programlisting"><a class="link" href="glib-Basic-Types.html#gdouble" title="gdouble"><span class="returnvalue">gdouble</span></a>
 g_timer_elapsed (<em class="parameter"><code><a class="link" href="glib-Timers.html#GTimer" title="GTimer"><span class="type">GTimer</span></a> *timer</code></em>,
@@ -408,7 +244,6 @@
 elapsed, in microseconds (that is, the total number
 of microseconds elapsed, modulo 1000000), or <a class="link" href="glib-Standard-Macros.html#NULL:CAPS" title="NULL"><code class="literal">NULL</code></a></p></td>
 <td class="parameter_annotations"> </td>
->>>>>>> 76bed778
 </tr>
 </tbody>
 </table></div>
@@ -421,23 +256,6 @@
 </div>
 <hr>
 <div class="refsect2">
-<<<<<<< HEAD
-<a name="g-timer-reset"></a><h3>g_timer_reset ()</h3>
-<pre class="programlisting"><span class="returnvalue">void</span>                g_timer_reset                       (<em class="parameter"><code><a class="link" href="glib-Timers.html#GTimer" title="GTimer"><span class="type">GTimer</span></a> *timer</code></em>);</pre>
-<p>
-This function is useless; it's fine to call <a class="link" href="glib-Timers.html#g-timer-start" title="g_timer_start ()"><code class="function">g_timer_start()</code></a> on an
-already-started timer to reset the start time, so <a class="link" href="glib-Timers.html#g-timer-reset" title="g_timer_reset ()"><code class="function">g_timer_reset()</code></a>
-serves no purpose.
-</p>
-<div class="variablelist"><table border="0" class="variablelist">
-<colgroup>
-<col align="left" valign="top">
-<col>
-</colgroup>
-<tbody><tr>
-<td><p><span class="term"><em class="parameter"><code>timer</code></em> :</span></p></td>
-<td>a <a class="link" href="glib-Timers.html#GTimer" title="GTimer"><span class="type">GTimer</span></a>.</td>
-=======
 <a name="g-timer-reset"></a><h3>g_timer_reset ()</h3>
 <pre class="programlisting"><span class="returnvalue">void</span>
 g_timer_reset (<em class="parameter"><code><a class="link" href="glib-Timers.html#GTimer" title="GTimer"><span class="type">GTimer</span></a> *timer</code></em>);</pre>
@@ -456,28 +274,12 @@
 <td class="parameter_name"><p>timer</p></td>
 <td class="parameter_description"><p>a <a class="link" href="glib-Timers.html#GTimer" title="GTimer"><span class="type">GTimer</span></a>.</p></td>
 <td class="parameter_annotations"> </td>
->>>>>>> 76bed778
-</tr></tbody>
-</table></div>
-</div>
-</div>
-<hr>
-<div class="refsect2">
-<<<<<<< HEAD
-<a name="g-timer-destroy"></a><h3>g_timer_destroy ()</h3>
-<pre class="programlisting"><span class="returnvalue">void</span>                g_timer_destroy                     (<em class="parameter"><code><a class="link" href="glib-Timers.html#GTimer" title="GTimer"><span class="type">GTimer</span></a> *timer</code></em>);</pre>
-<p>
-Destroys a timer, freeing associated resources.
-</p>
-<div class="variablelist"><table border="0" class="variablelist">
-<colgroup>
-<col align="left" valign="top">
-<col>
-</colgroup>
-<tbody><tr>
-<td><p><span class="term"><em class="parameter"><code>timer</code></em> :</span></p></td>
-<td>a <a class="link" href="glib-Timers.html#GTimer" title="GTimer"><span class="type">GTimer</span></a> to destroy.</td>
-=======
+</tr></tbody>
+</table></div>
+</div>
+</div>
+<hr>
+<div class="refsect2">
 <a name="g-timer-destroy"></a><h3>g_timer_destroy ()</h3>
 <pre class="programlisting"><span class="returnvalue">void</span>
 g_timer_destroy (<em class="parameter"><code><a class="link" href="glib-Timers.html#GTimer" title="GTimer"><span class="type">GTimer</span></a> *timer</code></em>);</pre>
@@ -494,7 +296,6 @@
 <td class="parameter_name"><p>timer</p></td>
 <td class="parameter_description"><p>a <a class="link" href="glib-Timers.html#GTimer" title="GTimer"><span class="type">GTimer</span></a> to destroy.</p></td>
 <td class="parameter_annotations"> </td>
->>>>>>> 76bed778
 </tr></tbody>
 </table></div>
 </div>
@@ -510,11 +311,6 @@
 </div>
 </div>
 <div class="footer">
-<<<<<<< HEAD
-<hr>
-          Generated by GTK-Doc V1.18.1</div>
-=======
 <hr>Generated by GTK-Doc V1.24</div>
->>>>>>> 76bed778
 </body>
 </html>