<!DOCTYPE html PUBLIC "-//W3C//DTD HTML 4.01 Transitional//EN">
<html>
<head>
<meta http-equiv="Content-Type" content="text/html; charset=UTF-8">
<<<<<<< HEAD
<title>Miscellaneous Macros</title>
<meta name="generator" content="DocBook XSL Stylesheets V1.77.1">
=======
<title>Miscellaneous Macros: GLib Reference Manual</title>
<meta name="generator" content="DocBook XSL Stylesheets V1.78.1">
>>>>>>> 76bed778
<link rel="home" href="index.html" title="GLib Reference Manual">
<link rel="up" href="glib-fundamentals.html" title="GLib Fundamentals">
<link rel="prev" href="glib-Numerical-Definitions.html" title="Numerical Definitions">
<link rel="next" href="glib-Atomic-Operations.html" title="Atomic Operations">
<<<<<<< HEAD
<meta name="generator" content="GTK-Doc V1.18.1 (XML mode)">
<link rel="stylesheet" href="style.css" type="text/css">
</head>
<body bgcolor="white" text="black" link="#0000FF" vlink="#840084" alink="#0000FF">
<table class="navigation" id="top" width="100%" summary="Navigation header" cellpadding="2" cellspacing="2">
<tr valign="middle">
<td><a accesskey="p" href="glib-Numerical-Definitions.html"><img src="left.png" width="24" height="24" border="0" alt="Prev"></a></td>
<td><a accesskey="u" href="glib-fundamentals.html"><img src="up.png" width="24" height="24" border="0" alt="Up"></a></td>
<td><a accesskey="h" href="index.html"><img src="home.png" width="24" height="24" border="0" alt="Home"></a></td>
<th width="100%" align="center">GLib Reference Manual</th>
<td><a accesskey="n" href="glib-Atomic-Operations.html"><img src="right.png" width="24" height="24" border="0" alt="Next"></a></td>
</tr>
<tr><td colspan="5" class="shortcuts">
<a href="#glib-Miscellaneous-Macros.synopsis" class="shortcut">Top</a>
                   | 
                  <a href="#glib-Miscellaneous-Macros.description" class="shortcut">Description</a>
</td></tr>
</table>
=======
<meta name="generator" content="GTK-Doc V1.24 (XML mode)">
<link rel="stylesheet" href="style.css" type="text/css">
</head>
<body bgcolor="white" text="black" link="#0000FF" vlink="#840084" alink="#0000FF">
<table class="navigation" id="top" width="100%" summary="Navigation header" cellpadding="2" cellspacing="5"><tr valign="middle">
<td width="100%" align="left" class="shortcuts">
<a href="#" class="shortcut">Top</a><span id="nav_description">  <span class="dim">|</span> 
                  <a href="#glib-Miscellaneous-Macros.description" class="shortcut">Description</a></span>
</td>
<td><a accesskey="h" href="index.html"><img src="home.png" width="16" height="16" border="0" alt="Home"></a></td>
<td><a accesskey="u" href="glib-fundamentals.html"><img src="up.png" width="16" height="16" border="0" alt="Up"></a></td>
<td><a accesskey="p" href="glib-Numerical-Definitions.html"><img src="left.png" width="16" height="16" border="0" alt="Prev"></a></td>
<td><a accesskey="n" href="glib-Atomic-Operations.html"><img src="right.png" width="16" height="16" border="0" alt="Next"></a></td>
</tr></table>
>>>>>>> 76bed778
<div class="refentry">
<a name="glib-Miscellaneous-Macros"></a><div class="titlepage"></div>
<div class="refnamediv"><table width="100%"><tr>
<td valign="top">
<h2><span class="refentrytitle"><a name="glib-Miscellaneous-Macros.top_of_page"></a>Miscellaneous Macros</span></h2>
<p>Miscellaneous Macros — specialized macros which are not used often</p>
</td>
<td class="gallery_image" valign="top" align="right"></td>
</tr></table></div>
<<<<<<< HEAD
<div class="refsynopsisdiv">
<a name="glib-Miscellaneous-Macros.synopsis"></a><h2>Synopsis</h2>
<pre class="synopsis">
#include &lt;glib.h&gt;
=======
<div class="refsect1">
<a name="glib-Miscellaneous-Macros.functions"></a><h2>Functions</h2>
<div class="informaltable"><table width="100%" border="0">
<colgroup>
<col width="150px" class="functions_return">
<col class="functions_name">
</colgroup>
<tbody>
<tr>
<td class="define_keyword">#define</td>
<td class="function_name">
<a class="link" href="glib-Miscellaneous-Macros.html#g-auto" title="g_auto()">g_auto</a><span class="c_punctuation">()</span>
</td>
</tr>
<tr>
<td class="define_keyword">#define</td>
<td class="function_name">
<a class="link" href="glib-Miscellaneous-Macros.html#g-autoptr" title="g_autoptr()">g_autoptr</a><span class="c_punctuation">()</span>
</td>
</tr>
<tr>
<td class="define_keyword">#define</td>
<td class="function_name">
<a class="link" href="glib-Miscellaneous-Macros.html#G-DEFINE-AUTOPTR-CLEANUP-FUNC:CAPS" title="G_DEFINE_AUTOPTR_CLEANUP_FUNC()">G_DEFINE_AUTOPTR_CLEANUP_FUNC</a><span class="c_punctuation">()</span>
</td>
</tr>
<tr>
<td class="define_keyword">#define</td>
<td class="function_name">
<a class="link" href="glib-Miscellaneous-Macros.html#G-DEFINE-AUTO-CLEANUP-CLEAR-FUNC:CAPS" title="G_DEFINE_AUTO_CLEANUP_CLEAR_FUNC()">G_DEFINE_AUTO_CLEANUP_CLEAR_FUNC</a><span class="c_punctuation">()</span>
</td>
</tr>
<tr>
<td class="define_keyword">#define</td>
<td class="function_name">
<a class="link" href="glib-Miscellaneous-Macros.html#G-DEFINE-AUTO-CLEANUP-FREE-FUNC:CAPS" title="G_DEFINE_AUTO_CLEANUP_FREE_FUNC()">G_DEFINE_AUTO_CLEANUP_FREE_FUNC</a><span class="c_punctuation">()</span>
</td>
</tr>
<tr>
<td class="define_keyword">#define</td>
<td class="function_name">
<a class="link" href="glib-Miscellaneous-Macros.html#G-VA-COPY:CAPS" title="G_VA_COPY()">G_VA_COPY</a><span class="c_punctuation">()</span>
</td>
</tr>
<tr>
<td class="define_keyword">#define</td>
<td class="function_name">
<a class="link" href="glib-Miscellaneous-Macros.html#G-STRINGIFY:CAPS" title="G_STRINGIFY()">G_STRINGIFY</a><span class="c_punctuation">()</span>
</td>
</tr>
<tr>
<td class="define_keyword">#define</td>
<td class="function_name">
<a class="link" href="glib-Miscellaneous-Macros.html#G-PASTE:CAPS" title="G_PASTE()">G_PASTE</a><span class="c_punctuation">()</span>
</td>
</tr>
<tr>
<td class="define_keyword">#define</td>
<td class="function_name">
<a class="link" href="glib-Miscellaneous-Macros.html#G-STATIC-ASSERT:CAPS" title="G_STATIC_ASSERT()">G_STATIC_ASSERT</a><span class="c_punctuation">()</span>
</td>
</tr>
<tr>
<td class="define_keyword">#define</td>
<td class="function_name">
<a class="link" href="glib-Miscellaneous-Macros.html#G-STATIC-ASSERT-EXPR:CAPS" title="G_STATIC_ASSERT_EXPR()">G_STATIC_ASSERT_EXPR</a><span class="c_punctuation">()</span>
</td>
</tr>
<tr>
<td class="define_keyword">#define</td>
<td class="function_name">
<a class="link" href="glib-Miscellaneous-Macros.html#G-GNUC-ALLOC-SIZE:CAPS" title="G_GNUC_ALLOC_SIZE()">G_GNUC_ALLOC_SIZE</a><span class="c_punctuation">()</span>
</td>
</tr>
<tr>
<td class="define_keyword">#define</td>
<td class="function_name">
<a class="link" href="glib-Miscellaneous-Macros.html#G-GNUC-ALLOC-SIZE2:CAPS" title="G_GNUC_ALLOC_SIZE2()">G_GNUC_ALLOC_SIZE2</a><span class="c_punctuation">()</span>
</td>
</tr>
<tr>
<td class="define_keyword">#define</td>
<td class="function_name">
<a class="link" href="glib-Miscellaneous-Macros.html#G-GNUC-DEPRECATED-FOR:CAPS" title="G_GNUC_DEPRECATED_FOR()">G_GNUC_DEPRECATED_FOR</a><span class="c_punctuation">()</span>
</td>
</tr>
<tr>
<td class="define_keyword">#define</td>
<td class="function_name">
<a class="link" href="glib-Miscellaneous-Macros.html#G-GNUC-PRINTF:CAPS" title="G_GNUC_PRINTF()">G_GNUC_PRINTF</a><span class="c_punctuation">()</span>
</td>
</tr>
<tr>
<td class="define_keyword">#define</td>
<td class="function_name">
<a class="link" href="glib-Miscellaneous-Macros.html#G-GNUC-SCANF:CAPS" title="G_GNUC_SCANF()">G_GNUC_SCANF</a><span class="c_punctuation">()</span>
</td>
</tr>
<tr>
<td class="define_keyword">#define</td>
<td class="function_name">
<a class="link" href="glib-Miscellaneous-Macros.html#G-GNUC-FORMAT:CAPS" title="G_GNUC_FORMAT()">G_GNUC_FORMAT</a><span class="c_punctuation">()</span>
</td>
</tr>
<tr>
<td class="define_keyword">#define</td>
<td class="function_name">
<a class="link" href="glib-Miscellaneous-Macros.html#G-DEPRECATED-FOR:CAPS" title="G_DEPRECATED_FOR()">G_DEPRECATED_FOR</a><span class="c_punctuation">()</span>
</td>
</tr>
<tr>
<td class="define_keyword">#define</td>
<td class="function_name">
<a class="link" href="glib-Miscellaneous-Macros.html#G-UNAVAILABLE:CAPS" title="G_UNAVAILABLE()">G_UNAVAILABLE</a><span class="c_punctuation">()</span>
</td>
</tr>
<tr>
<td class="define_keyword">#define</td>
<td class="function_name">
<a class="link" href="glib-Miscellaneous-Macros.html#G-LIKELY:CAPS" title="G_LIKELY()">G_LIKELY</a><span class="c_punctuation">()</span>
</td>
</tr>
<tr>
<td class="define_keyword">#define</td>
<td class="function_name">
<a class="link" href="glib-Miscellaneous-Macros.html#G-UNLIKELY:CAPS" title="G_UNLIKELY()">G_UNLIKELY</a><span class="c_punctuation">()</span>
</td>
</tr>
<tr>
<td class="define_keyword">#define</td>
<td class="function_name"><a class="link" href="glib-Miscellaneous-Macros.html#G-STRFUNC:CAPS" title="G_STRFUNC">G_STRFUNC</a></td>
</tr>
</tbody>
</table></div>
</div>
<div class="refsect1">
<a name="glib-Miscellaneous-Macros.other"></a><h2>Types and Values</h2>
<div class="informaltable"><table width="100%" border="0">
<colgroup>
<col width="150px" class="name">
<col class="description">
</colgroup>
<tbody>
<tr>
<td class="define_keyword">#define</td>
<td class="function_name"><a class="link" href="glib-Miscellaneous-Macros.html#G-INLINE-FUNC:CAPS" title="G_INLINE_FUNC">G_INLINE_FUNC</a></td>
</tr>
<tr>
<td class="define_keyword">#define</td>
<td class="function_name"><a class="link" href="glib-Miscellaneous-Macros.html#g-autofree" title="g_autofree">g_autofree</a></td>
</tr>
<tr>
<td class="define_keyword">#define</td>
<td class="function_name"><a class="link" href="glib-Miscellaneous-Macros.html#G-STMT-START:CAPS" title="G_STMT_START">G_STMT_START</a></td>
</tr>
<tr>
<td class="define_keyword">#define</td>
<td class="function_name"><a class="link" href="glib-Miscellaneous-Macros.html#G-STMT-END:CAPS" title="G_STMT_END">G_STMT_END</a></td>
</tr>
<tr>
<td class="define_keyword">#define</td>
<td class="function_name"><a class="link" href="glib-Miscellaneous-Macros.html#G-BEGIN-DECLS:CAPS" title="G_BEGIN_DECLS">G_BEGIN_DECLS</a></td>
</tr>
<tr>
<td class="define_keyword">#define</td>
<td class="function_name"><a class="link" href="glib-Miscellaneous-Macros.html#G-END-DECLS:CAPS" title="G_END_DECLS">G_END_DECLS</a></td>
</tr>
<tr>
<td class="define_keyword">#define</td>
<td class="function_name"><a class="link" href="glib-Miscellaneous-Macros.html#G-GNUC-EXTENSION:CAPS" title="G_GNUC_EXTENSION">G_GNUC_EXTENSION</a></td>
</tr>
<tr>
<td class="define_keyword">#define</td>
<td class="function_name"><a class="link" href="glib-Miscellaneous-Macros.html#G-GNUC-CONST:CAPS" title="G_GNUC_CONST">G_GNUC_CONST</a></td>
</tr>
<tr>
<td class="define_keyword">#define</td>
<td class="function_name"><a class="link" href="glib-Miscellaneous-Macros.html#G-GNUC-PURE:CAPS" title="G_GNUC_PURE">G_GNUC_PURE</a></td>
</tr>
<tr>
<td class="define_keyword">#define</td>
<td class="function_name"><a class="link" href="glib-Miscellaneous-Macros.html#G-GNUC-MALLOC:CAPS" title="G_GNUC_MALLOC">G_GNUC_MALLOC</a></td>
</tr>
<tr>
<td class="define_keyword">#define</td>
<td class="function_name"><a class="link" href="glib-Miscellaneous-Macros.html#G-GNUC-DEPRECATED:CAPS" title="G_GNUC_DEPRECATED">G_GNUC_DEPRECATED</a></td>
</tr>
<tr>
<td class="define_keyword">#define</td>
<td class="function_name"><a class="link" href="glib-Miscellaneous-Macros.html#G-GNUC-BEGIN-IGNORE-DEPRECATIONS:CAPS" title="G_GNUC_BEGIN_IGNORE_DEPRECATIONS">G_GNUC_BEGIN_IGNORE_DEPRECATIONS</a></td>
</tr>
<tr>
<td class="define_keyword">#define</td>
<td class="function_name"><a class="link" href="glib-Miscellaneous-Macros.html#G-GNUC-END-IGNORE-DEPRECATIONS:CAPS" title="G_GNUC_END_IGNORE_DEPRECATIONS">G_GNUC_END_IGNORE_DEPRECATIONS</a></td>
</tr>
<tr>
<td class="define_keyword">#define</td>
<td class="function_name"><a class="link" href="glib-Miscellaneous-Macros.html#G-GNUC-NORETURN:CAPS" title="G_GNUC_NORETURN">G_GNUC_NORETURN</a></td>
</tr>
<tr>
<td class="define_keyword">#define</td>
<td class="function_name"><a class="link" href="glib-Miscellaneous-Macros.html#G-GNUC-UNUSED:CAPS" title="G_GNUC_UNUSED">G_GNUC_UNUSED</a></td>
</tr>
<tr>
<td class="define_keyword">#define</td>
<td class="function_name"><a class="link" href="glib-Miscellaneous-Macros.html#G-GNUC-NULL-TERMINATED:CAPS" title="G_GNUC_NULL_TERMINATED">G_GNUC_NULL_TERMINATED</a></td>
</tr>
<tr>
<td class="define_keyword">#define</td>
<td class="function_name"><a class="link" href="glib-Miscellaneous-Macros.html#G-GNUC-WARN-UNUSED-RESULT:CAPS" title="G_GNUC_WARN_UNUSED_RESULT">G_GNUC_WARN_UNUSED_RESULT</a></td>
</tr>
<tr>
<td class="define_keyword">#define</td>
<td class="function_name"><a class="link" href="glib-Miscellaneous-Macros.html#G-GNUC-FUNCTION:CAPS" title="G_GNUC_FUNCTION">G_GNUC_FUNCTION</a></td>
</tr>
<tr>
<td class="define_keyword">#define</td>
<td class="function_name"><a class="link" href="glib-Miscellaneous-Macros.html#G-GNUC-PRETTY-FUNCTION:CAPS" title="G_GNUC_PRETTY_FUNCTION">G_GNUC_PRETTY_FUNCTION</a></td>
</tr>
<tr>
<td class="define_keyword">#define</td>
<td class="function_name"><a class="link" href="glib-Miscellaneous-Macros.html#G-GNUC-NO-INSTRUMENT:CAPS" title="G_GNUC_NO_INSTRUMENT">G_GNUC_NO_INSTRUMENT</a></td>
</tr>
<tr>
<td class="define_keyword">#define</td>
<td class="function_name"><a class="link" href="glib-Miscellaneous-Macros.html#G-HAVE-GNUC-VISIBILITY:CAPS" title="G_HAVE_GNUC_VISIBILITY">G_HAVE_GNUC_VISIBILITY</a></td>
</tr>
<tr>
<td class="define_keyword">#define</td>
<td class="function_name"><a class="link" href="glib-Miscellaneous-Macros.html#G-GNUC-INTERNAL:CAPS" title="G_GNUC_INTERNAL">G_GNUC_INTERNAL</a></td>
</tr>
<tr>
<td class="define_keyword">#define</td>
<td class="function_name"><a class="link" href="glib-Miscellaneous-Macros.html#G-GNUC-MAY-ALIAS:CAPS" title="G_GNUC_MAY_ALIAS">G_GNUC_MAY_ALIAS</a></td>
</tr>
<tr>
<td class="define_keyword">#define</td>
<td class="function_name"><a class="link" href="glib-Miscellaneous-Macros.html#G-DEPRECATED:CAPS" title="G_DEPRECATED">G_DEPRECATED</a></td>
</tr>
<tr>
<td class="define_keyword">#define</td>
<td class="function_name"><a class="link" href="glib-Miscellaneous-Macros.html#G-STRLOC:CAPS" title="G_STRLOC">G_STRLOC</a></td>
</tr>
</tbody>
</table></div>
</div>
<div class="refsect1">
<a name="glib-Miscellaneous-Macros.includes"></a><h2>Includes</h2>
<pre class="synopsis">#include &lt;glib.h&gt;
</pre>
</div>
<div class="refsect1">
<a name="glib-Miscellaneous-Macros.description"></a><h2>Description</h2>
<p>These macros provide more specialized features which are not
needed so often by application programmers.</p>
</div>
<div class="refsect1">
<a name="glib-Miscellaneous-Macros.functions_details"></a><h2>Functions</h2>
<div class="refsect2">
<a name="g-auto"></a><h3>g_auto()</h3>
<pre class="programlisting">#define             g_auto(TypeName)</pre>
<p>Helper to declare a variable with automatic cleanup.</p>
<p>The variable is cleaned up in a way appropriate to its type when the
variable goes out of scope.  The type must support this.</p>
<p>This feature is only supported on GCC and clang.  This macro is not
defined on other compilers and should not be used in programs that
are intended to be portable to those compilers.</p>
<p>This is meant to be used with stack-allocated structures and
non-pointer types.  For the (more commonly used) pointer version, see
<a class="link" href="glib-Miscellaneous-Macros.html#g-autoptr" title="g_autoptr()"><code class="function">g_autoptr()</code></a>.</p>
<p>This macro can be used to avoid having to do explicit cleanups of
local variables when exiting functions.  It often vastly simplifies
handling of error conditions, removing the need for various tricks
such as 'goto out' or repeating of cleanup code.  It is also helpful
for non-error cases.</p>
<p>Consider the following example:</p>
<div class="informalexample">
  <table class="listing_frame" border="0" cellpadding="0" cellspacing="0">
    <tbody>
      <tr>
        <td class="listing_lines" align="right"><pre>1
2
3
4
5
6
7
8
9
10
11
12
13
14
15
16
17
18
19</pre></td>
        <td class="listing_code"><pre class="programlisting">GVariant <span class="gtkdoc opt">*</span>
<span class="function">my_func</span><span class="gtkdoc opt">(</span><span class="gtkdoc kwb">void</span><span class="gtkdoc opt">)</span>
<span class="gtkdoc opt">{</span>
  <span class="function"><a href="glib-Miscellaneous-Macros.html#g-auto">g_auto</a></span><span class="gtkdoc opt">(</span>GQueue<span class="gtkdoc opt">)</span> queue <span class="gtkdoc opt">=</span> G_QUEUE_INIT<span class="gtkdoc opt">;</span>
  <span class="function"><a href="glib-Miscellaneous-Macros.html#g-auto">g_auto</a></span><span class="gtkdoc opt">(</span>GVariantBuilder<span class="gtkdoc opt">)</span> builder<span class="gtkdoc opt">;</span>
  <span class="function"><a href="glib-Miscellaneous-Macros.html#g-auto">g_auto</a></span><span class="gtkdoc opt">(</span>GStrv<span class="gtkdoc opt">)</span> strv<span class="gtkdoc opt">;</span>

  <span class="function"><a href="glib-GVariant.html#g-variant-builder-init">g_variant_builder_init</a></span> <span class="gtkdoc opt">(&amp;</span>builder<span class="gtkdoc opt">,</span> G_VARIANT_TYPE_VARDICT<span class="gtkdoc opt">);</span>
  strv <span class="gtkdoc opt">=</span> <span class="function"><a href="glib-String-Utility-Functions.html#g-strsplit">g_strsplit</a></span><span class="gtkdoc opt">(</span><span class="string">&quot;a:b:c&quot;</span><span class="gtkdoc opt">,</span> <span class="string">&quot;:&quot;</span><span class="gtkdoc opt">, -</span><span class="number">1</span><span class="gtkdoc opt">);</span>
>>>>>>> 76bed778

  <span class="gtkdoc opt">...</span>

  <span class="keyword">if</span> <span class="gtkdoc opt">(</span>error_condition<span class="gtkdoc opt">)</span>
    <span class="keyword">return</span> NULL<span class="gtkdoc opt">;</span>

  <span class="gtkdoc opt">...</span>

<<<<<<< HEAD
#define             <a class="link" href="glib-Miscellaneous-Macros.html#G-VA-COPY:CAPS" title="G_VA_COPY()">G_VA_COPY</a>                           (ap1,
                                                         ap2)

#define             <a class="link" href="glib-Miscellaneous-Macros.html#G-STRINGIFY:CAPS" title="G_STRINGIFY()">G_STRINGIFY</a>                         (macro_or_string)
#define             <a class="link" href="glib-Miscellaneous-Macros.html#G-PASTE:CAPS" title="G_PASTE()">G_PASTE</a>                             (identifier1,
                                                         identifier2)
#define             <a class="link" href="glib-Miscellaneous-Macros.html#G-STATIC-ASSERT:CAPS" title="G_STATIC_ASSERT()">G_STATIC_ASSERT</a>                     (expr)
#define             <a class="link" href="glib-Miscellaneous-Macros.html#G-STATIC-ASSERT-EXPR:CAPS" title="G_STATIC_ASSERT_EXPR()">G_STATIC_ASSERT_EXPR</a>                (expr)

#define             <a class="link" href="glib-Miscellaneous-Macros.html#G-GNUC-EXTENSION:CAPS" title="G_GNUC_EXTENSION">G_GNUC_EXTENSION</a>
#define             <a class="link" href="glib-Miscellaneous-Macros.html#G-GNUC-CONST:CAPS" title="G_GNUC_CONST">G_GNUC_CONST</a>
#define             <a class="link" href="glib-Miscellaneous-Macros.html#G-GNUC-PURE:CAPS" title="G_GNUC_PURE">G_GNUC_PURE</a>
#define             <a class="link" href="glib-Miscellaneous-Macros.html#G-GNUC-MALLOC:CAPS" title="G_GNUC_MALLOC">G_GNUC_MALLOC</a>
#define             <a class="link" href="glib-Miscellaneous-Macros.html#G-GNUC-ALLOC-SIZE:CAPS" title="G_GNUC_ALLOC_SIZE()">G_GNUC_ALLOC_SIZE</a>                   (x)
#define             <a class="link" href="glib-Miscellaneous-Macros.html#G-GNUC-ALLOC-SIZE2:CAPS" title="G_GNUC_ALLOC_SIZE2()">G_GNUC_ALLOC_SIZE2</a>                  (x,
                                                         y)
#define             <a class="link" href="glib-Miscellaneous-Macros.html#G-GNUC-DEPRECATED:CAPS" title="G_GNUC_DEPRECATED">G_GNUC_DEPRECATED</a>
#define             <a class="link" href="glib-Miscellaneous-Macros.html#G-GNUC-DEPRECATED-FOR:CAPS" title="G_GNUC_DEPRECATED_FOR()">G_GNUC_DEPRECATED_FOR</a>               (f)
#define             <a class="link" href="glib-Miscellaneous-Macros.html#G-GNUC-BEGIN-IGNORE-DEPRECATIONS:CAPS" title="G_GNUC_BEGIN_IGNORE_DEPRECATIONS">G_GNUC_BEGIN_IGNORE_DEPRECATIONS</a>
#define             <a class="link" href="glib-Miscellaneous-Macros.html#G-GNUC-END-IGNORE-DEPRECATIONS:CAPS" title="G_GNUC_END_IGNORE_DEPRECATIONS">G_GNUC_END_IGNORE_DEPRECATIONS</a>
#define             <a class="link" href="glib-Miscellaneous-Macros.html#G-GNUC-NORETURN:CAPS" title="G_GNUC_NORETURN">G_GNUC_NORETURN</a>
#define             <a class="link" href="glib-Miscellaneous-Macros.html#G-GNUC-UNUSED:CAPS" title="G_GNUC_UNUSED">G_GNUC_UNUSED</a>
#define             <a class="link" href="glib-Miscellaneous-Macros.html#G-GNUC-PRINTF:CAPS" title="G_GNUC_PRINTF()">G_GNUC_PRINTF</a>                       (format_idx,
                                                         arg_idx)
#define             <a class="link" href="glib-Miscellaneous-Macros.html#G-GNUC-SCANF:CAPS" title="G_GNUC_SCANF()">G_GNUC_SCANF</a>                        (format_idx,
                                                         arg_idx)
#define             <a class="link" href="glib-Miscellaneous-Macros.html#G-GNUC-FORMAT:CAPS" title="G_GNUC_FORMAT()">G_GNUC_FORMAT</a>                       (arg_idx)
#define             <a class="link" href="glib-Miscellaneous-Macros.html#G-GNUC-NULL-TERMINATED:CAPS" title="G_GNUC_NULL_TERMINATED">G_GNUC_NULL_TERMINATED</a>
#define             <a class="link" href="glib-Miscellaneous-Macros.html#G-GNUC-WARN-UNUSED-RESULT:CAPS" title="G_GNUC_WARN_UNUSED_RESULT">G_GNUC_WARN_UNUSED_RESULT</a>
#define             <a class="link" href="glib-Miscellaneous-Macros.html#G-GNUC-FUNCTION:CAPS" title="G_GNUC_FUNCTION">G_GNUC_FUNCTION</a>
#define             <a class="link" href="glib-Miscellaneous-Macros.html#G-GNUC-PRETTY-FUNCTION:CAPS" title="G_GNUC_PRETTY_FUNCTION">G_GNUC_PRETTY_FUNCTION</a>
#define             <a class="link" href="glib-Miscellaneous-Macros.html#G-GNUC-NO-INSTRUMENT:CAPS" title="G_GNUC_NO_INSTRUMENT">G_GNUC_NO_INSTRUMENT</a>
#define             <a class="link" href="glib-Miscellaneous-Macros.html#G-HAVE-GNUC-VISIBILITY:CAPS" title="G_HAVE_GNUC_VISIBILITY">G_HAVE_GNUC_VISIBILITY</a>
#define             <a class="link" href="glib-Miscellaneous-Macros.html#G-GNUC-INTERNAL:CAPS" title="G_GNUC_INTERNAL">G_GNUC_INTERNAL</a>
#define             <a class="link" href="glib-Miscellaneous-Macros.html#G-GNUC-MAY-ALIAS:CAPS" title="G_GNUC_MAY_ALIAS">G_GNUC_MAY_ALIAS</a>

#define             <a class="link" href="glib-Miscellaneous-Macros.html#G-DEPRECATED:CAPS" title="G_DEPRECATED">G_DEPRECATED</a>
#define             <a class="link" href="glib-Miscellaneous-Macros.html#G-DEPRECATED-FOR:CAPS" title="G_DEPRECATED_FOR()">G_DEPRECATED_FOR</a>                    (f)
#define             <a class="link" href="glib-Miscellaneous-Macros.html#G-UNAVAILABLE:CAPS" title="G_UNAVAILABLE()">G_UNAVAILABLE</a>                       (maj,
                                                         min)

#define             <a class="link" href="glib-Miscellaneous-Macros.html#G-LIKELY:CAPS" title="G_LIKELY()">G_LIKELY</a>                            (expr)
#define             <a class="link" href="glib-Miscellaneous-Macros.html#G-UNLIKELY:CAPS" title="G_UNLIKELY()">G_UNLIKELY</a>                          (expr)

#define             <a class="link" href="glib-Miscellaneous-Macros.html#G-STRLOC:CAPS" title="G_STRLOC">G_STRLOC</a>
#define             <a class="link" href="glib-Miscellaneous-Macros.html#G-STRFUNC:CAPS" title="G_STRFUNC">G_STRFUNC</a>
</pre>
</div>
<div class="refsect1">
<a name="glib-Miscellaneous-Macros.description"></a><h2>Description</h2>
<p>
These macros provide more specialized features which are not
needed so often by application programmers.
</p>
</div>
<div class="refsect1">
<a name="glib-Miscellaneous-Macros.details"></a><h2>Details</h2>
<div class="refsect2">
<a name="G-INLINE-FUNC:CAPS"></a><h3>G_INLINE_FUNC</h3>
<pre class="programlisting">#  define G_INLINE_FUNC
</pre>
<p>
This macro is used to export function prototypes so they can be linked
with an external version when no inlining is performed. The file which
implements the functions should define <code class="literal">G_IMPLEMENTS_INLINES</code>
before including the headers which contain <a class="link" href="glib-Miscellaneous-Macros.html#G-INLINE-FUNC:CAPS" title="G_INLINE_FUNC"><code class="literal">G_INLINE_FUNC</code></a> declarations.
Since inlining is very compiler-dependent using these macros correctly
is very difficult. Their use is strongly discouraged.
</p>
<p>
This macro is often mistaken for a replacement for the inline keyword;
inline is already declared in a portable manner in the GLib headers
and can be used normally.
</p>
</div>
<hr>
<div class="refsect2">
<a name="G-STMT-START:CAPS"></a><h3>G_STMT_START</h3>
<pre class="programlisting">#  define G_STMT_START  do
</pre>
<p>
Used within multi-statement macros so that they can be used in places
where only one statement is expected by the compiler.
</p>
</div>
<hr>
<div class="refsect2">
<a name="G-STMT-END:CAPS"></a><h3>G_STMT_END</h3>
<pre class="programlisting">#  define G_STMT_END    while (0)
</pre>
<p>
Used within multi-statement macros so that they can be used in places
where only one statement is expected by the compiler.
</p>
</div>
<hr>
<div class="refsect2">
<a name="G-BEGIN-DECLS:CAPS"></a><h3>G_BEGIN_DECLS</h3>
<pre class="programlisting"># define G_BEGIN_DECLS  extern "C" {
</pre>
<p>
Used (along with <a class="link" href="glib-Miscellaneous-Macros.html#G-END-DECLS:CAPS" title="G_END_DECLS"><span class="type">G_END_DECLS</span></a>) to bracket header files. If the
compiler in use is a C++ compiler, adds <code class="literal">extern "C"</code>
around the header.
</p>
</div>
<hr>
<div class="refsect2">
<a name="G-END-DECLS:CAPS"></a><h3>G_END_DECLS</h3>
<pre class="programlisting"># define G_END_DECLS    }
</pre>
<p>
Used (along with <a class="link" href="glib-Miscellaneous-Macros.html#G-BEGIN-DECLS:CAPS" title="G_BEGIN_DECLS"><span class="type">G_BEGIN_DECLS</span></a>) to bracket header files. If the
compiler in use is a C++ compiler, adds <code class="literal">extern "C"</code>
around the header.
</p>
</div>
<hr>
<div class="refsect2">
<a name="G-VA-COPY:CAPS"></a><h3>G_VA_COPY()</h3>
<pre class="programlisting">#define             G_VA_COPY(ap1,ap2)</pre>
<p>
Portable way to copy <span class="type">va_list</span> variables.
</p>
<p>
In order to use this function, you must include
<code class="filename">string.h</code> yourself, because this macro may
use <code class="function">memmove()</code> and GLib does not include <code class="filename">string.h</code>
for you.
</p>
<div class="variablelist"><table border="0" class="variablelist">
<colgroup>
<col align="left" valign="top">
<col>
</colgroup>
<tbody>
<tr>
<td><p><span class="term"><em class="parameter"><code>ap1</code></em> :</span></p></td>
<td>the <span class="type">va_list</span> variable to place a copy of <em class="parameter"><code>ap2</code></em> in</td>
</tr>
<tr>
<td><p><span class="term"><em class="parameter"><code>ap2</code></em> :</span></p></td>
<td>a <span class="type">va_list</span>
</td>
=======
  <span class="keyword">return</span> <span class="function"><a href="glib-GVariant.html#g-variant-builder-end">g_variant_builder_end</a></span> <span class="gtkdoc opt">(&amp;</span>builder<span class="gtkdoc opt">);</span>
<span class="gtkdoc opt">}</span></pre></td>
      </tr>
    </tbody>
  </table>
</div>

<p></p>
<p>You must initialise the variable in some way -- either by use of an
initialiser or by ensuring that an _init function will be called on
it unconditionally before it goes out of scope.</p>
<div class="refsect3">
<a name="id-1.3.8.7.2.13"></a><h4>Parameters</h4>
<div class="informaltable"><table width="100%" border="0">
<colgroup>
<col width="150px" class="parameters_name">
<col class="parameters_description">
<col width="200px" class="parameters_annotations">
</colgroup>
<tbody><tr>
<td class="parameter_name"><p>TypeName</p></td>
<td class="parameter_description"><p>a supported variable type</p></td>
<td class="parameter_annotations"> </td>
</tr></tbody>
</table></div>
</div>
<p class="since">Since: <a class="link" href="api-index-2-44.html#api-index-2.44">2.44</a></p>
</div>
<hr>
<div class="refsect2">
<a name="g-autoptr"></a><h3>g_autoptr()</h3>
<pre class="programlisting">#define             g_autoptr(TypeName)</pre>
<p>Helper to declare a pointer variable with automatic cleanup.</p>
<p>The variable is cleaned up in a way appropriate to its type when the
variable goes out of scope.  The type must support this.</p>
<p>This feature is only supported on GCC and clang.  This macro is not
defined on other compilers and should not be used in programs that
are intended to be portable to those compilers.</p>
<p>This is meant to be used to declare pointers to types with cleanup
functions.  The type of the variable is a pointer to <em class="parameter"><code>TypeName</code></em>
.  You
must not add your own '*'.</p>
<p>This macro can be used to avoid having to do explicit cleanups of
local variables when exiting functions.  It often vastly simplifies
handling of error conditions, removing the need for various tricks
such as 'goto out' or repeating of cleanup code.  It is also helpful
for non-error cases.</p>
<p>Consider the following example:</p>
<div class="informalexample">
  <table class="listing_frame" border="0" cellpadding="0" cellspacing="0">
    <tbody>
      <tr>
        <td class="listing_lines" align="right"><pre>1
2
3
4
5
6
7
8
9
10
11
12
13
14
15
16
17
18
19
20
21
22</pre></td>
        <td class="listing_code"><pre class="programlisting">gboolean
<span class="function">check_exists</span><span class="gtkdoc opt">(</span>GVariant <span class="gtkdoc opt">*</span>dict<span class="gtkdoc opt">)</span>
<span class="gtkdoc opt">{</span>
  <span class="function"><a href="glib-Miscellaneous-Macros.html#g-autoptr">g_autoptr</a></span><span class="gtkdoc opt">(</span>GVariant<span class="gtkdoc opt">)</span> dirname<span class="gtkdoc opt">,</span> basename <span class="gtkdoc opt">=</span> NULL<span class="gtkdoc opt">;</span>
  g_autofree gchar <span class="gtkdoc opt">*</span>path <span class="gtkdoc opt">=</span> NULL<span class="gtkdoc opt">;</span>

  dirname <span class="gtkdoc opt">=</span> <span class="function"><a href="glib-GVariant.html#g-variant-lookup-value">g_variant_lookup_value</a></span> <span class="gtkdoc opt">(</span>dict<span class="gtkdoc opt">,</span> <span class="string">&quot;dirname&quot;</span><span class="gtkdoc opt">,</span> G_VARIANT_TYPE_STRING<span class="gtkdoc opt">);</span>

  <span class="keyword">if</span> <span class="gtkdoc opt">(</span>dirname <span class="gtkdoc opt">==</span> NULL<span class="gtkdoc opt">)</span>
    <span class="keyword">return</span> FALSE<span class="gtkdoc opt">;</span>

  basename <span class="gtkdoc opt">=</span> <span class="function"><a href="glib-GVariant.html#g-variant-lookup-value">g_variant_lookup_value</a></span> <span class="gtkdoc opt">(</span>dict<span class="gtkdoc opt">,</span> <span class="string">&quot;basename&quot;</span><span class="gtkdoc opt">,</span> G_VARIANT_TYPE_STRING<span class="gtkdoc opt">);</span>

  <span class="keyword">if</span> <span class="gtkdoc opt">(</span>basename <span class="gtkdoc opt">==</span> NULL<span class="gtkdoc opt">)</span>
    <span class="keyword">return</span> FALSE<span class="gtkdoc opt">;</span>

  path <span class="gtkdoc opt">=</span> <span class="function"><a href="glib-Miscellaneous-Utility-Functions.html#g-build-filename">g_build_filename</a></span> <span class="gtkdoc opt">(</span><span class="function"><a href="glib-GVariant.html#g-variant-get-string">g_variant_get_string</a></span> <span class="gtkdoc opt">(</span>dirname<span class="gtkdoc opt">,</span> NULL<span class="gtkdoc opt">),</span>
                           <span class="function"><a href="glib-GVariant.html#g-variant-get-string">g_variant_get_string</a></span> <span class="gtkdoc opt">(</span>basename<span class="gtkdoc opt">,</span> NULL<span class="gtkdoc opt">),</span>
                           NULL<span class="gtkdoc opt">);</span>

  <span class="keyword">return</span> <span class="function"><a href="glib-File-Utilities.html#g-access">g_access</a></span> <span class="gtkdoc opt">(</span>path<span class="gtkdoc opt">,</span> R_OK<span class="gtkdoc opt">) ==</span> <span class="number">0</span><span class="gtkdoc opt">;</span>
<span class="gtkdoc opt">}</span></pre></td>
      </tr>
    </tbody>
  </table>
</div>

<p></p>
<p>You must initialise the variable in some way -- either by use of an
initialiser or by ensuring that it is assigned to unconditionally
before it goes out of scope.</p>
<p>See also <a class="link" href="glib-Miscellaneous-Macros.html#g-auto" title="g_auto()"><code class="function">g_auto()</code></a>, <a class="link" href="glib-Miscellaneous-Macros.html#g-autofree" title="g_autofree"><code class="function">g_autofree()</code></a> and <a class="link" href="glib-Memory-Allocation.html#g-steal-pointer" title="g_steal_pointer ()"><code class="function">g_steal_pointer()</code></a>.</p>
<div class="refsect3">
<a name="id-1.3.8.7.3.14"></a><h4>Parameters</h4>
<div class="informaltable"><table width="100%" border="0">
<colgroup>
<col width="150px" class="parameters_name">
<col class="parameters_description">
<col width="200px" class="parameters_annotations">
</colgroup>
<tbody><tr>
<td class="parameter_name"><p>TypeName</p></td>
<td class="parameter_description"><p>a supported variable type</p></td>
<td class="parameter_annotations"> </td>
</tr></tbody>
</table></div>
</div>
<p class="since">Since: <a class="link" href="api-index-2-44.html#api-index-2.44">2.44</a></p>
</div>
<hr>
<div class="refsect2">
<a name="G-DEFINE-AUTOPTR-CLEANUP-FUNC:CAPS"></a><h3>G_DEFINE_AUTOPTR_CLEANUP_FUNC()</h3>
<pre class="programlisting">#define             G_DEFINE_AUTOPTR_CLEANUP_FUNC(TypeName, func)</pre>
<p>Defines the appropriate cleanup function for a pointer type.</p>
<p>The function will not be called if the variable to be cleaned up
contains <a class="link" href="glib-Standard-Macros.html#NULL:CAPS" title="NULL"><code class="literal">NULL</code></a>.</p>
<p>This will typically be the <code class="function">_free()</code> or <code class="function">_unref()</code> function for the given
type.</p>
<p>With this definition, it will be possible to use <a class="link" href="glib-Miscellaneous-Macros.html#g-autoptr" title="g_autoptr()"><code class="function">g_autoptr()</code></a> with
<em class="parameter"><code>TypeName</code></em>
.</p>
<div class="informalexample">
  <table class="listing_frame" border="0" cellpadding="0" cellspacing="0">
    <tbody>
      <tr>
        <td class="listing_lines" align="right"><pre>1</pre></td>
        <td class="listing_code"><pre class="programlisting"><span class="function"><a href="glib-Miscellaneous-Macros.html#G-DEFINE-AUTOPTR-CLEANUP-FUNC:CAPS">G_DEFINE_AUTOPTR_CLEANUP_FUNC</a></span><span class="gtkdoc opt">(</span>GObject<span class="gtkdoc opt">,</span> g_object_unref<span class="gtkdoc opt">)</span></pre></td>
      </tr>
    </tbody>
  </table>
</div>

<p></p>
<p>This macro should be used unconditionally; it is a no-op on compilers
where cleanup is not supported.</p>
<div class="refsect3">
<a name="id-1.3.8.7.4.11"></a><h4>Parameters</h4>
<div class="informaltable"><table width="100%" border="0">
<colgroup>
<col width="150px" class="parameters_name">
<col class="parameters_description">
<col width="200px" class="parameters_annotations">
</colgroup>
<tbody>
<tr>
<td class="parameter_name"><p>TypeName</p></td>
<td class="parameter_description"><p>a type name to define a <a class="link" href="glib-Miscellaneous-Macros.html#g-autoptr" title="g_autoptr()"><code class="function">g_autoptr()</code></a> cleanup function for</p></td>
<td class="parameter_annotations"> </td>
</tr>
<tr>
<td class="parameter_name"><p>func</p></td>
<td class="parameter_description"><p>the cleanup function</p></td>
<td class="parameter_annotations"> </td>
</tr>
</tbody>
</table></div>
</div>
<p class="since">Since: <a class="link" href="api-index-2-44.html#api-index-2.44">2.44</a></p>
</div>
<hr>
<div class="refsect2">
<a name="G-DEFINE-AUTO-CLEANUP-CLEAR-FUNC:CAPS"></a><h3>G_DEFINE_AUTO_CLEANUP_CLEAR_FUNC()</h3>
<pre class="programlisting">#define             G_DEFINE_AUTO_CLEANUP_CLEAR_FUNC(TypeName, func)</pre>
<p>Defines the appropriate cleanup function for a type.</p>
<p>This will typically be the <code class="function">_clear()</code> function for the given type.</p>
<p>With this definition, it will be possible to use <a class="link" href="glib-Miscellaneous-Macros.html#g-auto" title="g_auto()"><code class="function">g_auto()</code></a> with
<em class="parameter"><code>TypeName</code></em>
.</p>
<div class="informalexample">
  <table class="listing_frame" border="0" cellpadding="0" cellspacing="0">
    <tbody>
      <tr>
        <td class="listing_lines" align="right"><pre>1</pre></td>
        <td class="listing_code"><pre class="programlisting"><span class="function"><a href="glib-Miscellaneous-Macros.html#G-DEFINE-AUTO-CLEANUP-CLEAR-FUNC:CAPS">G_DEFINE_AUTO_CLEANUP_CLEAR_FUNC</a></span><span class="gtkdoc opt">(</span>GQueue<span class="gtkdoc opt">,</span> g_queue_clear<span class="gtkdoc opt">)</span></pre></td>
      </tr>
    </tbody>
  </table>
</div>

<p></p>
<p>This macro should be used unconditionally; it is a no-op on compilers
where cleanup is not supported.</p>
<div class="refsect3">
<a name="id-1.3.8.7.5.10"></a><h4>Parameters</h4>
<div class="informaltable"><table width="100%" border="0">
<colgroup>
<col width="150px" class="parameters_name">
<col class="parameters_description">
<col width="200px" class="parameters_annotations">
</colgroup>
<tbody>
<tr>
<td class="parameter_name"><p>TypeName</p></td>
<td class="parameter_description"><p>a type name to define a <a class="link" href="glib-Miscellaneous-Macros.html#g-auto" title="g_auto()"><code class="function">g_auto()</code></a> cleanup function for</p></td>
<td class="parameter_annotations"> </td>
</tr>
<tr>
<td class="parameter_name"><p>func</p></td>
<td class="parameter_description"><p>the clear function</p></td>
<td class="parameter_annotations"> </td>
</tr>
</tbody>
</table></div>
</div>
<p class="since">Since: <a class="link" href="api-index-2-44.html#api-index-2.44">2.44</a></p>
</div>
<hr>
<div class="refsect2">
<a name="G-DEFINE-AUTO-CLEANUP-FREE-FUNC:CAPS"></a><h3>G_DEFINE_AUTO_CLEANUP_FREE_FUNC()</h3>
<pre class="programlisting">#define             G_DEFINE_AUTO_CLEANUP_FREE_FUNC(TypeName, func, none)</pre>
<p>Defines the appropriate cleanup function for a type.</p>
<p>With this definition, it will be possible to use <a class="link" href="glib-Miscellaneous-Macros.html#g-auto" title="g_auto()"><code class="function">g_auto()</code></a> with
<em class="parameter"><code>TypeName</code></em>
.</p>
<p>This function will be rarely used.  It is used with pointer-based
typedefs and non-pointer types where the value of the variable
represents a resource that must be freed.  Two examples are <a class="link" href="glib-String-Utility-Functions.html#GStrv" title="GStrv"><span class="type">GStrv</span></a>
and file descriptors.</p>
<p><em class="parameter"><code>none</code></em>
 specifies the "none" value for the type in question.  It is
probably something like <a class="link" href="glib-Standard-Macros.html#NULL:CAPS" title="NULL"><code class="literal">NULL</code></a> or -1.  If the variable is found to
contain this value then the free function will not be called.</p>
<div class="informalexample">
  <table class="listing_frame" border="0" cellpadding="0" cellspacing="0">
    <tbody>
      <tr>
        <td class="listing_lines" align="right"><pre>1</pre></td>
        <td class="listing_code"><pre class="programlisting"><span class="function"><a href="glib-Miscellaneous-Macros.html#G-DEFINE-AUTO-CLEANUP-FREE-FUNC:CAPS">G_DEFINE_AUTO_CLEANUP_FREE_FUNC</a></span><span class="gtkdoc opt">(</span>GStrv<span class="gtkdoc opt">,</span> g_strfreev<span class="gtkdoc opt">,</span> NULL<span class="gtkdoc opt">)</span></pre></td>
      </tr>
    </tbody>
  </table>
</div>

<p></p>
<p>This macro should be used unconditionally; it is a no-op on compilers
where cleanup is not supported.</p>
<div class="refsect3">
<a name="id-1.3.8.7.6.11"></a><h4>Parameters</h4>
<div class="informaltable"><table width="100%" border="0">
<colgroup>
<col width="150px" class="parameters_name">
<col class="parameters_description">
<col width="200px" class="parameters_annotations">
</colgroup>
<tbody>
<tr>
<td class="parameter_name"><p>TypeName</p></td>
<td class="parameter_description"><p>a type name to define a <a class="link" href="glib-Miscellaneous-Macros.html#g-auto" title="g_auto()"><code class="function">g_auto()</code></a> cleanup function for</p></td>
<td class="parameter_annotations"> </td>
</tr>
<tr>
<td class="parameter_name"><p>func</p></td>
<td class="parameter_description"><p>the free function</p></td>
<td class="parameter_annotations"> </td>
</tr>
<tr>
<td class="parameter_name"><p>none</p></td>
<td class="parameter_description"><p>the "none" value for the type</p></td>
<td class="parameter_annotations"> </td>
</tr>
</tbody>
</table></div>
</div>
<p class="since">Since: <a class="link" href="api-index-2-44.html#api-index-2.44">2.44</a></p>
</div>
<hr>
<div class="refsect2">
<a name="G-VA-COPY:CAPS"></a><h3>G_VA_COPY()</h3>
<pre class="programlisting">#define             G_VA_COPY(ap1,ap2)</pre>
<p>Portable way to copy va_list variables.</p>
<p>In order to use this function, you must include string.h yourself,
because this macro may use <code class="function">memmove()</code> and GLib does not include
string.h for you.</p>
<div class="refsect3">
<a name="id-1.3.8.7.7.6"></a><h4>Parameters</h4>
<div class="informaltable"><table width="100%" border="0">
<colgroup>
<col width="150px" class="parameters_name">
<col class="parameters_description">
<col width="200px" class="parameters_annotations">
</colgroup>
<tbody>
<tr>
<td class="parameter_name"><p>ap1</p></td>
<td class="parameter_description"><p>the va_list variable to place a copy of <em class="parameter"><code>ap2</code></em>
in</p></td>
<td class="parameter_annotations"> </td>
</tr>
<tr>
<td class="parameter_name"><p>ap2</p></td>
<td class="parameter_description"><p>a va_list</p></td>
<td class="parameter_annotations"> </td>
>>>>>>> 76bed778
</tr>
</tbody>
</table></div>
</div>
</div>
<hr>
<div class="refsect2">
<a name="G-STRINGIFY:CAPS"></a><h3>G_STRINGIFY()</h3>
<pre class="programlisting">#define G_STRINGIFY(macro_or_string) G_STRINGIFY_ARG (macro_or_string)
</pre>
<<<<<<< HEAD
<p>
Accepts a macro or a string and converts it into a string after
preprocessor argument expansion. For example, the following code:
</p>
<p>
</p>
=======
<p>Accepts a macro or a string and converts it into a string after
preprocessor argument expansion. For example, the following code:</p>
>>>>>>> 76bed778
<div class="informalexample">
  <table class="listing_frame" border="0" cellpadding="0" cellspacing="0">
    <tbody>
      <tr>
        <td class="listing_lines" align="right"><pre>1
2</pre></td>
        <td class="listing_code"><pre class="programlisting"><span class="gtkdoc ppc">#define AGE 27</span>
<span class="gtkdoc kwb">const</span> gchar <span class="gtkdoc opt">*</span>greeting <span class="gtkdoc opt">=</span> <span class="function"><a href="glib-Miscellaneous-Macros.html#G-STRINGIFY:CAPS">G_STRINGIFY</a></span> <span class="gtkdoc opt">(</span>AGE<span class="gtkdoc opt">)</span> <span class="string">&quot; today!&quot;</span><span class="gtkdoc opt">;</span></pre></td>
      </tr>
    </tbody>
  </table>
</div>

<<<<<<< HEAD
<p>
</p>
<p>
is transformed by the preprocessor into (code equivalent to):
</p>
<p>
</p>
=======
<p></p>
<p>is transformed by the preprocessor into (code equivalent to):</p>
>>>>>>> 76bed778
<div class="informalexample">
  <table class="listing_frame" border="0" cellpadding="0" cellspacing="0">
    <tbody>
      <tr>
        <td class="listing_lines" align="right"><pre>1</pre></td>
        <td class="listing_code"><pre class="programlisting"><span class="gtkdoc kwb">const</span> gchar <span class="gtkdoc opt">*</span>greeting <span class="gtkdoc opt">=</span> <span class="string">&quot;27 today!&quot;</span><span class="gtkdoc opt">;</span></pre></td>
      </tr>
    </tbody>
  </table>
</div>

<<<<<<< HEAD
<p>
</p>
<div class="variablelist"><table border="0" class="variablelist">
<colgroup>
<col align="left" valign="top">
<col>
</colgroup>
<tbody><tr>
<td><p><span class="term"><em class="parameter"><code>macro_or_string</code></em> :</span></p></td>
<td>a macro or a string</td>
=======
<p></p>
<div class="refsect3">
<a name="id-1.3.8.7.8.10"></a><h4>Parameters</h4>
<div class="informaltable"><table width="100%" border="0">
<colgroup>
<col width="150px" class="parameters_name">
<col class="parameters_description">
<col width="200px" class="parameters_annotations">
</colgroup>
<tbody><tr>
<td class="parameter_name"><p>macro_or_string</p></td>
<td class="parameter_description"><p>a macro or a string</p></td>
<td class="parameter_annotations"> </td>
>>>>>>> 76bed778
</tr></tbody>
</table></div>
</div>
</div>
<hr>
<div class="refsect2">
<a name="G-PASTE:CAPS"></a><h3>G_PASTE()</h3>
<pre class="programlisting">#define G_PASTE(identifier1,identifier2)      G_PASTE_ARGS (identifier1, identifier2)
</pre>
<<<<<<< HEAD
<p>
Yields a new preprocessor pasted identifier
<code class="code">identifier1identifier2</code> from its expanded
arguments <em class="parameter"><code>identifier1</code></em> and <em class="parameter"><code>identifier2</code></em>. For example,
the following code:
</p>
=======
<p>Yields a new preprocessor pasted identifier
<em class="parameter"><code>identifier1identifier2</code></em>
 from its expanded
arguments <em class="parameter"><code>identifier1</code></em>
 and <em class="parameter"><code>identifier2</code></em>
. For example,
the following code:</p>
>>>>>>> 76bed778
<div class="informalexample">
  <table class="listing_frame" border="0" cellpadding="0" cellspacing="0">
    <tbody>
      <tr>
        <td class="listing_lines" align="right"><pre>1
2
3
4</pre></td>
        <td class="listing_code"><pre class="programlisting"><span class="gtkdoc ppc">#define GET(traveller,method) G_PASTE(traveller_get_, method) (traveller)</span>
<span class="gtkdoc kwb">const</span> gchar <span class="gtkdoc opt">*</span>name <span class="gtkdoc opt">=</span> <span class="function">GET</span> <span class="gtkdoc opt">(</span>traveller<span class="gtkdoc opt">,</span> name<span class="gtkdoc opt">);</span>
<span class="gtkdoc kwb">const</span> gchar <span class="gtkdoc opt">*</span>quest <span class="gtkdoc opt">=</span> <span class="function">GET</span> <span class="gtkdoc opt">(</span>traveller<span class="gtkdoc opt">,</span> quest<span class="gtkdoc opt">);</span>
GdkColor <span class="gtkdoc opt">*</span>favourite <span class="gtkdoc opt">=</span> <span class="function">GET</span> <span class="gtkdoc opt">(</span>traveller<span class="gtkdoc opt">,</span> favourite_colour<span class="gtkdoc opt">);</span></pre></td>
      </tr>
    </tbody>
  </table>
</div>

<<<<<<< HEAD
<p>
</p>
<p>
is transformed by the preprocessor into:
</p>
=======
<p></p>
<p>is transformed by the preprocessor into:</p>
>>>>>>> 76bed778
<div class="informalexample">
  <table class="listing_frame" border="0" cellpadding="0" cellspacing="0">
    <tbody>
      <tr>
        <td class="listing_lines" align="right"><pre>1
2
3</pre></td>
        <td class="listing_code"><pre class="programlisting"><span class="gtkdoc kwb">const</span> gchar <span class="gtkdoc opt">*</span>name <span class="gtkdoc opt">=</span> <span class="function">traveller_get_name</span> <span class="gtkdoc opt">(</span>traveller<span class="gtkdoc opt">);</span>
<span class="gtkdoc kwb">const</span> gchar <span class="gtkdoc opt">*</span>quest <span class="gtkdoc opt">=</span> <span class="function">traveller_get_quest</span> <span class="gtkdoc opt">(</span>traveller<span class="gtkdoc opt">);</span>
GdkColor <span class="gtkdoc opt">*</span>favourite <span class="gtkdoc opt">=</span> <span class="function">traveller_get_favourite_colour</span> <span class="gtkdoc opt">(</span>traveller<span class="gtkdoc opt">);</span></pre></td>
      </tr>
    </tbody>
  </table>
</div>

<<<<<<< HEAD
<p>
</p>
<div class="variablelist"><table border="0" class="variablelist">
<colgroup>
<col align="left" valign="top">
<col>
</colgroup>
<tbody>
<tr>
<td><p><span class="term"><em class="parameter"><code>identifier1</code></em> :</span></p></td>
<td>an identifier</td>
</tr>
<tr>
<td><p><span class="term"><em class="parameter"><code>identifier2</code></em> :</span></p></td>
<td>an identifier</td>
=======
<p></p>
<div class="refsect3">
<a name="id-1.3.8.7.9.10"></a><h4>Parameters</h4>
<div class="informaltable"><table width="100%" border="0">
<colgroup>
<col width="150px" class="parameters_name">
<col class="parameters_description">
<col width="200px" class="parameters_annotations">
</colgroup>
<tbody>
<tr>
<td class="parameter_name"><p>identifier1</p></td>
<td class="parameter_description"><p>an identifier</p></td>
<td class="parameter_annotations"> </td>
</tr>
<tr>
<td class="parameter_name"><p>identifier2</p></td>
<td class="parameter_description"><p>an identifier</p></td>
<td class="parameter_annotations"> </td>
>>>>>>> 76bed778
</tr>
</tbody>
</table></div>
</div>
<p class="since">Since: <a class="link" href="api-index-2-20.html#api-index-2.20">2.20</a></p>
</div>
<hr>
<div class="refsect2">
<a name="G-STATIC-ASSERT:CAPS"></a><h3>G_STATIC_ASSERT()</h3>
<<<<<<< HEAD
<pre class="programlisting">#define G_STATIC_ASSERT(expr) typedef char G_PASTE (_GStaticAssertCompileTimeAssertion_, __COUNTER__)[(expr) ? 1 : -1]
</pre>
<p>
The G_STATIC_ASSERT macro lets the programmer check
a condition at compile time, the condition needs to
be compile time computable. The macro can be used in
any place where a <code class="literal">typedef</code> is valid.
</p>
<p>
</p>
<div class="note" style="margin-left: 0.5in; margin-right: 0.5in;">
<h3 class="title">Note</h3>
<p>
A <code class="literal">typedef</code> is generally allowed in
exactly the same places that a variable declaration is
allowed. For this reason, you should not use
<code class="literal">G_STATIC_ASSERT</code> in the middle of
blocks of code.
</p>
</div>
<p>
</p>
<p>
The macro should only be used once per source code line.
</p>
<div class="variablelist"><table border="0" class="variablelist">
<colgroup>
<col align="left" valign="top">
<col>
</colgroup>
<tbody><tr>
<td><p><span class="term"><em class="parameter"><code>expr</code></em> :</span></p></td>
<td>a constant expression</td>
</tr></tbody>
</table></div>
<p class="since">Since 2.20</p>
</div>
<hr>
<div class="refsect2">
<a name="G-STATIC-ASSERT-EXPR:CAPS"></a><h3>G_STATIC_ASSERT_EXPR()</h3>
<pre class="programlisting">#define G_STATIC_ASSERT_EXPR(expr) ((void) sizeof (char[(expr) ? 1 : -1]))
</pre>
<p>
The G_STATIC_ASSERT_EXPR macro lets the programmer check
a condition at compile time. The condition needs to be
compile time computable.
</p>
<p>
Unlike <code class="literal">G_STATIC_ASSERT</code>, this macro
evaluates to an expression and, as such, can be used in
the middle of other expressions. Its value should be
ignored. This can be accomplished by placing it as
the first argument of a comma expression.
</p>
<p>
</p>
<div class="informalexample">
  <table class="listing_frame" border="0" cellpadding="0" cellspacing="0">
    <tbody>
      <tr>
        <td class="listing_lines" align="right"><pre>1
2</pre></td>
        <td class="listing_code"><pre class="programlisting"><span class="preproc">#define</span><span class="normal"> </span><span class="function">ADD_ONE_TO_INT</span><span class="symbol">(</span><span class="normal">x</span><span class="symbol">)</span><span class="normal"> </span><span class="symbol">\</span>
<span class="normal">  </span><span class="symbol">(</span><span class="function"><a href="glib-Miscellaneous-Macros.html#G-STATIC-ASSERT-EXPR:CAPS">G_STATIC_ASSERT_EXPR</a></span><span class="symbol">(</span><span class="keyword">sizeof</span><span class="normal"> </span><span class="symbol">(</span><span class="normal">x</span><span class="symbol">)</span><span class="normal"> </span><span class="symbol">==</span><span class="normal"> </span><span class="keyword">sizeof</span><span class="normal"> </span><span class="symbol">(</span><span class="type">int</span><span class="symbol">)),</span><span class="normal"> </span><span class="symbol">((</span><span class="normal">x</span><span class="symbol">)</span><span class="normal"> </span><span class="symbol">+</span><span class="normal"> </span><span class="number">1</span><span class="symbol">))</span></pre></td>
      </tr>
    </tbody>
  </table>
</div>

<p>
</p>
<div class="variablelist"><table border="0" class="variablelist">
<colgroup>
<col align="left" valign="top">
<col>
</colgroup>
<tbody><tr>
<td><p><span class="term"><em class="parameter"><code>expr</code></em> :</span></p></td>
<td>a constant expression</td>
</tr></tbody>
</table></div>
<p class="since">Since 2.30</p>
</div>
<hr>
<div class="refsect2">
<a name="G-GNUC-EXTENSION:CAPS"></a><h3>G_GNUC_EXTENSION</h3>
<pre class="programlisting">#  define G_GNUC_EXTENSION __extension__
</pre>
<p>
Expands to <code class="literal">__extension__</code> when <span class="command"><strong>gcc</strong></span>
is used as the compiler. This simply tells <span class="command"><strong>gcc</strong></span> not
to warn about the following non-standard code when compiling with the
<code class="option">-pedantic</code> option.
</p>
</div>
<hr>
<div class="refsect2">
<a name="G-GNUC-CONST:CAPS"></a><h3>G_GNUC_CONST</h3>
<pre class="programlisting">#define             G_GNUC_CONST</pre>
<p>
Expands to the GNU C <code class="literal">const</code> function attribute if
the compiler is <span class="command"><strong>gcc</strong></span>. Declaring a function as const
enables better optimization of calls to the function. A const function
doesn't examine any values except its parameters, and has no effects
except its return value.
</p>
<p>
Place the attribute after the declaration, just before the semicolon.
</p>
<p>
See the GNU C documentation for more details.
</p>
<p>
</p>
<div class="note" style="margin-left: 0.5in; margin-right: 0.5in;">
<h3 class="title">Note</h3>
<p>
A function that has pointer arguments and examines the data pointed to
must <span class="emphasis"><em>not</em></span> be declared const. Likewise, a function
that calls a non-const function usually must not be const. It doesn't
make sense for a const function to return void.
</p>
</div>
<p>
</p>
</div>
<hr>
<div class="refsect2">
<a name="G-GNUC-PURE:CAPS"></a><h3>G_GNUC_PURE</h3>
<pre class="programlisting">#define             G_GNUC_PURE</pre>
<p>
Expands to the GNU C <code class="literal">pure</code> function attribute if the
compiler is <span class="command"><strong>gcc</strong></span>. Declaring a function as pure enables
better optimization of calls to the function. A pure function has no
effects except its return value and the return value depends only on
the parameters and/or global variables.
</p>
<p>
Place the attribute after the declaration, just before the semicolon.
</p>
<p>
See the GNU C documentation for more details.
</p>
</div>
<hr>
<div class="refsect2">
<a name="G-GNUC-MALLOC:CAPS"></a><h3>G_GNUC_MALLOC</h3>
<pre class="programlisting">#define             G_GNUC_MALLOC</pre>
<p>
Expands to the GNU C <code class="literal">malloc</code> function attribute if the
compiler is <span class="command"><strong>gcc</strong></span>. Declaring a function as malloc enables
better optimization of the function. A function can have the malloc
attribute if it returns a pointer which is guaranteed to not alias with
any other pointer when the function returns (in practice, this means newly
allocated memory).
</p>
<p>
Place the attribute after the declaration, just before the semicolon.
</p>
<p>
See the GNU C documentation for more details.
</p>
<p class="since">Since 2.6</p>
=======
<pre class="programlisting">#define G_STATIC_ASSERT(expr) typedef char G_PASTE (_GStaticAssertCompileTimeAssertion_, __COUNTER__)[(expr) ? 1 : -1] G_GNUC_UNUSED
</pre>
<p>The <a class="link" href="glib-Miscellaneous-Macros.html#G-STATIC-ASSERT:CAPS" title="G_STATIC_ASSERT()"><code class="function">G_STATIC_ASSERT()</code></a> macro lets the programmer check
a condition at compile time, the condition needs to
be compile time computable. The macro can be used in
any place where a typedef is valid.</p>
<p>A typedef is generally allowed in exactly the same places that
a variable declaration is allowed. For this reason, you should
not use <a class="link" href="glib-Miscellaneous-Macros.html#G-STATIC-ASSERT:CAPS" title="G_STATIC_ASSERT()"><code class="function">G_STATIC_ASSERT()</code></a> in the middle of blocks of code.</p>
<p>The macro should only be used once per source code line.</p>
<div class="refsect3">
<a name="id-1.3.8.7.10.7"></a><h4>Parameters</h4>
<div class="informaltable"><table width="100%" border="0">
<colgroup>
<col width="150px" class="parameters_name">
<col class="parameters_description">
<col width="200px" class="parameters_annotations">
</colgroup>
<tbody><tr>
<td class="parameter_name"><p>expr</p></td>
<td class="parameter_description"><p>a constant expression</p></td>
<td class="parameter_annotations"> </td>
</tr></tbody>
</table></div>
</div>
<p class="since">Since: <a class="link" href="api-index-2-20.html#api-index-2.20">2.20</a></p>
</div>
<hr>
<div class="refsect2">
<a name="G-STATIC-ASSERT-EXPR:CAPS"></a><h3>G_STATIC_ASSERT_EXPR()</h3>
<pre class="programlisting">#define G_STATIC_ASSERT_EXPR(expr) ((void) sizeof (char[(expr) ? 1 : -1]))
</pre>
<p>The <a class="link" href="glib-Miscellaneous-Macros.html#G-STATIC-ASSERT-EXPR:CAPS" title="G_STATIC_ASSERT_EXPR()"><code class="function">G_STATIC_ASSERT_EXPR()</code></a> macro lets the programmer check
a condition at compile time. The condition needs to be
compile time computable.</p>
<p>Unlike <a class="link" href="glib-Miscellaneous-Macros.html#G-STATIC-ASSERT:CAPS" title="G_STATIC_ASSERT()"><code class="function">G_STATIC_ASSERT()</code></a>, this macro evaluates to an expression
and, as such, can be used in the middle of other expressions.
Its value should be ignored. This can be accomplished by placing
it as the first argument of a comma expression.</p>
<div class="informalexample">
  <table class="listing_frame" border="0" cellpadding="0" cellspacing="0">
    <tbody>
      <tr>
        <td class="listing_lines" align="right"><pre>1
2</pre></td>
        <td class="listing_code"><pre class="programlisting"><span class="gtkdoc ppc">#define ADD_ONE_TO_INT(x) \</span>
<span class="gtkdoc ppc">  (G_STATIC_ASSERT_EXPR(sizeof (x) == sizeof (int)), ((x) + 1))</span></pre></td>
      </tr>
    </tbody>
  </table>
</div>

<p></p>
<div class="refsect3">
<a name="id-1.3.8.7.11.8"></a><h4>Parameters</h4>
<div class="informaltable"><table width="100%" border="0">
<colgroup>
<col width="150px" class="parameters_name">
<col class="parameters_description">
<col width="200px" class="parameters_annotations">
</colgroup>
<tbody><tr>
<td class="parameter_name"><p>expr</p></td>
<td class="parameter_description"><p>a constant expression</p></td>
<td class="parameter_annotations"> </td>
</tr></tbody>
</table></div>
</div>
<p class="since">Since: <a class="link" href="api-index-2-30.html#api-index-2.30">2.30</a></p>
>>>>>>> 76bed778
</div>
<hr>
<div class="refsect2">
<a name="G-GNUC-ALLOC-SIZE:CAPS"></a><h3>G_GNUC_ALLOC_SIZE()</h3>
<pre class="programlisting">#define G_GNUC_ALLOC_SIZE(x) __attribute__((__alloc_size__(x)))
</pre>
<<<<<<< HEAD
<p>
Expands to the GNU C <code class="literal">alloc_size</code> function attribute
if the compiler is a new enough <span class="command"><strong>gcc</strong></span>. This attribute
tells the compiler that the function returns a pointer to memory of a
size that is specified by the <em class="parameter"><code>x</code></em>th function parameter.
</p>
<p>
Place the attribute after the function declaration, just before the
semicolon.
</p>
<p>
See the GNU C documentation for more details.
</p>
<div class="variablelist"><table border="0" class="variablelist">
<colgroup>
<col align="left" valign="top">
<col>
</colgroup>
<tbody><tr>
<td><p><span class="term"><em class="parameter"><code>x</code></em> :</span></p></td>
<td>the index of the argument specifying the allocation size</td>
=======
<p>Expands to the GNU C alloc_size function attribute if the compiler
is a new enough gcc. This attribute tells the compiler that the
function returns a pointer to memory of a size that is specified
by the <em class="parameter"><code>xth</code></em>
 function parameter.</p>
<p>Place the attribute after the function declaration, just before the
semicolon.</p>
<p>See the GNU C documentation for more details.</p>
<div class="refsect3">
<a name="id-1.3.8.7.12.7"></a><h4>Parameters</h4>
<div class="informaltable"><table width="100%" border="0">
<colgroup>
<col width="150px" class="parameters_name">
<col class="parameters_description">
<col width="200px" class="parameters_annotations">
</colgroup>
<tbody><tr>
<td class="parameter_name"><p>x</p></td>
<td class="parameter_description"><p>the index of the argument specifying the allocation size</p></td>
<td class="parameter_annotations"> </td>
>>>>>>> 76bed778
</tr></tbody>
</table></div>
</div>
<p class="since">Since: <a class="link" href="api-index-2-18.html#api-index-2.18">2.18</a></p>
</div>
<hr>
<div class="refsect2">
<a name="G-GNUC-ALLOC-SIZE2:CAPS"></a><h3>G_GNUC_ALLOC_SIZE2()</h3>
<pre class="programlisting">#define G_GNUC_ALLOC_SIZE2(x,y) __attribute__((__alloc_size__(x,y)))
</pre>
<<<<<<< HEAD
<p>
Expands to the GNU C <code class="literal">alloc_size</code> function attribute
if the compiler is a new enough <span class="command"><strong>gcc</strong></span>. This attribute
tells the compiler that the function returns a pointer to memory of a
size that is specified by the product of two function parameters.
</p>
<p>
Place the attribute after the function declaration, just before the
semicolon.
</p>
<p>
See the GNU C documentation for more details.
</p>
<div class="variablelist"><table border="0" class="variablelist">
<colgroup>
<col align="left" valign="top">
<col>
</colgroup>
<tbody>
<tr>
<td><p><span class="term"><em class="parameter"><code>x</code></em> :</span></p></td>
<td>the index of the argument specifying one factor of the allocation size</td>
</tr>
<tr>
<td><p><span class="term"><em class="parameter"><code>y</code></em> :</span></p></td>
<td>the index of the argument specifying the second factor of the allocation size</td>
=======
<p>Expands to the GNU C alloc_size function attribute if the compiler is a
new enough gcc. This attribute tells the compiler that the function returns
a pointer to memory of a size that is specified by the product of two
function parameters.</p>
<p>Place the attribute after the function declaration, just before the
semicolon.</p>
<p>See the GNU C documentation for more details.</p>
<div class="refsect3">
<a name="id-1.3.8.7.13.7"></a><h4>Parameters</h4>
<div class="informaltable"><table width="100%" border="0">
<colgroup>
<col width="150px" class="parameters_name">
<col class="parameters_description">
<col width="200px" class="parameters_annotations">
</colgroup>
<tbody>
<tr>
<td class="parameter_name"><p>x</p></td>
<td class="parameter_description"><p>the index of the argument specifying one factor of the allocation size</p></td>
<td class="parameter_annotations"> </td>
</tr>
<tr>
<td class="parameter_name"><p>y</p></td>
<td class="parameter_description"><p>the index of the argument specifying the second factor of the allocation size</p></td>
<td class="parameter_annotations"> </td>
>>>>>>> 76bed778
</tr>
</tbody>
</table></div>
</div>
<<<<<<< HEAD
<hr>
<div class="refsect2">
<a name="G-GNUC-DEPRECATED:CAPS"></a><h3>G_GNUC_DEPRECATED</h3>
<pre class="programlisting">#define             G_GNUC_DEPRECATED</pre>
<p>
Expands to the GNU C <code class="literal">deprecated</code> attribute if the
compiler is <span class="command"><strong>gcc</strong></span>. It can be used to mark typedefs,
variables and functions as deprecated. When called with the
<code class="option">-Wdeprecated-declarations</code> option, the compiler will
generate warnings when deprecated interfaces are used.
</p>
<p>
Place the attribute after the declaration, just before the semicolon.
</p>
<p>
See the GNU C documentation for more details.
</p>
<p class="since">Since 2.2</p>
=======
<p class="since">Since: <a class="link" href="api-index-2-18.html#api-index-2.18">2.18</a></p>
>>>>>>> 76bed778
</div>
<hr>
<div class="refsect2">
<a name="G-GNUC-DEPRECATED-FOR:CAPS"></a><h3>G_GNUC_DEPRECATED_FOR()</h3>
<pre class="programlisting">#define             G_GNUC_DEPRECATED_FOR(f)</pre>
<<<<<<< HEAD
<p>
Like <a class="link" href="glib-Miscellaneous-Macros.html#G-GNUC-DEPRECATED:CAPS" title="G_GNUC_DEPRECATED"><code class="literal">G_GNUC_DEPRECATED</code></a>, but names the intended replacement for the
deprecated symbol if the version of <span class="command"><strong>gcc</strong></span> in use is
new enough to support custom deprecation messages.
</p>
<p>
Place the attribute after the declaration, just before the semicolon.
</p>
<p>
See the GNU C documentation for more details.
</p>
<p>
Note that if <em class="parameter"><code>f</code></em> is a macro, it will be expanded in the warning message.
You can enclose it in quotes to prevent this. (The quotes will show up
in the warning, but it's better than showing the macro expansion.)
</p>
<div class="variablelist"><table border="0" class="variablelist">
<colgroup>
<col align="left" valign="top">
<col>
</colgroup>
<tbody><tr>
<td><p><span class="term"><em class="parameter"><code>f</code></em> :</span></p></td>
<td>the intended replacement for the deprecated symbol,
such as the name of a function</td>
</tr></tbody>
</table></div>
<p class="since">Since 2.26</p>
</div>
<hr>
<div class="refsect2">
<a name="G-GNUC-BEGIN-IGNORE-DEPRECATIONS:CAPS"></a><h3>G_GNUC_BEGIN_IGNORE_DEPRECATIONS</h3>
<pre class="programlisting">#define             G_GNUC_BEGIN_IGNORE_DEPRECATIONS</pre>
<p>
Tells <span class="command"><strong>gcc</strong></span> (if it is a new enough version) to
temporarily stop emitting warnings when functions marked with
<a class="link" href="glib-Miscellaneous-Macros.html#G-GNUC-DEPRECATED:CAPS" title="G_GNUC_DEPRECATED"><code class="literal">G_GNUC_DEPRECATED</code></a> or <a class="link" href="glib-Miscellaneous-Macros.html#G-GNUC-DEPRECATED-FOR:CAPS" title="G_GNUC_DEPRECATED_FOR()"><code class="literal">G_GNUC_DEPRECATED_FOR</code></a> are called. This is
useful for when you have one deprecated function calling another
one, or when you still have regression tests for deprecated
functions.
</p>
<p>
Use <a class="link" href="glib-Miscellaneous-Macros.html#G-GNUC-END-IGNORE-DEPRECATIONS:CAPS" title="G_GNUC_END_IGNORE_DEPRECATIONS"><code class="literal">G_GNUC_END_IGNORE_DEPRECATIONS</code></a> to begin warning again. (If you
are not compiling with <code class="literal">-Wdeprecated-declarations</code>
then neither macro has any effect.)
</p>
<p>
This macro can be used either inside or outside of a function body,
but must appear on a line by itself.
</p>
<p class="since">Since 2.32</p>
</div>
<hr>
<div class="refsect2">
<a name="G-GNUC-END-IGNORE-DEPRECATIONS:CAPS"></a><h3>G_GNUC_END_IGNORE_DEPRECATIONS</h3>
<pre class="programlisting">#define             G_GNUC_END_IGNORE_DEPRECATIONS</pre>
<p>
Undoes the effect of <a class="link" href="glib-Miscellaneous-Macros.html#G-GNUC-BEGIN-IGNORE-DEPRECATIONS:CAPS" title="G_GNUC_BEGIN_IGNORE_DEPRECATIONS"><code class="literal">G_GNUC_BEGIN_IGNORE_DEPRECATIONS</code></a>, telling
<span class="command"><strong>gcc</strong></span> to begin outputting warnings again
(assuming those warnings had been enabled to begin with).
</p>
<p>
This macro can be used either inside or outside of a function body,
but must appear on a line by itself.
</p>
<p class="since">Since 2.32</p>
</div>
<hr>
<div class="refsect2">
<a name="G-GNUC-NORETURN:CAPS"></a><h3>G_GNUC_NORETURN</h3>
<pre class="programlisting">#define             G_GNUC_NORETURN</pre>
<p>
Expands to the GNU C <code class="literal">noreturn</code> function attribute
if the compiler is <span class="command"><strong>gcc</strong></span>. It is used for declaring
functions which never return. It enables optimization of the function,
and avoids possible compiler warnings.
</p>
<p>
Place the attribute after the declaration, just before the semicolon.
</p>
<p>
See the GNU C documentation for more details.
</p>
</div>
<hr>
<div class="refsect2">
<a name="G-GNUC-UNUSED:CAPS"></a><h3>G_GNUC_UNUSED</h3>
<pre class="programlisting">#define             G_GNUC_UNUSED</pre>
<p>
Expands to the GNU C <code class="literal">unused</code> function attribute if
the compiler is <span class="command"><strong>gcc</strong></span>. It is used for declaring
functions and arguments which may never be used. It avoids possible compiler
warnings.
</p>
<p>
For functions, place the attribute after the declaration, just before the
semicolon. For arguments, place the attribute at the beginning of the
argument declaration.
</p>
<p>
</p>
<div class="informalexample">
  <table class="listing_frame" border="0" cellpadding="0" cellspacing="0">
    <tbody>
      <tr>
        <td class="listing_lines" align="right"><pre>1
2</pre></td>
        <td class="listing_code"><pre class="programlisting"><span class="type">void</span><span class="normal"> </span><span class="function">my_unused_function</span><span class="normal"> </span><span class="symbol">(</span><span class="normal"><a href="glib-Miscellaneous-Macros.html#G-GNUC-UNUSED:CAPS">G_GNUC_UNUSED</a> </span><span class="usertype">gint</span><span class="normal"> unused_argument</span><span class="symbol">,</span>
<span class="normal">                         </span><span class="usertype">gint</span><span class="normal"> other_argument</span><span class="symbol">)</span><span class="normal"> <a href="glib-Miscellaneous-Macros.html#G-GNUC-UNUSED:CAPS">G_GNUC_UNUSED</a></span><span class="symbol">;</span></pre></td>
      </tr>
    </tbody>
  </table>
</div>

<p>
</p>
<p>
See the GNU C documentation for more details.
</p>
=======
<p>Like <a class="link" href="glib-Miscellaneous-Macros.html#G-GNUC-DEPRECATED:CAPS" title="G_GNUC_DEPRECATED"><code class="literal">G_GNUC_DEPRECATED</code></a>, but names the intended replacement for the
deprecated symbol if the version of gcc in use is new enough to support
custom deprecation messages.</p>
<p>Place the attribute after the declaration, just before the semicolon.</p>
<p>See the GNU C documentation for more details.</p>
<p>Note that if <em class="parameter"><code>f</code></em>
 is a macro, it will be expanded in the warning message.
You can enclose it in quotes to prevent this. (The quotes will show up
in the warning, but it's better than showing the macro expansion.)</p>
<div class="refsect3">
<a name="id-1.3.8.7.14.8"></a><h4>Parameters</h4>
<div class="informaltable"><table width="100%" border="0">
<colgroup>
<col width="150px" class="parameters_name">
<col class="parameters_description">
<col width="200px" class="parameters_annotations">
</colgroup>
<tbody><tr>
<td class="parameter_name"><p>f</p></td>
<td class="parameter_description"><p>the intended replacement for the deprecated symbol,
such as the name of a function</p></td>
<td class="parameter_annotations"> </td>
</tr></tbody>
</table></div>
</div>
<p class="since">Since: <a class="link" href="api-index-2-26.html#api-index-2.26">2.26</a></p>
>>>>>>> 76bed778
</div>
<hr>
<div class="refsect2">
<a name="G-GNUC-PRINTF:CAPS"></a><h3>G_GNUC_PRINTF()</h3>
<pre class="programlisting">#define             G_GNUC_PRINTF( format_idx, arg_idx )</pre>
<<<<<<< HEAD
<p>
Expands to the GNU C <code class="literal">format</code> function attribute
if the compiler is <span class="command"><strong>gcc</strong></span>. This is used for declaring
functions which take a variable number of arguments, with the same
syntax as <code class="function">printf()</code>. It allows the compiler to type-check the arguments
passed to the function.
</p>
<p>
Place the attribute after the function declaration, just before the
semicolon.
</p>
<p>
See the GNU C documentation for more details.
</p>
<p>
</p>
=======
<p>Expands to the GNU C format function attribute if the compiler is gcc.
This is used for declaring functions which take a variable number of
arguments, with the same syntax as <code class="function">printf()</code>. It allows the compiler
to type-check the arguments passed to the function.</p>
<p>Place the attribute after the function declaration, just before the
semicolon.</p>
<p>See the GNU C documentation for more details.</p>
>>>>>>> 76bed778
<div class="informalexample">
  <table class="listing_frame" border="0" cellpadding="0" cellspacing="0">
    <tbody>
      <tr>
        <td class="listing_lines" align="right"><pre>1
2
3
4</pre></td>
        <td class="listing_code"><pre class="programlisting">gint <span class="function"><a href="glib-String-Utility-Functions.html#g-snprintf">g_snprintf</a></span> <span class="gtkdoc opt">(</span>gchar  <span class="gtkdoc opt">*</span>string<span class="gtkdoc opt">,</span>
                 gulong       n<span class="gtkdoc opt">,</span>
                 gchar <span class="gtkdoc kwb">const</span> <span class="gtkdoc opt">*</span>format<span class="gtkdoc opt">,</span>
                 <span class="gtkdoc opt">...)</span> <span class="function"><a href="glib-Miscellaneous-Macros.html#G-GNUC-PRINTF:CAPS">G_GNUC_PRINTF</a></span> <span class="gtkdoc opt">(</span><span class="number">3</span><span class="gtkdoc opt">,</span> <span class="number">4</span><span class="gtkdoc opt">);</span></pre></td>
      </tr>
    </tbody>
  </table>
</div>

<<<<<<< HEAD
<p>
</p>
<div class="variablelist"><table border="0" class="variablelist">
<colgroup>
<col align="left" valign="top">
<col>
</colgroup>
<tbody>
<tr>
<td><p><span class="term"><em class="parameter"><code>format_idx</code></em> :</span></p></td>
<td>the index of the argument corresponding to the
format string (The arguments are numbered from 1)</td>
</tr>
<tr>
<td><p><span class="term"><em class="parameter"><code>arg_idx</code></em> :</span></p></td>
<td>the index of the first of the format arguments</td>
=======
<p></p>
<div class="refsect3">
<a name="id-1.3.8.7.15.9"></a><h4>Parameters</h4>
<div class="informaltable"><table width="100%" border="0">
<colgroup>
<col width="150px" class="parameters_name">
<col class="parameters_description">
<col width="200px" class="parameters_annotations">
</colgroup>
<tbody>
<tr>
<td class="parameter_name"><p>format_idx</p></td>
<td class="parameter_description"><p>the index of the argument corresponding to the
format string (The arguments are numbered from 1)</p></td>
<td class="parameter_annotations"> </td>
</tr>
<tr>
<td class="parameter_name"><p>arg_idx</p></td>
<td class="parameter_description"><p>the index of the first of the format arguments</p></td>
<td class="parameter_annotations"> </td>
>>>>>>> 76bed778
</tr>
</tbody>
</table></div>
</div>
</div>
<hr>
<div class="refsect2">
<a name="G-GNUC-SCANF:CAPS"></a><h3>G_GNUC_SCANF()</h3>
<pre class="programlisting">#define             G_GNUC_SCANF( format_idx, arg_idx )</pre>
<<<<<<< HEAD
<p>
Expands to the GNU C <code class="literal">format</code> function attribute
if the compiler is <span class="command"><strong>gcc</strong></span>. This is used for declaring
functions which take a variable number of arguments, with the same
syntax as <code class="function">scanf()</code>. It allows the compiler to type-check the arguments
passed to the function. See the GNU C documentation for details.
</p>
<div class="variablelist"><table border="0" class="variablelist">
<colgroup>
<col align="left" valign="top">
<col>
</colgroup>
<tbody>
<tr>
<td><p><span class="term"><em class="parameter"><code>format_idx</code></em> :</span></p></td>
<td>the index of the argument corresponding to
the format string (The arguments are numbered from 1)</td>
</tr>
<tr>
<td><p><span class="term"><em class="parameter"><code>arg_idx</code></em> :</span></p></td>
<td>the index of the first of the format arguments</td>
=======
<p>Expands to the GNU C format function attribute if the compiler is gcc.
This is used for declaring functions which take a variable number of
arguments, with the same syntax as <code class="function">scanf()</code>. It allows the compiler
to type-check the arguments passed to the function.</p>
<p>See the GNU C documentation for details.</p>
<div class="refsect3">
<a name="id-1.3.8.7.16.6"></a><h4>Parameters</h4>
<div class="informaltable"><table width="100%" border="0">
<colgroup>
<col width="150px" class="parameters_name">
<col class="parameters_description">
<col width="200px" class="parameters_annotations">
</colgroup>
<tbody>
<tr>
<td class="parameter_name"><p>format_idx</p></td>
<td class="parameter_description"><p>the index of the argument corresponding to
the format string (The arguments are numbered from 1)</p></td>
<td class="parameter_annotations"> </td>
</tr>
<tr>
<td class="parameter_name"><p>arg_idx</p></td>
<td class="parameter_description"><p>the index of the first of the format arguments</p></td>
<td class="parameter_annotations"> </td>
>>>>>>> 76bed778
</tr>
</tbody>
</table></div>
</div>
</div>
<hr>
<div class="refsect2">
<a name="G-GNUC-FORMAT:CAPS"></a><h3>G_GNUC_FORMAT()</h3>
<pre class="programlisting">#define             G_GNUC_FORMAT( arg_idx )</pre>
<<<<<<< HEAD
<p>
Expands to the GNU C <code class="literal">format_arg</code> function attribute
if the compiler is <span class="command"><strong>gcc</strong></span>. This function attribute
specifies that a function takes a format string for a <code class="function">printf()</code>,
<code class="function">scanf()</code>, <code class="function">strftime()</code> or <code class="function">strfmon()</code> style function and modifies it,
so that the result can be passed to a <code class="function">printf()</code>, <code class="function">scanf()</code>, <code class="function">strftime()</code>
or <code class="function">strfmon()</code> style function (with the remaining arguments to the
format function the same as they would have been for the unmodified
string).
</p>
<p>
Place the attribute after the function declaration, just after the
semicolon.
</p>
<p>
See the GNU C documentation for more details.
</p>
<p>
</p>
=======
<p>Expands to the GNU C format_arg function attribute if the compiler
is gcc. This function attribute specifies that a function takes a
format string for a <code class="function">printf()</code>, <code class="function">scanf()</code>, <code class="function">strftime()</code> or <code class="function">strfmon()</code> style
function and modifies it, so that the result can be passed to a <code class="function">printf()</code>,
<code class="function">scanf()</code>, <code class="function">strftime()</code> or <code class="function">strfmon()</code> style function (with the remaining
arguments to the format function the same as they would have been
for the unmodified string).</p>
<p>Place the attribute after the function declaration, just before the
semicolon.</p>
<p>See the GNU C documentation for more details.</p>
>>>>>>> 76bed778
<div class="informalexample">
  <table class="listing_frame" border="0" cellpadding="0" cellspacing="0">
    <tbody>
      <tr>
        <td class="listing_lines" align="right"><pre>1</pre></td>
        <td class="listing_code"><pre class="programlisting">gchar <span class="gtkdoc opt">*</span><span class="function"><a href="glib-I18N.html#g-dgettext">g_dgettext</a></span> <span class="gtkdoc opt">(</span>gchar <span class="gtkdoc opt">*</span>domain_name<span class="gtkdoc opt">,</span> gchar <span class="gtkdoc opt">*</span>msgid<span class="gtkdoc opt">)</span> <span class="function"><a href="glib-Miscellaneous-Macros.html#G-GNUC-FORMAT:CAPS">G_GNUC_FORMAT</a></span> <span class="gtkdoc opt">(</span><span class="number">2</span><span class="gtkdoc opt">);</span></pre></td>
      </tr>
    </tbody>
  </table>
</div>

<<<<<<< HEAD
<p>
</p>
<div class="variablelist"><table border="0" class="variablelist">
<colgroup>
<col align="left" valign="top">
<col>
</colgroup>
<tbody><tr>
<td><p><span class="term"><em class="parameter"><code>arg_idx</code></em> :</span></p></td>
<td>the index of the argument</td>
</tr></tbody>
</table></div>
</div>
<hr>
<div class="refsect2">
<a name="G-GNUC-NULL-TERMINATED:CAPS"></a><h3>G_GNUC_NULL_TERMINATED</h3>
<pre class="programlisting">#define G_GNUC_NULL_TERMINATED __attribute__((__sentinel__))
</pre>
<p>
Expands to the GNU C <code class="literal">sentinel</code> function attribute
if the compiler is <span class="command"><strong>gcc</strong></span>, or "" if it isn't. This
function attribute only applies to variadic functions and instructs
the compiler to check that the argument list is terminated with an
explicit <a class="link" href="glib-Standard-Macros.html#NULL:CAPS" title="NULL"><code class="literal">NULL</code></a>.
</p>
<p>
Place the attribute after the declaration, just before the semicolon.
</p>
<p>
See the GNU C documentation for more details.
</p>
<p class="since">Since 2.8</p>
</div>
<hr>
<div class="refsect2">
<a name="G-GNUC-WARN-UNUSED-RESULT:CAPS"></a><h3>G_GNUC_WARN_UNUSED_RESULT</h3>
<pre class="programlisting">#define             G_GNUC_WARN_UNUSED_RESULT</pre>
<p>
Expands to the GNU C <code class="literal">warn_unused_result</code> function
attribute if the compiler is <span class="command"><strong>gcc</strong></span>, or "" if it isn't.
This function attribute makes the compiler emit a warning if the result
of a function call is ignored.
</p>
<p>
Place the attribute after the declaration, just before the semicolon.
</p>
<p>
See the GNU C documentation for more details.
</p>
<p class="since">Since 2.10</p>
</div>
<hr>
<div class="refsect2">
<a name="G-GNUC-FUNCTION:CAPS"></a><h3>G_GNUC_FUNCTION</h3>
<pre class="programlisting">#define G_GNUC_FUNCTION         __FUNCTION__
</pre>
<div class="warning" style="margin-left: 0.5in; margin-right: 0.5in;">
<h3 class="title">Warning</h3>
<p><code class="literal">G_GNUC_FUNCTION</code> has been deprecated since version 2.16 and should not be used in newly-written code. Use <a class="link" href="glib-Miscellaneous-Macros.html#G-STRFUNC:CAPS" title="G_STRFUNC"><span class="type">G_STRFUNC</span></a> instead</p>
</div>
<p>
Expands to "" on all modern compilers, and to
<code class="literal">__FUNCTION__</code> on <span class="command"><strong>gcc</strong></span> version 2.x.
Don't use it.
</p>
</div>
<hr>
<div class="refsect2">
<a name="G-GNUC-PRETTY-FUNCTION:CAPS"></a><h3>G_GNUC_PRETTY_FUNCTION</h3>
<pre class="programlisting">#define G_GNUC_PRETTY_FUNCTION  __PRETTY_FUNCTION__
</pre>
<div class="warning" style="margin-left: 0.5in; margin-right: 0.5in;">
<h3 class="title">Warning</h3>
<p><code class="literal">G_GNUC_PRETTY_FUNCTION</code> has been deprecated since version 2.16 and should not be used in newly-written code. Use <a class="link" href="glib-Miscellaneous-Macros.html#G-STRFUNC:CAPS" title="G_STRFUNC"><span class="type">G_STRFUNC</span></a> instead</p>
</div>
<p>
Expands to "" on all modern compilers, and to
<code class="literal">__PRETTY_FUNCTION__</code> on <span class="command"><strong>gcc</strong></span>
version 2.x. Don't use it.
</p>
</div>
<hr>
<div class="refsect2">
<a name="G-GNUC-NO-INSTRUMENT:CAPS"></a><h3>G_GNUC_NO_INSTRUMENT</h3>
<pre class="programlisting">#define             G_GNUC_NO_INSTRUMENT</pre>
<p>
Expands to the GNU C <code class="literal">no_instrument_function</code> function
attribute if the compiler is <span class="command"><strong>gcc</strong></span>. Functions with this
attribute will not be instrumented for profiling, when the compiler is
called with the <code class="option">-finstrument-functions</code> option.
</p>
<p>
Place the attribute after the declaration, just before the semicolon.
</p>
<p>
See the GNU C documentation for more details.
</p>
</div>
<hr>
<div class="refsect2">
<a name="G-HAVE-GNUC-VISIBILITY:CAPS"></a><h3>G_HAVE_GNUC_VISIBILITY</h3>
<pre class="programlisting">#define G_HAVE_GNUC_VISIBILITY 1
</pre>
</div>
<hr>
<div class="refsect2">
<a name="G-GNUC-INTERNAL:CAPS"></a><h3>G_GNUC_INTERNAL</h3>
<pre class="programlisting">#define G_GNUC_INTERNAL __attribute__((visibility("hidden")))
</pre>
<p>
This attribute can be used for marking library functions as being used
internally to the library only, which may allow the compiler to handle
function calls more efficiently. Note that static functions do not need
to be marked as internal in this way. See the GNU C documentation for
details.
</p>
<p>
When using a compiler that supports the GNU C hidden visibility attribute,
this macro expands to <code class="literal">__attribute__((visibility("hidden")))</code>.
When using the Sun Studio compiler, it expands to <code class="literal">__hidden</code>.
</p>
<p>
Note that for portability, the attribute should be placed before the
function declaration. While GCC allows the macro after the declaration,
Sun Studio does not.
</p>
<p>
</p>
<div class="informalexample">
  <table class="listing_frame" border="0" cellpadding="0" cellspacing="0">
    <tbody>
      <tr>
        <td class="listing_lines" align="right"><pre>1
2
3
4
5</pre></td>
        <td class="listing_code"><pre class="programlisting"><span class="normal"><a href="glib-Miscellaneous-Macros.html#G-GNUC-INTERNAL:CAPS">G_GNUC_INTERNAL</a></span>
<span class="type">void</span><span class="normal"> </span><span class="function">_g_log_fallback_handler</span><span class="normal"> </span><span class="symbol">(</span><span class="keyword">const</span><span class="normal"> </span><span class="usertype">gchar</span><span class="normal">    </span><span class="symbol">*</span><span class="normal">log_domain</span><span class="symbol">,</span>
<span class="normal">                              </span><span class="usertype">GLogLevelFlags</span><span class="normal">  log_level</span><span class="symbol">,</span>
<span class="normal">                              </span><span class="keyword">const</span><span class="normal"> </span><span class="usertype">gchar</span><span class="normal">    </span><span class="symbol">*</span><span class="normal">message</span><span class="symbol">,</span>
<span class="normal">                              </span><span class="usertype">gpointer</span><span class="normal">        unused_data</span><span class="symbol">);</span></pre></td>
      </tr>
    </tbody>
  </table>
</div>

<p>
</p>
<p class="since">Since 2.6</p>
</div>
<hr>
<div class="refsect2">
<a name="G-GNUC-MAY-ALIAS:CAPS"></a><h3>G_GNUC_MAY_ALIAS</h3>
<pre class="programlisting">#  define G_GNUC_MAY_ALIAS __attribute__((may_alias))
</pre>
<p>
Expands to the GNU C <code class="literal">may_alias</code> type attribute
if the compiler is <span class="command"><strong>gcc</strong></span>. Types with this attribute
will not be subjected to type-based alias analysis, but are assumed
to alias with any other type, just like char.
See the GNU C documentation for details.
</p>
<p class="since">Since 2.14</p>
</div>
<hr>
<div class="refsect2">
<a name="G-DEPRECATED:CAPS"></a><h3>G_DEPRECATED</h3>
<pre class="programlisting">#define G_DEPRECATED __attribute__((__deprecated__))
</pre>
<p>
This macro is similar to <a class="link" href="glib-Miscellaneous-Macros.html#G-GNUC-DEPRECATED:CAPS" title="G_GNUC_DEPRECATED"><code class="literal">G_GNUC_DEPRECATED</code></a>, and can be used to mark
functions declarations as deprecated. Unlike <a class="link" href="glib-Miscellaneous-Macros.html#G-GNUC-DEPRECATED:CAPS" title="G_GNUC_DEPRECATED"><code class="literal">G_GNUC_DEPRECATED</code></a>, it is
meant to be portable across different compilers and must be placed
before the function declaration.
</p>
<p class="since">Since 2.32</p>
</div>
<hr>
<div class="refsect2">
<a name="G-DEPRECATED-FOR:CAPS"></a><h3>G_DEPRECATED_FOR()</h3>
<pre class="programlisting">#define G_DEPRECATED_FOR(f) __attribute__((__deprecated__("Use '" #f "' instead")))
</pre>
<p>
This macro is similar to <a class="link" href="glib-Miscellaneous-Macros.html#G-GNUC-DEPRECATED-FOR:CAPS" title="G_GNUC_DEPRECATED_FOR()"><code class="literal">G_GNUC_DEPRECATED_FOR</code></a>, and can be used to mark
functions declarations as deprecated. Unlike <a class="link" href="glib-Miscellaneous-Macros.html#G-GNUC-DEPRECATED-FOR:CAPS" title="G_GNUC_DEPRECATED_FOR()"><code class="literal">G_GNUC_DEPRECATED_FOR</code></a>, it is
meant to be portable across different compilers and must be placed
before the function declaration.
</p>
<div class="variablelist"><table border="0" class="variablelist">
<colgroup>
<col align="left" valign="top">
<col>
</colgroup>
<tbody><tr>
<td><p><span class="term"><em class="parameter"><code>f</code></em> :</span></p></td>
<td>the name of the function that this function was deprecated for</td>
</tr></tbody>
</table></div>
<p class="since">Since 2.32</p>
</div>
<hr>
<div class="refsect2">
<a name="G-UNAVAILABLE:CAPS"></a><h3>G_UNAVAILABLE()</h3>
<pre class="programlisting">#define G_UNAVAILABLE(maj,min) __attribute__((deprecated("Not available before " #maj "." #min)))
</pre>
<p>
This macro can be used to mark a function declaration as unavailable.
It must be placed before the function declaration. Use of a function
that has been annotated with this macros will produce a compiler warning.
</p>
<div class="variablelist"><table border="0" class="variablelist">
<colgroup>
<col align="left" valign="top">
<col>
</colgroup>
<tbody>
<tr>
<td><p><span class="term"><em class="parameter"><code>maj</code></em> :</span></p></td>
<td>the major version that introduced the symbol</td>
</tr>
<tr>
<td><p><span class="term"><em class="parameter"><code>min</code></em> :</span></p></td>
<td>the minor version that introduced the symbol</td>
</tr>
</tbody>
</table></div>
<p class="since">Since 2.32</p>
</div>
<hr>
<div class="refsect2">
<a name="G-LIKELY:CAPS"></a><h3>G_LIKELY()</h3>
<pre class="programlisting">#define G_LIKELY(expr) (__builtin_expect (_G_BOOLEAN_EXPR(expr), 1))
</pre>
<p>
Hints the compiler that the expression is likely to evaluate to
a true value. The compiler may use this information for optimizations.
</p>
<p>
</p>
<div class="informalexample">
  <table class="listing_frame" border="0" cellpadding="0" cellspacing="0">
    <tbody>
      <tr>
        <td class="listing_lines" align="right"><pre>1
2</pre></td>
        <td class="listing_code"><pre class="programlisting"><span class="keyword">if</span><span class="normal"> </span><span class="symbol">(</span><span class="function"><a href="glib-Miscellaneous-Macros.html#G-LIKELY:CAPS">G_LIKELY</a></span><span class="normal"> </span><span class="symbol">(</span><span class="function">random</span><span class="normal"> </span><span class="symbol">()</span><span class="normal"> </span><span class="symbol">!=</span><span class="normal"> </span><span class="number">1</span><span class="symbol">))</span>
<span class="normal">  </span><span class="function"><a href="glib-Warnings-and-Assertions.html#g-print">g_print</a></span><span class="normal"> </span><span class="symbol">(</span><span class="string">"not one"</span><span class="symbol">);</span></pre></td>
      </tr>
    </tbody>
  </table>
</div>

<p>
</p>
<div class="variablelist"><table border="0" class="variablelist">
<colgroup>
<col align="left" valign="top">
<col>
</colgroup>
<tbody>
<tr>
<td><p><span class="term"><em class="parameter"><code>expr</code></em> :</span></p></td>
<td>the expression</td>
=======
<p></p>
<div class="refsect3">
<a name="id-1.3.8.7.17.9"></a><h4>Parameters</h4>
<div class="informaltable"><table width="100%" border="0">
<colgroup>
<col width="150px" class="parameters_name">
<col class="parameters_description">
<col width="200px" class="parameters_annotations">
</colgroup>
<tbody><tr>
<td class="parameter_name"><p>arg_idx</p></td>
<td class="parameter_description"><p>the index of the argument</p></td>
<td class="parameter_annotations"> </td>
</tr></tbody>
</table></div>
</div>
</div>
<hr>
<div class="refsect2">
<a name="G-DEPRECATED-FOR:CAPS"></a><h3>G_DEPRECATED_FOR()</h3>
<pre class="programlisting">#define G_DEPRECATED_FOR(f) __attribute__((__deprecated__("Use '" #f "' instead")))
</pre>
<p>This macro is similar to <a class="link" href="glib-Miscellaneous-Macros.html#G-GNUC-DEPRECATED-FOR:CAPS" title="G_GNUC_DEPRECATED_FOR()"><code class="literal">G_GNUC_DEPRECATED_FOR</code></a>, and can be used to mark
functions declarations as deprecated. Unlike <a class="link" href="glib-Miscellaneous-Macros.html#G-GNUC-DEPRECATED-FOR:CAPS" title="G_GNUC_DEPRECATED_FOR()"><code class="literal">G_GNUC_DEPRECATED_FOR</code></a>, it
is meant to be portable across different compilers and must be placed
before the function declaration.</p>
<div class="refsect3">
<a name="id-1.3.8.7.18.5"></a><h4>Parameters</h4>
<div class="informaltable"><table width="100%" border="0">
<colgroup>
<col width="150px" class="parameters_name">
<col class="parameters_description">
<col width="200px" class="parameters_annotations">
</colgroup>
<tbody><tr>
<td class="parameter_name"><p>f</p></td>
<td class="parameter_description"><p>the name of the function that this function was deprecated for</p></td>
<td class="parameter_annotations"> </td>
</tr></tbody>
</table></div>
</div>
<p class="since">Since: <a class="link" href="api-index-2-32.html#api-index-2.32">2.32</a></p>
</div>
<hr>
<div class="refsect2">
<a name="G-UNAVAILABLE:CAPS"></a><h3>G_UNAVAILABLE()</h3>
<pre class="programlisting">#define G_UNAVAILABLE(maj,min) __attribute__((deprecated("Not available before " #maj "." #min)))
</pre>
<p>This macro can be used to mark a function declaration as unavailable.
It must be placed before the function declaration. Use of a function
that has been annotated with this macros will produce a compiler warning.</p>
<div class="refsect3">
<a name="id-1.3.8.7.19.5"></a><h4>Parameters</h4>
<div class="informaltable"><table width="100%" border="0">
<colgroup>
<col width="150px" class="parameters_name">
<col class="parameters_description">
<col width="200px" class="parameters_annotations">
</colgroup>
<tbody>
<tr>
<td class="parameter_name"><p>maj</p></td>
<td class="parameter_description"><p>the major version that introduced the symbol</p></td>
<td class="parameter_annotations"> </td>
>>>>>>> 76bed778
</tr>
<tr>
<td class="parameter_name"><p>min</p></td>
<td class="parameter_description"><p>the minor version that introduced the symbol</p></td>
<td class="parameter_annotations"> </td>
</tr>
</tbody>
</table></div>
</div>
<p class="since">Since: <a class="link" href="api-index-2-32.html#api-index-2.32">2.32</a></p>
</div>
<hr>
<div class="refsect2">
<<<<<<< HEAD
<a name="G-UNLIKELY:CAPS"></a><h3>G_UNLIKELY()</h3>
<pre class="programlisting">#define G_UNLIKELY(expr) (__builtin_expect (_G_BOOLEAN_EXPR(expr), 0))
</pre>
<p>
Hints the compiler that the expression is unlikely to evaluate to
a true value. The compiler may use this information for optimizations.
</p>
<p>
</p>
=======
<a name="G-LIKELY:CAPS"></a><h3>G_LIKELY()</h3>
<pre class="programlisting">#define G_LIKELY(expr) (__builtin_expect (_G_BOOLEAN_EXPR(expr), 1))
</pre>
<p>Hints the compiler that the expression is likely to evaluate to
a true value. The compiler may use this information for optimizations.</p>
>>>>>>> 76bed778
<div class="informalexample">
  <table class="listing_frame" border="0" cellpadding="0" cellspacing="0">
    <tbody>
      <tr>
        <td class="listing_lines" align="right"><pre>1
2</pre></td>
        <td class="listing_code"><pre class="programlisting"><span class="keyword">if</span> <span class="gtkdoc opt">(</span><span class="function"><a href="glib-Miscellaneous-Macros.html#G-LIKELY:CAPS">G_LIKELY</a></span> <span class="gtkdoc opt">(</span><span class="function">random</span> <span class="gtkdoc opt">() !=</span> <span class="number">1</span><span class="gtkdoc opt">))</span>
  <span class="function"><a href="glib-Warnings-and-Assertions.html#g-print">g_print</a></span> <span class="gtkdoc opt">(</span><span class="string">&quot;not one&quot;</span><span class="gtkdoc opt">);</span></pre></td>
      </tr>
    </tbody>
  </table>
</div>

<<<<<<< HEAD
<p>
</p>
<div class="variablelist"><table border="0" class="variablelist">
<colgroup>
<col align="left" valign="top">
<col>
</colgroup>
<tbody>
<tr>
<td><p><span class="term"><em class="parameter"><code>expr</code></em> :</span></p></td>
<td>the expression</td>
</tr>
<tr>
<td><p><span class="term"><span class="emphasis"><em>Returns</em></span> :</span></p></td>
<td>the value of <em class="parameter"><code>expr</code></em>
</td>
</tr>
</tbody>
=======
<p></p>
<div class="refsect3">
<a name="id-1.3.8.7.20.7"></a><h4>Parameters</h4>
<div class="informaltable"><table width="100%" border="0">
<colgroup>
<col width="150px" class="parameters_name">
<col class="parameters_description">
<col width="200px" class="parameters_annotations">
</colgroup>
<tbody><tr>
<td class="parameter_name"><p>expr</p></td>
<td class="parameter_description"><p>the expression</p></td>
<td class="parameter_annotations"> </td>
</tr></tbody>
>>>>>>> 76bed778
</table></div>
</div>
<<<<<<< HEAD
<hr>
<div class="refsect2">
<a name="G-STRLOC:CAPS"></a><h3>G_STRLOC</h3>
<pre class="programlisting">#  define G_STRLOC __FILE__ ":" G_STRINGIFY (__LINE__) ":" __PRETTY_FUNCTION__ "()"
</pre>
<p>
Expands to a string identifying the current code position.
</p>
</div>
<hr>
<div class="refsect2">
<a name="G-STRFUNC:CAPS"></a><h3>G_STRFUNC</h3>
<pre class="programlisting">#  define G_STRFUNC     ((const char*) (__PRETTY_FUNCTION__))
</pre>
<p>
Expands to a string identifying the current function.
</p>
<p class="since">Since 2.4</p>
</div>
</div>
</div>
<div class="footer">
<hr>
          Generated by GTK-Doc V1.18.1</div>
=======
<div class="refsect3">
<a name="id-1.3.8.7.20.8"></a><h4>Returns</h4>
<p> the value of <em class="parameter"><code>expr</code></em>
</p>
</div>
<p class="since">Since: <a class="link" href="api-index-2-2.html#api-index-2.2">2.2</a></p>
</div>
<hr>
<div class="refsect2">
<a name="G-UNLIKELY:CAPS"></a><h3>G_UNLIKELY()</h3>
<pre class="programlisting">#define G_UNLIKELY(expr) (__builtin_expect (_G_BOOLEAN_EXPR(expr), 0))
</pre>
<p>Hints the compiler that the expression is unlikely to evaluate to
a true value. The compiler may use this information for optimizations.</p>
<div class="informalexample">
  <table class="listing_frame" border="0" cellpadding="0" cellspacing="0">
    <tbody>
      <tr>
        <td class="listing_lines" align="right"><pre>1
2</pre></td>
        <td class="listing_code"><pre class="programlisting"><span class="keyword">if</span> <span class="gtkdoc opt">(</span><span class="function"><a href="glib-Miscellaneous-Macros.html#G-UNLIKELY:CAPS">G_UNLIKELY</a></span> <span class="gtkdoc opt">(</span><span class="function">random</span> <span class="gtkdoc opt">() ==</span> <span class="number">1</span><span class="gtkdoc opt">))</span>
  <span class="function"><a href="glib-Warnings-and-Assertions.html#g-print">g_print</a></span> <span class="gtkdoc opt">(</span><span class="string">&quot;a random one&quot;</span><span class="gtkdoc opt">);</span></pre></td>
      </tr>
    </tbody>
  </table>
</div>

<p></p>
<div class="refsect3">
<a name="id-1.3.8.7.21.7"></a><h4>Parameters</h4>
<div class="informaltable"><table width="100%" border="0">
<colgroup>
<col width="150px" class="parameters_name">
<col class="parameters_description">
<col width="200px" class="parameters_annotations">
</colgroup>
<tbody><tr>
<td class="parameter_name"><p>expr</p></td>
<td class="parameter_description"><p>the expression</p></td>
<td class="parameter_annotations"> </td>
</tr></tbody>
</table></div>
</div>
<div class="refsect3">
<a name="id-1.3.8.7.21.8"></a><h4>Returns</h4>
<p> the value of <em class="parameter"><code>expr</code></em>
</p>
</div>
<p class="since">Since: <a class="link" href="api-index-2-2.html#api-index-2.2">2.2</a></p>
</div>
<hr>
<div class="refsect2">
<a name="G-STRFUNC:CAPS"></a><h3>G_STRFUNC</h3>
<pre class="programlisting">#define G_STRFUNC     ((const char*) (__PRETTY_FUNCTION__))
</pre>
<p>Expands to a string identifying the current function.</p>
<p class="since">Since: <a class="link" href="api-index-2-4.html#api-index-2.4">2.4</a></p>
</div>
</div>
<div class="refsect1">
<a name="glib-Miscellaneous-Macros.other_details"></a><h2>Types and Values</h2>
<div class="refsect2">
<a name="G-INLINE-FUNC:CAPS"></a><h3>G_INLINE_FUNC</h3>
<pre class="programlisting">#  define G_INLINE_FUNC _GLIB_EXTERN
</pre>
<p>This macro is used to export function prototypes so they can be linked
with an external version when no inlining is performed. The file which
implements the functions should define <code class="literal">G_IMPLEMENTS_INLINES</code>
before including the headers which contain <a class="link" href="glib-Miscellaneous-Macros.html#G-INLINE-FUNC:CAPS" title="G_INLINE_FUNC"><code class="literal">G_INLINE_FUNC</code></a> declarations.
Since inlining is very compiler-dependent using these macros correctly
is very difficult. Their use is strongly discouraged.</p>
<p>This macro is often mistaken for a replacement for the inline keyword;
inline is already declared in a portable manner in the GLib headers
and can be used normally.</p>
</div>
<hr>
<div class="refsect2">
<a name="g-autofree"></a><h3>g_autofree</h3>
<pre class="programlisting">#define             g_autofree</pre>
<p>Macro to add an attribute to pointer variable to ensure automatic
cleanup using <a class="link" href="glib-Memory-Allocation.html#g-free" title="g_free ()"><code class="function">g_free()</code></a>.</p>
<p>This macro differs from <a class="link" href="glib-Miscellaneous-Macros.html#g-autoptr" title="g_autoptr()"><code class="function">g_autoptr()</code></a> in that it is an attribute supplied
before the type name, rather than wrapping the type definition.  Instead
of using a type-specific lookup, this macro always calls <a class="link" href="glib-Memory-Allocation.html#g-free" title="g_free ()"><code class="function">g_free()</code></a> directly.</p>
<p>This means it's useful for any type that is returned from
<a class="link" href="glib-Memory-Allocation.html#g-malloc" title="g_malloc ()"><code class="function">g_malloc()</code></a>.</p>
<p>Otherwise, this macro has similar constraints as <a class="link" href="glib-Miscellaneous-Macros.html#g-autoptr" title="g_autoptr()"><code class="function">g_autoptr()</code></a> - only
supported on GCC and clang, the variable must be initialized, etc.</p>
<div class="informalexample">
  <table class="listing_frame" border="0" cellpadding="0" cellspacing="0">
    <tbody>
      <tr>
        <td class="listing_lines" align="right"><pre>1
2
3
4
5
6
7
8
9
10
11
12</pre></td>
        <td class="listing_code"><pre class="programlisting">gboolean
<span class="function">operate_on_malloc_buf</span> <span class="gtkdoc opt">(</span><span class="gtkdoc kwb">void</span><span class="gtkdoc opt">)</span>
<span class="gtkdoc opt">{</span>
  g_autofree guint8<span class="gtkdoc opt">*</span> membuf <span class="gtkdoc opt">=</span> NULL<span class="gtkdoc opt">;</span>

  membuf <span class="gtkdoc opt">=</span> <span class="function"><a href="glib-Memory-Allocation.html#g-malloc">g_malloc</a></span> <span class="gtkdoc opt">(</span><span class="number">8192</span><span class="gtkdoc opt">);</span>

  <span class="comment">/* Some computation on membuf */</span>

  <span class="comment">/* membuf will be automatically freed here */</span>
  <span class="keyword">return</span> TRUE<span class="gtkdoc opt">;</span>
<span class="gtkdoc opt">}</span></pre></td>
      </tr>
    </tbody>
  </table>
</div>

<p></p>
<p class="since">Since: <a class="link" href="api-index-2-44.html#api-index-2.44">2.44</a></p>
</div>
<hr>
<div class="refsect2">
<a name="G-STMT-START:CAPS"></a><h3>G_STMT_START</h3>
<pre class="programlisting">#define G_STMT_START  do
</pre>
<p>Used within multi-statement macros so that they can be used in places
where only one statement is expected by the compiler.</p>
</div>
<hr>
<div class="refsect2">
<a name="G-STMT-END:CAPS"></a><h3>G_STMT_END</h3>
<pre class="programlisting">#define             G_STMT_END</pre>
<p>Used within multi-statement macros so that they can be used in places
where only one statement is expected by the compiler.</p>
</div>
<hr>
<div class="refsect2">
<a name="G-BEGIN-DECLS:CAPS"></a><h3>G_BEGIN_DECLS</h3>
<pre class="programlisting">#define G_BEGIN_DECLS  extern "C" {
</pre>
<p>Used (along with <a class="link" href="glib-Miscellaneous-Macros.html#G-END-DECLS:CAPS" title="G_END_DECLS"><span class="type">G_END_DECLS</span></a>) to bracket header files. If the
compiler in use is a C++ compiler, adds extern "C"
around the header.</p>
</div>
<hr>
<div class="refsect2">
<a name="G-END-DECLS:CAPS"></a><h3>G_END_DECLS</h3>
<pre class="programlisting">#define G_END_DECLS    }
</pre>
<p>Used (along with <a class="link" href="glib-Miscellaneous-Macros.html#G-BEGIN-DECLS:CAPS" title="G_BEGIN_DECLS"><span class="type">G_BEGIN_DECLS</span></a>) to bracket header files. If the
compiler in use is a C++ compiler, adds extern "C"
around the header.</p>
</div>
<hr>
<div class="refsect2">
<a name="G-GNUC-EXTENSION:CAPS"></a><h3>G_GNUC_EXTENSION</h3>
<pre class="programlisting">#define G_GNUC_EXTENSION __extension__
</pre>
<p>Expands to __extension__ when gcc is used as the compiler. This simply
tells gcc not to warn about the following non-standard code when compiling
with the <code class="literal">-pedantic</code> option.</p>
</div>
<hr>
<div class="refsect2">
<a name="G-GNUC-CONST:CAPS"></a><h3>G_GNUC_CONST</h3>
<pre class="programlisting">#define             G_GNUC_CONST</pre>
<p>Expands to the GNU C const function attribute if the compiler is gcc.
Declaring a function as const enables better optimization of calls to
the function. A const function doesn't examine any values except its
parameters, and has no effects except its return value.</p>
<p>Place the attribute after the declaration, just before the semicolon.</p>
<p>See the GNU C documentation for more details.</p>
<p>A function that has pointer arguments and examines the data pointed to
must not be declared const. Likewise, a function that calls a non-const
function usually must not be const. It doesn't make sense for a const
function to return void.</p>
</div>
<hr>
<div class="refsect2">
<a name="G-GNUC-PURE:CAPS"></a><h3>G_GNUC_PURE</h3>
<pre class="programlisting">#define G_GNUC_PURE __attribute__((__pure__))
</pre>
<p>Expands to the GNU C pure function attribute if the compiler is gcc.
Declaring a function as pure enables better optimization of calls to
the function. A pure function has no effects except its return value
and the return value depends only on the parameters and/or global
variables.</p>
<p>Place the attribute after the declaration, just before the semicolon.</p>
<p>See the GNU C documentation for more details.</p>
</div>
<hr>
<div class="refsect2">
<a name="G-GNUC-MALLOC:CAPS"></a><h3>G_GNUC_MALLOC</h3>
<pre class="programlisting">#define G_GNUC_MALLOC __attribute__((__malloc__))
</pre>
<p>Expands to the GNU C malloc function attribute if the compiler is gcc.
Declaring a function as malloc enables better optimization of the function.
A function can have the malloc attribute if it returns a pointer which is
guaranteed to not alias with any other pointer when the function returns
(in practice, this means newly allocated memory).</p>
<p>Place the attribute after the declaration, just before the semicolon.</p>
<p>See the GNU C documentation for more details.</p>
<p class="since">Since: <a class="link" href="api-index-2-6.html#api-index-2.6">2.6</a></p>
</div>
<hr>
<div class="refsect2">
<a name="G-GNUC-DEPRECATED:CAPS"></a><h3>G_GNUC_DEPRECATED</h3>
<pre class="programlisting">#define G_GNUC_DEPRECATED __attribute__((__deprecated__))
</pre>
<p>Expands to the GNU C deprecated attribute if the compiler is gcc.
It can be used to mark typedefs, variables and functions as deprecated.
When called with the <code class="literal">-Wdeprecated-declarations</code> option,
gcc will generate warnings when deprecated interfaces are used.</p>
<p>Place the attribute after the declaration, just before the semicolon.</p>
<p>See the GNU C documentation for more details.</p>
<p class="since">Since: <a class="link" href="api-index-2-2.html#api-index-2.2">2.2</a></p>
</div>
<hr>
<div class="refsect2">
<a name="G-GNUC-BEGIN-IGNORE-DEPRECATIONS:CAPS"></a><h3>G_GNUC_BEGIN_IGNORE_DEPRECATIONS</h3>
<pre class="programlisting">#define             G_GNUC_BEGIN_IGNORE_DEPRECATIONS</pre>
<p>Tells gcc (if it is a new enough version) to temporarily stop emitting
warnings when functions marked with <a class="link" href="glib-Miscellaneous-Macros.html#G-GNUC-DEPRECATED:CAPS" title="G_GNUC_DEPRECATED"><code class="literal">G_GNUC_DEPRECATED</code></a> or
<a class="link" href="glib-Miscellaneous-Macros.html#G-GNUC-DEPRECATED-FOR:CAPS" title="G_GNUC_DEPRECATED_FOR()"><code class="literal">G_GNUC_DEPRECATED_FOR</code></a> are called. This is useful for when you have
one deprecated function calling another one, or when you still have
regression tests for deprecated functions.</p>
<p>Use <a class="link" href="glib-Miscellaneous-Macros.html#G-GNUC-END-IGNORE-DEPRECATIONS:CAPS" title="G_GNUC_END_IGNORE_DEPRECATIONS"><code class="literal">G_GNUC_END_IGNORE_DEPRECATIONS</code></a> to begin warning again. (If you
are not compiling with <code class="literal">-Wdeprecated-declarations</code> then neither macro
has any effect.)</p>
<p>This macro can be used either inside or outside of a function body,
but must appear on a line by itself.</p>
<p class="since">Since: <a class="link" href="api-index-2-32.html#api-index-2.32">2.32</a></p>
</div>
<hr>
<div class="refsect2">
<a name="G-GNUC-END-IGNORE-DEPRECATIONS:CAPS"></a><h3>G_GNUC_END_IGNORE_DEPRECATIONS</h3>
<pre class="programlisting">#define             G_GNUC_END_IGNORE_DEPRECATIONS</pre>
<p>Undoes the effect of <a class="link" href="glib-Miscellaneous-Macros.html#G-GNUC-BEGIN-IGNORE-DEPRECATIONS:CAPS" title="G_GNUC_BEGIN_IGNORE_DEPRECATIONS"><code class="literal">G_GNUC_BEGIN_IGNORE_DEPRECATIONS</code></a>, telling
gcc to begin outputting warnings again (assuming those warnings
had been enabled to begin with).</p>
<p>This macro can be used either inside or outside of a function body,
but must appear on a line by itself.</p>
<p class="since">Since: <a class="link" href="api-index-2-32.html#api-index-2.32">2.32</a></p>
</div>
<hr>
<div class="refsect2">
<a name="G-GNUC-NORETURN:CAPS"></a><h3>G_GNUC_NORETURN</h3>
<pre class="programlisting">#define             G_GNUC_NORETURN</pre>
<p>Expands to the GNU C noreturn function attribute if the compiler is gcc.
It is used for declaring functions which never return. It enables
optimization of the function, and avoids possible compiler warnings.</p>
<p>Place the attribute after the declaration, just before the semicolon.</p>
<p>See the GNU C documentation for more details.</p>
</div>
<hr>
<div class="refsect2">
<a name="G-GNUC-UNUSED:CAPS"></a><h3>G_GNUC_UNUSED</h3>
<pre class="programlisting">#define             G_GNUC_UNUSED</pre>
<p>Expands to the GNU C unused function attribute if the compiler is gcc.
It is used for declaring functions and arguments which may never be used.
It avoids possible compiler warnings.</p>
<p>For functions, place the attribute after the declaration, just before the
semicolon. For arguments, place the attribute at the beginning of the
argument declaration.</p>
<div class="informalexample">
  <table class="listing_frame" border="0" cellpadding="0" cellspacing="0">
    <tbody>
      <tr>
        <td class="listing_lines" align="right"><pre>1
2</pre></td>
        <td class="listing_code"><pre class="programlisting"><span class="gtkdoc kwb">void</span> <span class="function">my_unused_function</span> <span class="gtkdoc opt">(</span>G_GNUC_UNUSED gint unused_argument<span class="gtkdoc opt">,</span>
                         gint other_argument<span class="gtkdoc opt">)</span> G_GNUC_UNUSED<span class="gtkdoc opt">;</span></pre></td>
      </tr>
    </tbody>
  </table>
</div>

<p></p>
<p>See the GNU C documentation for more details.</p>
</div>
<hr>
<div class="refsect2">
<a name="G-GNUC-NULL-TERMINATED:CAPS"></a><h3>G_GNUC_NULL_TERMINATED</h3>
<pre class="programlisting">#define G_GNUC_NULL_TERMINATED __attribute__((__sentinel__))
</pre>
<p>Expands to the GNU C sentinel function attribute if the compiler is gcc.
This function attribute only applies to variadic functions and instructs
the compiler to check that the argument list is terminated with an
explicit <a class="link" href="glib-Standard-Macros.html#NULL:CAPS" title="NULL"><code class="literal">NULL</code></a>.</p>
<p>Place the attribute after the declaration, just before the semicolon.</p>
<p>See the GNU C documentation for more details.</p>
<p class="since">Since: <a class="link" href="api-index-2-8.html#api-index-2.8">2.8</a></p>
</div>
<hr>
<div class="refsect2">
<a name="G-GNUC-WARN-UNUSED-RESULT:CAPS"></a><h3>G_GNUC_WARN_UNUSED_RESULT</h3>
<pre class="programlisting">#define G_GNUC_WARN_UNUSED_RESULT __attribute__((warn_unused_result))
</pre>
<p>Expands to the GNU C warn_unused_result function attribute if the compiler
is gcc. This function attribute makes the compiler emit a warning if the
result of a function call is ignored.</p>
<p>Place the attribute after the declaration, just before the semicolon.</p>
<p>See the GNU C documentation for more details.</p>
<p class="since">Since: <a class="link" href="api-index-2-10.html#api-index-2.10">2.10</a></p>
</div>
<hr>
<div class="refsect2">
<a name="G-GNUC-FUNCTION:CAPS"></a><h3>G_GNUC_FUNCTION</h3>
<pre class="programlisting">#define G_GNUC_FUNCTION         __FUNCTION__
</pre>
<div class="warning">
<p><code class="literal">G_GNUC_FUNCTION</code> has been deprecated since version 2.16 and should not be used in newly-written code.</p>
<p>Use <a class="link" href="glib-Miscellaneous-Macros.html#G-STRFUNC:CAPS" title="G_STRFUNC"><code class="function">G_STRFUNC()</code></a> instead</p>
</div>
<p>Expands to "" on all modern compilers, and to  __FUNCTION__ on gcc
version 2.x. Don't use it.</p>
</div>
<hr>
<div class="refsect2">
<a name="G-GNUC-PRETTY-FUNCTION:CAPS"></a><h3>G_GNUC_PRETTY_FUNCTION</h3>
<pre class="programlisting">#define G_GNUC_PRETTY_FUNCTION  __PRETTY_FUNCTION__
</pre>
<div class="warning">
<p><code class="literal">G_GNUC_PRETTY_FUNCTION</code> has been deprecated since version 2.16 and should not be used in newly-written code.</p>
<p>Use <a class="link" href="glib-Miscellaneous-Macros.html#G-STRFUNC:CAPS" title="G_STRFUNC"><code class="function">G_STRFUNC()</code></a> instead</p>
</div>
<p>Expands to "" on all modern compilers, and to __PRETTY_FUNCTION__
on gcc version 2.x. Don't use it.</p>
</div>
<hr>
<div class="refsect2">
<a name="G-GNUC-NO-INSTRUMENT:CAPS"></a><h3>G_GNUC_NO_INSTRUMENT</h3>
<pre class="programlisting">#define             G_GNUC_NO_INSTRUMENT</pre>
<p>Expands to the GNU C no_instrument_function function attribute if the
compiler is gcc. Functions with this attribute will not be instrumented
for profiling, when the compiler is called with the
<code class="literal">-finstrument-functions</code> option.</p>
<p>Place the attribute after the declaration, just before the semicolon.</p>
<p>See the GNU C documentation for more details.</p>
</div>
<hr>
<div class="refsect2">
<a name="G-HAVE-GNUC-VISIBILITY:CAPS"></a><h3>G_HAVE_GNUC_VISIBILITY</h3>
<pre class="programlisting">#define G_HAVE_GNUC_VISIBILITY 1
</pre>
<p>Defined to 1 if gcc-style visibility handling is supported.</p>
</div>
<hr>
<div class="refsect2">
<a name="G-GNUC-INTERNAL:CAPS"></a><h3>G_GNUC_INTERNAL</h3>
<pre class="programlisting">#define G_GNUC_INTERNAL __attribute__((visibility("hidden")))
</pre>
<p>This attribute can be used for marking library functions as being used
internally to the library only, which may allow the compiler to handle
function calls more efficiently. Note that static functions do not need
to be marked as internal in this way. See the GNU C documentation for
details.</p>
<p>When using a compiler that supports the GNU C hidden visibility attribute,
this macro expands to __attribute__((visibility("hidden"))).
When using the Sun Studio compiler, it expands to __hidden.</p>
<p>Note that for portability, the attribute should be placed before the
function declaration. While GCC allows the macro after the declaration,
Sun Studio does not.</p>
<div class="informalexample">
  <table class="listing_frame" border="0" cellpadding="0" cellspacing="0">
    <tbody>
      <tr>
        <td class="listing_lines" align="right"><pre>1
2
3
4
5</pre></td>
        <td class="listing_code"><pre class="programlisting">G_GNUC_INTERNAL
<span class="gtkdoc kwb">void</span> <span class="function">_g_log_fallback_handler</span> <span class="gtkdoc opt">(</span><span class="gtkdoc kwb">const</span> gchar    <span class="gtkdoc opt">*</span>log_domain<span class="gtkdoc opt">,</span>
                              GLogLevelFlags  log_level<span class="gtkdoc opt">,</span>
                              <span class="gtkdoc kwb">const</span> gchar    <span class="gtkdoc opt">*</span>message<span class="gtkdoc opt">,</span>
                              gpointer        unused_data<span class="gtkdoc opt">);</span></pre></td>
      </tr>
    </tbody>
  </table>
</div>

<p></p>
<p class="since">Since: <a class="link" href="api-index-2-6.html#api-index-2.6">2.6</a></p>
</div>
<hr>
<div class="refsect2">
<a name="G-GNUC-MAY-ALIAS:CAPS"></a><h3>G_GNUC_MAY_ALIAS</h3>
<pre class="programlisting">#define G_GNUC_MAY_ALIAS __attribute__((may_alias))
</pre>
<p>Expands to the GNU C may_alias type attribute if the compiler is gcc.
Types with this attribute will not be subjected to type-based alias
analysis, but are assumed to alias with any other type, just like char.</p>
<p>See the GNU C documentation for details.</p>
<p class="since">Since: <a class="link" href="api-index-2-14.html#api-index-2.14">2.14</a></p>
</div>
<hr>
<div class="refsect2">
<a name="G-DEPRECATED:CAPS"></a><h3>G_DEPRECATED</h3>
<pre class="programlisting">#define G_DEPRECATED __attribute__((__deprecated__))
</pre>
<p>This macro is similar to <a class="link" href="glib-Miscellaneous-Macros.html#G-GNUC-DEPRECATED:CAPS" title="G_GNUC_DEPRECATED"><code class="literal">G_GNUC_DEPRECATED</code></a>, and can be used to mark
functions declarations as deprecated. Unlike <a class="link" href="glib-Miscellaneous-Macros.html#G-GNUC-DEPRECATED:CAPS" title="G_GNUC_DEPRECATED"><code class="literal">G_GNUC_DEPRECATED</code></a>, it is
meant to be portable across different compilers and must be placed
before the function declaration.</p>
<p class="since">Since: <a class="link" href="api-index-2-32.html#api-index-2.32">2.32</a></p>
</div>
<hr>
<div class="refsect2">
<a name="G-STRLOC:CAPS"></a><h3>G_STRLOC</h3>
<pre class="programlisting">#define G_STRLOC __FILE__ ":" G_STRINGIFY (__LINE__) ":" __PRETTY_FUNCTION__ "()"
</pre>
<p>Expands to a string identifying the current code position.</p>
</div>
</div>
</div>
<div class="footer">
<hr>Generated by GTK-Doc V1.24</div>
>>>>>>> 76bed778
</body>
</html><|MERGE_RESOLUTION|>--- conflicted
+++ resolved
@@ -2,37 +2,12 @@
 <html>
 <head>
 <meta http-equiv="Content-Type" content="text/html; charset=UTF-8">
-<<<<<<< HEAD
-<title>Miscellaneous Macros</title>
-<meta name="generator" content="DocBook XSL Stylesheets V1.77.1">
-=======
 <title>Miscellaneous Macros: GLib Reference Manual</title>
 <meta name="generator" content="DocBook XSL Stylesheets V1.78.1">
->>>>>>> 76bed778
 <link rel="home" href="index.html" title="GLib Reference Manual">
 <link rel="up" href="glib-fundamentals.html" title="GLib Fundamentals">
 <link rel="prev" href="glib-Numerical-Definitions.html" title="Numerical Definitions">
 <link rel="next" href="glib-Atomic-Operations.html" title="Atomic Operations">
-<<<<<<< HEAD
-<meta name="generator" content="GTK-Doc V1.18.1 (XML mode)">
-<link rel="stylesheet" href="style.css" type="text/css">
-</head>
-<body bgcolor="white" text="black" link="#0000FF" vlink="#840084" alink="#0000FF">
-<table class="navigation" id="top" width="100%" summary="Navigation header" cellpadding="2" cellspacing="2">
-<tr valign="middle">
-<td><a accesskey="p" href="glib-Numerical-Definitions.html"><img src="left.png" width="24" height="24" border="0" alt="Prev"></a></td>
-<td><a accesskey="u" href="glib-fundamentals.html"><img src="up.png" width="24" height="24" border="0" alt="Up"></a></td>
-<td><a accesskey="h" href="index.html"><img src="home.png" width="24" height="24" border="0" alt="Home"></a></td>
-<th width="100%" align="center">GLib Reference Manual</th>
-<td><a accesskey="n" href="glib-Atomic-Operations.html"><img src="right.png" width="24" height="24" border="0" alt="Next"></a></td>
-</tr>
-<tr><td colspan="5" class="shortcuts">
-<a href="#glib-Miscellaneous-Macros.synopsis" class="shortcut">Top</a>
-                   | 
-                  <a href="#glib-Miscellaneous-Macros.description" class="shortcut">Description</a>
-</td></tr>
-</table>
-=======
 <meta name="generator" content="GTK-Doc V1.24 (XML mode)">
 <link rel="stylesheet" href="style.css" type="text/css">
 </head>
@@ -47,7 +22,6 @@
 <td><a accesskey="p" href="glib-Numerical-Definitions.html"><img src="left.png" width="16" height="16" border="0" alt="Prev"></a></td>
 <td><a accesskey="n" href="glib-Atomic-Operations.html"><img src="right.png" width="16" height="16" border="0" alt="Next"></a></td>
 </tr></table>
->>>>>>> 76bed778
 <div class="refentry">
 <a name="glib-Miscellaneous-Macros"></a><div class="titlepage"></div>
 <div class="refnamediv"><table width="100%"><tr>
@@ -57,12 +31,6 @@
 </td>
 <td class="gallery_image" valign="top" align="right"></td>
 </tr></table></div>
-<<<<<<< HEAD
-<div class="refsynopsisdiv">
-<a name="glib-Miscellaneous-Macros.synopsis"></a><h2>Synopsis</h2>
-<pre class="synopsis">
-#include &lt;glib.h&gt;
-=======
 <div class="refsect1">
 <a name="glib-Miscellaneous-Macros.functions"></a><h2>Functions</h2>
 <div class="informaltable"><table width="100%" border="0">
@@ -371,7 +339,6 @@
 
   <span class="function"><a href="glib-GVariant.html#g-variant-builder-init">g_variant_builder_init</a></span> <span class="gtkdoc opt">(&amp;</span>builder<span class="gtkdoc opt">,</span> G_VARIANT_TYPE_VARDICT<span class="gtkdoc opt">);</span>
   strv <span class="gtkdoc opt">=</span> <span class="function"><a href="glib-String-Utility-Functions.html#g-strsplit">g_strsplit</a></span><span class="gtkdoc opt">(</span><span class="string">&quot;a:b:c&quot;</span><span class="gtkdoc opt">,</span> <span class="string">&quot;:&quot;</span><span class="gtkdoc opt">, -</span><span class="number">1</span><span class="gtkdoc opt">);</span>
->>>>>>> 76bed778
 
   <span class="gtkdoc opt">...</span>
 
@@ -380,152 +347,6 @@
 
   <span class="gtkdoc opt">...</span>
 
-<<<<<<< HEAD
-#define             <a class="link" href="glib-Miscellaneous-Macros.html#G-VA-COPY:CAPS" title="G_VA_COPY()">G_VA_COPY</a>                           (ap1,
-                                                         ap2)
-
-#define             <a class="link" href="glib-Miscellaneous-Macros.html#G-STRINGIFY:CAPS" title="G_STRINGIFY()">G_STRINGIFY</a>                         (macro_or_string)
-#define             <a class="link" href="glib-Miscellaneous-Macros.html#G-PASTE:CAPS" title="G_PASTE()">G_PASTE</a>                             (identifier1,
-                                                         identifier2)
-#define             <a class="link" href="glib-Miscellaneous-Macros.html#G-STATIC-ASSERT:CAPS" title="G_STATIC_ASSERT()">G_STATIC_ASSERT</a>                     (expr)
-#define             <a class="link" href="glib-Miscellaneous-Macros.html#G-STATIC-ASSERT-EXPR:CAPS" title="G_STATIC_ASSERT_EXPR()">G_STATIC_ASSERT_EXPR</a>                (expr)
-
-#define             <a class="link" href="glib-Miscellaneous-Macros.html#G-GNUC-EXTENSION:CAPS" title="G_GNUC_EXTENSION">G_GNUC_EXTENSION</a>
-#define             <a class="link" href="glib-Miscellaneous-Macros.html#G-GNUC-CONST:CAPS" title="G_GNUC_CONST">G_GNUC_CONST</a>
-#define             <a class="link" href="glib-Miscellaneous-Macros.html#G-GNUC-PURE:CAPS" title="G_GNUC_PURE">G_GNUC_PURE</a>
-#define             <a class="link" href="glib-Miscellaneous-Macros.html#G-GNUC-MALLOC:CAPS" title="G_GNUC_MALLOC">G_GNUC_MALLOC</a>
-#define             <a class="link" href="glib-Miscellaneous-Macros.html#G-GNUC-ALLOC-SIZE:CAPS" title="G_GNUC_ALLOC_SIZE()">G_GNUC_ALLOC_SIZE</a>                   (x)
-#define             <a class="link" href="glib-Miscellaneous-Macros.html#G-GNUC-ALLOC-SIZE2:CAPS" title="G_GNUC_ALLOC_SIZE2()">G_GNUC_ALLOC_SIZE2</a>                  (x,
-                                                         y)
-#define             <a class="link" href="glib-Miscellaneous-Macros.html#G-GNUC-DEPRECATED:CAPS" title="G_GNUC_DEPRECATED">G_GNUC_DEPRECATED</a>
-#define             <a class="link" href="glib-Miscellaneous-Macros.html#G-GNUC-DEPRECATED-FOR:CAPS" title="G_GNUC_DEPRECATED_FOR()">G_GNUC_DEPRECATED_FOR</a>               (f)
-#define             <a class="link" href="glib-Miscellaneous-Macros.html#G-GNUC-BEGIN-IGNORE-DEPRECATIONS:CAPS" title="G_GNUC_BEGIN_IGNORE_DEPRECATIONS">G_GNUC_BEGIN_IGNORE_DEPRECATIONS</a>
-#define             <a class="link" href="glib-Miscellaneous-Macros.html#G-GNUC-END-IGNORE-DEPRECATIONS:CAPS" title="G_GNUC_END_IGNORE_DEPRECATIONS">G_GNUC_END_IGNORE_DEPRECATIONS</a>
-#define             <a class="link" href="glib-Miscellaneous-Macros.html#G-GNUC-NORETURN:CAPS" title="G_GNUC_NORETURN">G_GNUC_NORETURN</a>
-#define             <a class="link" href="glib-Miscellaneous-Macros.html#G-GNUC-UNUSED:CAPS" title="G_GNUC_UNUSED">G_GNUC_UNUSED</a>
-#define             <a class="link" href="glib-Miscellaneous-Macros.html#G-GNUC-PRINTF:CAPS" title="G_GNUC_PRINTF()">G_GNUC_PRINTF</a>                       (format_idx,
-                                                         arg_idx)
-#define             <a class="link" href="glib-Miscellaneous-Macros.html#G-GNUC-SCANF:CAPS" title="G_GNUC_SCANF()">G_GNUC_SCANF</a>                        (format_idx,
-                                                         arg_idx)
-#define             <a class="link" href="glib-Miscellaneous-Macros.html#G-GNUC-FORMAT:CAPS" title="G_GNUC_FORMAT()">G_GNUC_FORMAT</a>                       (arg_idx)
-#define             <a class="link" href="glib-Miscellaneous-Macros.html#G-GNUC-NULL-TERMINATED:CAPS" title="G_GNUC_NULL_TERMINATED">G_GNUC_NULL_TERMINATED</a>
-#define             <a class="link" href="glib-Miscellaneous-Macros.html#G-GNUC-WARN-UNUSED-RESULT:CAPS" title="G_GNUC_WARN_UNUSED_RESULT">G_GNUC_WARN_UNUSED_RESULT</a>
-#define             <a class="link" href="glib-Miscellaneous-Macros.html#G-GNUC-FUNCTION:CAPS" title="G_GNUC_FUNCTION">G_GNUC_FUNCTION</a>
-#define             <a class="link" href="glib-Miscellaneous-Macros.html#G-GNUC-PRETTY-FUNCTION:CAPS" title="G_GNUC_PRETTY_FUNCTION">G_GNUC_PRETTY_FUNCTION</a>
-#define             <a class="link" href="glib-Miscellaneous-Macros.html#G-GNUC-NO-INSTRUMENT:CAPS" title="G_GNUC_NO_INSTRUMENT">G_GNUC_NO_INSTRUMENT</a>
-#define             <a class="link" href="glib-Miscellaneous-Macros.html#G-HAVE-GNUC-VISIBILITY:CAPS" title="G_HAVE_GNUC_VISIBILITY">G_HAVE_GNUC_VISIBILITY</a>
-#define             <a class="link" href="glib-Miscellaneous-Macros.html#G-GNUC-INTERNAL:CAPS" title="G_GNUC_INTERNAL">G_GNUC_INTERNAL</a>
-#define             <a class="link" href="glib-Miscellaneous-Macros.html#G-GNUC-MAY-ALIAS:CAPS" title="G_GNUC_MAY_ALIAS">G_GNUC_MAY_ALIAS</a>
-
-#define             <a class="link" href="glib-Miscellaneous-Macros.html#G-DEPRECATED:CAPS" title="G_DEPRECATED">G_DEPRECATED</a>
-#define             <a class="link" href="glib-Miscellaneous-Macros.html#G-DEPRECATED-FOR:CAPS" title="G_DEPRECATED_FOR()">G_DEPRECATED_FOR</a>                    (f)
-#define             <a class="link" href="glib-Miscellaneous-Macros.html#G-UNAVAILABLE:CAPS" title="G_UNAVAILABLE()">G_UNAVAILABLE</a>                       (maj,
-                                                         min)
-
-#define             <a class="link" href="glib-Miscellaneous-Macros.html#G-LIKELY:CAPS" title="G_LIKELY()">G_LIKELY</a>                            (expr)
-#define             <a class="link" href="glib-Miscellaneous-Macros.html#G-UNLIKELY:CAPS" title="G_UNLIKELY()">G_UNLIKELY</a>                          (expr)
-
-#define             <a class="link" href="glib-Miscellaneous-Macros.html#G-STRLOC:CAPS" title="G_STRLOC">G_STRLOC</a>
-#define             <a class="link" href="glib-Miscellaneous-Macros.html#G-STRFUNC:CAPS" title="G_STRFUNC">G_STRFUNC</a>
-</pre>
-</div>
-<div class="refsect1">
-<a name="glib-Miscellaneous-Macros.description"></a><h2>Description</h2>
-<p>
-These macros provide more specialized features which are not
-needed so often by application programmers.
-</p>
-</div>
-<div class="refsect1">
-<a name="glib-Miscellaneous-Macros.details"></a><h2>Details</h2>
-<div class="refsect2">
-<a name="G-INLINE-FUNC:CAPS"></a><h3>G_INLINE_FUNC</h3>
-<pre class="programlisting">#  define G_INLINE_FUNC
-</pre>
-<p>
-This macro is used to export function prototypes so they can be linked
-with an external version when no inlining is performed. The file which
-implements the functions should define <code class="literal">G_IMPLEMENTS_INLINES</code>
-before including the headers which contain <a class="link" href="glib-Miscellaneous-Macros.html#G-INLINE-FUNC:CAPS" title="G_INLINE_FUNC"><code class="literal">G_INLINE_FUNC</code></a> declarations.
-Since inlining is very compiler-dependent using these macros correctly
-is very difficult. Their use is strongly discouraged.
-</p>
-<p>
-This macro is often mistaken for a replacement for the inline keyword;
-inline is already declared in a portable manner in the GLib headers
-and can be used normally.
-</p>
-</div>
-<hr>
-<div class="refsect2">
-<a name="G-STMT-START:CAPS"></a><h3>G_STMT_START</h3>
-<pre class="programlisting">#  define G_STMT_START  do
-</pre>
-<p>
-Used within multi-statement macros so that they can be used in places
-where only one statement is expected by the compiler.
-</p>
-</div>
-<hr>
-<div class="refsect2">
-<a name="G-STMT-END:CAPS"></a><h3>G_STMT_END</h3>
-<pre class="programlisting">#  define G_STMT_END    while (0)
-</pre>
-<p>
-Used within multi-statement macros so that they can be used in places
-where only one statement is expected by the compiler.
-</p>
-</div>
-<hr>
-<div class="refsect2">
-<a name="G-BEGIN-DECLS:CAPS"></a><h3>G_BEGIN_DECLS</h3>
-<pre class="programlisting"># define G_BEGIN_DECLS  extern "C" {
-</pre>
-<p>
-Used (along with <a class="link" href="glib-Miscellaneous-Macros.html#G-END-DECLS:CAPS" title="G_END_DECLS"><span class="type">G_END_DECLS</span></a>) to bracket header files. If the
-compiler in use is a C++ compiler, adds <code class="literal">extern "C"</code>
-around the header.
-</p>
-</div>
-<hr>
-<div class="refsect2">
-<a name="G-END-DECLS:CAPS"></a><h3>G_END_DECLS</h3>
-<pre class="programlisting"># define G_END_DECLS    }
-</pre>
-<p>
-Used (along with <a class="link" href="glib-Miscellaneous-Macros.html#G-BEGIN-DECLS:CAPS" title="G_BEGIN_DECLS"><span class="type">G_BEGIN_DECLS</span></a>) to bracket header files. If the
-compiler in use is a C++ compiler, adds <code class="literal">extern "C"</code>
-around the header.
-</p>
-</div>
-<hr>
-<div class="refsect2">
-<a name="G-VA-COPY:CAPS"></a><h3>G_VA_COPY()</h3>
-<pre class="programlisting">#define             G_VA_COPY(ap1,ap2)</pre>
-<p>
-Portable way to copy <span class="type">va_list</span> variables.
-</p>
-<p>
-In order to use this function, you must include
-<code class="filename">string.h</code> yourself, because this macro may
-use <code class="function">memmove()</code> and GLib does not include <code class="filename">string.h</code>
-for you.
-</p>
-<div class="variablelist"><table border="0" class="variablelist">
-<colgroup>
-<col align="left" valign="top">
-<col>
-</colgroup>
-<tbody>
-<tr>
-<td><p><span class="term"><em class="parameter"><code>ap1</code></em> :</span></p></td>
-<td>the <span class="type">va_list</span> variable to place a copy of <em class="parameter"><code>ap2</code></em> in</td>
-</tr>
-<tr>
-<td><p><span class="term"><em class="parameter"><code>ap2</code></em> :</span></p></td>
-<td>a <span class="type">va_list</span>
-</td>
-=======
   <span class="keyword">return</span> <span class="function"><a href="glib-GVariant.html#g-variant-builder-end">g_variant_builder_end</a></span> <span class="gtkdoc opt">(&amp;</span>builder<span class="gtkdoc opt">);</span>
 <span class="gtkdoc opt">}</span></pre></td>
       </tr>
@@ -832,7 +653,6 @@
 <td class="parameter_name"><p>ap2</p></td>
 <td class="parameter_description"><p>a va_list</p></td>
 <td class="parameter_annotations"> </td>
->>>>>>> 76bed778
 </tr>
 </tbody>
 </table></div>
@@ -843,17 +663,8 @@
 <a name="G-STRINGIFY:CAPS"></a><h3>G_STRINGIFY()</h3>
 <pre class="programlisting">#define G_STRINGIFY(macro_or_string) G_STRINGIFY_ARG (macro_or_string)
 </pre>
-<<<<<<< HEAD
-<p>
-Accepts a macro or a string and converts it into a string after
-preprocessor argument expansion. For example, the following code:
-</p>
-<p>
-</p>
-=======
 <p>Accepts a macro or a string and converts it into a string after
 preprocessor argument expansion. For example, the following code:</p>
->>>>>>> 76bed778
 <div class="informalexample">
   <table class="listing_frame" border="0" cellpadding="0" cellspacing="0">
     <tbody>
@@ -867,18 +678,8 @@
   </table>
 </div>
 
-<<<<<<< HEAD
-<p>
-</p>
-<p>
-is transformed by the preprocessor into (code equivalent to):
-</p>
-<p>
-</p>
-=======
 <p></p>
 <p>is transformed by the preprocessor into (code equivalent to):</p>
->>>>>>> 76bed778
 <div class="informalexample">
   <table class="listing_frame" border="0" cellpadding="0" cellspacing="0">
     <tbody>
@@ -890,18 +691,6 @@
   </table>
 </div>
 
-<<<<<<< HEAD
-<p>
-</p>
-<div class="variablelist"><table border="0" class="variablelist">
-<colgroup>
-<col align="left" valign="top">
-<col>
-</colgroup>
-<tbody><tr>
-<td><p><span class="term"><em class="parameter"><code>macro_or_string</code></em> :</span></p></td>
-<td>a macro or a string</td>
-=======
 <p></p>
 <div class="refsect3">
 <a name="id-1.3.8.7.8.10"></a><h4>Parameters</h4>
@@ -915,7 +704,6 @@
 <td class="parameter_name"><p>macro_or_string</p></td>
 <td class="parameter_description"><p>a macro or a string</p></td>
 <td class="parameter_annotations"> </td>
->>>>>>> 76bed778
 </tr></tbody>
 </table></div>
 </div>
@@ -925,14 +713,6 @@
 <a name="G-PASTE:CAPS"></a><h3>G_PASTE()</h3>
 <pre class="programlisting">#define G_PASTE(identifier1,identifier2)      G_PASTE_ARGS (identifier1, identifier2)
 </pre>
-<<<<<<< HEAD
-<p>
-Yields a new preprocessor pasted identifier
-<code class="code">identifier1identifier2</code> from its expanded
-arguments <em class="parameter"><code>identifier1</code></em> and <em class="parameter"><code>identifier2</code></em>. For example,
-the following code:
-</p>
-=======
 <p>Yields a new preprocessor pasted identifier
 <em class="parameter"><code>identifier1identifier2</code></em>
  from its expanded
@@ -940,7 +720,6 @@
  and <em class="parameter"><code>identifier2</code></em>
 . For example,
 the following code:</p>
->>>>>>> 76bed778
 <div class="informalexample">
   <table class="listing_frame" border="0" cellpadding="0" cellspacing="0">
     <tbody>
@@ -958,16 +737,8 @@
   </table>
 </div>
 
-<<<<<<< HEAD
-<p>
-</p>
-<p>
-is transformed by the preprocessor into:
-</p>
-=======
 <p></p>
 <p>is transformed by the preprocessor into:</p>
->>>>>>> 76bed778
 <div class="informalexample">
   <table class="listing_frame" border="0" cellpadding="0" cellspacing="0">
     <tbody>
@@ -983,23 +754,6 @@
   </table>
 </div>
 
-<<<<<<< HEAD
-<p>
-</p>
-<div class="variablelist"><table border="0" class="variablelist">
-<colgroup>
-<col align="left" valign="top">
-<col>
-</colgroup>
-<tbody>
-<tr>
-<td><p><span class="term"><em class="parameter"><code>identifier1</code></em> :</span></p></td>
-<td>an identifier</td>
-</tr>
-<tr>
-<td><p><span class="term"><em class="parameter"><code>identifier2</code></em> :</span></p></td>
-<td>an identifier</td>
-=======
 <p></p>
 <div class="refsect3">
 <a name="id-1.3.8.7.9.10"></a><h4>Parameters</h4>
@@ -1019,7 +773,6 @@
 <td class="parameter_name"><p>identifier2</p></td>
 <td class="parameter_description"><p>an identifier</p></td>
 <td class="parameter_annotations"> </td>
->>>>>>> 76bed778
 </tr>
 </tbody>
 </table></div>
@@ -1029,171 +782,6 @@
 <hr>
 <div class="refsect2">
 <a name="G-STATIC-ASSERT:CAPS"></a><h3>G_STATIC_ASSERT()</h3>
-<<<<<<< HEAD
-<pre class="programlisting">#define G_STATIC_ASSERT(expr) typedef char G_PASTE (_GStaticAssertCompileTimeAssertion_, __COUNTER__)[(expr) ? 1 : -1]
-</pre>
-<p>
-The G_STATIC_ASSERT macro lets the programmer check
-a condition at compile time, the condition needs to
-be compile time computable. The macro can be used in
-any place where a <code class="literal">typedef</code> is valid.
-</p>
-<p>
-</p>
-<div class="note" style="margin-left: 0.5in; margin-right: 0.5in;">
-<h3 class="title">Note</h3>
-<p>
-A <code class="literal">typedef</code> is generally allowed in
-exactly the same places that a variable declaration is
-allowed. For this reason, you should not use
-<code class="literal">G_STATIC_ASSERT</code> in the middle of
-blocks of code.
-</p>
-</div>
-<p>
-</p>
-<p>
-The macro should only be used once per source code line.
-</p>
-<div class="variablelist"><table border="0" class="variablelist">
-<colgroup>
-<col align="left" valign="top">
-<col>
-</colgroup>
-<tbody><tr>
-<td><p><span class="term"><em class="parameter"><code>expr</code></em> :</span></p></td>
-<td>a constant expression</td>
-</tr></tbody>
-</table></div>
-<p class="since">Since 2.20</p>
-</div>
-<hr>
-<div class="refsect2">
-<a name="G-STATIC-ASSERT-EXPR:CAPS"></a><h3>G_STATIC_ASSERT_EXPR()</h3>
-<pre class="programlisting">#define G_STATIC_ASSERT_EXPR(expr) ((void) sizeof (char[(expr) ? 1 : -1]))
-</pre>
-<p>
-The G_STATIC_ASSERT_EXPR macro lets the programmer check
-a condition at compile time. The condition needs to be
-compile time computable.
-</p>
-<p>
-Unlike <code class="literal">G_STATIC_ASSERT</code>, this macro
-evaluates to an expression and, as such, can be used in
-the middle of other expressions. Its value should be
-ignored. This can be accomplished by placing it as
-the first argument of a comma expression.
-</p>
-<p>
-</p>
-<div class="informalexample">
-  <table class="listing_frame" border="0" cellpadding="0" cellspacing="0">
-    <tbody>
-      <tr>
-        <td class="listing_lines" align="right"><pre>1
-2</pre></td>
-        <td class="listing_code"><pre class="programlisting"><span class="preproc">#define</span><span class="normal"> </span><span class="function">ADD_ONE_TO_INT</span><span class="symbol">(</span><span class="normal">x</span><span class="symbol">)</span><span class="normal"> </span><span class="symbol">\</span>
-<span class="normal">  </span><span class="symbol">(</span><span class="function"><a href="glib-Miscellaneous-Macros.html#G-STATIC-ASSERT-EXPR:CAPS">G_STATIC_ASSERT_EXPR</a></span><span class="symbol">(</span><span class="keyword">sizeof</span><span class="normal"> </span><span class="symbol">(</span><span class="normal">x</span><span class="symbol">)</span><span class="normal"> </span><span class="symbol">==</span><span class="normal"> </span><span class="keyword">sizeof</span><span class="normal"> </span><span class="symbol">(</span><span class="type">int</span><span class="symbol">)),</span><span class="normal"> </span><span class="symbol">((</span><span class="normal">x</span><span class="symbol">)</span><span class="normal"> </span><span class="symbol">+</span><span class="normal"> </span><span class="number">1</span><span class="symbol">))</span></pre></td>
-      </tr>
-    </tbody>
-  </table>
-</div>
-
-<p>
-</p>
-<div class="variablelist"><table border="0" class="variablelist">
-<colgroup>
-<col align="left" valign="top">
-<col>
-</colgroup>
-<tbody><tr>
-<td><p><span class="term"><em class="parameter"><code>expr</code></em> :</span></p></td>
-<td>a constant expression</td>
-</tr></tbody>
-</table></div>
-<p class="since">Since 2.30</p>
-</div>
-<hr>
-<div class="refsect2">
-<a name="G-GNUC-EXTENSION:CAPS"></a><h3>G_GNUC_EXTENSION</h3>
-<pre class="programlisting">#  define G_GNUC_EXTENSION __extension__
-</pre>
-<p>
-Expands to <code class="literal">__extension__</code> when <span class="command"><strong>gcc</strong></span>
-is used as the compiler. This simply tells <span class="command"><strong>gcc</strong></span> not
-to warn about the following non-standard code when compiling with the
-<code class="option">-pedantic</code> option.
-</p>
-</div>
-<hr>
-<div class="refsect2">
-<a name="G-GNUC-CONST:CAPS"></a><h3>G_GNUC_CONST</h3>
-<pre class="programlisting">#define             G_GNUC_CONST</pre>
-<p>
-Expands to the GNU C <code class="literal">const</code> function attribute if
-the compiler is <span class="command"><strong>gcc</strong></span>. Declaring a function as const
-enables better optimization of calls to the function. A const function
-doesn't examine any values except its parameters, and has no effects
-except its return value.
-</p>
-<p>
-Place the attribute after the declaration, just before the semicolon.
-</p>
-<p>
-See the GNU C documentation for more details.
-</p>
-<p>
-</p>
-<div class="note" style="margin-left: 0.5in; margin-right: 0.5in;">
-<h3 class="title">Note</h3>
-<p>
-A function that has pointer arguments and examines the data pointed to
-must <span class="emphasis"><em>not</em></span> be declared const. Likewise, a function
-that calls a non-const function usually must not be const. It doesn't
-make sense for a const function to return void.
-</p>
-</div>
-<p>
-</p>
-</div>
-<hr>
-<div class="refsect2">
-<a name="G-GNUC-PURE:CAPS"></a><h3>G_GNUC_PURE</h3>
-<pre class="programlisting">#define             G_GNUC_PURE</pre>
-<p>
-Expands to the GNU C <code class="literal">pure</code> function attribute if the
-compiler is <span class="command"><strong>gcc</strong></span>. Declaring a function as pure enables
-better optimization of calls to the function. A pure function has no
-effects except its return value and the return value depends only on
-the parameters and/or global variables.
-</p>
-<p>
-Place the attribute after the declaration, just before the semicolon.
-</p>
-<p>
-See the GNU C documentation for more details.
-</p>
-</div>
-<hr>
-<div class="refsect2">
-<a name="G-GNUC-MALLOC:CAPS"></a><h3>G_GNUC_MALLOC</h3>
-<pre class="programlisting">#define             G_GNUC_MALLOC</pre>
-<p>
-Expands to the GNU C <code class="literal">malloc</code> function attribute if the
-compiler is <span class="command"><strong>gcc</strong></span>. Declaring a function as malloc enables
-better optimization of the function. A function can have the malloc
-attribute if it returns a pointer which is guaranteed to not alias with
-any other pointer when the function returns (in practice, this means newly
-allocated memory).
-</p>
-<p>
-Place the attribute after the declaration, just before the semicolon.
-</p>
-<p>
-See the GNU C documentation for more details.
-</p>
-<p class="since">Since 2.6</p>
-=======
 <pre class="programlisting">#define G_STATIC_ASSERT(expr) typedef char G_PASTE (_GStaticAssertCompileTimeAssertion_, __COUNTER__)[(expr) ? 1 : -1] G_GNUC_UNUSED
 </pre>
 <p>The <a class="link" href="glib-Miscellaneous-Macros.html#G-STATIC-ASSERT:CAPS" title="G_STATIC_ASSERT()"><code class="function">G_STATIC_ASSERT()</code></a> macro lets the programmer check
@@ -1263,36 +851,12 @@
 </table></div>
 </div>
 <p class="since">Since: <a class="link" href="api-index-2-30.html#api-index-2.30">2.30</a></p>
->>>>>>> 76bed778
 </div>
 <hr>
 <div class="refsect2">
 <a name="G-GNUC-ALLOC-SIZE:CAPS"></a><h3>G_GNUC_ALLOC_SIZE()</h3>
 <pre class="programlisting">#define G_GNUC_ALLOC_SIZE(x) __attribute__((__alloc_size__(x)))
 </pre>
-<<<<<<< HEAD
-<p>
-Expands to the GNU C <code class="literal">alloc_size</code> function attribute
-if the compiler is a new enough <span class="command"><strong>gcc</strong></span>. This attribute
-tells the compiler that the function returns a pointer to memory of a
-size that is specified by the <em class="parameter"><code>x</code></em>th function parameter.
-</p>
-<p>
-Place the attribute after the function declaration, just before the
-semicolon.
-</p>
-<p>
-See the GNU C documentation for more details.
-</p>
-<div class="variablelist"><table border="0" class="variablelist">
-<colgroup>
-<col align="left" valign="top">
-<col>
-</colgroup>
-<tbody><tr>
-<td><p><span class="term"><em class="parameter"><code>x</code></em> :</span></p></td>
-<td>the index of the argument specifying the allocation size</td>
-=======
 <p>Expands to the GNU C alloc_size function attribute if the compiler
 is a new enough gcc. This attribute tells the compiler that the
 function returns a pointer to memory of a size that is specified
@@ -1313,7 +877,6 @@
 <td class="parameter_name"><p>x</p></td>
 <td class="parameter_description"><p>the index of the argument specifying the allocation size</p></td>
 <td class="parameter_annotations"> </td>
->>>>>>> 76bed778
 </tr></tbody>
 </table></div>
 </div>
@@ -1324,34 +887,6 @@
 <a name="G-GNUC-ALLOC-SIZE2:CAPS"></a><h3>G_GNUC_ALLOC_SIZE2()</h3>
 <pre class="programlisting">#define G_GNUC_ALLOC_SIZE2(x,y) __attribute__((__alloc_size__(x,y)))
 </pre>
-<<<<<<< HEAD
-<p>
-Expands to the GNU C <code class="literal">alloc_size</code> function attribute
-if the compiler is a new enough <span class="command"><strong>gcc</strong></span>. This attribute
-tells the compiler that the function returns a pointer to memory of a
-size that is specified by the product of two function parameters.
-</p>
-<p>
-Place the attribute after the function declaration, just before the
-semicolon.
-</p>
-<p>
-See the GNU C documentation for more details.
-</p>
-<div class="variablelist"><table border="0" class="variablelist">
-<colgroup>
-<col align="left" valign="top">
-<col>
-</colgroup>
-<tbody>
-<tr>
-<td><p><span class="term"><em class="parameter"><code>x</code></em> :</span></p></td>
-<td>the index of the argument specifying one factor of the allocation size</td>
-</tr>
-<tr>
-<td><p><span class="term"><em class="parameter"><code>y</code></em> :</span></p></td>
-<td>the index of the argument specifying the second factor of the allocation size</td>
-=======
 <p>Expands to the GNU C alloc_size function attribute if the compiler is a
 new enough gcc. This attribute tells the compiler that the function returns
 a pointer to memory of a size that is specified by the product of two
@@ -1377,159 +912,16 @@
 <td class="parameter_name"><p>y</p></td>
 <td class="parameter_description"><p>the index of the argument specifying the second factor of the allocation size</p></td>
 <td class="parameter_annotations"> </td>
->>>>>>> 76bed778
 </tr>
 </tbody>
 </table></div>
 </div>
-<<<<<<< HEAD
-<hr>
-<div class="refsect2">
-<a name="G-GNUC-DEPRECATED:CAPS"></a><h3>G_GNUC_DEPRECATED</h3>
-<pre class="programlisting">#define             G_GNUC_DEPRECATED</pre>
-<p>
-Expands to the GNU C <code class="literal">deprecated</code> attribute if the
-compiler is <span class="command"><strong>gcc</strong></span>. It can be used to mark typedefs,
-variables and functions as deprecated. When called with the
-<code class="option">-Wdeprecated-declarations</code> option, the compiler will
-generate warnings when deprecated interfaces are used.
-</p>
-<p>
-Place the attribute after the declaration, just before the semicolon.
-</p>
-<p>
-See the GNU C documentation for more details.
-</p>
-<p class="since">Since 2.2</p>
-=======
 <p class="since">Since: <a class="link" href="api-index-2-18.html#api-index-2.18">2.18</a></p>
->>>>>>> 76bed778
 </div>
 <hr>
 <div class="refsect2">
 <a name="G-GNUC-DEPRECATED-FOR:CAPS"></a><h3>G_GNUC_DEPRECATED_FOR()</h3>
 <pre class="programlisting">#define             G_GNUC_DEPRECATED_FOR(f)</pre>
-<<<<<<< HEAD
-<p>
-Like <a class="link" href="glib-Miscellaneous-Macros.html#G-GNUC-DEPRECATED:CAPS" title="G_GNUC_DEPRECATED"><code class="literal">G_GNUC_DEPRECATED</code></a>, but names the intended replacement for the
-deprecated symbol if the version of <span class="command"><strong>gcc</strong></span> in use is
-new enough to support custom deprecation messages.
-</p>
-<p>
-Place the attribute after the declaration, just before the semicolon.
-</p>
-<p>
-See the GNU C documentation for more details.
-</p>
-<p>
-Note that if <em class="parameter"><code>f</code></em> is a macro, it will be expanded in the warning message.
-You can enclose it in quotes to prevent this. (The quotes will show up
-in the warning, but it's better than showing the macro expansion.)
-</p>
-<div class="variablelist"><table border="0" class="variablelist">
-<colgroup>
-<col align="left" valign="top">
-<col>
-</colgroup>
-<tbody><tr>
-<td><p><span class="term"><em class="parameter"><code>f</code></em> :</span></p></td>
-<td>the intended replacement for the deprecated symbol,
-such as the name of a function</td>
-</tr></tbody>
-</table></div>
-<p class="since">Since 2.26</p>
-</div>
-<hr>
-<div class="refsect2">
-<a name="G-GNUC-BEGIN-IGNORE-DEPRECATIONS:CAPS"></a><h3>G_GNUC_BEGIN_IGNORE_DEPRECATIONS</h3>
-<pre class="programlisting">#define             G_GNUC_BEGIN_IGNORE_DEPRECATIONS</pre>
-<p>
-Tells <span class="command"><strong>gcc</strong></span> (if it is a new enough version) to
-temporarily stop emitting warnings when functions marked with
-<a class="link" href="glib-Miscellaneous-Macros.html#G-GNUC-DEPRECATED:CAPS" title="G_GNUC_DEPRECATED"><code class="literal">G_GNUC_DEPRECATED</code></a> or <a class="link" href="glib-Miscellaneous-Macros.html#G-GNUC-DEPRECATED-FOR:CAPS" title="G_GNUC_DEPRECATED_FOR()"><code class="literal">G_GNUC_DEPRECATED_FOR</code></a> are called. This is
-useful for when you have one deprecated function calling another
-one, or when you still have regression tests for deprecated
-functions.
-</p>
-<p>
-Use <a class="link" href="glib-Miscellaneous-Macros.html#G-GNUC-END-IGNORE-DEPRECATIONS:CAPS" title="G_GNUC_END_IGNORE_DEPRECATIONS"><code class="literal">G_GNUC_END_IGNORE_DEPRECATIONS</code></a> to begin warning again. (If you
-are not compiling with <code class="literal">-Wdeprecated-declarations</code>
-then neither macro has any effect.)
-</p>
-<p>
-This macro can be used either inside or outside of a function body,
-but must appear on a line by itself.
-</p>
-<p class="since">Since 2.32</p>
-</div>
-<hr>
-<div class="refsect2">
-<a name="G-GNUC-END-IGNORE-DEPRECATIONS:CAPS"></a><h3>G_GNUC_END_IGNORE_DEPRECATIONS</h3>
-<pre class="programlisting">#define             G_GNUC_END_IGNORE_DEPRECATIONS</pre>
-<p>
-Undoes the effect of <a class="link" href="glib-Miscellaneous-Macros.html#G-GNUC-BEGIN-IGNORE-DEPRECATIONS:CAPS" title="G_GNUC_BEGIN_IGNORE_DEPRECATIONS"><code class="literal">G_GNUC_BEGIN_IGNORE_DEPRECATIONS</code></a>, telling
-<span class="command"><strong>gcc</strong></span> to begin outputting warnings again
-(assuming those warnings had been enabled to begin with).
-</p>
-<p>
-This macro can be used either inside or outside of a function body,
-but must appear on a line by itself.
-</p>
-<p class="since">Since 2.32</p>
-</div>
-<hr>
-<div class="refsect2">
-<a name="G-GNUC-NORETURN:CAPS"></a><h3>G_GNUC_NORETURN</h3>
-<pre class="programlisting">#define             G_GNUC_NORETURN</pre>
-<p>
-Expands to the GNU C <code class="literal">noreturn</code> function attribute
-if the compiler is <span class="command"><strong>gcc</strong></span>. It is used for declaring
-functions which never return. It enables optimization of the function,
-and avoids possible compiler warnings.
-</p>
-<p>
-Place the attribute after the declaration, just before the semicolon.
-</p>
-<p>
-See the GNU C documentation for more details.
-</p>
-</div>
-<hr>
-<div class="refsect2">
-<a name="G-GNUC-UNUSED:CAPS"></a><h3>G_GNUC_UNUSED</h3>
-<pre class="programlisting">#define             G_GNUC_UNUSED</pre>
-<p>
-Expands to the GNU C <code class="literal">unused</code> function attribute if
-the compiler is <span class="command"><strong>gcc</strong></span>. It is used for declaring
-functions and arguments which may never be used. It avoids possible compiler
-warnings.
-</p>
-<p>
-For functions, place the attribute after the declaration, just before the
-semicolon. For arguments, place the attribute at the beginning of the
-argument declaration.
-</p>
-<p>
-</p>
-<div class="informalexample">
-  <table class="listing_frame" border="0" cellpadding="0" cellspacing="0">
-    <tbody>
-      <tr>
-        <td class="listing_lines" align="right"><pre>1
-2</pre></td>
-        <td class="listing_code"><pre class="programlisting"><span class="type">void</span><span class="normal"> </span><span class="function">my_unused_function</span><span class="normal"> </span><span class="symbol">(</span><span class="normal"><a href="glib-Miscellaneous-Macros.html#G-GNUC-UNUSED:CAPS">G_GNUC_UNUSED</a> </span><span class="usertype">gint</span><span class="normal"> unused_argument</span><span class="symbol">,</span>
-<span class="normal">                         </span><span class="usertype">gint</span><span class="normal"> other_argument</span><span class="symbol">)</span><span class="normal"> <a href="glib-Miscellaneous-Macros.html#G-GNUC-UNUSED:CAPS">G_GNUC_UNUSED</a></span><span class="symbol">;</span></pre></td>
-      </tr>
-    </tbody>
-  </table>
-</div>
-
-<p>
-</p>
-<p>
-See the GNU C documentation for more details.
-</p>
-=======
 <p>Like <a class="link" href="glib-Miscellaneous-Macros.html#G-GNUC-DEPRECATED:CAPS" title="G_GNUC_DEPRECATED"><code class="literal">G_GNUC_DEPRECATED</code></a>, but names the intended replacement for the
 deprecated symbol if the version of gcc in use is new enough to support
 custom deprecation messages.</p>
@@ -1556,30 +948,11 @@
 </table></div>
 </div>
 <p class="since">Since: <a class="link" href="api-index-2-26.html#api-index-2.26">2.26</a></p>
->>>>>>> 76bed778
 </div>
 <hr>
 <div class="refsect2">
 <a name="G-GNUC-PRINTF:CAPS"></a><h3>G_GNUC_PRINTF()</h3>
 <pre class="programlisting">#define             G_GNUC_PRINTF( format_idx, arg_idx )</pre>
-<<<<<<< HEAD
-<p>
-Expands to the GNU C <code class="literal">format</code> function attribute
-if the compiler is <span class="command"><strong>gcc</strong></span>. This is used for declaring
-functions which take a variable number of arguments, with the same
-syntax as <code class="function">printf()</code>. It allows the compiler to type-check the arguments
-passed to the function.
-</p>
-<p>
-Place the attribute after the function declaration, just before the
-semicolon.
-</p>
-<p>
-See the GNU C documentation for more details.
-</p>
-<p>
-</p>
-=======
 <p>Expands to the GNU C format function attribute if the compiler is gcc.
 This is used for declaring functions which take a variable number of
 arguments, with the same syntax as <code class="function">printf()</code>. It allows the compiler
@@ -1587,7 +960,6 @@
 <p>Place the attribute after the function declaration, just before the
 semicolon.</p>
 <p>See the GNU C documentation for more details.</p>
->>>>>>> 76bed778
 <div class="informalexample">
   <table class="listing_frame" border="0" cellpadding="0" cellspacing="0">
     <tbody>
@@ -1605,24 +977,6 @@
   </table>
 </div>
 
-<<<<<<< HEAD
-<p>
-</p>
-<div class="variablelist"><table border="0" class="variablelist">
-<colgroup>
-<col align="left" valign="top">
-<col>
-</colgroup>
-<tbody>
-<tr>
-<td><p><span class="term"><em class="parameter"><code>format_idx</code></em> :</span></p></td>
-<td>the index of the argument corresponding to the
-format string (The arguments are numbered from 1)</td>
-</tr>
-<tr>
-<td><p><span class="term"><em class="parameter"><code>arg_idx</code></em> :</span></p></td>
-<td>the index of the first of the format arguments</td>
-=======
 <p></p>
 <div class="refsect3">
 <a name="id-1.3.8.7.15.9"></a><h4>Parameters</h4>
@@ -1643,7 +997,6 @@
 <td class="parameter_name"><p>arg_idx</p></td>
 <td class="parameter_description"><p>the index of the first of the format arguments</p></td>
 <td class="parameter_annotations"> </td>
->>>>>>> 76bed778
 </tr>
 </tbody>
 </table></div>
@@ -1653,29 +1006,6 @@
 <div class="refsect2">
 <a name="G-GNUC-SCANF:CAPS"></a><h3>G_GNUC_SCANF()</h3>
 <pre class="programlisting">#define             G_GNUC_SCANF( format_idx, arg_idx )</pre>
-<<<<<<< HEAD
-<p>
-Expands to the GNU C <code class="literal">format</code> function attribute
-if the compiler is <span class="command"><strong>gcc</strong></span>. This is used for declaring
-functions which take a variable number of arguments, with the same
-syntax as <code class="function">scanf()</code>. It allows the compiler to type-check the arguments
-passed to the function. See the GNU C documentation for details.
-</p>
-<div class="variablelist"><table border="0" class="variablelist">
-<colgroup>
-<col align="left" valign="top">
-<col>
-</colgroup>
-<tbody>
-<tr>
-<td><p><span class="term"><em class="parameter"><code>format_idx</code></em> :</span></p></td>
-<td>the index of the argument corresponding to
-the format string (The arguments are numbered from 1)</td>
-</tr>
-<tr>
-<td><p><span class="term"><em class="parameter"><code>arg_idx</code></em> :</span></p></td>
-<td>the index of the first of the format arguments</td>
-=======
 <p>Expands to the GNU C format function attribute if the compiler is gcc.
 This is used for declaring functions which take a variable number of
 arguments, with the same syntax as <code class="function">scanf()</code>. It allows the compiler
@@ -1700,7 +1030,6 @@
 <td class="parameter_name"><p>arg_idx</p></td>
 <td class="parameter_description"><p>the index of the first of the format arguments</p></td>
 <td class="parameter_annotations"> </td>
->>>>>>> 76bed778
 </tr>
 </tbody>
 </table></div>
@@ -1710,27 +1039,6 @@
 <div class="refsect2">
 <a name="G-GNUC-FORMAT:CAPS"></a><h3>G_GNUC_FORMAT()</h3>
 <pre class="programlisting">#define             G_GNUC_FORMAT( arg_idx )</pre>
-<<<<<<< HEAD
-<p>
-Expands to the GNU C <code class="literal">format_arg</code> function attribute
-if the compiler is <span class="command"><strong>gcc</strong></span>. This function attribute
-specifies that a function takes a format string for a <code class="function">printf()</code>,
-<code class="function">scanf()</code>, <code class="function">strftime()</code> or <code class="function">strfmon()</code> style function and modifies it,
-so that the result can be passed to a <code class="function">printf()</code>, <code class="function">scanf()</code>, <code class="function">strftime()</code>
-or <code class="function">strfmon()</code> style function (with the remaining arguments to the
-format function the same as they would have been for the unmodified
-string).
-</p>
-<p>
-Place the attribute after the function declaration, just after the
-semicolon.
-</p>
-<p>
-See the GNU C documentation for more details.
-</p>
-<p>
-</p>
-=======
 <p>Expands to the GNU C format_arg function attribute if the compiler
 is gcc. This function attribute specifies that a function takes a
 format string for a <code class="function">printf()</code>, <code class="function">scanf()</code>, <code class="function">strftime()</code> or <code class="function">strfmon()</code> style
@@ -1741,7 +1049,6 @@
 <p>Place the attribute after the function declaration, just before the
 semicolon.</p>
 <p>See the GNU C documentation for more details.</p>
->>>>>>> 76bed778
 <div class="informalexample">
   <table class="listing_frame" border="0" cellpadding="0" cellspacing="0">
     <tbody>
@@ -1753,272 +1060,6 @@
   </table>
 </div>
 
-<<<<<<< HEAD
-<p>
-</p>
-<div class="variablelist"><table border="0" class="variablelist">
-<colgroup>
-<col align="left" valign="top">
-<col>
-</colgroup>
-<tbody><tr>
-<td><p><span class="term"><em class="parameter"><code>arg_idx</code></em> :</span></p></td>
-<td>the index of the argument</td>
-</tr></tbody>
-</table></div>
-</div>
-<hr>
-<div class="refsect2">
-<a name="G-GNUC-NULL-TERMINATED:CAPS"></a><h3>G_GNUC_NULL_TERMINATED</h3>
-<pre class="programlisting">#define G_GNUC_NULL_TERMINATED __attribute__((__sentinel__))
-</pre>
-<p>
-Expands to the GNU C <code class="literal">sentinel</code> function attribute
-if the compiler is <span class="command"><strong>gcc</strong></span>, or "" if it isn't. This
-function attribute only applies to variadic functions and instructs
-the compiler to check that the argument list is terminated with an
-explicit <a class="link" href="glib-Standard-Macros.html#NULL:CAPS" title="NULL"><code class="literal">NULL</code></a>.
-</p>
-<p>
-Place the attribute after the declaration, just before the semicolon.
-</p>
-<p>
-See the GNU C documentation for more details.
-</p>
-<p class="since">Since 2.8</p>
-</div>
-<hr>
-<div class="refsect2">
-<a name="G-GNUC-WARN-UNUSED-RESULT:CAPS"></a><h3>G_GNUC_WARN_UNUSED_RESULT</h3>
-<pre class="programlisting">#define             G_GNUC_WARN_UNUSED_RESULT</pre>
-<p>
-Expands to the GNU C <code class="literal">warn_unused_result</code> function
-attribute if the compiler is <span class="command"><strong>gcc</strong></span>, or "" if it isn't.
-This function attribute makes the compiler emit a warning if the result
-of a function call is ignored.
-</p>
-<p>
-Place the attribute after the declaration, just before the semicolon.
-</p>
-<p>
-See the GNU C documentation for more details.
-</p>
-<p class="since">Since 2.10</p>
-</div>
-<hr>
-<div class="refsect2">
-<a name="G-GNUC-FUNCTION:CAPS"></a><h3>G_GNUC_FUNCTION</h3>
-<pre class="programlisting">#define G_GNUC_FUNCTION         __FUNCTION__
-</pre>
-<div class="warning" style="margin-left: 0.5in; margin-right: 0.5in;">
-<h3 class="title">Warning</h3>
-<p><code class="literal">G_GNUC_FUNCTION</code> has been deprecated since version 2.16 and should not be used in newly-written code. Use <a class="link" href="glib-Miscellaneous-Macros.html#G-STRFUNC:CAPS" title="G_STRFUNC"><span class="type">G_STRFUNC</span></a> instead</p>
-</div>
-<p>
-Expands to "" on all modern compilers, and to
-<code class="literal">__FUNCTION__</code> on <span class="command"><strong>gcc</strong></span> version 2.x.
-Don't use it.
-</p>
-</div>
-<hr>
-<div class="refsect2">
-<a name="G-GNUC-PRETTY-FUNCTION:CAPS"></a><h3>G_GNUC_PRETTY_FUNCTION</h3>
-<pre class="programlisting">#define G_GNUC_PRETTY_FUNCTION  __PRETTY_FUNCTION__
-</pre>
-<div class="warning" style="margin-left: 0.5in; margin-right: 0.5in;">
-<h3 class="title">Warning</h3>
-<p><code class="literal">G_GNUC_PRETTY_FUNCTION</code> has been deprecated since version 2.16 and should not be used in newly-written code. Use <a class="link" href="glib-Miscellaneous-Macros.html#G-STRFUNC:CAPS" title="G_STRFUNC"><span class="type">G_STRFUNC</span></a> instead</p>
-</div>
-<p>
-Expands to "" on all modern compilers, and to
-<code class="literal">__PRETTY_FUNCTION__</code> on <span class="command"><strong>gcc</strong></span>
-version 2.x. Don't use it.
-</p>
-</div>
-<hr>
-<div class="refsect2">
-<a name="G-GNUC-NO-INSTRUMENT:CAPS"></a><h3>G_GNUC_NO_INSTRUMENT</h3>
-<pre class="programlisting">#define             G_GNUC_NO_INSTRUMENT</pre>
-<p>
-Expands to the GNU C <code class="literal">no_instrument_function</code> function
-attribute if the compiler is <span class="command"><strong>gcc</strong></span>. Functions with this
-attribute will not be instrumented for profiling, when the compiler is
-called with the <code class="option">-finstrument-functions</code> option.
-</p>
-<p>
-Place the attribute after the declaration, just before the semicolon.
-</p>
-<p>
-See the GNU C documentation for more details.
-</p>
-</div>
-<hr>
-<div class="refsect2">
-<a name="G-HAVE-GNUC-VISIBILITY:CAPS"></a><h3>G_HAVE_GNUC_VISIBILITY</h3>
-<pre class="programlisting">#define G_HAVE_GNUC_VISIBILITY 1
-</pre>
-</div>
-<hr>
-<div class="refsect2">
-<a name="G-GNUC-INTERNAL:CAPS"></a><h3>G_GNUC_INTERNAL</h3>
-<pre class="programlisting">#define G_GNUC_INTERNAL __attribute__((visibility("hidden")))
-</pre>
-<p>
-This attribute can be used for marking library functions as being used
-internally to the library only, which may allow the compiler to handle
-function calls more efficiently. Note that static functions do not need
-to be marked as internal in this way. See the GNU C documentation for
-details.
-</p>
-<p>
-When using a compiler that supports the GNU C hidden visibility attribute,
-this macro expands to <code class="literal">__attribute__((visibility("hidden")))</code>.
-When using the Sun Studio compiler, it expands to <code class="literal">__hidden</code>.
-</p>
-<p>
-Note that for portability, the attribute should be placed before the
-function declaration. While GCC allows the macro after the declaration,
-Sun Studio does not.
-</p>
-<p>
-</p>
-<div class="informalexample">
-  <table class="listing_frame" border="0" cellpadding="0" cellspacing="0">
-    <tbody>
-      <tr>
-        <td class="listing_lines" align="right"><pre>1
-2
-3
-4
-5</pre></td>
-        <td class="listing_code"><pre class="programlisting"><span class="normal"><a href="glib-Miscellaneous-Macros.html#G-GNUC-INTERNAL:CAPS">G_GNUC_INTERNAL</a></span>
-<span class="type">void</span><span class="normal"> </span><span class="function">_g_log_fallback_handler</span><span class="normal"> </span><span class="symbol">(</span><span class="keyword">const</span><span class="normal"> </span><span class="usertype">gchar</span><span class="normal">    </span><span class="symbol">*</span><span class="normal">log_domain</span><span class="symbol">,</span>
-<span class="normal">                              </span><span class="usertype">GLogLevelFlags</span><span class="normal">  log_level</span><span class="symbol">,</span>
-<span class="normal">                              </span><span class="keyword">const</span><span class="normal"> </span><span class="usertype">gchar</span><span class="normal">    </span><span class="symbol">*</span><span class="normal">message</span><span class="symbol">,</span>
-<span class="normal">                              </span><span class="usertype">gpointer</span><span class="normal">        unused_data</span><span class="symbol">);</span></pre></td>
-      </tr>
-    </tbody>
-  </table>
-</div>
-
-<p>
-</p>
-<p class="since">Since 2.6</p>
-</div>
-<hr>
-<div class="refsect2">
-<a name="G-GNUC-MAY-ALIAS:CAPS"></a><h3>G_GNUC_MAY_ALIAS</h3>
-<pre class="programlisting">#  define G_GNUC_MAY_ALIAS __attribute__((may_alias))
-</pre>
-<p>
-Expands to the GNU C <code class="literal">may_alias</code> type attribute
-if the compiler is <span class="command"><strong>gcc</strong></span>. Types with this attribute
-will not be subjected to type-based alias analysis, but are assumed
-to alias with any other type, just like char.
-See the GNU C documentation for details.
-</p>
-<p class="since">Since 2.14</p>
-</div>
-<hr>
-<div class="refsect2">
-<a name="G-DEPRECATED:CAPS"></a><h3>G_DEPRECATED</h3>
-<pre class="programlisting">#define G_DEPRECATED __attribute__((__deprecated__))
-</pre>
-<p>
-This macro is similar to <a class="link" href="glib-Miscellaneous-Macros.html#G-GNUC-DEPRECATED:CAPS" title="G_GNUC_DEPRECATED"><code class="literal">G_GNUC_DEPRECATED</code></a>, and can be used to mark
-functions declarations as deprecated. Unlike <a class="link" href="glib-Miscellaneous-Macros.html#G-GNUC-DEPRECATED:CAPS" title="G_GNUC_DEPRECATED"><code class="literal">G_GNUC_DEPRECATED</code></a>, it is
-meant to be portable across different compilers and must be placed
-before the function declaration.
-</p>
-<p class="since">Since 2.32</p>
-</div>
-<hr>
-<div class="refsect2">
-<a name="G-DEPRECATED-FOR:CAPS"></a><h3>G_DEPRECATED_FOR()</h3>
-<pre class="programlisting">#define G_DEPRECATED_FOR(f) __attribute__((__deprecated__("Use '" #f "' instead")))
-</pre>
-<p>
-This macro is similar to <a class="link" href="glib-Miscellaneous-Macros.html#G-GNUC-DEPRECATED-FOR:CAPS" title="G_GNUC_DEPRECATED_FOR()"><code class="literal">G_GNUC_DEPRECATED_FOR</code></a>, and can be used to mark
-functions declarations as deprecated. Unlike <a class="link" href="glib-Miscellaneous-Macros.html#G-GNUC-DEPRECATED-FOR:CAPS" title="G_GNUC_DEPRECATED_FOR()"><code class="literal">G_GNUC_DEPRECATED_FOR</code></a>, it is
-meant to be portable across different compilers and must be placed
-before the function declaration.
-</p>
-<div class="variablelist"><table border="0" class="variablelist">
-<colgroup>
-<col align="left" valign="top">
-<col>
-</colgroup>
-<tbody><tr>
-<td><p><span class="term"><em class="parameter"><code>f</code></em> :</span></p></td>
-<td>the name of the function that this function was deprecated for</td>
-</tr></tbody>
-</table></div>
-<p class="since">Since 2.32</p>
-</div>
-<hr>
-<div class="refsect2">
-<a name="G-UNAVAILABLE:CAPS"></a><h3>G_UNAVAILABLE()</h3>
-<pre class="programlisting">#define G_UNAVAILABLE(maj,min) __attribute__((deprecated("Not available before " #maj "." #min)))
-</pre>
-<p>
-This macro can be used to mark a function declaration as unavailable.
-It must be placed before the function declaration. Use of a function
-that has been annotated with this macros will produce a compiler warning.
-</p>
-<div class="variablelist"><table border="0" class="variablelist">
-<colgroup>
-<col align="left" valign="top">
-<col>
-</colgroup>
-<tbody>
-<tr>
-<td><p><span class="term"><em class="parameter"><code>maj</code></em> :</span></p></td>
-<td>the major version that introduced the symbol</td>
-</tr>
-<tr>
-<td><p><span class="term"><em class="parameter"><code>min</code></em> :</span></p></td>
-<td>the minor version that introduced the symbol</td>
-</tr>
-</tbody>
-</table></div>
-<p class="since">Since 2.32</p>
-</div>
-<hr>
-<div class="refsect2">
-<a name="G-LIKELY:CAPS"></a><h3>G_LIKELY()</h3>
-<pre class="programlisting">#define G_LIKELY(expr) (__builtin_expect (_G_BOOLEAN_EXPR(expr), 1))
-</pre>
-<p>
-Hints the compiler that the expression is likely to evaluate to
-a true value. The compiler may use this information for optimizations.
-</p>
-<p>
-</p>
-<div class="informalexample">
-  <table class="listing_frame" border="0" cellpadding="0" cellspacing="0">
-    <tbody>
-      <tr>
-        <td class="listing_lines" align="right"><pre>1
-2</pre></td>
-        <td class="listing_code"><pre class="programlisting"><span class="keyword">if</span><span class="normal"> </span><span class="symbol">(</span><span class="function"><a href="glib-Miscellaneous-Macros.html#G-LIKELY:CAPS">G_LIKELY</a></span><span class="normal"> </span><span class="symbol">(</span><span class="function">random</span><span class="normal"> </span><span class="symbol">()</span><span class="normal"> </span><span class="symbol">!=</span><span class="normal"> </span><span class="number">1</span><span class="symbol">))</span>
-<span class="normal">  </span><span class="function"><a href="glib-Warnings-and-Assertions.html#g-print">g_print</a></span><span class="normal"> </span><span class="symbol">(</span><span class="string">"not one"</span><span class="symbol">);</span></pre></td>
-      </tr>
-    </tbody>
-  </table>
-</div>
-
-<p>
-</p>
-<div class="variablelist"><table border="0" class="variablelist">
-<colgroup>
-<col align="left" valign="top">
-<col>
-</colgroup>
-<tbody>
-<tr>
-<td><p><span class="term"><em class="parameter"><code>expr</code></em> :</span></p></td>
-<td>the expression</td>
-=======
 <p></p>
 <div class="refsect3">
 <a name="id-1.3.8.7.17.9"></a><h4>Parameters</h4>
@@ -2083,7 +1124,6 @@
 <td class="parameter_name"><p>maj</p></td>
 <td class="parameter_description"><p>the major version that introduced the symbol</p></td>
 <td class="parameter_annotations"> </td>
->>>>>>> 76bed778
 </tr>
 <tr>
 <td class="parameter_name"><p>min</p></td>
@@ -2097,23 +1137,11 @@
 </div>
 <hr>
 <div class="refsect2">
-<<<<<<< HEAD
-<a name="G-UNLIKELY:CAPS"></a><h3>G_UNLIKELY()</h3>
-<pre class="programlisting">#define G_UNLIKELY(expr) (__builtin_expect (_G_BOOLEAN_EXPR(expr), 0))
-</pre>
-<p>
-Hints the compiler that the expression is unlikely to evaluate to
-a true value. The compiler may use this information for optimizations.
-</p>
-<p>
-</p>
-=======
 <a name="G-LIKELY:CAPS"></a><h3>G_LIKELY()</h3>
 <pre class="programlisting">#define G_LIKELY(expr) (__builtin_expect (_G_BOOLEAN_EXPR(expr), 1))
 </pre>
 <p>Hints the compiler that the expression is likely to evaluate to
 a true value. The compiler may use this information for optimizations.</p>
->>>>>>> 76bed778
 <div class="informalexample">
   <table class="listing_frame" border="0" cellpadding="0" cellspacing="0">
     <tbody>
@@ -2127,26 +1155,6 @@
   </table>
 </div>
 
-<<<<<<< HEAD
-<p>
-</p>
-<div class="variablelist"><table border="0" class="variablelist">
-<colgroup>
-<col align="left" valign="top">
-<col>
-</colgroup>
-<tbody>
-<tr>
-<td><p><span class="term"><em class="parameter"><code>expr</code></em> :</span></p></td>
-<td>the expression</td>
-</tr>
-<tr>
-<td><p><span class="term"><span class="emphasis"><em>Returns</em></span> :</span></p></td>
-<td>the value of <em class="parameter"><code>expr</code></em>
-</td>
-</tr>
-</tbody>
-=======
 <p></p>
 <div class="refsect3">
 <a name="id-1.3.8.7.20.7"></a><h4>Parameters</h4>
@@ -2161,35 +1169,8 @@
 <td class="parameter_description"><p>the expression</p></td>
 <td class="parameter_annotations"> </td>
 </tr></tbody>
->>>>>>> 76bed778
-</table></div>
-</div>
-<<<<<<< HEAD
-<hr>
-<div class="refsect2">
-<a name="G-STRLOC:CAPS"></a><h3>G_STRLOC</h3>
-<pre class="programlisting">#  define G_STRLOC __FILE__ ":" G_STRINGIFY (__LINE__) ":" __PRETTY_FUNCTION__ "()"
-</pre>
-<p>
-Expands to a string identifying the current code position.
-</p>
-</div>
-<hr>
-<div class="refsect2">
-<a name="G-STRFUNC:CAPS"></a><h3>G_STRFUNC</h3>
-<pre class="programlisting">#  define G_STRFUNC     ((const char*) (__PRETTY_FUNCTION__))
-</pre>
-<p>
-Expands to a string identifying the current function.
-</p>
-<p class="since">Since 2.4</p>
-</div>
-</div>
-</div>
-<div class="footer">
-<hr>
-          Generated by GTK-Doc V1.18.1</div>
-=======
+</table></div>
+</div>
 <div class="refsect3">
 <a name="id-1.3.8.7.20.8"></a><h4>Returns</h4>
 <p> the value of <em class="parameter"><code>expr</code></em>
@@ -2612,6 +1593,5 @@
 </div>
 <div class="footer">
 <hr>Generated by GTK-Doc V1.24</div>
->>>>>>> 76bed778
 </body>
 </html>