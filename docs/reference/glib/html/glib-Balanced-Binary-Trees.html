<!DOCTYPE html PUBLIC "-//W3C//DTD HTML 4.01 Transitional//EN">
<html>
<head>
<meta http-equiv="Content-Type" content="text/html; charset=UTF-8">
<<<<<<< HEAD
<title>Balanced Binary Trees</title>
<meta name="generator" content="DocBook XSL Stylesheets V1.77.1">
=======
<title>Balanced Binary Trees: GLib Reference Manual</title>
<meta name="generator" content="DocBook XSL Stylesheets V1.78.1">
>>>>>>> 76bed778
<link rel="home" href="index.html" title="GLib Reference Manual">
<link rel="up" href="glib-data-types.html" title="GLib Data Types">
<link rel="prev" href="glib-Byte-Arrays.html" title="Byte Arrays">
<link rel="next" href="glib-N-ary-Trees.html" title="N-ary Trees">
<<<<<<< HEAD
<meta name="generator" content="GTK-Doc V1.18.1 (XML mode)">
<link rel="stylesheet" href="style.css" type="text/css">
</head>
<body bgcolor="white" text="black" link="#0000FF" vlink="#840084" alink="#0000FF">
<table class="navigation" id="top" width="100%" summary="Navigation header" cellpadding="2" cellspacing="2">
<tr valign="middle">
<td><a accesskey="p" href="glib-Byte-Arrays.html"><img src="left.png" width="24" height="24" border="0" alt="Prev"></a></td>
<td><a accesskey="u" href="glib-data-types.html"><img src="up.png" width="24" height="24" border="0" alt="Up"></a></td>
<td><a accesskey="h" href="index.html"><img src="home.png" width="24" height="24" border="0" alt="Home"></a></td>
<th width="100%" align="center">GLib Reference Manual</th>
<td><a accesskey="n" href="glib-N-ary-Trees.html"><img src="right.png" width="24" height="24" border="0" alt="Next"></a></td>
</tr>
<tr><td colspan="5" class="shortcuts">
<a href="#glib-Balanced-Binary-Trees.synopsis" class="shortcut">Top</a>
                   | 
                  <a href="#glib-Balanced-Binary-Trees.description" class="shortcut">Description</a>
</td></tr>
</table>
=======
<meta name="generator" content="GTK-Doc V1.24 (XML mode)">
<link rel="stylesheet" href="style.css" type="text/css">
</head>
<body bgcolor="white" text="black" link="#0000FF" vlink="#840084" alink="#0000FF">
<table class="navigation" id="top" width="100%" summary="Navigation header" cellpadding="2" cellspacing="5"><tr valign="middle">
<td width="100%" align="left" class="shortcuts">
<a href="#" class="shortcut">Top</a><span id="nav_description">  <span class="dim">|</span> 
                  <a href="#glib-Balanced-Binary-Trees.description" class="shortcut">Description</a></span>
</td>
<td><a accesskey="h" href="index.html"><img src="home.png" width="16" height="16" border="0" alt="Home"></a></td>
<td><a accesskey="u" href="glib-data-types.html"><img src="up.png" width="16" height="16" border="0" alt="Up"></a></td>
<td><a accesskey="p" href="glib-Byte-Arrays.html"><img src="left.png" width="16" height="16" border="0" alt="Prev"></a></td>
<td><a accesskey="n" href="glib-N-ary-Trees.html"><img src="right.png" width="16" height="16" border="0" alt="Next"></a></td>
</tr></table>
>>>>>>> 76bed778
<div class="refentry">
<a name="glib-Balanced-Binary-Trees"></a><div class="titlepage"></div>
<div class="refnamediv"><table width="100%"><tr>
<td valign="top">
<h2><span class="refentrytitle"><a name="glib-Balanced-Binary-Trees.top_of_page"></a>Balanced Binary Trees</span></h2>
<p>Balanced Binary Trees — a sorted collection of key/value pairs optimized
                    for searching and traversing in order</p>
</td>
<td class="gallery_image" valign="top" align="right"></td>
</tr></table></div>
<<<<<<< HEAD
<div class="refsynopsisdiv">
<a name="glib-Balanced-Binary-Trees.synopsis"></a><h2>Synopsis</h2>
<pre class="synopsis">
#include &lt;glib.h&gt;

                    <a class="link" href="glib-Balanced-Binary-Trees.html#GTree" title="GTree">GTree</a>;
<a class="link" href="glib-Balanced-Binary-Trees.html#GTree" title="GTree"><span class="returnvalue">GTree</span></a> *             <a class="link" href="glib-Balanced-Binary-Trees.html#g-tree-new" title="g_tree_new ()">g_tree_new</a>                          (<em class="parameter"><code><a class="link" href="glib-Doubly-Linked-Lists.html#GCompareFunc" title="GCompareFunc ()"><span class="type">GCompareFunc</span></a> key_compare_func</code></em>);
<a class="link" href="glib-Balanced-Binary-Trees.html#GTree" title="GTree"><span class="returnvalue">GTree</span></a> *             <a class="link" href="glib-Balanced-Binary-Trees.html#g-tree-ref" title="g_tree_ref ()">g_tree_ref</a>                          (<em class="parameter"><code><a class="link" href="glib-Balanced-Binary-Trees.html#GTree" title="GTree"><span class="type">GTree</span></a> *tree</code></em>);
<span class="returnvalue">void</span>                <a class="link" href="glib-Balanced-Binary-Trees.html#g-tree-unref" title="g_tree_unref ()">g_tree_unref</a>                        (<em class="parameter"><code><a class="link" href="glib-Balanced-Binary-Trees.html#GTree" title="GTree"><span class="type">GTree</span></a> *tree</code></em>);
<a class="link" href="glib-Balanced-Binary-Trees.html#GTree" title="GTree"><span class="returnvalue">GTree</span></a> *             <a class="link" href="glib-Balanced-Binary-Trees.html#g-tree-new-with-data" title="g_tree_new_with_data ()">g_tree_new_with_data</a>                (<em class="parameter"><code><a class="link" href="glib-Doubly-Linked-Lists.html#GCompareDataFunc" title="GCompareDataFunc ()"><span class="type">GCompareDataFunc</span></a> key_compare_func</code></em>,
                                                         <em class="parameter"><code><a class="link" href="glib-Basic-Types.html#gpointer" title="gpointer"><span class="type">gpointer</span></a> key_compare_data</code></em>);
<a class="link" href="glib-Balanced-Binary-Trees.html#GTree" title="GTree"><span class="returnvalue">GTree</span></a> *             <a class="link" href="glib-Balanced-Binary-Trees.html#g-tree-new-full" title="g_tree_new_full ()">g_tree_new_full</a>                     (<em class="parameter"><code><a class="link" href="glib-Doubly-Linked-Lists.html#GCompareDataFunc" title="GCompareDataFunc ()"><span class="type">GCompareDataFunc</span></a> key_compare_func</code></em>,
                                                         <em class="parameter"><code><a class="link" href="glib-Basic-Types.html#gpointer" title="gpointer"><span class="type">gpointer</span></a> key_compare_data</code></em>,
                                                         <em class="parameter"><code><a class="link" href="glib-Datasets.html#GDestroyNotify" title="GDestroyNotify ()"><span class="type">GDestroyNotify</span></a> key_destroy_func</code></em>,
                                                         <em class="parameter"><code><a class="link" href="glib-Datasets.html#GDestroyNotify" title="GDestroyNotify ()"><span class="type">GDestroyNotify</span></a> value_destroy_func</code></em>);
<span class="returnvalue">void</span>                <a class="link" href="glib-Balanced-Binary-Trees.html#g-tree-insert" title="g_tree_insert ()">g_tree_insert</a>                       (<em class="parameter"><code><a class="link" href="glib-Balanced-Binary-Trees.html#GTree" title="GTree"><span class="type">GTree</span></a> *tree</code></em>,
                                                         <em class="parameter"><code><a class="link" href="glib-Basic-Types.html#gpointer" title="gpointer"><span class="type">gpointer</span></a> key</code></em>,
                                                         <em class="parameter"><code><a class="link" href="glib-Basic-Types.html#gpointer" title="gpointer"><span class="type">gpointer</span></a> value</code></em>);
<span class="returnvalue">void</span>                <a class="link" href="glib-Balanced-Binary-Trees.html#g-tree-replace" title="g_tree_replace ()">g_tree_replace</a>                      (<em class="parameter"><code><a class="link" href="glib-Balanced-Binary-Trees.html#GTree" title="GTree"><span class="type">GTree</span></a> *tree</code></em>,
                                                         <em class="parameter"><code><a class="link" href="glib-Basic-Types.html#gpointer" title="gpointer"><span class="type">gpointer</span></a> key</code></em>,
                                                         <em class="parameter"><code><a class="link" href="glib-Basic-Types.html#gpointer" title="gpointer"><span class="type">gpointer</span></a> value</code></em>);
<a class="link" href="glib-Basic-Types.html#gint" title="gint"><span class="returnvalue">gint</span></a>                <a class="link" href="glib-Balanced-Binary-Trees.html#g-tree-nnodes" title="g_tree_nnodes ()">g_tree_nnodes</a>                       (<em class="parameter"><code><a class="link" href="glib-Balanced-Binary-Trees.html#GTree" title="GTree"><span class="type">GTree</span></a> *tree</code></em>);
<a class="link" href="glib-Basic-Types.html#gint" title="gint"><span class="returnvalue">gint</span></a>                <a class="link" href="glib-Balanced-Binary-Trees.html#g-tree-height" title="g_tree_height ()">g_tree_height</a>                       (<em class="parameter"><code><a class="link" href="glib-Balanced-Binary-Trees.html#GTree" title="GTree"><span class="type">GTree</span></a> *tree</code></em>);
<a class="link" href="glib-Basic-Types.html#gpointer" title="gpointer"><span class="returnvalue">gpointer</span></a>            <a class="link" href="glib-Balanced-Binary-Trees.html#g-tree-lookup" title="g_tree_lookup ()">g_tree_lookup</a>                       (<em class="parameter"><code><a class="link" href="glib-Balanced-Binary-Trees.html#GTree" title="GTree"><span class="type">GTree</span></a> *tree</code></em>,
                                                         <em class="parameter"><code><a class="link" href="glib-Basic-Types.html#gconstpointer" title="gconstpointer"><span class="type">gconstpointer</span></a> key</code></em>);
<a class="link" href="glib-Basic-Types.html#gboolean" title="gboolean"><span class="returnvalue">gboolean</span></a>            <a class="link" href="glib-Balanced-Binary-Trees.html#g-tree-lookup-extended" title="g_tree_lookup_extended ()">g_tree_lookup_extended</a>              (<em class="parameter"><code><a class="link" href="glib-Balanced-Binary-Trees.html#GTree" title="GTree"><span class="type">GTree</span></a> *tree</code></em>,
                                                         <em class="parameter"><code><a class="link" href="glib-Basic-Types.html#gconstpointer" title="gconstpointer"><span class="type">gconstpointer</span></a> lookup_key</code></em>,
                                                         <em class="parameter"><code><a class="link" href="glib-Basic-Types.html#gpointer" title="gpointer"><span class="type">gpointer</span></a> *orig_key</code></em>,
                                                         <em class="parameter"><code><a class="link" href="glib-Basic-Types.html#gpointer" title="gpointer"><span class="type">gpointer</span></a> *value</code></em>);
<span class="returnvalue">void</span>                <a class="link" href="glib-Balanced-Binary-Trees.html#g-tree-foreach" title="g_tree_foreach ()">g_tree_foreach</a>                      (<em class="parameter"><code><a class="link" href="glib-Balanced-Binary-Trees.html#GTree" title="GTree"><span class="type">GTree</span></a> *tree</code></em>,
                                                         <em class="parameter"><code><a class="link" href="glib-Balanced-Binary-Trees.html#GTraverseFunc" title="GTraverseFunc ()"><span class="type">GTraverseFunc</span></a> func</code></em>,
                                                         <em class="parameter"><code><a class="link" href="glib-Basic-Types.html#gpointer" title="gpointer"><span class="type">gpointer</span></a> user_data</code></em>);
<span class="returnvalue">void</span>                <a class="link" href="glib-Balanced-Binary-Trees.html#g-tree-traverse" title="g_tree_traverse ()">g_tree_traverse</a>                     (<em class="parameter"><code><a class="link" href="glib-Balanced-Binary-Trees.html#GTree" title="GTree"><span class="type">GTree</span></a> *tree</code></em>,
                                                         <em class="parameter"><code><a class="link" href="glib-Balanced-Binary-Trees.html#GTraverseFunc" title="GTraverseFunc ()"><span class="type">GTraverseFunc</span></a> traverse_func</code></em>,
                                                         <em class="parameter"><code><a class="link" href="glib-Balanced-Binary-Trees.html#GTraverseType" title="enum GTraverseType"><span class="type">GTraverseType</span></a> traverse_type</code></em>,
                                                         <em class="parameter"><code><a class="link" href="glib-Basic-Types.html#gpointer" title="gpointer"><span class="type">gpointer</span></a> user_data</code></em>);
<a class="link" href="glib-Basic-Types.html#gboolean" title="gboolean"><span class="returnvalue">gboolean</span></a>            (<a class="link" href="glib-Balanced-Binary-Trees.html#GTraverseFunc" title="GTraverseFunc ()">*GTraverseFunc</a>)                    (<em class="parameter"><code><a class="link" href="glib-Basic-Types.html#gpointer" title="gpointer"><span class="type">gpointer</span></a> key</code></em>,
                                                         <em class="parameter"><code><a class="link" href="glib-Basic-Types.html#gpointer" title="gpointer"><span class="type">gpointer</span></a> value</code></em>,
                                                         <em class="parameter"><code><a class="link" href="glib-Basic-Types.html#gpointer" title="gpointer"><span class="type">gpointer</span></a> data</code></em>);
enum                <a class="link" href="glib-Balanced-Binary-Trees.html#GTraverseType" title="enum GTraverseType">GTraverseType</a>;
<a class="link" href="glib-Basic-Types.html#gpointer" title="gpointer"><span class="returnvalue">gpointer</span></a>            <a class="link" href="glib-Balanced-Binary-Trees.html#g-tree-search" title="g_tree_search ()">g_tree_search</a>                       (<em class="parameter"><code><a class="link" href="glib-Balanced-Binary-Trees.html#GTree" title="GTree"><span class="type">GTree</span></a> *tree</code></em>,
                                                         <em class="parameter"><code><a class="link" href="glib-Doubly-Linked-Lists.html#GCompareFunc" title="GCompareFunc ()"><span class="type">GCompareFunc</span></a> search_func</code></em>,
                                                         <em class="parameter"><code><a class="link" href="glib-Basic-Types.html#gconstpointer" title="gconstpointer"><span class="type">gconstpointer</span></a> user_data</code></em>);
<a class="link" href="glib-Basic-Types.html#gboolean" title="gboolean"><span class="returnvalue">gboolean</span></a>            <a class="link" href="glib-Balanced-Binary-Trees.html#g-tree-remove" title="g_tree_remove ()">g_tree_remove</a>                       (<em class="parameter"><code><a class="link" href="glib-Balanced-Binary-Trees.html#GTree" title="GTree"><span class="type">GTree</span></a> *tree</code></em>,
                                                         <em class="parameter"><code><a class="link" href="glib-Basic-Types.html#gconstpointer" title="gconstpointer"><span class="type">gconstpointer</span></a> key</code></em>);
<a class="link" href="glib-Basic-Types.html#gboolean" title="gboolean"><span class="returnvalue">gboolean</span></a>            <a class="link" href="glib-Balanced-Binary-Trees.html#g-tree-steal" title="g_tree_steal ()">g_tree_steal</a>                        (<em class="parameter"><code><a class="link" href="glib-Balanced-Binary-Trees.html#GTree" title="GTree"><span class="type">GTree</span></a> *tree</code></em>,
                                                         <em class="parameter"><code><a class="link" href="glib-Basic-Types.html#gconstpointer" title="gconstpointer"><span class="type">gconstpointer</span></a> key</code></em>);
<span class="returnvalue">void</span>                <a class="link" href="glib-Balanced-Binary-Trees.html#g-tree-destroy" title="g_tree_destroy ()">g_tree_destroy</a>                      (<em class="parameter"><code><a class="link" href="glib-Balanced-Binary-Trees.html#GTree" title="GTree"><span class="type">GTree</span></a> *tree</code></em>);
</pre>
</div>
<div class="refsect1">
<a name="glib-Balanced-Binary-Trees.description"></a><h2>Description</h2>
<p>
The <a class="link" href="glib-Balanced-Binary-Trees.html#GTree" title="GTree"><span class="type">GTree</span></a> structure and its associated functions provide a sorted
collection of key/value pairs optimized for searching and traversing
in order.
</p>
<p>
To create a new <a class="link" href="glib-Balanced-Binary-Trees.html#GTree" title="GTree"><span class="type">GTree</span></a> use <a class="link" href="glib-Balanced-Binary-Trees.html#g-tree-new" title="g_tree_new ()"><code class="function">g_tree_new()</code></a>.
</p>
<p>
To insert a key/value pair into a <a class="link" href="glib-Balanced-Binary-Trees.html#GTree" title="GTree"><span class="type">GTree</span></a> use <a class="link" href="glib-Balanced-Binary-Trees.html#g-tree-insert" title="g_tree_insert ()"><code class="function">g_tree_insert()</code></a>.
</p>
<p>
To lookup the value corresponding to a given key, use
<a class="link" href="glib-Balanced-Binary-Trees.html#g-tree-lookup" title="g_tree_lookup ()"><code class="function">g_tree_lookup()</code></a> and <a class="link" href="glib-Balanced-Binary-Trees.html#g-tree-lookup-extended" title="g_tree_lookup_extended ()"><code class="function">g_tree_lookup_extended()</code></a>.
</p>
<p>
To find out the number of nodes in a <a class="link" href="glib-Balanced-Binary-Trees.html#GTree" title="GTree"><span class="type">GTree</span></a>, use <a class="link" href="glib-Balanced-Binary-Trees.html#g-tree-nnodes" title="g_tree_nnodes ()"><code class="function">g_tree_nnodes()</code></a>. To
get the height of a <a class="link" href="glib-Balanced-Binary-Trees.html#GTree" title="GTree"><span class="type">GTree</span></a>, use <a class="link" href="glib-Balanced-Binary-Trees.html#g-tree-height" title="g_tree_height ()"><code class="function">g_tree_height()</code></a>.
</p>
<p>
To traverse a <a class="link" href="glib-Balanced-Binary-Trees.html#GTree" title="GTree"><span class="type">GTree</span></a>, calling a function for each node visited in
the traversal, use <a class="link" href="glib-Balanced-Binary-Trees.html#g-tree-foreach" title="g_tree_foreach ()"><code class="function">g_tree_foreach()</code></a>.
</p>
<p>
To remove a key/value pair use <a class="link" href="glib-Balanced-Binary-Trees.html#g-tree-remove" title="g_tree_remove ()"><code class="function">g_tree_remove()</code></a>.
</p>
<p>
To destroy a <a class="link" href="glib-Balanced-Binary-Trees.html#GTree" title="GTree"><span class="type">GTree</span></a>, use <a class="link" href="glib-Balanced-Binary-Trees.html#g-tree-destroy" title="g_tree_destroy ()"><code class="function">g_tree_destroy()</code></a>.
</p>
</div>
<div class="refsect1">
<a name="glib-Balanced-Binary-Trees.details"></a><h2>Details</h2>
<div class="refsect2">
<a name="GTree"></a><h3>GTree</h3>
<pre class="programlisting">typedef struct _GTree GTree;</pre>
<p>
The <span class="structname">GTree</span> struct is an opaque data
structure representing a <a class="link" href="glib-Balanced-Binary-Trees.html" title="Balanced Binary Trees">Balanced Binary Tree</a>. It
should be accessed only by using the following functions.
</p>
</div>
<hr>
<div class="refsect2">
<a name="g-tree-new"></a><h3>g_tree_new ()</h3>
<pre class="programlisting"><a class="link" href="glib-Balanced-Binary-Trees.html#GTree" title="GTree"><span class="returnvalue">GTree</span></a> *             g_tree_new                          (<em class="parameter"><code><a class="link" href="glib-Doubly-Linked-Lists.html#GCompareFunc" title="GCompareFunc ()"><span class="type">GCompareFunc</span></a> key_compare_func</code></em>);</pre>
<p>
Creates a new <a class="link" href="glib-Balanced-Binary-Trees.html#GTree" title="GTree"><span class="type">GTree</span></a>.
</p>
<div class="variablelist"><table border="0" class="variablelist">
<colgroup>
<col align="left" valign="top">
<col>
</colgroup>
<tbody>
<tr>
<td><p><span class="term"><em class="parameter"><code>key_compare_func</code></em> :</span></p></td>
<td>the function used to order the nodes in the <a class="link" href="glib-Balanced-Binary-Trees.html#GTree" title="GTree"><span class="type">GTree</span></a>.
It should return values similar to the standard <code class="function">strcmp()</code> function -
0 if the two arguments are equal, a negative value if the first argument
comes before the second, or a positive value if the first argument comes
after the second.</td>
</tr>
<tr>
<td><p><span class="term"><span class="emphasis"><em>Returns</em></span> :</span></p></td>
<td>a new <a class="link" href="glib-Balanced-Binary-Trees.html#GTree" title="GTree"><span class="type">GTree</span></a>.</td>
</tr>
</tbody>
</table></div>
</div>
<hr>
<div class="refsect2">
<a name="g-tree-ref"></a><h3>g_tree_ref ()</h3>
<pre class="programlisting"><a class="link" href="glib-Balanced-Binary-Trees.html#GTree" title="GTree"><span class="returnvalue">GTree</span></a> *             g_tree_ref                          (<em class="parameter"><code><a class="link" href="glib-Balanced-Binary-Trees.html#GTree" title="GTree"><span class="type">GTree</span></a> *tree</code></em>);</pre>
<p>
Increments the reference count of <em class="parameter"><code>tree</code></em> by one.  It is safe to call
this function from any thread.
</p>
<div class="variablelist"><table border="0" class="variablelist">
<colgroup>
<col align="left" valign="top">
<col>
</colgroup>
<tbody>
<tr>
<td><p><span class="term"><em class="parameter"><code>tree</code></em> :</span></p></td>
<td>a <a class="link" href="glib-Balanced-Binary-Trees.html#GTree" title="GTree"><span class="type">GTree</span></a>.</td>
</tr>
<tr>
<td><p><span class="term"><span class="emphasis"><em>Returns</em></span> :</span></p></td>
<td>the passed in <a class="link" href="glib-Balanced-Binary-Trees.html#GTree" title="GTree"><span class="type">GTree</span></a>.</td>
</tr>
</tbody>
</table></div>
<p class="since">Since 2.22</p>
</div>
<hr>
<div class="refsect2">
<a name="g-tree-unref"></a><h3>g_tree_unref ()</h3>
<pre class="programlisting"><span class="returnvalue">void</span>                g_tree_unref                        (<em class="parameter"><code><a class="link" href="glib-Balanced-Binary-Trees.html#GTree" title="GTree"><span class="type">GTree</span></a> *tree</code></em>);</pre>
<p>
Decrements the reference count of <em class="parameter"><code>tree</code></em> by one.  If the reference count
drops to 0, all keys and values will be destroyed (if destroy
functions were specified) and all memory allocated by <em class="parameter"><code>tree</code></em> will be
released.
</p>
<p>
It is safe to call this function from any thread.
</p>
<div class="variablelist"><table border="0" class="variablelist">
<colgroup>
<col align="left" valign="top">
<col>
</colgroup>
<tbody><tr>
<td><p><span class="term"><em class="parameter"><code>tree</code></em> :</span></p></td>
<td>a <a class="link" href="glib-Balanced-Binary-Trees.html#GTree" title="GTree"><span class="type">GTree</span></a>.</td>
</tr></tbody>
</table></div>
<p class="since">Since 2.22</p>
</div>
<hr>
<div class="refsect2">
<a name="g-tree-new-with-data"></a><h3>g_tree_new_with_data ()</h3>
<pre class="programlisting"><a class="link" href="glib-Balanced-Binary-Trees.html#GTree" title="GTree"><span class="returnvalue">GTree</span></a> *             g_tree_new_with_data                (<em class="parameter"><code><a class="link" href="glib-Doubly-Linked-Lists.html#GCompareDataFunc" title="GCompareDataFunc ()"><span class="type">GCompareDataFunc</span></a> key_compare_func</code></em>,
                                                         <em class="parameter"><code><a class="link" href="glib-Basic-Types.html#gpointer" title="gpointer"><span class="type">gpointer</span></a> key_compare_data</code></em>);</pre>
<p>
Creates a new <a class="link" href="glib-Balanced-Binary-Trees.html#GTree" title="GTree"><span class="type">GTree</span></a> with a comparison function that accepts user data.
See <a class="link" href="glib-Balanced-Binary-Trees.html#g-tree-new" title="g_tree_new ()"><code class="function">g_tree_new()</code></a> for more details.
</p>
<div class="variablelist"><table border="0" class="variablelist">
<colgroup>
<col align="left" valign="top">
<col>
</colgroup>
<tbody>
<tr>
<td><p><span class="term"><em class="parameter"><code>key_compare_func</code></em> :</span></p></td>
<td>qsort()-style comparison function.</td>
</tr>
<tr>
<td><p><span class="term"><em class="parameter"><code>key_compare_data</code></em> :</span></p></td>
<td>data to pass to comparison function.</td>
</tr>
<tr>
<td><p><span class="term"><span class="emphasis"><em>Returns</em></span> :</span></p></td>
<td>a new <a class="link" href="glib-Balanced-Binary-Trees.html#GTree" title="GTree"><span class="type">GTree</span></a>.</td>
</tr>
</tbody>
</table></div>
</div>
<hr>
<div class="refsect2">
<a name="g-tree-new-full"></a><h3>g_tree_new_full ()</h3>
<pre class="programlisting"><a class="link" href="glib-Balanced-Binary-Trees.html#GTree" title="GTree"><span class="returnvalue">GTree</span></a> *             g_tree_new_full                     (<em class="parameter"><code><a class="link" href="glib-Doubly-Linked-Lists.html#GCompareDataFunc" title="GCompareDataFunc ()"><span class="type">GCompareDataFunc</span></a> key_compare_func</code></em>,
                                                         <em class="parameter"><code><a class="link" href="glib-Basic-Types.html#gpointer" title="gpointer"><span class="type">gpointer</span></a> key_compare_data</code></em>,
                                                         <em class="parameter"><code><a class="link" href="glib-Datasets.html#GDestroyNotify" title="GDestroyNotify ()"><span class="type">GDestroyNotify</span></a> key_destroy_func</code></em>,
                                                         <em class="parameter"><code><a class="link" href="glib-Datasets.html#GDestroyNotify" title="GDestroyNotify ()"><span class="type">GDestroyNotify</span></a> value_destroy_func</code></em>);</pre>
<p>
Creates a new <a class="link" href="glib-Balanced-Binary-Trees.html#GTree" title="GTree"><span class="type">GTree</span></a> like <a class="link" href="glib-Balanced-Binary-Trees.html#g-tree-new" title="g_tree_new ()"><code class="function">g_tree_new()</code></a> and allows to specify functions 
to free the memory allocated for the key and value that get called when 
removing the entry from the <a class="link" href="glib-Balanced-Binary-Trees.html#GTree" title="GTree"><span class="type">GTree</span></a>.
</p>
<div class="variablelist"><table border="0" class="variablelist">
<colgroup>
<col align="left" valign="top">
<col>
</colgroup>
<tbody>
<tr>
<td><p><span class="term"><em class="parameter"><code>key_compare_func</code></em> :</span></p></td>
<td>qsort()-style comparison function.</td>
</tr>
<tr>
<td><p><span class="term"><em class="parameter"><code>key_compare_data</code></em> :</span></p></td>
<td>data to pass to comparison function.</td>
</tr>
<tr>
<td><p><span class="term"><em class="parameter"><code>key_destroy_func</code></em> :</span></p></td>
<td>a function to free the memory allocated for the key
used when removing the entry from the <a class="link" href="glib-Balanced-Binary-Trees.html#GTree" title="GTree"><span class="type">GTree</span></a> or <a class="link" href="glib-Standard-Macros.html#NULL:CAPS" title="NULL"><code class="literal">NULL</code></a> if you don't
want to supply such a function.</td>
</tr>
<tr>
<td><p><span class="term"><em class="parameter"><code>value_destroy_func</code></em> :</span></p></td>
<td>a function to free the memory allocated for the
value used when removing the entry from the <a class="link" href="glib-Balanced-Binary-Trees.html#GTree" title="GTree"><span class="type">GTree</span></a> or <a class="link" href="glib-Standard-Macros.html#NULL:CAPS" title="NULL"><code class="literal">NULL</code></a> if you
don't want to supply such a function.</td>
</tr>
<tr>
<td><p><span class="term"><span class="emphasis"><em>Returns</em></span> :</span></p></td>
<td>a new <a class="link" href="glib-Balanced-Binary-Trees.html#GTree" title="GTree"><span class="type">GTree</span></a>.</td>
</tr>
</tbody>
</table></div>
</div>
<hr>
<div class="refsect2">
<a name="g-tree-insert"></a><h3>g_tree_insert ()</h3>
<pre class="programlisting"><span class="returnvalue">void</span>                g_tree_insert                       (<em class="parameter"><code><a class="link" href="glib-Balanced-Binary-Trees.html#GTree" title="GTree"><span class="type">GTree</span></a> *tree</code></em>,
                                                         <em class="parameter"><code><a class="link" href="glib-Basic-Types.html#gpointer" title="gpointer"><span class="type">gpointer</span></a> key</code></em>,
                                                         <em class="parameter"><code><a class="link" href="glib-Basic-Types.html#gpointer" title="gpointer"><span class="type">gpointer</span></a> value</code></em>);</pre>
<p>
Inserts a key/value pair into a <a class="link" href="glib-Balanced-Binary-Trees.html#GTree" title="GTree"><span class="type">GTree</span></a>. If the given key already exists 
in the <a class="link" href="glib-Balanced-Binary-Trees.html#GTree" title="GTree"><span class="type">GTree</span></a> its corresponding value is set to the new value. If you 
supplied a value_destroy_func when creating the <a class="link" href="glib-Balanced-Binary-Trees.html#GTree" title="GTree"><span class="type">GTree</span></a>, the old value is 
freed using that function. If you supplied a <em class="parameter"><code>key_destroy_func</code></em> when 
creating the <a class="link" href="glib-Balanced-Binary-Trees.html#GTree" title="GTree"><span class="type">GTree</span></a>, the passed key is freed using that function.
</p>
<p>
The tree is automatically 'balanced' as new key/value pairs are added,
so that the distance from the root to every leaf is as small as possible.
</p>
<div class="variablelist"><table border="0" class="variablelist">
<colgroup>
<col align="left" valign="top">
<col>
</colgroup>
<tbody>
<tr>
<td><p><span class="term"><em class="parameter"><code>tree</code></em> :</span></p></td>
<td>a <a class="link" href="glib-Balanced-Binary-Trees.html#GTree" title="GTree"><span class="type">GTree</span></a>.</td>
</tr>
<tr>
<td><p><span class="term"><em class="parameter"><code>key</code></em> :</span></p></td>
<td>the key to insert.</td>
</tr>
<tr>
<td><p><span class="term"><em class="parameter"><code>value</code></em> :</span></p></td>
<td>the value corresponding to the key.</td>
</tr>
</tbody>
</table></div>
</div>
<hr>
<div class="refsect2">
<a name="g-tree-replace"></a><h3>g_tree_replace ()</h3>
<pre class="programlisting"><span class="returnvalue">void</span>                g_tree_replace                      (<em class="parameter"><code><a class="link" href="glib-Balanced-Binary-Trees.html#GTree" title="GTree"><span class="type">GTree</span></a> *tree</code></em>,
                                                         <em class="parameter"><code><a class="link" href="glib-Basic-Types.html#gpointer" title="gpointer"><span class="type">gpointer</span></a> key</code></em>,
                                                         <em class="parameter"><code><a class="link" href="glib-Basic-Types.html#gpointer" title="gpointer"><span class="type">gpointer</span></a> value</code></em>);</pre>
<p>
Inserts a new key and value into a <a class="link" href="glib-Balanced-Binary-Trees.html#GTree" title="GTree"><span class="type">GTree</span></a> similar to <a class="link" href="glib-Balanced-Binary-Trees.html#g-tree-insert" title="g_tree_insert ()"><code class="function">g_tree_insert()</code></a>. 
The difference is that if the key already exists in the <a class="link" href="glib-Balanced-Binary-Trees.html#GTree" title="GTree"><span class="type">GTree</span></a>, it gets 
replaced by the new key. If you supplied a <em class="parameter"><code>value_destroy_func</code></em> when 
creating the <a class="link" href="glib-Balanced-Binary-Trees.html#GTree" title="GTree"><span class="type">GTree</span></a>, the old value is freed using that function. If you 
supplied a <em class="parameter"><code>key_destroy_func</code></em> when creating the <a class="link" href="glib-Balanced-Binary-Trees.html#GTree" title="GTree"><span class="type">GTree</span></a>, the old key is 
freed using that function. 
</p>
<p>
The tree is automatically 'balanced' as new key/value pairs are added,
so that the distance from the root to every leaf is as small as possible.
</p>
<div class="variablelist"><table border="0" class="variablelist">
<colgroup>
<col align="left" valign="top">
<col>
</colgroup>
<tbody>
<tr>
<td><p><span class="term"><em class="parameter"><code>tree</code></em> :</span></p></td>
<td>a <a class="link" href="glib-Balanced-Binary-Trees.html#GTree" title="GTree"><span class="type">GTree</span></a>.</td>
</tr>
<tr>
<td><p><span class="term"><em class="parameter"><code>key</code></em> :</span></p></td>
<td>the key to insert.</td>
</tr>
<tr>
<td><p><span class="term"><em class="parameter"><code>value</code></em> :</span></p></td>
<td>the value corresponding to the key.</td>
=======
<div class="refsect1">
<a name="glib-Balanced-Binary-Trees.functions"></a><h2>Functions</h2>
<div class="informaltable"><table width="100%" border="0">
<colgroup>
<col width="150px" class="functions_return">
<col class="functions_name">
</colgroup>
<tbody>
<tr>
<td class="function_type">
<a class="link" href="glib-Balanced-Binary-Trees.html#GTree" title="GTree"><span class="returnvalue">GTree</span></a> *
</td>
<td class="function_name">
<a class="link" href="glib-Balanced-Binary-Trees.html#g-tree-new" title="g_tree_new ()">g_tree_new</a> <span class="c_punctuation">()</span>
</td>
</tr>
<tr>
<td class="function_type">
<a class="link" href="glib-Balanced-Binary-Trees.html#GTree" title="GTree"><span class="returnvalue">GTree</span></a> *
</td>
<td class="function_name">
<a class="link" href="glib-Balanced-Binary-Trees.html#g-tree-ref" title="g_tree_ref ()">g_tree_ref</a> <span class="c_punctuation">()</span>
</td>
</tr>
<tr>
<td class="function_type">
<span class="returnvalue">void</span>
</td>
<td class="function_name">
<a class="link" href="glib-Balanced-Binary-Trees.html#g-tree-unref" title="g_tree_unref ()">g_tree_unref</a> <span class="c_punctuation">()</span>
</td>
</tr>
<tr>
<td class="function_type">
<a class="link" href="glib-Balanced-Binary-Trees.html#GTree" title="GTree"><span class="returnvalue">GTree</span></a> *
</td>
<td class="function_name">
<a class="link" href="glib-Balanced-Binary-Trees.html#g-tree-new-with-data" title="g_tree_new_with_data ()">g_tree_new_with_data</a> <span class="c_punctuation">()</span>
</td>
</tr>
<tr>
<td class="function_type">
<a class="link" href="glib-Balanced-Binary-Trees.html#GTree" title="GTree"><span class="returnvalue">GTree</span></a> *
</td>
<td class="function_name">
<a class="link" href="glib-Balanced-Binary-Trees.html#g-tree-new-full" title="g_tree_new_full ()">g_tree_new_full</a> <span class="c_punctuation">()</span>
</td>
</tr>
<tr>
<td class="function_type">
<span class="returnvalue">void</span>
</td>
<td class="function_name">
<a class="link" href="glib-Balanced-Binary-Trees.html#g-tree-insert" title="g_tree_insert ()">g_tree_insert</a> <span class="c_punctuation">()</span>
</td>
</tr>
<tr>
<td class="function_type">
<span class="returnvalue">void</span>
</td>
<td class="function_name">
<a class="link" href="glib-Balanced-Binary-Trees.html#g-tree-replace" title="g_tree_replace ()">g_tree_replace</a> <span class="c_punctuation">()</span>
</td>
</tr>
<tr>
<td class="function_type">
<a class="link" href="glib-Basic-Types.html#gint" title="gint"><span class="returnvalue">gint</span></a>
</td>
<td class="function_name">
<a class="link" href="glib-Balanced-Binary-Trees.html#g-tree-nnodes" title="g_tree_nnodes ()">g_tree_nnodes</a> <span class="c_punctuation">()</span>
</td>
</tr>
<tr>
<td class="function_type">
<a class="link" href="glib-Basic-Types.html#gint" title="gint"><span class="returnvalue">gint</span></a>
</td>
<td class="function_name">
<a class="link" href="glib-Balanced-Binary-Trees.html#g-tree-height" title="g_tree_height ()">g_tree_height</a> <span class="c_punctuation">()</span>
</td>
</tr>
<tr>
<td class="function_type">
<a class="link" href="glib-Basic-Types.html#gpointer" title="gpointer"><span class="returnvalue">gpointer</span></a>
</td>
<td class="function_name">
<a class="link" href="glib-Balanced-Binary-Trees.html#g-tree-lookup" title="g_tree_lookup ()">g_tree_lookup</a> <span class="c_punctuation">()</span>
</td>
</tr>
<tr>
<td class="function_type">
<a class="link" href="glib-Basic-Types.html#gboolean" title="gboolean"><span class="returnvalue">gboolean</span></a>
</td>
<td class="function_name">
<a class="link" href="glib-Balanced-Binary-Trees.html#g-tree-lookup-extended" title="g_tree_lookup_extended ()">g_tree_lookup_extended</a> <span class="c_punctuation">()</span>
</td>
</tr>
<tr>
<td class="function_type">
<span class="returnvalue">void</span>
</td>
<td class="function_name">
<a class="link" href="glib-Balanced-Binary-Trees.html#g-tree-foreach" title="g_tree_foreach ()">g_tree_foreach</a> <span class="c_punctuation">()</span>
</td>
</tr>
<tr>
<td class="function_type">
<span class="returnvalue">void</span>
</td>
<td class="function_name">
<a class="link" href="glib-Balanced-Binary-Trees.html#g-tree-traverse" title="g_tree_traverse ()">g_tree_traverse</a> <span class="c_punctuation">()</span>
</td>
</tr>
<tr>
<td class="function_type">
<a class="link" href="glib-Basic-Types.html#gboolean" title="gboolean"><span class="returnvalue">gboolean</span></a>
</td>
<td class="function_name">
<span class="c_punctuation">(</span><a class="link" href="glib-Balanced-Binary-Trees.html#GTraverseFunc" title="GTraverseFunc ()">*GTraverseFunc</a><span class="c_punctuation">)</span> <span class="c_punctuation">()</span>
</td>
</tr>
<tr>
<td class="function_type">
<a class="link" href="glib-Basic-Types.html#gpointer" title="gpointer"><span class="returnvalue">gpointer</span></a>
</td>
<td class="function_name">
<a class="link" href="glib-Balanced-Binary-Trees.html#g-tree-search" title="g_tree_search ()">g_tree_search</a> <span class="c_punctuation">()</span>
</td>
</tr>
<tr>
<td class="function_type">
<a class="link" href="glib-Basic-Types.html#gboolean" title="gboolean"><span class="returnvalue">gboolean</span></a>
</td>
<td class="function_name">
<a class="link" href="glib-Balanced-Binary-Trees.html#g-tree-remove" title="g_tree_remove ()">g_tree_remove</a> <span class="c_punctuation">()</span>
</td>
</tr>
<tr>
<td class="function_type">
<a class="link" href="glib-Basic-Types.html#gboolean" title="gboolean"><span class="returnvalue">gboolean</span></a>
</td>
<td class="function_name">
<a class="link" href="glib-Balanced-Binary-Trees.html#g-tree-steal" title="g_tree_steal ()">g_tree_steal</a> <span class="c_punctuation">()</span>
</td>
</tr>
<tr>
<td class="function_type">
<span class="returnvalue">void</span>
</td>
<td class="function_name">
<a class="link" href="glib-Balanced-Binary-Trees.html#g-tree-destroy" title="g_tree_destroy ()">g_tree_destroy</a> <span class="c_punctuation">()</span>
</td>
>>>>>>> 76bed778
</tr>
</tbody>
</table></div>
</div>
<div class="refsect1">
<a name="glib-Balanced-Binary-Trees.other"></a><h2>Types and Values</h2>
<div class="informaltable"><table width="100%" border="0">
<colgroup>
<col width="150px" class="name">
<col class="description">
</colgroup>
<tbody><tr>
<td class="datatype_keyword"> </td>
<td class="function_name"><a class="link" href="glib-Balanced-Binary-Trees.html#GTree" title="GTree">GTree</a></td>
</tr></tbody>
</table></div>
</div>
<div class="refsect1">
<a name="glib-Balanced-Binary-Trees.includes"></a><h2>Includes</h2>
<pre class="synopsis">#include &lt;glib.h&gt;
</pre>
</div>
<div class="refsect1">
<a name="glib-Balanced-Binary-Trees.description"></a><h2>Description</h2>
<p>The <a class="link" href="glib-Balanced-Binary-Trees.html#GTree" title="GTree"><span class="type">GTree</span></a> structure and its associated functions provide a sorted
collection of key/value pairs optimized for searching and traversing
in order.</p>
<p>To create a new <a class="link" href="glib-Balanced-Binary-Trees.html#GTree" title="GTree"><span class="type">GTree</span></a> use <a class="link" href="glib-Balanced-Binary-Trees.html#g-tree-new" title="g_tree_new ()"><code class="function">g_tree_new()</code></a>.</p>
<p>To insert a key/value pair into a <a class="link" href="glib-Balanced-Binary-Trees.html#GTree" title="GTree"><span class="type">GTree</span></a> use <a class="link" href="glib-Balanced-Binary-Trees.html#g-tree-insert" title="g_tree_insert ()"><code class="function">g_tree_insert()</code></a>.</p>
<p>To lookup the value corresponding to a given key, use
<a class="link" href="glib-Balanced-Binary-Trees.html#g-tree-lookup" title="g_tree_lookup ()"><code class="function">g_tree_lookup()</code></a> and <a class="link" href="glib-Balanced-Binary-Trees.html#g-tree-lookup-extended" title="g_tree_lookup_extended ()"><code class="function">g_tree_lookup_extended()</code></a>.</p>
<p>To find out the number of nodes in a <a class="link" href="glib-Balanced-Binary-Trees.html#GTree" title="GTree"><span class="type">GTree</span></a>, use <a class="link" href="glib-Balanced-Binary-Trees.html#g-tree-nnodes" title="g_tree_nnodes ()"><code class="function">g_tree_nnodes()</code></a>. To
get the height of a <a class="link" href="glib-Balanced-Binary-Trees.html#GTree" title="GTree"><span class="type">GTree</span></a>, use <a class="link" href="glib-Balanced-Binary-Trees.html#g-tree-height" title="g_tree_height ()"><code class="function">g_tree_height()</code></a>.</p>
<p>To traverse a <a class="link" href="glib-Balanced-Binary-Trees.html#GTree" title="GTree"><span class="type">GTree</span></a>, calling a function for each node visited in
the traversal, use <a class="link" href="glib-Balanced-Binary-Trees.html#g-tree-foreach" title="g_tree_foreach ()"><code class="function">g_tree_foreach()</code></a>.</p>
<p>To remove a key/value pair use <a class="link" href="glib-Balanced-Binary-Trees.html#g-tree-remove" title="g_tree_remove ()"><code class="function">g_tree_remove()</code></a>.</p>
<p>To destroy a <a class="link" href="glib-Balanced-Binary-Trees.html#GTree" title="GTree"><span class="type">GTree</span></a>, use <a class="link" href="glib-Balanced-Binary-Trees.html#g-tree-destroy" title="g_tree_destroy ()"><code class="function">g_tree_destroy()</code></a>.</p>
</div>
<div class="refsect1">
<a name="glib-Balanced-Binary-Trees.functions_details"></a><h2>Functions</h2>
<div class="refsect2">
<a name="g-tree-new"></a><h3>g_tree_new ()</h3>
<pre class="programlisting"><a class="link" href="glib-Balanced-Binary-Trees.html#GTree" title="GTree"><span class="returnvalue">GTree</span></a> *
g_tree_new (<em class="parameter"><code><a class="link" href="glib-Doubly-Linked-Lists.html#GCompareFunc" title="GCompareFunc ()"><span class="type">GCompareFunc</span></a> key_compare_func</code></em>);</pre>
<p>Creates a new <a class="link" href="glib-Balanced-Binary-Trees.html#GTree" title="GTree"><span class="type">GTree</span></a>.</p>
<div class="refsect3">
<a name="id-1.6.13.7.2.5"></a><h4>Parameters</h4>
<div class="informaltable"><table width="100%" border="0">
<colgroup>
<col width="150px" class="parameters_name">
<col class="parameters_description">
<col width="200px" class="parameters_annotations">
</colgroup>
<tbody><tr>
<td class="parameter_name"><p>key_compare_func</p></td>
<td class="parameter_description"><p>the function used to order the nodes in the <a class="link" href="glib-Balanced-Binary-Trees.html#GTree" title="GTree"><span class="type">GTree</span></a>.
It should return values similar to the standard <code class="function">strcmp()</code> function -
0 if the two arguments are equal, a negative value if the first argument
comes before the second, or a positive value if the first argument comes
after the second.</p></td>
<td class="parameter_annotations"> </td>
</tr></tbody>
</table></div>
</div>
<div class="refsect3">
<a name="id-1.6.13.7.2.6"></a><h4>Returns</h4>
<p> a newly allocated <a class="link" href="glib-Balanced-Binary-Trees.html#GTree" title="GTree"><span class="type">GTree</span></a></p>
</div>
</div>
<hr>
<div class="refsect2">
<<<<<<< HEAD
<a name="g-tree-nnodes"></a><h3>g_tree_nnodes ()</h3>
<pre class="programlisting"><a class="link" href="glib-Basic-Types.html#gint" title="gint"><span class="returnvalue">gint</span></a>                g_tree_nnodes                       (<em class="parameter"><code><a class="link" href="glib-Balanced-Binary-Trees.html#GTree" title="GTree"><span class="type">GTree</span></a> *tree</code></em>);</pre>
<p>
Gets the number of nodes in a <a class="link" href="glib-Balanced-Binary-Trees.html#GTree" title="GTree"><span class="type">GTree</span></a>.
</p>
<div class="variablelist"><table border="0" class="variablelist">
<colgroup>
<col align="left" valign="top">
<col>
</colgroup>
<tbody>
<tr>
<td><p><span class="term"><em class="parameter"><code>tree</code></em> :</span></p></td>
<td>a <a class="link" href="glib-Balanced-Binary-Trees.html#GTree" title="GTree"><span class="type">GTree</span></a>.</td>
</tr>
<tr>
<td><p><span class="term"><span class="emphasis"><em>Returns</em></span> :</span></p></td>
<td>the number of nodes in the <a class="link" href="glib-Balanced-Binary-Trees.html#GTree" title="GTree"><span class="type">GTree</span></a>.</td>
=======
<a name="g-tree-ref"></a><h3>g_tree_ref ()</h3>
<pre class="programlisting"><a class="link" href="glib-Balanced-Binary-Trees.html#GTree" title="GTree"><span class="returnvalue">GTree</span></a> *
g_tree_ref (<em class="parameter"><code><a class="link" href="glib-Balanced-Binary-Trees.html#GTree" title="GTree"><span class="type">GTree</span></a> *tree</code></em>);</pre>
<p>Increments the reference count of <em class="parameter"><code>tree</code></em>
 by one.</p>
<p>It is safe to call this function from any thread.</p>
<div class="refsect3">
<a name="id-1.6.13.7.3.6"></a><h4>Parameters</h4>
<div class="informaltable"><table width="100%" border="0">
<colgroup>
<col width="150px" class="parameters_name">
<col class="parameters_description">
<col width="200px" class="parameters_annotations">
</colgroup>
<tbody><tr>
<td class="parameter_name"><p>tree</p></td>
<td class="parameter_description"><p>a <a class="link" href="glib-Balanced-Binary-Trees.html#GTree" title="GTree"><span class="type">GTree</span></a></p></td>
<td class="parameter_annotations"> </td>
</tr></tbody>
</table></div>
</div>
<div class="refsect3">
<a name="id-1.6.13.7.3.7"></a><h4>Returns</h4>
<p> the passed in <a class="link" href="glib-Balanced-Binary-Trees.html#GTree" title="GTree"><span class="type">GTree</span></a></p>
</div>
<p class="since">Since: <a class="link" href="api-index-2-22.html#api-index-2.22">2.22</a></p>
</div>
<hr>
<div class="refsect2">
<a name="g-tree-unref"></a><h3>g_tree_unref ()</h3>
<pre class="programlisting"><span class="returnvalue">void</span>
g_tree_unref (<em class="parameter"><code><a class="link" href="glib-Balanced-Binary-Trees.html#GTree" title="GTree"><span class="type">GTree</span></a> *tree</code></em>);</pre>
<p>Decrements the reference count of <em class="parameter"><code>tree</code></em>
 by one.
If the reference count drops to 0, all keys and values will
be destroyed (if destroy functions were specified) and all
memory allocated by <em class="parameter"><code>tree</code></em>
 will be released.</p>
<p>It is safe to call this function from any thread.</p>
<div class="refsect3">
<a name="id-1.6.13.7.4.6"></a><h4>Parameters</h4>
<div class="informaltable"><table width="100%" border="0">
<colgroup>
<col width="150px" class="parameters_name">
<col class="parameters_description">
<col width="200px" class="parameters_annotations">
</colgroup>
<tbody><tr>
<td class="parameter_name"><p>tree</p></td>
<td class="parameter_description"><p>a <a class="link" href="glib-Balanced-Binary-Trees.html#GTree" title="GTree"><span class="type">GTree</span></a></p></td>
<td class="parameter_annotations"> </td>
</tr></tbody>
</table></div>
</div>
<p class="since">Since: <a class="link" href="api-index-2-22.html#api-index-2.22">2.22</a></p>
</div>
<hr>
<div class="refsect2">
<a name="g-tree-new-with-data"></a><h3>g_tree_new_with_data ()</h3>
<pre class="programlisting"><a class="link" href="glib-Balanced-Binary-Trees.html#GTree" title="GTree"><span class="returnvalue">GTree</span></a> *
g_tree_new_with_data (<em class="parameter"><code><a class="link" href="glib-Doubly-Linked-Lists.html#GCompareDataFunc" title="GCompareDataFunc ()"><span class="type">GCompareDataFunc</span></a> key_compare_func</code></em>,
                      <em class="parameter"><code><a class="link" href="glib-Basic-Types.html#gpointer" title="gpointer"><span class="type">gpointer</span></a> key_compare_data</code></em>);</pre>
<p>Creates a new <a class="link" href="glib-Balanced-Binary-Trees.html#GTree" title="GTree"><span class="type">GTree</span></a> with a comparison function that accepts user data.
See <a class="link" href="glib-Balanced-Binary-Trees.html#g-tree-new" title="g_tree_new ()"><code class="function">g_tree_new()</code></a> for more details.</p>
<div class="refsect3">
<a name="id-1.6.13.7.5.5"></a><h4>Parameters</h4>
<div class="informaltable"><table width="100%" border="0">
<colgroup>
<col width="150px" class="parameters_name">
<col class="parameters_description">
<col width="200px" class="parameters_annotations">
</colgroup>
<tbody>
<tr>
<td class="parameter_name"><p>key_compare_func</p></td>
<td class="parameter_description"><p>qsort()-style comparison function</p></td>
<td class="parameter_annotations"> </td>
</tr>
<tr>
<td class="parameter_name"><p>key_compare_data</p></td>
<td class="parameter_description"><p>data to pass to comparison function</p></td>
<td class="parameter_annotations"> </td>
>>>>>>> 76bed778
</tr>
</tbody>
</table></div>
</div>
<div class="refsect3">
<a name="id-1.6.13.7.5.6"></a><h4>Returns</h4>
<p> a newly allocated <a class="link" href="glib-Balanced-Binary-Trees.html#GTree" title="GTree"><span class="type">GTree</span></a></p>
</div>
</div>
<hr>
<div class="refsect2">
<<<<<<< HEAD
<a name="g-tree-height"></a><h3>g_tree_height ()</h3>
<pre class="programlisting"><a class="link" href="glib-Basic-Types.html#gint" title="gint"><span class="returnvalue">gint</span></a>                g_tree_height                       (<em class="parameter"><code><a class="link" href="glib-Balanced-Binary-Trees.html#GTree" title="GTree"><span class="type">GTree</span></a> *tree</code></em>);</pre>
<p>
Gets the height of a <a class="link" href="glib-Balanced-Binary-Trees.html#GTree" title="GTree"><span class="type">GTree</span></a>.
</p>
<p>
If the <a class="link" href="glib-Balanced-Binary-Trees.html#GTree" title="GTree"><span class="type">GTree</span></a> contains no nodes, the height is 0.
If the <a class="link" href="glib-Balanced-Binary-Trees.html#GTree" title="GTree"><span class="type">GTree</span></a> contains only one root node the height is 1.
If the root node has children the height is 2, etc.
</p>
<div class="variablelist"><table border="0" class="variablelist">
<colgroup>
<col align="left" valign="top">
<col>
</colgroup>
<tbody>
<tr>
<td><p><span class="term"><em class="parameter"><code>tree</code></em> :</span></p></td>
<td>a <a class="link" href="glib-Balanced-Binary-Trees.html#GTree" title="GTree"><span class="type">GTree</span></a>.</td>
</tr>
<tr>
<td><p><span class="term"><span class="emphasis"><em>Returns</em></span> :</span></p></td>
<td>the height of the <a class="link" href="glib-Balanced-Binary-Trees.html#GTree" title="GTree"><span class="type">GTree</span></a>.</td>
=======
<a name="g-tree-new-full"></a><h3>g_tree_new_full ()</h3>
<pre class="programlisting"><a class="link" href="glib-Balanced-Binary-Trees.html#GTree" title="GTree"><span class="returnvalue">GTree</span></a> *
g_tree_new_full (<em class="parameter"><code><a class="link" href="glib-Doubly-Linked-Lists.html#GCompareDataFunc" title="GCompareDataFunc ()"><span class="type">GCompareDataFunc</span></a> key_compare_func</code></em>,
                 <em class="parameter"><code><a class="link" href="glib-Basic-Types.html#gpointer" title="gpointer"><span class="type">gpointer</span></a> key_compare_data</code></em>,
                 <em class="parameter"><code><a class="link" href="glib-Datasets.html#GDestroyNotify" title="GDestroyNotify ()"><span class="type">GDestroyNotify</span></a> key_destroy_func</code></em>,
                 <em class="parameter"><code><a class="link" href="glib-Datasets.html#GDestroyNotify" title="GDestroyNotify ()"><span class="type">GDestroyNotify</span></a> value_destroy_func</code></em>);</pre>
<p>Creates a new <a class="link" href="glib-Balanced-Binary-Trees.html#GTree" title="GTree"><span class="type">GTree</span></a> like <a class="link" href="glib-Balanced-Binary-Trees.html#g-tree-new" title="g_tree_new ()"><code class="function">g_tree_new()</code></a> and allows to specify functions 
to free the memory allocated for the key and value that get called when 
removing the entry from the <a class="link" href="glib-Balanced-Binary-Trees.html#GTree" title="GTree"><span class="type">GTree</span></a>.</p>
<div class="refsect3">
<a name="id-1.6.13.7.6.5"></a><h4>Parameters</h4>
<div class="informaltable"><table width="100%" border="0">
<colgroup>
<col width="150px" class="parameters_name">
<col class="parameters_description">
<col width="200px" class="parameters_annotations">
</colgroup>
<tbody>
<tr>
<td class="parameter_name"><p>key_compare_func</p></td>
<td class="parameter_description"><p>qsort()-style comparison function</p></td>
<td class="parameter_annotations"> </td>
</tr>
<tr>
<td class="parameter_name"><p>key_compare_data</p></td>
<td class="parameter_description"><p>data to pass to comparison function</p></td>
<td class="parameter_annotations"> </td>
</tr>
<tr>
<td class="parameter_name"><p>key_destroy_func</p></td>
<td class="parameter_description"><p>a function to free the memory allocated for the key
used when removing the entry from the <a class="link" href="glib-Balanced-Binary-Trees.html#GTree" title="GTree"><span class="type">GTree</span></a> or <a class="link" href="glib-Standard-Macros.html#NULL:CAPS" title="NULL"><code class="literal">NULL</code></a> if you don't
want to supply such a function</p></td>
<td class="parameter_annotations"> </td>
</tr>
<tr>
<td class="parameter_name"><p>value_destroy_func</p></td>
<td class="parameter_description"><p>a function to free the memory allocated for the
value used when removing the entry from the <a class="link" href="glib-Balanced-Binary-Trees.html#GTree" title="GTree"><span class="type">GTree</span></a> or <a class="link" href="glib-Standard-Macros.html#NULL:CAPS" title="NULL"><code class="literal">NULL</code></a> if you
don't want to supply such a function</p></td>
<td class="parameter_annotations"> </td>
>>>>>>> 76bed778
</tr>
</tbody>
</table></div>
</div>
<div class="refsect3">
<a name="id-1.6.13.7.6.6"></a><h4>Returns</h4>
<p> a newly allocated <a class="link" href="glib-Balanced-Binary-Trees.html#GTree" title="GTree"><span class="type">GTree</span></a></p>
</div>
</div>
<hr>
<div class="refsect2">
<<<<<<< HEAD
<a name="g-tree-lookup"></a><h3>g_tree_lookup ()</h3>
<pre class="programlisting"><a class="link" href="glib-Basic-Types.html#gpointer" title="gpointer"><span class="returnvalue">gpointer</span></a>            g_tree_lookup                       (<em class="parameter"><code><a class="link" href="glib-Balanced-Binary-Trees.html#GTree" title="GTree"><span class="type">GTree</span></a> *tree</code></em>,
                                                         <em class="parameter"><code><a class="link" href="glib-Basic-Types.html#gconstpointer" title="gconstpointer"><span class="type">gconstpointer</span></a> key</code></em>);</pre>
<p>
Gets the value corresponding to the given key. Since a <a class="link" href="glib-Balanced-Binary-Trees.html#GTree" title="GTree"><span class="type">GTree</span></a> is 
automatically balanced as key/value pairs are added, key lookup is very 
fast.
</p>
<div class="variablelist"><table border="0" class="variablelist">
<colgroup>
<col align="left" valign="top">
<col>
</colgroup>
<tbody>
<tr>
<td><p><span class="term"><em class="parameter"><code>tree</code></em> :</span></p></td>
<td>a <a class="link" href="glib-Balanced-Binary-Trees.html#GTree" title="GTree"><span class="type">GTree</span></a>.</td>
</tr>
<tr>
<td><p><span class="term"><em class="parameter"><code>key</code></em> :</span></p></td>
<td>the key to look up.</td>
</tr>
<tr>
<td><p><span class="term"><span class="emphasis"><em>Returns</em></span> :</span></p></td>
<td>the value corresponding to the key, or <a class="link" href="glib-Standard-Macros.html#NULL:CAPS" title="NULL"><code class="literal">NULL</code></a> if the key was
not found.</td>
=======
<a name="g-tree-insert"></a><h3>g_tree_insert ()</h3>
<pre class="programlisting"><span class="returnvalue">void</span>
g_tree_insert (<em class="parameter"><code><a class="link" href="glib-Balanced-Binary-Trees.html#GTree" title="GTree"><span class="type">GTree</span></a> *tree</code></em>,
               <em class="parameter"><code><a class="link" href="glib-Basic-Types.html#gpointer" title="gpointer"><span class="type">gpointer</span></a> key</code></em>,
               <em class="parameter"><code><a class="link" href="glib-Basic-Types.html#gpointer" title="gpointer"><span class="type">gpointer</span></a> value</code></em>);</pre>
<p>Inserts a key/value pair into a <a class="link" href="glib-Balanced-Binary-Trees.html#GTree" title="GTree"><span class="type">GTree</span></a>.</p>
<p>If the given key already exists in the <a class="link" href="glib-Balanced-Binary-Trees.html#GTree" title="GTree"><span class="type">GTree</span></a> its corresponding value
is set to the new value. If you supplied a <em class="parameter"><code>value_destroy_func</code></em>
 when
creating the <a class="link" href="glib-Balanced-Binary-Trees.html#GTree" title="GTree"><span class="type">GTree</span></a>, the old value is freed using that function. If
you supplied a <em class="parameter"><code>key_destroy_func</code></em>
 when creating the <a class="link" href="glib-Balanced-Binary-Trees.html#GTree" title="GTree"><span class="type">GTree</span></a>, the passed
key is freed using that function.</p>
<p>The tree is automatically 'balanced' as new key/value pairs are added,
so that the distance from the root to every leaf is as small as possible.</p>
<div class="refsect3">
<a name="id-1.6.13.7.7.7"></a><h4>Parameters</h4>
<div class="informaltable"><table width="100%" border="0">
<colgroup>
<col width="150px" class="parameters_name">
<col class="parameters_description">
<col width="200px" class="parameters_annotations">
</colgroup>
<tbody>
<tr>
<td class="parameter_name"><p>tree</p></td>
<td class="parameter_description"><p>a <a class="link" href="glib-Balanced-Binary-Trees.html#GTree" title="GTree"><span class="type">GTree</span></a></p></td>
<td class="parameter_annotations"> </td>
</tr>
<tr>
<td class="parameter_name"><p>key</p></td>
<td class="parameter_description"><p>the key to insert</p></td>
<td class="parameter_annotations"> </td>
</tr>
<tr>
<td class="parameter_name"><p>value</p></td>
<td class="parameter_description"><p>the value corresponding to the key</p></td>
<td class="parameter_annotations"> </td>
>>>>>>> 76bed778
</tr>
</tbody>
</table></div>
</div>
</div>
<hr>
<div class="refsect2">
<<<<<<< HEAD
<a name="g-tree-lookup-extended"></a><h3>g_tree_lookup_extended ()</h3>
<pre class="programlisting"><a class="link" href="glib-Basic-Types.html#gboolean" title="gboolean"><span class="returnvalue">gboolean</span></a>            g_tree_lookup_extended              (<em class="parameter"><code><a class="link" href="glib-Balanced-Binary-Trees.html#GTree" title="GTree"><span class="type">GTree</span></a> *tree</code></em>,
                                                         <em class="parameter"><code><a class="link" href="glib-Basic-Types.html#gconstpointer" title="gconstpointer"><span class="type">gconstpointer</span></a> lookup_key</code></em>,
                                                         <em class="parameter"><code><a class="link" href="glib-Basic-Types.html#gpointer" title="gpointer"><span class="type">gpointer</span></a> *orig_key</code></em>,
                                                         <em class="parameter"><code><a class="link" href="glib-Basic-Types.html#gpointer" title="gpointer"><span class="type">gpointer</span></a> *value</code></em>);</pre>
<p>
Looks up a key in the <a class="link" href="glib-Balanced-Binary-Trees.html#GTree" title="GTree"><span class="type">GTree</span></a>, returning the original key and the
associated value and a <a class="link" href="glib-Basic-Types.html#gboolean" title="gboolean"><span class="type">gboolean</span></a> which is <a class="link" href="glib-Standard-Macros.html#TRUE:CAPS" title="TRUE"><code class="literal">TRUE</code></a> if the key was found. This 
is useful if you need to free the memory allocated for the original key, 
for example before calling <a class="link" href="glib-Balanced-Binary-Trees.html#g-tree-remove" title="g_tree_remove ()"><code class="function">g_tree_remove()</code></a>.
</p>
<div class="variablelist"><table border="0" class="variablelist">
<colgroup>
<col align="left" valign="top">
<col>
</colgroup>
<tbody>
<tr>
<td><p><span class="term"><em class="parameter"><code>tree</code></em> :</span></p></td>
<td>a <a class="link" href="glib-Balanced-Binary-Trees.html#GTree" title="GTree"><span class="type">GTree</span></a>.</td>
</tr>
<tr>
<td><p><span class="term"><em class="parameter"><code>lookup_key</code></em> :</span></p></td>
<td>the key to look up.</td>
</tr>
<tr>
<td><p><span class="term"><em class="parameter"><code>orig_key</code></em> :</span></p></td>
<td>returns the original key.</td>
</tr>
<tr>
<td><p><span class="term"><em class="parameter"><code>value</code></em> :</span></p></td>
<td>returns the value associated with the key.</td>
</tr>
<tr>
<td><p><span class="term"><span class="emphasis"><em>Returns</em></span> :</span></p></td>
<td>
<a class="link" href="glib-Standard-Macros.html#TRUE:CAPS" title="TRUE"><code class="literal">TRUE</code></a> if the key was found in the <a class="link" href="glib-Balanced-Binary-Trees.html#GTree" title="GTree"><span class="type">GTree</span></a>.</td>
=======
<a name="g-tree-replace"></a><h3>g_tree_replace ()</h3>
<pre class="programlisting"><span class="returnvalue">void</span>
g_tree_replace (<em class="parameter"><code><a class="link" href="glib-Balanced-Binary-Trees.html#GTree" title="GTree"><span class="type">GTree</span></a> *tree</code></em>,
                <em class="parameter"><code><a class="link" href="glib-Basic-Types.html#gpointer" title="gpointer"><span class="type">gpointer</span></a> key</code></em>,
                <em class="parameter"><code><a class="link" href="glib-Basic-Types.html#gpointer" title="gpointer"><span class="type">gpointer</span></a> value</code></em>);</pre>
<p>Inserts a new key and value into a <a class="link" href="glib-Balanced-Binary-Trees.html#GTree" title="GTree"><span class="type">GTree</span></a> similar to <a class="link" href="glib-Balanced-Binary-Trees.html#g-tree-insert" title="g_tree_insert ()"><code class="function">g_tree_insert()</code></a>.
The difference is that if the key already exists in the <a class="link" href="glib-Balanced-Binary-Trees.html#GTree" title="GTree"><span class="type">GTree</span></a>, it gets 
replaced by the new key. If you supplied a <em class="parameter"><code>value_destroy_func</code></em>
 when 
creating the <a class="link" href="glib-Balanced-Binary-Trees.html#GTree" title="GTree"><span class="type">GTree</span></a>, the old value is freed using that function. If you 
supplied a <em class="parameter"><code>key_destroy_func</code></em>
 when creating the <a class="link" href="glib-Balanced-Binary-Trees.html#GTree" title="GTree"><span class="type">GTree</span></a>, the old key is 
freed using that function. </p>
<p>The tree is automatically 'balanced' as new key/value pairs are added,
so that the distance from the root to every leaf is as small as possible.</p>
<div class="refsect3">
<a name="id-1.6.13.7.8.6"></a><h4>Parameters</h4>
<div class="informaltable"><table width="100%" border="0">
<colgroup>
<col width="150px" class="parameters_name">
<col class="parameters_description">
<col width="200px" class="parameters_annotations">
</colgroup>
<tbody>
<tr>
<td class="parameter_name"><p>tree</p></td>
<td class="parameter_description"><p>a <a class="link" href="glib-Balanced-Binary-Trees.html#GTree" title="GTree"><span class="type">GTree</span></a></p></td>
<td class="parameter_annotations"> </td>
</tr>
<tr>
<td class="parameter_name"><p>key</p></td>
<td class="parameter_description"><p>the key to insert</p></td>
<td class="parameter_annotations"> </td>
</tr>
<tr>
<td class="parameter_name"><p>value</p></td>
<td class="parameter_description"><p>the value corresponding to the key</p></td>
<td class="parameter_annotations"> </td>
>>>>>>> 76bed778
</tr>
</tbody>
</table></div>
</div>
</div>
<hr>
<div class="refsect2">
<<<<<<< HEAD
<a name="g-tree-foreach"></a><h3>g_tree_foreach ()</h3>
<pre class="programlisting"><span class="returnvalue">void</span>                g_tree_foreach                      (<em class="parameter"><code><a class="link" href="glib-Balanced-Binary-Trees.html#GTree" title="GTree"><span class="type">GTree</span></a> *tree</code></em>,
                                                         <em class="parameter"><code><a class="link" href="glib-Balanced-Binary-Trees.html#GTraverseFunc" title="GTraverseFunc ()"><span class="type">GTraverseFunc</span></a> func</code></em>,
                                                         <em class="parameter"><code><a class="link" href="glib-Basic-Types.html#gpointer" title="gpointer"><span class="type">gpointer</span></a> user_data</code></em>);</pre>
<div class="variablelist"><table border="0" class="variablelist">
<colgroup>
<col align="left" valign="top">
<col>
</colgroup>
<tbody>
<tr>
<td><p><span class="term"><em class="parameter"><code>tree</code></em> :</span></p></td>
<td>a <a class="link" href="glib-Balanced-Binary-Trees.html#GTree" title="GTree"><span class="type">GTree</span></a>.</td>
</tr>
<tr>
<td><p><span class="term"><em class="parameter"><code>func</code></em> :</span></p></td>
<td>the function to call for each node visited. If this function</td>
</tr>
<tr>
<td><p><span class="term"><span class="emphasis"><em>Returns</em></span> :</span></p></td>
<td>
<a class="link" href="glib-Standard-Macros.html#TRUE:CAPS" title="TRUE"><code class="literal">TRUE</code></a>, the traversal is stopped.
<em class="parameter"><code>user_data</code></em>: user data to pass to the function.
Calls the given function for each of the key/value pairs in the <a class="link" href="glib-Balanced-Binary-Trees.html#GTree" title="GTree"><span class="type">GTree</span></a>.
The function is passed the key and value of each pair, and the given
<em class="parameter"><code>data</code></em> parameter. The tree is traversed in sorted order.
The tree may not be modified while iterating over it (you can't
add/remove items). To remove all items matching a predicate, you need
to add each item to a list in your <a class="link" href="glib-Balanced-Binary-Trees.html#GTraverseFunc" title="GTraverseFunc ()"><span class="type">GTraverseFunc</span></a> as you walk over
the tree, then walk the list and remove each item.</td>
=======
<a name="g-tree-nnodes"></a><h3>g_tree_nnodes ()</h3>
<pre class="programlisting"><a class="link" href="glib-Basic-Types.html#gint" title="gint"><span class="returnvalue">gint</span></a>
g_tree_nnodes (<em class="parameter"><code><a class="link" href="glib-Balanced-Binary-Trees.html#GTree" title="GTree"><span class="type">GTree</span></a> *tree</code></em>);</pre>
<p>Gets the number of nodes in a <a class="link" href="glib-Balanced-Binary-Trees.html#GTree" title="GTree"><span class="type">GTree</span></a>.</p>
<div class="refsect3">
<a name="id-1.6.13.7.9.5"></a><h4>Parameters</h4>
<div class="informaltable"><table width="100%" border="0">
<colgroup>
<col width="150px" class="parameters_name">
<col class="parameters_description">
<col width="200px" class="parameters_annotations">
</colgroup>
<tbody><tr>
<td class="parameter_name"><p>tree</p></td>
<td class="parameter_description"><p>a <a class="link" href="glib-Balanced-Binary-Trees.html#GTree" title="GTree"><span class="type">GTree</span></a></p></td>
<td class="parameter_annotations"> </td>
</tr></tbody>
</table></div>
</div>
<div class="refsect3">
<a name="id-1.6.13.7.9.6"></a><h4>Returns</h4>
<p> the number of nodes in <em class="parameter"><code>tree</code></em>
</p>
</div>
</div>
<hr>
<div class="refsect2">
<a name="g-tree-height"></a><h3>g_tree_height ()</h3>
<pre class="programlisting"><a class="link" href="glib-Basic-Types.html#gint" title="gint"><span class="returnvalue">gint</span></a>
g_tree_height (<em class="parameter"><code><a class="link" href="glib-Balanced-Binary-Trees.html#GTree" title="GTree"><span class="type">GTree</span></a> *tree</code></em>);</pre>
<p>Gets the height of a <a class="link" href="glib-Balanced-Binary-Trees.html#GTree" title="GTree"><span class="type">GTree</span></a>.</p>
<p>If the <a class="link" href="glib-Balanced-Binary-Trees.html#GTree" title="GTree"><span class="type">GTree</span></a> contains no nodes, the height is 0.
If the <a class="link" href="glib-Balanced-Binary-Trees.html#GTree" title="GTree"><span class="type">GTree</span></a> contains only one root node the height is 1.
If the root node has children the height is 2, etc.</p>
<div class="refsect3">
<a name="id-1.6.13.7.10.6"></a><h4>Parameters</h4>
<div class="informaltable"><table width="100%" border="0">
<colgroup>
<col width="150px" class="parameters_name">
<col class="parameters_description">
<col width="200px" class="parameters_annotations">
</colgroup>
<tbody><tr>
<td class="parameter_name"><p>tree</p></td>
<td class="parameter_description"><p>a <a class="link" href="glib-Balanced-Binary-Trees.html#GTree" title="GTree"><span class="type">GTree</span></a></p></td>
<td class="parameter_annotations"> </td>
</tr></tbody>
</table></div>
</div>
<div class="refsect3">
<a name="id-1.6.13.7.10.7"></a><h4>Returns</h4>
<p> the height of <em class="parameter"><code>tree</code></em>
</p>
</div>
</div>
<hr>
<div class="refsect2">
<a name="g-tree-lookup"></a><h3>g_tree_lookup ()</h3>
<pre class="programlisting"><a class="link" href="glib-Basic-Types.html#gpointer" title="gpointer"><span class="returnvalue">gpointer</span></a>
g_tree_lookup (<em class="parameter"><code><a class="link" href="glib-Balanced-Binary-Trees.html#GTree" title="GTree"><span class="type">GTree</span></a> *tree</code></em>,
               <em class="parameter"><code><a class="link" href="glib-Basic-Types.html#gconstpointer" title="gconstpointer"><span class="type">gconstpointer</span></a> key</code></em>);</pre>
<p>Gets the value corresponding to the given key. Since a <a class="link" href="glib-Balanced-Binary-Trees.html#GTree" title="GTree"><span class="type">GTree</span></a> is 
automatically balanced as key/value pairs are added, key lookup
is O(log n) (where n is the number of key/value pairs in the tree).</p>
<div class="refsect3">
<a name="id-1.6.13.7.11.5"></a><h4>Parameters</h4>
<div class="informaltable"><table width="100%" border="0">
<colgroup>
<col width="150px" class="parameters_name">
<col class="parameters_description">
<col width="200px" class="parameters_annotations">
</colgroup>
<tbody>
<tr>
<td class="parameter_name"><p>tree</p></td>
<td class="parameter_description"><p>a <a class="link" href="glib-Balanced-Binary-Trees.html#GTree" title="GTree"><span class="type">GTree</span></a></p></td>
<td class="parameter_annotations"> </td>
</tr>
<tr>
<td class="parameter_name"><p>key</p></td>
<td class="parameter_description"><p>the key to look up</p></td>
<td class="parameter_annotations"> </td>
>>>>>>> 76bed778
</tr>
</tbody>
</table></div>
</div>
<div class="refsect3">
<a name="id-1.6.13.7.11.6"></a><h4>Returns</h4>
<p> the value corresponding to the key, or <a class="link" href="glib-Standard-Macros.html#NULL:CAPS" title="NULL"><code class="literal">NULL</code></a>
if the key was not found</p>
</div>
</div>
<hr>
<div class="refsect2">
<<<<<<< HEAD
<a name="g-tree-traverse"></a><h3>g_tree_traverse ()</h3>
<pre class="programlisting"><span class="returnvalue">void</span>                g_tree_traverse                     (<em class="parameter"><code><a class="link" href="glib-Balanced-Binary-Trees.html#GTree" title="GTree"><span class="type">GTree</span></a> *tree</code></em>,
                                                         <em class="parameter"><code><a class="link" href="glib-Balanced-Binary-Trees.html#GTraverseFunc" title="GTraverseFunc ()"><span class="type">GTraverseFunc</span></a> traverse_func</code></em>,
                                                         <em class="parameter"><code><a class="link" href="glib-Balanced-Binary-Trees.html#GTraverseType" title="enum GTraverseType"><span class="type">GTraverseType</span></a> traverse_type</code></em>,
                                                         <em class="parameter"><code><a class="link" href="glib-Basic-Types.html#gpointer" title="gpointer"><span class="type">gpointer</span></a> user_data</code></em>);</pre>
<div class="warning" style="margin-left: 0.5in; margin-right: 0.5in;">
<h3 class="title">Warning</h3>
<p><code class="literal">g_tree_traverse</code> has been deprecated since version 2.2 and should not be used in newly-written code. The order of a balanced tree is somewhat arbitrary. If you 
just want to visit all nodes in sorted order, use <a class="link" href="glib-Balanced-Binary-Trees.html#g-tree-foreach" title="g_tree_foreach ()"><code class="function">g_tree_foreach()</code></a> 
instead. If you really need to visit nodes in a different order, consider
using an <a class="link" href="glib-N-ary-Trees.html" title="N-ary Trees">N-ary Tree</a>.</p>
</div>
<p>
Calls the given function for each node in the <a class="link" href="glib-Balanced-Binary-Trees.html#GTree" title="GTree"><span class="type">GTree</span></a>.
</p>
<div class="variablelist"><table border="0" class="variablelist">
<colgroup>
<col align="left" valign="top">
<col>
</colgroup>
<tbody>
<tr>
<td><p><span class="term"><em class="parameter"><code>tree</code></em> :</span></p></td>
<td>a <a class="link" href="glib-Balanced-Binary-Trees.html#GTree" title="GTree"><span class="type">GTree</span></a>.</td>
</tr>
<tr>
<td><p><span class="term"><em class="parameter"><code>traverse_func</code></em> :</span></p></td>
<td>the function to call for each node visited. If this
function returns <a class="link" href="glib-Standard-Macros.html#TRUE:CAPS" title="TRUE"><code class="literal">TRUE</code></a>, the traversal is stopped.</td>
</tr>
<tr>
<td><p><span class="term"><em class="parameter"><code>traverse_type</code></em> :</span></p></td>
<td>the order in which nodes are visited, one of <a class="link" href="glib-Balanced-Binary-Trees.html#G-IN-ORDER:CAPS"><code class="literal">G_IN_ORDER</code></a>,
<a class="link" href="glib-Balanced-Binary-Trees.html#G-PRE-ORDER:CAPS"><code class="literal">G_PRE_ORDER</code></a> and <a class="link" href="glib-Balanced-Binary-Trees.html#G-POST-ORDER:CAPS"><code class="literal">G_POST_ORDER</code></a>.</td>
</tr>
<tr>
<td><p><span class="term"><em class="parameter"><code>user_data</code></em> :</span></p></td>
<td>user data to pass to the function.</td>
=======
<a name="g-tree-lookup-extended"></a><h3>g_tree_lookup_extended ()</h3>
<pre class="programlisting"><a class="link" href="glib-Basic-Types.html#gboolean" title="gboolean"><span class="returnvalue">gboolean</span></a>
g_tree_lookup_extended (<em class="parameter"><code><a class="link" href="glib-Balanced-Binary-Trees.html#GTree" title="GTree"><span class="type">GTree</span></a> *tree</code></em>,
                        <em class="parameter"><code><a class="link" href="glib-Basic-Types.html#gconstpointer" title="gconstpointer"><span class="type">gconstpointer</span></a> lookup_key</code></em>,
                        <em class="parameter"><code><a class="link" href="glib-Basic-Types.html#gpointer" title="gpointer"><span class="type">gpointer</span></a> *orig_key</code></em>,
                        <em class="parameter"><code><a class="link" href="glib-Basic-Types.html#gpointer" title="gpointer"><span class="type">gpointer</span></a> *value</code></em>);</pre>
<p>Looks up a key in the <a class="link" href="glib-Balanced-Binary-Trees.html#GTree" title="GTree"><span class="type">GTree</span></a>, returning the original key and the
associated value. This is useful if you need to free the memory
allocated for the original key, for example before calling
<a class="link" href="glib-Balanced-Binary-Trees.html#g-tree-remove" title="g_tree_remove ()"><code class="function">g_tree_remove()</code></a>.</p>
<div class="refsect3">
<a name="id-1.6.13.7.12.5"></a><h4>Parameters</h4>
<div class="informaltable"><table width="100%" border="0">
<colgroup>
<col width="150px" class="parameters_name">
<col class="parameters_description">
<col width="200px" class="parameters_annotations">
</colgroup>
<tbody>
<tr>
<td class="parameter_name"><p>tree</p></td>
<td class="parameter_description"><p>a <a class="link" href="glib-Balanced-Binary-Trees.html#GTree" title="GTree"><span class="type">GTree</span></a></p></td>
<td class="parameter_annotations"> </td>
</tr>
<tr>
<td class="parameter_name"><p>lookup_key</p></td>
<td class="parameter_description"><p>the key to look up</p></td>
<td class="parameter_annotations"> </td>
</tr>
<tr>
<td class="parameter_name"><p>orig_key</p></td>
<td class="parameter_description"><p>returns the original key</p></td>
<td class="parameter_annotations"> </td>
</tr>
<tr>
<td class="parameter_name"><p>value</p></td>
<td class="parameter_description"><p>returns the value associated with the key</p></td>
<td class="parameter_annotations"> </td>
>>>>>>> 76bed778
</tr>
</tbody>
</table></div>
</div>
<div class="refsect3">
<a name="id-1.6.13.7.12.6"></a><h4>Returns</h4>
<p> <a class="link" href="glib-Standard-Macros.html#TRUE:CAPS" title="TRUE"><code class="literal">TRUE</code></a> if the key was found in the <a class="link" href="glib-Balanced-Binary-Trees.html#GTree" title="GTree"><span class="type">GTree</span></a></p>
</div>
</div>
<hr>
<div class="refsect2">
<<<<<<< HEAD
<a name="GTraverseFunc"></a><h3>GTraverseFunc ()</h3>
<pre class="programlisting"><a class="link" href="glib-Basic-Types.html#gboolean" title="gboolean"><span class="returnvalue">gboolean</span></a>            (*GTraverseFunc)                    (<em class="parameter"><code><a class="link" href="glib-Basic-Types.html#gpointer" title="gpointer"><span class="type">gpointer</span></a> key</code></em>,
                                                         <em class="parameter"><code><a class="link" href="glib-Basic-Types.html#gpointer" title="gpointer"><span class="type">gpointer</span></a> value</code></em>,
                                                         <em class="parameter"><code><a class="link" href="glib-Basic-Types.html#gpointer" title="gpointer"><span class="type">gpointer</span></a> data</code></em>);</pre>
<p>
Specifies the type of function passed to <a class="link" href="glib-Balanced-Binary-Trees.html#g-tree-traverse" title="g_tree_traverse ()"><code class="function">g_tree_traverse()</code></a>. It is
passed the key and value of each node, together with the <em class="parameter"><code>user_data</code></em>
parameter passed to <a class="link" href="glib-Balanced-Binary-Trees.html#g-tree-traverse" title="g_tree_traverse ()"><code class="function">g_tree_traverse()</code></a>. If the function returns
<a class="link" href="glib-Standard-Macros.html#TRUE:CAPS" title="TRUE"><code class="literal">TRUE</code></a>, the traversal is stopped.
</p>
<div class="variablelist"><table border="0" class="variablelist">
<colgroup>
<col align="left" valign="top">
<col>
</colgroup>
<tbody>
<tr>
<td><p><span class="term"><em class="parameter"><code>key</code></em> :</span></p></td>
<td>a key of a <a class="link" href="glib-Balanced-Binary-Trees.html#GTree" title="GTree"><span class="type">GTree</span></a> node.</td>
</tr>
<tr>
<td><p><span class="term"><em class="parameter"><code>value</code></em> :</span></p></td>
<td>the value corresponding to the key.</td>
</tr>
<tr>
<td><p><span class="term"><em class="parameter"><code>data</code></em> :</span></p></td>
<td>user data passed to <a class="link" href="glib-Balanced-Binary-Trees.html#g-tree-traverse" title="g_tree_traverse ()"><code class="function">g_tree_traverse()</code></a>.</td>
</tr>
<tr>
<td><p><span class="term"><span class="emphasis"><em>Returns</em></span> :</span></p></td>
<td>
<a class="link" href="glib-Standard-Macros.html#TRUE:CAPS" title="TRUE"><code class="literal">TRUE</code></a> to stop the traversal.</td>
=======
<a name="g-tree-foreach"></a><h3>g_tree_foreach ()</h3>
<pre class="programlisting"><span class="returnvalue">void</span>
g_tree_foreach (<em class="parameter"><code><a class="link" href="glib-Balanced-Binary-Trees.html#GTree" title="GTree"><span class="type">GTree</span></a> *tree</code></em>,
                <em class="parameter"><code><a class="link" href="glib-Balanced-Binary-Trees.html#GTraverseFunc" title="GTraverseFunc ()"><span class="type">GTraverseFunc</span></a> func</code></em>,
                <em class="parameter"><code><a class="link" href="glib-Basic-Types.html#gpointer" title="gpointer"><span class="type">gpointer</span></a> user_data</code></em>);</pre>
<p>Calls the given function for each of the key/value pairs in the <a class="link" href="glib-Balanced-Binary-Trees.html#GTree" title="GTree"><span class="type">GTree</span></a>.
The function is passed the key and value of each pair, and the given
<em class="parameter"><code>data</code></em>
 parameter. The tree is traversed in sorted order.</p>
<p>The tree may not be modified while iterating over it (you can't 
add/remove items). To remove all items matching a predicate, you need 
to add each item to a list in your <a class="link" href="glib-Balanced-Binary-Trees.html#GTraverseFunc" title="GTraverseFunc ()"><span class="type">GTraverseFunc</span></a> as you walk over 
the tree, then walk the list and remove each item.</p>
<div class="refsect3">
<a name="id-1.6.13.7.13.6"></a><h4>Parameters</h4>
<div class="informaltable"><table width="100%" border="0">
<colgroup>
<col width="150px" class="parameters_name">
<col class="parameters_description">
<col width="200px" class="parameters_annotations">
</colgroup>
<tbody>
<tr>
<td class="parameter_name"><p>tree</p></td>
<td class="parameter_description"><p>a <a class="link" href="glib-Balanced-Binary-Trees.html#GTree" title="GTree"><span class="type">GTree</span></a></p></td>
<td class="parameter_annotations"> </td>
</tr>
<tr>
<td class="parameter_name"><p>func</p></td>
<td class="parameter_description"><p>the function to call for each node visited.
If this function returns <a class="link" href="glib-Standard-Macros.html#TRUE:CAPS" title="TRUE"><code class="literal">TRUE</code></a>, the traversal is stopped.</p></td>
<td class="parameter_annotations"> </td>
</tr>
<tr>
<td class="parameter_name"><p>user_data</p></td>
<td class="parameter_description"><p>user data to pass to the function</p></td>
<td class="parameter_annotations"> </td>
>>>>>>> 76bed778
</tr>
</tbody>
</table></div>
</div>
</div>
<hr>
<div class="refsect2">
<<<<<<< HEAD
<a name="GTraverseType"></a><h3>enum GTraverseType</h3>
<pre class="programlisting">typedef enum {
  G_IN_ORDER,
  G_PRE_ORDER,
  G_POST_ORDER,
  G_LEVEL_ORDER
} GTraverseType;
</pre>
<p>
Specifies the type of traveral performed by <a class="link" href="glib-Balanced-Binary-Trees.html#g-tree-traverse" title="g_tree_traverse ()"><code class="function">g_tree_traverse()</code></a>,
<a class="link" href="glib-N-ary-Trees.html#g-node-traverse" title="g_node_traverse ()"><code class="function">g_node_traverse()</code></a> and <a class="link" href="glib-N-ary-Trees.html#g-node-find" title="g_node_find ()"><code class="function">g_node_find()</code></a>.
</p>
<div class="variablelist"><table border="0" class="variablelist">
<colgroup>
<col align="left" valign="top">
<col>
=======
<a name="g-tree-traverse"></a><h3>g_tree_traverse ()</h3>
<pre class="programlisting"><span class="returnvalue">void</span>
g_tree_traverse (<em class="parameter"><code><a class="link" href="glib-Balanced-Binary-Trees.html#GTree" title="GTree"><span class="type">GTree</span></a> *tree</code></em>,
                 <em class="parameter"><code><a class="link" href="glib-Balanced-Binary-Trees.html#GTraverseFunc" title="GTraverseFunc ()"><span class="type">GTraverseFunc</span></a> traverse_func</code></em>,
                 <em class="parameter"><code><a class="link" href="glib-N-ary-Trees.html#GTraverseType" title="enum GTraverseType"><span class="type">GTraverseType</span></a> traverse_type</code></em>,
                 <em class="parameter"><code><a class="link" href="glib-Basic-Types.html#gpointer" title="gpointer"><span class="type">gpointer</span></a> user_data</code></em>);</pre>
<div class="warning">
<p><code class="literal">g_tree_traverse</code> has been deprecated since version 2.2 and should not be used in newly-written code.</p>
<p>The order of a balanced tree is somewhat arbitrary.
    If you just want to visit all nodes in sorted order, use
    <a class="link" href="glib-Balanced-Binary-Trees.html#g-tree-foreach" title="g_tree_foreach ()"><code class="function">g_tree_foreach()</code></a> instead. If you really need to visit nodes in
    a different order, consider using an <a class="link" href="glib-N-ary-Trees.html" title="N-ary Trees">n-ary tree</a>.</p>
</div>
<p>Calls the given function for each node in the <a class="link" href="glib-Balanced-Binary-Trees.html#GTree" title="GTree"><span class="type">GTree</span></a>.</p>
<div class="refsect3">
<a name="id-1.6.13.7.14.6"></a><h4>Parameters</h4>
<div class="informaltable"><table width="100%" border="0">
<colgroup>
<col width="150px" class="parameters_name">
<col class="parameters_description">
<col width="200px" class="parameters_annotations">
>>>>>>> 76bed778
</colgroup>
<tbody>
<tr>
<td class="parameter_name"><p>tree</p></td>
<td class="parameter_description"><p>a <a class="link" href="glib-Balanced-Binary-Trees.html#GTree" title="GTree"><span class="type">GTree</span></a></p></td>
<td class="parameter_annotations"> </td>
</tr>
<tr>
<td class="parameter_name"><p>traverse_func</p></td>
<td class="parameter_description"><p>the function to call for each node visited. If this
function returns <a class="link" href="glib-Standard-Macros.html#TRUE:CAPS" title="TRUE"><code class="literal">TRUE</code></a>, the traversal is stopped.</p></td>
<td class="parameter_annotations"> </td>
</tr>
<tr>
<td class="parameter_name"><p>traverse_type</p></td>
<td class="parameter_description"><p>the order in which nodes are visited, one of <a class="link" href="glib-N-ary-Trees.html#G-IN-ORDER:CAPS"><code class="literal">G_IN_ORDER</code></a>,
<a class="link" href="glib-N-ary-Trees.html#G-PRE-ORDER:CAPS"><code class="literal">G_PRE_ORDER</code></a> and <a class="link" href="glib-N-ary-Trees.html#G-POST-ORDER:CAPS"><code class="literal">G_POST_ORDER</code></a></p></td>
<td class="parameter_annotations"> </td>
</tr>
<tr>
<td class="parameter_name"><p>user_data</p></td>
<td class="parameter_description"><p>user data to pass to the function</p></td>
<td class="parameter_annotations"> </td>
</tr>
</tbody>
</table></div>
</div>
</div>
<hr>
<div class="refsect2">
<<<<<<< HEAD
<a name="g-tree-search"></a><h3>g_tree_search ()</h3>
<pre class="programlisting"><a class="link" href="glib-Basic-Types.html#gpointer" title="gpointer"><span class="returnvalue">gpointer</span></a>            g_tree_search                       (<em class="parameter"><code><a class="link" href="glib-Balanced-Binary-Trees.html#GTree" title="GTree"><span class="type">GTree</span></a> *tree</code></em>,
                                                         <em class="parameter"><code><a class="link" href="glib-Doubly-Linked-Lists.html#GCompareFunc" title="GCompareFunc ()"><span class="type">GCompareFunc</span></a> search_func</code></em>,
                                                         <em class="parameter"><code><a class="link" href="glib-Basic-Types.html#gconstpointer" title="gconstpointer"><span class="type">gconstpointer</span></a> user_data</code></em>);</pre>
<p>
Searches a <a class="link" href="glib-Balanced-Binary-Trees.html#GTree" title="GTree"><span class="type">GTree</span></a> using <em class="parameter"><code>search_func</code></em>.
</p>
<p>
The <em class="parameter"><code>search_func</code></em> is called with a pointer to the key of a key/value
pair in the tree, and the passed in <em class="parameter"><code>user_data</code></em>. If <em class="parameter"><code>search_func</code></em> returns
0 for a key/value pair, then the corresponding value is returned as
the result of <a class="link" href="glib-Balanced-Binary-Trees.html#g-tree-search" title="g_tree_search ()"><code class="function">g_tree_search()</code></a>. If <em class="parameter"><code>search_func</code></em> returns -1, searching
will proceed among the key/value pairs that have a smaller key; if
<em class="parameter"><code>search_func</code></em> returns 1, searching will proceed among the key/value
pairs that have a larger key.
</p>
<div class="variablelist"><table border="0" class="variablelist">
<colgroup>
<col align="left" valign="top">
<col>
</colgroup>
<tbody>
<tr>
<td><p><span class="term"><em class="parameter"><code>tree</code></em> :</span></p></td>
<td>a <a class="link" href="glib-Balanced-Binary-Trees.html#GTree" title="GTree"><span class="type">GTree</span></a>
</td>
</tr>
<tr>
<td><p><span class="term"><em class="parameter"><code>search_func</code></em> :</span></p></td>
<td>a function used to search the <a class="link" href="glib-Balanced-Binary-Trees.html#GTree" title="GTree"><span class="type">GTree</span></a>
</td>
</tr>
<tr>
<td><p><span class="term"><em class="parameter"><code>user_data</code></em> :</span></p></td>
<td>the data passed as the second argument to <em class="parameter"><code>search_func</code></em>
</td>
</tr>
<tr>
<td><p><span class="term"><span class="emphasis"><em>Returns</em></span> :</span></p></td>
<td>the value corresponding to the found key, or <a class="link" href="glib-Standard-Macros.html#NULL:CAPS" title="NULL"><code class="literal">NULL</code></a> if
the key was not found.</td>
=======
<a name="GTraverseFunc"></a><h3>GTraverseFunc ()</h3>
<pre class="programlisting"><a class="link" href="glib-Basic-Types.html#gboolean" title="gboolean"><span class="returnvalue">gboolean</span></a>
<span class="c_punctuation">(</span>*GTraverseFunc<span class="c_punctuation">)</span> (<em class="parameter"><code><a class="link" href="glib-Basic-Types.html#gpointer" title="gpointer"><span class="type">gpointer</span></a> key</code></em>,
                  <em class="parameter"><code><a class="link" href="glib-Basic-Types.html#gpointer" title="gpointer"><span class="type">gpointer</span></a> value</code></em>,
                  <em class="parameter"><code><a class="link" href="glib-Basic-Types.html#gpointer" title="gpointer"><span class="type">gpointer</span></a> data</code></em>);</pre>
<p>Specifies the type of function passed to <a class="link" href="glib-Balanced-Binary-Trees.html#g-tree-traverse" title="g_tree_traverse ()"><code class="function">g_tree_traverse()</code></a>. It is
passed the key and value of each node, together with the <em class="parameter"><code>user_data</code></em>

parameter passed to <a class="link" href="glib-Balanced-Binary-Trees.html#g-tree-traverse" title="g_tree_traverse ()"><code class="function">g_tree_traverse()</code></a>. If the function returns
<a class="link" href="glib-Standard-Macros.html#TRUE:CAPS" title="TRUE"><code class="literal">TRUE</code></a>, the traversal is stopped.</p>
<div class="refsect3">
<a name="id-1.6.13.7.15.5"></a><h4>Parameters</h4>
<div class="informaltable"><table width="100%" border="0">
<colgroup>
<col width="150px" class="parameters_name">
<col class="parameters_description">
<col width="200px" class="parameters_annotations">
</colgroup>
<tbody>
<tr>
<td class="parameter_name"><p>key</p></td>
<td class="parameter_description"><p>a key of a <a class="link" href="glib-Balanced-Binary-Trees.html#GTree" title="GTree"><span class="type">GTree</span></a> node</p></td>
<td class="parameter_annotations"> </td>
</tr>
<tr>
<td class="parameter_name"><p>value</p></td>
<td class="parameter_description"><p>the value corresponding to the key</p></td>
<td class="parameter_annotations"> </td>
</tr>
<tr>
<td class="parameter_name"><p>data</p></td>
<td class="parameter_description"><p>user data passed to <a class="link" href="glib-Balanced-Binary-Trees.html#g-tree-traverse" title="g_tree_traverse ()"><code class="function">g_tree_traverse()</code></a></p></td>
<td class="parameter_annotations"> </td>
>>>>>>> 76bed778
</tr>
</tbody>
</table></div>
</div>
<div class="refsect3">
<a name="id-1.6.13.7.15.6"></a><h4>Returns</h4>
<p> <a class="link" href="glib-Standard-Macros.html#TRUE:CAPS" title="TRUE"><code class="literal">TRUE</code></a> to stop the traversal</p>
</div>
</div>
<hr>
<div class="refsect2">
<<<<<<< HEAD
<a name="g-tree-remove"></a><h3>g_tree_remove ()</h3>
<pre class="programlisting"><a class="link" href="glib-Basic-Types.html#gboolean" title="gboolean"><span class="returnvalue">gboolean</span></a>            g_tree_remove                       (<em class="parameter"><code><a class="link" href="glib-Balanced-Binary-Trees.html#GTree" title="GTree"><span class="type">GTree</span></a> *tree</code></em>,
                                                         <em class="parameter"><code><a class="link" href="glib-Basic-Types.html#gconstpointer" title="gconstpointer"><span class="type">gconstpointer</span></a> key</code></em>);</pre>
<p>
Removes a key/value pair from a <a class="link" href="glib-Balanced-Binary-Trees.html#GTree" title="GTree"><span class="type">GTree</span></a>.
</p>
<p>
If the <a class="link" href="glib-Balanced-Binary-Trees.html#GTree" title="GTree"><span class="type">GTree</span></a> was created using <a class="link" href="glib-Balanced-Binary-Trees.html#g-tree-new-full" title="g_tree_new_full ()"><code class="function">g_tree_new_full()</code></a>, the key and value 
are freed using the supplied destroy functions, otherwise you have to 
make sure that any dynamically allocated values are freed yourself.
If the key does not exist in the <a class="link" href="glib-Balanced-Binary-Trees.html#GTree" title="GTree"><span class="type">GTree</span></a>, the function does nothing.
</p>
<div class="variablelist"><table border="0" class="variablelist">
<colgroup>
<col align="left" valign="top">
<col>
</colgroup>
<tbody>
<tr>
<td><p><span class="term"><em class="parameter"><code>tree</code></em> :</span></p></td>
<td>a <a class="link" href="glib-Balanced-Binary-Trees.html#GTree" title="GTree"><span class="type">GTree</span></a>.</td>
</tr>
<tr>
<td><p><span class="term"><em class="parameter"><code>key</code></em> :</span></p></td>
<td>the key to remove.</td>
</tr>
<tr>
<td><p><span class="term"><span class="emphasis"><em>Returns</em></span> :</span></p></td>
<td>
<a class="link" href="glib-Standard-Macros.html#TRUE:CAPS" title="TRUE"><code class="literal">TRUE</code></a> if the key was found (prior to 2.8, this function returned
nothing)</td>
=======
<a name="g-tree-search"></a><h3>g_tree_search ()</h3>
<pre class="programlisting"><a class="link" href="glib-Basic-Types.html#gpointer" title="gpointer"><span class="returnvalue">gpointer</span></a>
g_tree_search (<em class="parameter"><code><a class="link" href="glib-Balanced-Binary-Trees.html#GTree" title="GTree"><span class="type">GTree</span></a> *tree</code></em>,
               <em class="parameter"><code><a class="link" href="glib-Doubly-Linked-Lists.html#GCompareFunc" title="GCompareFunc ()"><span class="type">GCompareFunc</span></a> search_func</code></em>,
               <em class="parameter"><code><a class="link" href="glib-Basic-Types.html#gconstpointer" title="gconstpointer"><span class="type">gconstpointer</span></a> user_data</code></em>);</pre>
<p>Searches a <a class="link" href="glib-Balanced-Binary-Trees.html#GTree" title="GTree"><span class="type">GTree</span></a> using <em class="parameter"><code>search_func</code></em>
.</p>
<p>The <em class="parameter"><code>search_func</code></em>
 is called with a pointer to the key of a key/value
pair in the tree, and the passed in <em class="parameter"><code>user_data</code></em>
. If <em class="parameter"><code>search_func</code></em>
 returns
0 for a key/value pair, then the corresponding value is returned as
the result of <a class="link" href="glib-Balanced-Binary-Trees.html#g-tree-search" title="g_tree_search ()"><code class="function">g_tree_search()</code></a>. If <em class="parameter"><code>search_func</code></em>
 returns -1, searching
will proceed among the key/value pairs that have a smaller key; if
<em class="parameter"><code>search_func</code></em>
 returns 1, searching will proceed among the key/value
pairs that have a larger key.</p>
<div class="refsect3">
<a name="id-1.6.13.7.16.6"></a><h4>Parameters</h4>
<div class="informaltable"><table width="100%" border="0">
<colgroup>
<col width="150px" class="parameters_name">
<col class="parameters_description">
<col width="200px" class="parameters_annotations">
</colgroup>
<tbody>
<tr>
<td class="parameter_name"><p>tree</p></td>
<td class="parameter_description"><p>a <a class="link" href="glib-Balanced-Binary-Trees.html#GTree" title="GTree"><span class="type">GTree</span></a></p></td>
<td class="parameter_annotations"> </td>
</tr>
<tr>
<td class="parameter_name"><p>search_func</p></td>
<td class="parameter_description"><p>a function used to search the <a class="link" href="glib-Balanced-Binary-Trees.html#GTree" title="GTree"><span class="type">GTree</span></a></p></td>
<td class="parameter_annotations"> </td>
</tr>
<tr>
<td class="parameter_name"><p>user_data</p></td>
<td class="parameter_description"><p>the data passed as the second argument to <em class="parameter"><code>search_func</code></em>
</p></td>
<td class="parameter_annotations"> </td>
>>>>>>> 76bed778
</tr>
</tbody>
</table></div>
</div>
<div class="refsect3">
<a name="id-1.6.13.7.16.7"></a><h4>Returns</h4>
<p> the value corresponding to the found key, or <a class="link" href="glib-Standard-Macros.html#NULL:CAPS" title="NULL"><code class="literal">NULL</code></a>
if the key was not found</p>
</div>
</div>
<hr>
<div class="refsect2">
<<<<<<< HEAD
<a name="g-tree-steal"></a><h3>g_tree_steal ()</h3>
<pre class="programlisting"><a class="link" href="glib-Basic-Types.html#gboolean" title="gboolean"><span class="returnvalue">gboolean</span></a>            g_tree_steal                        (<em class="parameter"><code><a class="link" href="glib-Balanced-Binary-Trees.html#GTree" title="GTree"><span class="type">GTree</span></a> *tree</code></em>,
                                                         <em class="parameter"><code><a class="link" href="glib-Basic-Types.html#gconstpointer" title="gconstpointer"><span class="type">gconstpointer</span></a> key</code></em>);</pre>
<p>
Removes a key and its associated value from a <a class="link" href="glib-Balanced-Binary-Trees.html#GTree" title="GTree"><span class="type">GTree</span></a> without calling 
the key and value destroy functions.
</p>
<p>
If the key does not exist in the <a class="link" href="glib-Balanced-Binary-Trees.html#GTree" title="GTree"><span class="type">GTree</span></a>, the function does nothing.
</p>
<div class="variablelist"><table border="0" class="variablelist">
<colgroup>
<col align="left" valign="top">
<col>
</colgroup>
<tbody>
<tr>
<td><p><span class="term"><em class="parameter"><code>tree</code></em> :</span></p></td>
<td>a <a class="link" href="glib-Balanced-Binary-Trees.html#GTree" title="GTree"><span class="type">GTree</span></a>.</td>
</tr>
<tr>
<td><p><span class="term"><em class="parameter"><code>key</code></em> :</span></p></td>
<td>the key to remove.</td>
</tr>
<tr>
<td><p><span class="term"><span class="emphasis"><em>Returns</em></span> :</span></p></td>
<td>
<a class="link" href="glib-Standard-Macros.html#TRUE:CAPS" title="TRUE"><code class="literal">TRUE</code></a> if the key was found (prior to 2.8, this function returned
nothing)</td>
=======
<a name="g-tree-remove"></a><h3>g_tree_remove ()</h3>
<pre class="programlisting"><a class="link" href="glib-Basic-Types.html#gboolean" title="gboolean"><span class="returnvalue">gboolean</span></a>
g_tree_remove (<em class="parameter"><code><a class="link" href="glib-Balanced-Binary-Trees.html#GTree" title="GTree"><span class="type">GTree</span></a> *tree</code></em>,
               <em class="parameter"><code><a class="link" href="glib-Basic-Types.html#gconstpointer" title="gconstpointer"><span class="type">gconstpointer</span></a> key</code></em>);</pre>
<p>Removes a key/value pair from a <a class="link" href="glib-Balanced-Binary-Trees.html#GTree" title="GTree"><span class="type">GTree</span></a>.</p>
<p>If the <a class="link" href="glib-Balanced-Binary-Trees.html#GTree" title="GTree"><span class="type">GTree</span></a> was created using <a class="link" href="glib-Balanced-Binary-Trees.html#g-tree-new-full" title="g_tree_new_full ()"><code class="function">g_tree_new_full()</code></a>, the key and value 
are freed using the supplied destroy functions, otherwise you have to 
make sure that any dynamically allocated values are freed yourself.
If the key does not exist in the <a class="link" href="glib-Balanced-Binary-Trees.html#GTree" title="GTree"><span class="type">GTree</span></a>, the function does nothing.</p>
<div class="refsect3">
<a name="id-1.6.13.7.17.6"></a><h4>Parameters</h4>
<div class="informaltable"><table width="100%" border="0">
<colgroup>
<col width="150px" class="parameters_name">
<col class="parameters_description">
<col width="200px" class="parameters_annotations">
</colgroup>
<tbody>
<tr>
<td class="parameter_name"><p>tree</p></td>
<td class="parameter_description"><p>a <a class="link" href="glib-Balanced-Binary-Trees.html#GTree" title="GTree"><span class="type">GTree</span></a></p></td>
<td class="parameter_annotations"> </td>
</tr>
<tr>
<td class="parameter_name"><p>key</p></td>
<td class="parameter_description"><p>the key to remove</p></td>
<td class="parameter_annotations"> </td>
</tr>
</tbody>
</table></div>
</div>
<div class="refsect3">
<a name="id-1.6.13.7.17.7"></a><h4>Returns</h4>
<p> <a class="link" href="glib-Standard-Macros.html#TRUE:CAPS" title="TRUE"><code class="literal">TRUE</code></a> if the key was found (prior to 2.8, this function
returned nothing)</p>
</div>
</div>
<hr>
<div class="refsect2">
<a name="g-tree-steal"></a><h3>g_tree_steal ()</h3>
<pre class="programlisting"><a class="link" href="glib-Basic-Types.html#gboolean" title="gboolean"><span class="returnvalue">gboolean</span></a>
g_tree_steal (<em class="parameter"><code><a class="link" href="glib-Balanced-Binary-Trees.html#GTree" title="GTree"><span class="type">GTree</span></a> *tree</code></em>,
              <em class="parameter"><code><a class="link" href="glib-Basic-Types.html#gconstpointer" title="gconstpointer"><span class="type">gconstpointer</span></a> key</code></em>);</pre>
<p>Removes a key and its associated value from a <a class="link" href="glib-Balanced-Binary-Trees.html#GTree" title="GTree"><span class="type">GTree</span></a> without calling 
the key and value destroy functions.</p>
<p>If the key does not exist in the <a class="link" href="glib-Balanced-Binary-Trees.html#GTree" title="GTree"><span class="type">GTree</span></a>, the function does nothing.</p>
<div class="refsect3">
<a name="id-1.6.13.7.18.6"></a><h4>Parameters</h4>
<div class="informaltable"><table width="100%" border="0">
<colgroup>
<col width="150px" class="parameters_name">
<col class="parameters_description">
<col width="200px" class="parameters_annotations">
</colgroup>
<tbody>
<tr>
<td class="parameter_name"><p>tree</p></td>
<td class="parameter_description"><p>a <a class="link" href="glib-Balanced-Binary-Trees.html#GTree" title="GTree"><span class="type">GTree</span></a></p></td>
<td class="parameter_annotations"> </td>
</tr>
<tr>
<td class="parameter_name"><p>key</p></td>
<td class="parameter_description"><p>the key to remove</p></td>
<td class="parameter_annotations"> </td>
>>>>>>> 76bed778
</tr>
</tbody>
</table></div>
</div>
<div class="refsect3">
<a name="id-1.6.13.7.18.7"></a><h4>Returns</h4>
<p> <a class="link" href="glib-Standard-Macros.html#TRUE:CAPS" title="TRUE"><code class="literal">TRUE</code></a> if the key was found (prior to 2.8, this function
returned nothing)</p>
</div>
</div>
<hr>
<div class="refsect2">
<<<<<<< HEAD
<a name="g-tree-destroy"></a><h3>g_tree_destroy ()</h3>
<pre class="programlisting"><span class="returnvalue">void</span>                g_tree_destroy                      (<em class="parameter"><code><a class="link" href="glib-Balanced-Binary-Trees.html#GTree" title="GTree"><span class="type">GTree</span></a> *tree</code></em>);</pre>
<p>
Removes all keys and values from the <a class="link" href="glib-Balanced-Binary-Trees.html#GTree" title="GTree"><span class="type">GTree</span></a> and decreases its
=======
<a name="g-tree-destroy"></a><h3>g_tree_destroy ()</h3>
<pre class="programlisting"><span class="returnvalue">void</span>
g_tree_destroy (<em class="parameter"><code><a class="link" href="glib-Balanced-Binary-Trees.html#GTree" title="GTree"><span class="type">GTree</span></a> *tree</code></em>);</pre>
<p>Removes all keys and values from the <a class="link" href="glib-Balanced-Binary-Trees.html#GTree" title="GTree"><span class="type">GTree</span></a> and decreases its
>>>>>>> 76bed778
reference count by one. If keys and/or values are dynamically
allocated, you should either free them first or create the <a class="link" href="glib-Balanced-Binary-Trees.html#GTree" title="GTree"><span class="type">GTree</span></a>
using <a class="link" href="glib-Balanced-Binary-Trees.html#g-tree-new-full" title="g_tree_new_full ()"><code class="function">g_tree_new_full()</code></a>. In the latter case the destroy functions
you supplied will be called on all keys and values before destroying
<<<<<<< HEAD
the <a class="link" href="glib-Balanced-Binary-Trees.html#GTree" title="GTree"><span class="type">GTree</span></a>.
</p>
<div class="variablelist"><table border="0" class="variablelist">
<colgroup>
<col align="left" valign="top">
<col>
</colgroup>
<tbody><tr>
<td><p><span class="term"><em class="parameter"><code>tree</code></em> :</span></p></td>
<td>a <a class="link" href="glib-Balanced-Binary-Trees.html#GTree" title="GTree"><span class="type">GTree</span></a>.</td>
=======
the <a class="link" href="glib-Balanced-Binary-Trees.html#GTree" title="GTree"><span class="type">GTree</span></a>.</p>
<div class="refsect3">
<a name="id-1.6.13.7.19.5"></a><h4>Parameters</h4>
<div class="informaltable"><table width="100%" border="0">
<colgroup>
<col width="150px" class="parameters_name">
<col class="parameters_description">
<col width="200px" class="parameters_annotations">
</colgroup>
<tbody><tr>
<td class="parameter_name"><p>tree</p></td>
<td class="parameter_description"><p>a <a class="link" href="glib-Balanced-Binary-Trees.html#GTree" title="GTree"><span class="type">GTree</span></a></p></td>
<td class="parameter_annotations"> </td>
>>>>>>> 76bed778
</tr></tbody>
</table></div>
</div>
</div>
</div>
<div class="refsect1">
<a name="glib-Balanced-Binary-Trees.other_details"></a><h2>Types and Values</h2>
<div class="refsect2">
<a name="GTree"></a><h3>GTree</h3>
<pre class="programlisting">typedef struct _GTree GTree;</pre>
<p>The GTree struct is an opaque data structure representing a
<a class="link" href="glib-Balanced-Binary-Trees.html" title="Balanced Binary Trees">balanced binary tree</a>. It should be
accessed only by using the following functions.</p>
</div>
</div>
</div>
<div class="footer">
<<<<<<< HEAD
<hr>
          Generated by GTK-Doc V1.18.1</div>
=======
<hr>Generated by GTK-Doc V1.24</div>
>>>>>>> 76bed778
</body>
</html><|MERGE_RESOLUTION|>--- conflicted
+++ resolved
@@ -2,37 +2,12 @@
 <html>
 <head>
 <meta http-equiv="Content-Type" content="text/html; charset=UTF-8">
-<<<<<<< HEAD
-<title>Balanced Binary Trees</title>
-<meta name="generator" content="DocBook XSL Stylesheets V1.77.1">
-=======
 <title>Balanced Binary Trees: GLib Reference Manual</title>
 <meta name="generator" content="DocBook XSL Stylesheets V1.78.1">
->>>>>>> 76bed778
 <link rel="home" href="index.html" title="GLib Reference Manual">
 <link rel="up" href="glib-data-types.html" title="GLib Data Types">
 <link rel="prev" href="glib-Byte-Arrays.html" title="Byte Arrays">
 <link rel="next" href="glib-N-ary-Trees.html" title="N-ary Trees">
-<<<<<<< HEAD
-<meta name="generator" content="GTK-Doc V1.18.1 (XML mode)">
-<link rel="stylesheet" href="style.css" type="text/css">
-</head>
-<body bgcolor="white" text="black" link="#0000FF" vlink="#840084" alink="#0000FF">
-<table class="navigation" id="top" width="100%" summary="Navigation header" cellpadding="2" cellspacing="2">
-<tr valign="middle">
-<td><a accesskey="p" href="glib-Byte-Arrays.html"><img src="left.png" width="24" height="24" border="0" alt="Prev"></a></td>
-<td><a accesskey="u" href="glib-data-types.html"><img src="up.png" width="24" height="24" border="0" alt="Up"></a></td>
-<td><a accesskey="h" href="index.html"><img src="home.png" width="24" height="24" border="0" alt="Home"></a></td>
-<th width="100%" align="center">GLib Reference Manual</th>
-<td><a accesskey="n" href="glib-N-ary-Trees.html"><img src="right.png" width="24" height="24" border="0" alt="Next"></a></td>
-</tr>
-<tr><td colspan="5" class="shortcuts">
-<a href="#glib-Balanced-Binary-Trees.synopsis" class="shortcut">Top</a>
-                   | 
-                  <a href="#glib-Balanced-Binary-Trees.description" class="shortcut">Description</a>
-</td></tr>
-</table>
-=======
 <meta name="generator" content="GTK-Doc V1.24 (XML mode)">
 <link rel="stylesheet" href="style.css" type="text/css">
 </head>
@@ -47,7 +22,6 @@
 <td><a accesskey="p" href="glib-Byte-Arrays.html"><img src="left.png" width="16" height="16" border="0" alt="Prev"></a></td>
 <td><a accesskey="n" href="glib-N-ary-Trees.html"><img src="right.png" width="16" height="16" border="0" alt="Next"></a></td>
 </tr></table>
->>>>>>> 76bed778
 <div class="refentry">
 <a name="glib-Balanced-Binary-Trees"></a><div class="titlepage"></div>
 <div class="refnamediv"><table width="100%"><tr>
@@ -58,328 +32,6 @@
 </td>
 <td class="gallery_image" valign="top" align="right"></td>
 </tr></table></div>
-<<<<<<< HEAD
-<div class="refsynopsisdiv">
-<a name="glib-Balanced-Binary-Trees.synopsis"></a><h2>Synopsis</h2>
-<pre class="synopsis">
-#include &lt;glib.h&gt;
-
-                    <a class="link" href="glib-Balanced-Binary-Trees.html#GTree" title="GTree">GTree</a>;
-<a class="link" href="glib-Balanced-Binary-Trees.html#GTree" title="GTree"><span class="returnvalue">GTree</span></a> *             <a class="link" href="glib-Balanced-Binary-Trees.html#g-tree-new" title="g_tree_new ()">g_tree_new</a>                          (<em class="parameter"><code><a class="link" href="glib-Doubly-Linked-Lists.html#GCompareFunc" title="GCompareFunc ()"><span class="type">GCompareFunc</span></a> key_compare_func</code></em>);
-<a class="link" href="glib-Balanced-Binary-Trees.html#GTree" title="GTree"><span class="returnvalue">GTree</span></a> *             <a class="link" href="glib-Balanced-Binary-Trees.html#g-tree-ref" title="g_tree_ref ()">g_tree_ref</a>                          (<em class="parameter"><code><a class="link" href="glib-Balanced-Binary-Trees.html#GTree" title="GTree"><span class="type">GTree</span></a> *tree</code></em>);
-<span class="returnvalue">void</span>                <a class="link" href="glib-Balanced-Binary-Trees.html#g-tree-unref" title="g_tree_unref ()">g_tree_unref</a>                        (<em class="parameter"><code><a class="link" href="glib-Balanced-Binary-Trees.html#GTree" title="GTree"><span class="type">GTree</span></a> *tree</code></em>);
-<a class="link" href="glib-Balanced-Binary-Trees.html#GTree" title="GTree"><span class="returnvalue">GTree</span></a> *             <a class="link" href="glib-Balanced-Binary-Trees.html#g-tree-new-with-data" title="g_tree_new_with_data ()">g_tree_new_with_data</a>                (<em class="parameter"><code><a class="link" href="glib-Doubly-Linked-Lists.html#GCompareDataFunc" title="GCompareDataFunc ()"><span class="type">GCompareDataFunc</span></a> key_compare_func</code></em>,
-                                                         <em class="parameter"><code><a class="link" href="glib-Basic-Types.html#gpointer" title="gpointer"><span class="type">gpointer</span></a> key_compare_data</code></em>);
-<a class="link" href="glib-Balanced-Binary-Trees.html#GTree" title="GTree"><span class="returnvalue">GTree</span></a> *             <a class="link" href="glib-Balanced-Binary-Trees.html#g-tree-new-full" title="g_tree_new_full ()">g_tree_new_full</a>                     (<em class="parameter"><code><a class="link" href="glib-Doubly-Linked-Lists.html#GCompareDataFunc" title="GCompareDataFunc ()"><span class="type">GCompareDataFunc</span></a> key_compare_func</code></em>,
-                                                         <em class="parameter"><code><a class="link" href="glib-Basic-Types.html#gpointer" title="gpointer"><span class="type">gpointer</span></a> key_compare_data</code></em>,
-                                                         <em class="parameter"><code><a class="link" href="glib-Datasets.html#GDestroyNotify" title="GDestroyNotify ()"><span class="type">GDestroyNotify</span></a> key_destroy_func</code></em>,
-                                                         <em class="parameter"><code><a class="link" href="glib-Datasets.html#GDestroyNotify" title="GDestroyNotify ()"><span class="type">GDestroyNotify</span></a> value_destroy_func</code></em>);
-<span class="returnvalue">void</span>                <a class="link" href="glib-Balanced-Binary-Trees.html#g-tree-insert" title="g_tree_insert ()">g_tree_insert</a>                       (<em class="parameter"><code><a class="link" href="glib-Balanced-Binary-Trees.html#GTree" title="GTree"><span class="type">GTree</span></a> *tree</code></em>,
-                                                         <em class="parameter"><code><a class="link" href="glib-Basic-Types.html#gpointer" title="gpointer"><span class="type">gpointer</span></a> key</code></em>,
-                                                         <em class="parameter"><code><a class="link" href="glib-Basic-Types.html#gpointer" title="gpointer"><span class="type">gpointer</span></a> value</code></em>);
-<span class="returnvalue">void</span>                <a class="link" href="glib-Balanced-Binary-Trees.html#g-tree-replace" title="g_tree_replace ()">g_tree_replace</a>                      (<em class="parameter"><code><a class="link" href="glib-Balanced-Binary-Trees.html#GTree" title="GTree"><span class="type">GTree</span></a> *tree</code></em>,
-                                                         <em class="parameter"><code><a class="link" href="glib-Basic-Types.html#gpointer" title="gpointer"><span class="type">gpointer</span></a> key</code></em>,
-                                                         <em class="parameter"><code><a class="link" href="glib-Basic-Types.html#gpointer" title="gpointer"><span class="type">gpointer</span></a> value</code></em>);
-<a class="link" href="glib-Basic-Types.html#gint" title="gint"><span class="returnvalue">gint</span></a>                <a class="link" href="glib-Balanced-Binary-Trees.html#g-tree-nnodes" title="g_tree_nnodes ()">g_tree_nnodes</a>                       (<em class="parameter"><code><a class="link" href="glib-Balanced-Binary-Trees.html#GTree" title="GTree"><span class="type">GTree</span></a> *tree</code></em>);
-<a class="link" href="glib-Basic-Types.html#gint" title="gint"><span class="returnvalue">gint</span></a>                <a class="link" href="glib-Balanced-Binary-Trees.html#g-tree-height" title="g_tree_height ()">g_tree_height</a>                       (<em class="parameter"><code><a class="link" href="glib-Balanced-Binary-Trees.html#GTree" title="GTree"><span class="type">GTree</span></a> *tree</code></em>);
-<a class="link" href="glib-Basic-Types.html#gpointer" title="gpointer"><span class="returnvalue">gpointer</span></a>            <a class="link" href="glib-Balanced-Binary-Trees.html#g-tree-lookup" title="g_tree_lookup ()">g_tree_lookup</a>                       (<em class="parameter"><code><a class="link" href="glib-Balanced-Binary-Trees.html#GTree" title="GTree"><span class="type">GTree</span></a> *tree</code></em>,
-                                                         <em class="parameter"><code><a class="link" href="glib-Basic-Types.html#gconstpointer" title="gconstpointer"><span class="type">gconstpointer</span></a> key</code></em>);
-<a class="link" href="glib-Basic-Types.html#gboolean" title="gboolean"><span class="returnvalue">gboolean</span></a>            <a class="link" href="glib-Balanced-Binary-Trees.html#g-tree-lookup-extended" title="g_tree_lookup_extended ()">g_tree_lookup_extended</a>              (<em class="parameter"><code><a class="link" href="glib-Balanced-Binary-Trees.html#GTree" title="GTree"><span class="type">GTree</span></a> *tree</code></em>,
-                                                         <em class="parameter"><code><a class="link" href="glib-Basic-Types.html#gconstpointer" title="gconstpointer"><span class="type">gconstpointer</span></a> lookup_key</code></em>,
-                                                         <em class="parameter"><code><a class="link" href="glib-Basic-Types.html#gpointer" title="gpointer"><span class="type">gpointer</span></a> *orig_key</code></em>,
-                                                         <em class="parameter"><code><a class="link" href="glib-Basic-Types.html#gpointer" title="gpointer"><span class="type">gpointer</span></a> *value</code></em>);
-<span class="returnvalue">void</span>                <a class="link" href="glib-Balanced-Binary-Trees.html#g-tree-foreach" title="g_tree_foreach ()">g_tree_foreach</a>                      (<em class="parameter"><code><a class="link" href="glib-Balanced-Binary-Trees.html#GTree" title="GTree"><span class="type">GTree</span></a> *tree</code></em>,
-                                                         <em class="parameter"><code><a class="link" href="glib-Balanced-Binary-Trees.html#GTraverseFunc" title="GTraverseFunc ()"><span class="type">GTraverseFunc</span></a> func</code></em>,
-                                                         <em class="parameter"><code><a class="link" href="glib-Basic-Types.html#gpointer" title="gpointer"><span class="type">gpointer</span></a> user_data</code></em>);
-<span class="returnvalue">void</span>                <a class="link" href="glib-Balanced-Binary-Trees.html#g-tree-traverse" title="g_tree_traverse ()">g_tree_traverse</a>                     (<em class="parameter"><code><a class="link" href="glib-Balanced-Binary-Trees.html#GTree" title="GTree"><span class="type">GTree</span></a> *tree</code></em>,
-                                                         <em class="parameter"><code><a class="link" href="glib-Balanced-Binary-Trees.html#GTraverseFunc" title="GTraverseFunc ()"><span class="type">GTraverseFunc</span></a> traverse_func</code></em>,
-                                                         <em class="parameter"><code><a class="link" href="glib-Balanced-Binary-Trees.html#GTraverseType" title="enum GTraverseType"><span class="type">GTraverseType</span></a> traverse_type</code></em>,
-                                                         <em class="parameter"><code><a class="link" href="glib-Basic-Types.html#gpointer" title="gpointer"><span class="type">gpointer</span></a> user_data</code></em>);
-<a class="link" href="glib-Basic-Types.html#gboolean" title="gboolean"><span class="returnvalue">gboolean</span></a>            (<a class="link" href="glib-Balanced-Binary-Trees.html#GTraverseFunc" title="GTraverseFunc ()">*GTraverseFunc</a>)                    (<em class="parameter"><code><a class="link" href="glib-Basic-Types.html#gpointer" title="gpointer"><span class="type">gpointer</span></a> key</code></em>,
-                                                         <em class="parameter"><code><a class="link" href="glib-Basic-Types.html#gpointer" title="gpointer"><span class="type">gpointer</span></a> value</code></em>,
-                                                         <em class="parameter"><code><a class="link" href="glib-Basic-Types.html#gpointer" title="gpointer"><span class="type">gpointer</span></a> data</code></em>);
-enum                <a class="link" href="glib-Balanced-Binary-Trees.html#GTraverseType" title="enum GTraverseType">GTraverseType</a>;
-<a class="link" href="glib-Basic-Types.html#gpointer" title="gpointer"><span class="returnvalue">gpointer</span></a>            <a class="link" href="glib-Balanced-Binary-Trees.html#g-tree-search" title="g_tree_search ()">g_tree_search</a>                       (<em class="parameter"><code><a class="link" href="glib-Balanced-Binary-Trees.html#GTree" title="GTree"><span class="type">GTree</span></a> *tree</code></em>,
-                                                         <em class="parameter"><code><a class="link" href="glib-Doubly-Linked-Lists.html#GCompareFunc" title="GCompareFunc ()"><span class="type">GCompareFunc</span></a> search_func</code></em>,
-                                                         <em class="parameter"><code><a class="link" href="glib-Basic-Types.html#gconstpointer" title="gconstpointer"><span class="type">gconstpointer</span></a> user_data</code></em>);
-<a class="link" href="glib-Basic-Types.html#gboolean" title="gboolean"><span class="returnvalue">gboolean</span></a>            <a class="link" href="glib-Balanced-Binary-Trees.html#g-tree-remove" title="g_tree_remove ()">g_tree_remove</a>                       (<em class="parameter"><code><a class="link" href="glib-Balanced-Binary-Trees.html#GTree" title="GTree"><span class="type">GTree</span></a> *tree</code></em>,
-                                                         <em class="parameter"><code><a class="link" href="glib-Basic-Types.html#gconstpointer" title="gconstpointer"><span class="type">gconstpointer</span></a> key</code></em>);
-<a class="link" href="glib-Basic-Types.html#gboolean" title="gboolean"><span class="returnvalue">gboolean</span></a>            <a class="link" href="glib-Balanced-Binary-Trees.html#g-tree-steal" title="g_tree_steal ()">g_tree_steal</a>                        (<em class="parameter"><code><a class="link" href="glib-Balanced-Binary-Trees.html#GTree" title="GTree"><span class="type">GTree</span></a> *tree</code></em>,
-                                                         <em class="parameter"><code><a class="link" href="glib-Basic-Types.html#gconstpointer" title="gconstpointer"><span class="type">gconstpointer</span></a> key</code></em>);
-<span class="returnvalue">void</span>                <a class="link" href="glib-Balanced-Binary-Trees.html#g-tree-destroy" title="g_tree_destroy ()">g_tree_destroy</a>                      (<em class="parameter"><code><a class="link" href="glib-Balanced-Binary-Trees.html#GTree" title="GTree"><span class="type">GTree</span></a> *tree</code></em>);
-</pre>
-</div>
-<div class="refsect1">
-<a name="glib-Balanced-Binary-Trees.description"></a><h2>Description</h2>
-<p>
-The <a class="link" href="glib-Balanced-Binary-Trees.html#GTree" title="GTree"><span class="type">GTree</span></a> structure and its associated functions provide a sorted
-collection of key/value pairs optimized for searching and traversing
-in order.
-</p>
-<p>
-To create a new <a class="link" href="glib-Balanced-Binary-Trees.html#GTree" title="GTree"><span class="type">GTree</span></a> use <a class="link" href="glib-Balanced-Binary-Trees.html#g-tree-new" title="g_tree_new ()"><code class="function">g_tree_new()</code></a>.
-</p>
-<p>
-To insert a key/value pair into a <a class="link" href="glib-Balanced-Binary-Trees.html#GTree" title="GTree"><span class="type">GTree</span></a> use <a class="link" href="glib-Balanced-Binary-Trees.html#g-tree-insert" title="g_tree_insert ()"><code class="function">g_tree_insert()</code></a>.
-</p>
-<p>
-To lookup the value corresponding to a given key, use
-<a class="link" href="glib-Balanced-Binary-Trees.html#g-tree-lookup" title="g_tree_lookup ()"><code class="function">g_tree_lookup()</code></a> and <a class="link" href="glib-Balanced-Binary-Trees.html#g-tree-lookup-extended" title="g_tree_lookup_extended ()"><code class="function">g_tree_lookup_extended()</code></a>.
-</p>
-<p>
-To find out the number of nodes in a <a class="link" href="glib-Balanced-Binary-Trees.html#GTree" title="GTree"><span class="type">GTree</span></a>, use <a class="link" href="glib-Balanced-Binary-Trees.html#g-tree-nnodes" title="g_tree_nnodes ()"><code class="function">g_tree_nnodes()</code></a>. To
-get the height of a <a class="link" href="glib-Balanced-Binary-Trees.html#GTree" title="GTree"><span class="type">GTree</span></a>, use <a class="link" href="glib-Balanced-Binary-Trees.html#g-tree-height" title="g_tree_height ()"><code class="function">g_tree_height()</code></a>.
-</p>
-<p>
-To traverse a <a class="link" href="glib-Balanced-Binary-Trees.html#GTree" title="GTree"><span class="type">GTree</span></a>, calling a function for each node visited in
-the traversal, use <a class="link" href="glib-Balanced-Binary-Trees.html#g-tree-foreach" title="g_tree_foreach ()"><code class="function">g_tree_foreach()</code></a>.
-</p>
-<p>
-To remove a key/value pair use <a class="link" href="glib-Balanced-Binary-Trees.html#g-tree-remove" title="g_tree_remove ()"><code class="function">g_tree_remove()</code></a>.
-</p>
-<p>
-To destroy a <a class="link" href="glib-Balanced-Binary-Trees.html#GTree" title="GTree"><span class="type">GTree</span></a>, use <a class="link" href="glib-Balanced-Binary-Trees.html#g-tree-destroy" title="g_tree_destroy ()"><code class="function">g_tree_destroy()</code></a>.
-</p>
-</div>
-<div class="refsect1">
-<a name="glib-Balanced-Binary-Trees.details"></a><h2>Details</h2>
-<div class="refsect2">
-<a name="GTree"></a><h3>GTree</h3>
-<pre class="programlisting">typedef struct _GTree GTree;</pre>
-<p>
-The <span class="structname">GTree</span> struct is an opaque data
-structure representing a <a class="link" href="glib-Balanced-Binary-Trees.html" title="Balanced Binary Trees">Balanced Binary Tree</a>. It
-should be accessed only by using the following functions.
-</p>
-</div>
-<hr>
-<div class="refsect2">
-<a name="g-tree-new"></a><h3>g_tree_new ()</h3>
-<pre class="programlisting"><a class="link" href="glib-Balanced-Binary-Trees.html#GTree" title="GTree"><span class="returnvalue">GTree</span></a> *             g_tree_new                          (<em class="parameter"><code><a class="link" href="glib-Doubly-Linked-Lists.html#GCompareFunc" title="GCompareFunc ()"><span class="type">GCompareFunc</span></a> key_compare_func</code></em>);</pre>
-<p>
-Creates a new <a class="link" href="glib-Balanced-Binary-Trees.html#GTree" title="GTree"><span class="type">GTree</span></a>.
-</p>
-<div class="variablelist"><table border="0" class="variablelist">
-<colgroup>
-<col align="left" valign="top">
-<col>
-</colgroup>
-<tbody>
-<tr>
-<td><p><span class="term"><em class="parameter"><code>key_compare_func</code></em> :</span></p></td>
-<td>the function used to order the nodes in the <a class="link" href="glib-Balanced-Binary-Trees.html#GTree" title="GTree"><span class="type">GTree</span></a>.
-It should return values similar to the standard <code class="function">strcmp()</code> function -
-0 if the two arguments are equal, a negative value if the first argument
-comes before the second, or a positive value if the first argument comes
-after the second.</td>
-</tr>
-<tr>
-<td><p><span class="term"><span class="emphasis"><em>Returns</em></span> :</span></p></td>
-<td>a new <a class="link" href="glib-Balanced-Binary-Trees.html#GTree" title="GTree"><span class="type">GTree</span></a>.</td>
-</tr>
-</tbody>
-</table></div>
-</div>
-<hr>
-<div class="refsect2">
-<a name="g-tree-ref"></a><h3>g_tree_ref ()</h3>
-<pre class="programlisting"><a class="link" href="glib-Balanced-Binary-Trees.html#GTree" title="GTree"><span class="returnvalue">GTree</span></a> *             g_tree_ref                          (<em class="parameter"><code><a class="link" href="glib-Balanced-Binary-Trees.html#GTree" title="GTree"><span class="type">GTree</span></a> *tree</code></em>);</pre>
-<p>
-Increments the reference count of <em class="parameter"><code>tree</code></em> by one.  It is safe to call
-this function from any thread.
-</p>
-<div class="variablelist"><table border="0" class="variablelist">
-<colgroup>
-<col align="left" valign="top">
-<col>
-</colgroup>
-<tbody>
-<tr>
-<td><p><span class="term"><em class="parameter"><code>tree</code></em> :</span></p></td>
-<td>a <a class="link" href="glib-Balanced-Binary-Trees.html#GTree" title="GTree"><span class="type">GTree</span></a>.</td>
-</tr>
-<tr>
-<td><p><span class="term"><span class="emphasis"><em>Returns</em></span> :</span></p></td>
-<td>the passed in <a class="link" href="glib-Balanced-Binary-Trees.html#GTree" title="GTree"><span class="type">GTree</span></a>.</td>
-</tr>
-</tbody>
-</table></div>
-<p class="since">Since 2.22</p>
-</div>
-<hr>
-<div class="refsect2">
-<a name="g-tree-unref"></a><h3>g_tree_unref ()</h3>
-<pre class="programlisting"><span class="returnvalue">void</span>                g_tree_unref                        (<em class="parameter"><code><a class="link" href="glib-Balanced-Binary-Trees.html#GTree" title="GTree"><span class="type">GTree</span></a> *tree</code></em>);</pre>
-<p>
-Decrements the reference count of <em class="parameter"><code>tree</code></em> by one.  If the reference count
-drops to 0, all keys and values will be destroyed (if destroy
-functions were specified) and all memory allocated by <em class="parameter"><code>tree</code></em> will be
-released.
-</p>
-<p>
-It is safe to call this function from any thread.
-</p>
-<div class="variablelist"><table border="0" class="variablelist">
-<colgroup>
-<col align="left" valign="top">
-<col>
-</colgroup>
-<tbody><tr>
-<td><p><span class="term"><em class="parameter"><code>tree</code></em> :</span></p></td>
-<td>a <a class="link" href="glib-Balanced-Binary-Trees.html#GTree" title="GTree"><span class="type">GTree</span></a>.</td>
-</tr></tbody>
-</table></div>
-<p class="since">Since 2.22</p>
-</div>
-<hr>
-<div class="refsect2">
-<a name="g-tree-new-with-data"></a><h3>g_tree_new_with_data ()</h3>
-<pre class="programlisting"><a class="link" href="glib-Balanced-Binary-Trees.html#GTree" title="GTree"><span class="returnvalue">GTree</span></a> *             g_tree_new_with_data                (<em class="parameter"><code><a class="link" href="glib-Doubly-Linked-Lists.html#GCompareDataFunc" title="GCompareDataFunc ()"><span class="type">GCompareDataFunc</span></a> key_compare_func</code></em>,
-                                                         <em class="parameter"><code><a class="link" href="glib-Basic-Types.html#gpointer" title="gpointer"><span class="type">gpointer</span></a> key_compare_data</code></em>);</pre>
-<p>
-Creates a new <a class="link" href="glib-Balanced-Binary-Trees.html#GTree" title="GTree"><span class="type">GTree</span></a> with a comparison function that accepts user data.
-See <a class="link" href="glib-Balanced-Binary-Trees.html#g-tree-new" title="g_tree_new ()"><code class="function">g_tree_new()</code></a> for more details.
-</p>
-<div class="variablelist"><table border="0" class="variablelist">
-<colgroup>
-<col align="left" valign="top">
-<col>
-</colgroup>
-<tbody>
-<tr>
-<td><p><span class="term"><em class="parameter"><code>key_compare_func</code></em> :</span></p></td>
-<td>qsort()-style comparison function.</td>
-</tr>
-<tr>
-<td><p><span class="term"><em class="parameter"><code>key_compare_data</code></em> :</span></p></td>
-<td>data to pass to comparison function.</td>
-</tr>
-<tr>
-<td><p><span class="term"><span class="emphasis"><em>Returns</em></span> :</span></p></td>
-<td>a new <a class="link" href="glib-Balanced-Binary-Trees.html#GTree" title="GTree"><span class="type">GTree</span></a>.</td>
-</tr>
-</tbody>
-</table></div>
-</div>
-<hr>
-<div class="refsect2">
-<a name="g-tree-new-full"></a><h3>g_tree_new_full ()</h3>
-<pre class="programlisting"><a class="link" href="glib-Balanced-Binary-Trees.html#GTree" title="GTree"><span class="returnvalue">GTree</span></a> *             g_tree_new_full                     (<em class="parameter"><code><a class="link" href="glib-Doubly-Linked-Lists.html#GCompareDataFunc" title="GCompareDataFunc ()"><span class="type">GCompareDataFunc</span></a> key_compare_func</code></em>,
-                                                         <em class="parameter"><code><a class="link" href="glib-Basic-Types.html#gpointer" title="gpointer"><span class="type">gpointer</span></a> key_compare_data</code></em>,
-                                                         <em class="parameter"><code><a class="link" href="glib-Datasets.html#GDestroyNotify" title="GDestroyNotify ()"><span class="type">GDestroyNotify</span></a> key_destroy_func</code></em>,
-                                                         <em class="parameter"><code><a class="link" href="glib-Datasets.html#GDestroyNotify" title="GDestroyNotify ()"><span class="type">GDestroyNotify</span></a> value_destroy_func</code></em>);</pre>
-<p>
-Creates a new <a class="link" href="glib-Balanced-Binary-Trees.html#GTree" title="GTree"><span class="type">GTree</span></a> like <a class="link" href="glib-Balanced-Binary-Trees.html#g-tree-new" title="g_tree_new ()"><code class="function">g_tree_new()</code></a> and allows to specify functions 
-to free the memory allocated for the key and value that get called when 
-removing the entry from the <a class="link" href="glib-Balanced-Binary-Trees.html#GTree" title="GTree"><span class="type">GTree</span></a>.
-</p>
-<div class="variablelist"><table border="0" class="variablelist">
-<colgroup>
-<col align="left" valign="top">
-<col>
-</colgroup>
-<tbody>
-<tr>
-<td><p><span class="term"><em class="parameter"><code>key_compare_func</code></em> :</span></p></td>
-<td>qsort()-style comparison function.</td>
-</tr>
-<tr>
-<td><p><span class="term"><em class="parameter"><code>key_compare_data</code></em> :</span></p></td>
-<td>data to pass to comparison function.</td>
-</tr>
-<tr>
-<td><p><span class="term"><em class="parameter"><code>key_destroy_func</code></em> :</span></p></td>
-<td>a function to free the memory allocated for the key
-used when removing the entry from the <a class="link" href="glib-Balanced-Binary-Trees.html#GTree" title="GTree"><span class="type">GTree</span></a> or <a class="link" href="glib-Standard-Macros.html#NULL:CAPS" title="NULL"><code class="literal">NULL</code></a> if you don't
-want to supply such a function.</td>
-</tr>
-<tr>
-<td><p><span class="term"><em class="parameter"><code>value_destroy_func</code></em> :</span></p></td>
-<td>a function to free the memory allocated for the
-value used when removing the entry from the <a class="link" href="glib-Balanced-Binary-Trees.html#GTree" title="GTree"><span class="type">GTree</span></a> or <a class="link" href="glib-Standard-Macros.html#NULL:CAPS" title="NULL"><code class="literal">NULL</code></a> if you
-don't want to supply such a function.</td>
-</tr>
-<tr>
-<td><p><span class="term"><span class="emphasis"><em>Returns</em></span> :</span></p></td>
-<td>a new <a class="link" href="glib-Balanced-Binary-Trees.html#GTree" title="GTree"><span class="type">GTree</span></a>.</td>
-</tr>
-</tbody>
-</table></div>
-</div>
-<hr>
-<div class="refsect2">
-<a name="g-tree-insert"></a><h3>g_tree_insert ()</h3>
-<pre class="programlisting"><span class="returnvalue">void</span>                g_tree_insert                       (<em class="parameter"><code><a class="link" href="glib-Balanced-Binary-Trees.html#GTree" title="GTree"><span class="type">GTree</span></a> *tree</code></em>,
-                                                         <em class="parameter"><code><a class="link" href="glib-Basic-Types.html#gpointer" title="gpointer"><span class="type">gpointer</span></a> key</code></em>,
-                                                         <em class="parameter"><code><a class="link" href="glib-Basic-Types.html#gpointer" title="gpointer"><span class="type">gpointer</span></a> value</code></em>);</pre>
-<p>
-Inserts a key/value pair into a <a class="link" href="glib-Balanced-Binary-Trees.html#GTree" title="GTree"><span class="type">GTree</span></a>. If the given key already exists 
-in the <a class="link" href="glib-Balanced-Binary-Trees.html#GTree" title="GTree"><span class="type">GTree</span></a> its corresponding value is set to the new value. If you 
-supplied a value_destroy_func when creating the <a class="link" href="glib-Balanced-Binary-Trees.html#GTree" title="GTree"><span class="type">GTree</span></a>, the old value is 
-freed using that function. If you supplied a <em class="parameter"><code>key_destroy_func</code></em> when 
-creating the <a class="link" href="glib-Balanced-Binary-Trees.html#GTree" title="GTree"><span class="type">GTree</span></a>, the passed key is freed using that function.
-</p>
-<p>
-The tree is automatically 'balanced' as new key/value pairs are added,
-so that the distance from the root to every leaf is as small as possible.
-</p>
-<div class="variablelist"><table border="0" class="variablelist">
-<colgroup>
-<col align="left" valign="top">
-<col>
-</colgroup>
-<tbody>
-<tr>
-<td><p><span class="term"><em class="parameter"><code>tree</code></em> :</span></p></td>
-<td>a <a class="link" href="glib-Balanced-Binary-Trees.html#GTree" title="GTree"><span class="type">GTree</span></a>.</td>
-</tr>
-<tr>
-<td><p><span class="term"><em class="parameter"><code>key</code></em> :</span></p></td>
-<td>the key to insert.</td>
-</tr>
-<tr>
-<td><p><span class="term"><em class="parameter"><code>value</code></em> :</span></p></td>
-<td>the value corresponding to the key.</td>
-</tr>
-</tbody>
-</table></div>
-</div>
-<hr>
-<div class="refsect2">
-<a name="g-tree-replace"></a><h3>g_tree_replace ()</h3>
-<pre class="programlisting"><span class="returnvalue">void</span>                g_tree_replace                      (<em class="parameter"><code><a class="link" href="glib-Balanced-Binary-Trees.html#GTree" title="GTree"><span class="type">GTree</span></a> *tree</code></em>,
-                                                         <em class="parameter"><code><a class="link" href="glib-Basic-Types.html#gpointer" title="gpointer"><span class="type">gpointer</span></a> key</code></em>,
-                                                         <em class="parameter"><code><a class="link" href="glib-Basic-Types.html#gpointer" title="gpointer"><span class="type">gpointer</span></a> value</code></em>);</pre>
-<p>
-Inserts a new key and value into a <a class="link" href="glib-Balanced-Binary-Trees.html#GTree" title="GTree"><span class="type">GTree</span></a> similar to <a class="link" href="glib-Balanced-Binary-Trees.html#g-tree-insert" title="g_tree_insert ()"><code class="function">g_tree_insert()</code></a>. 
-The difference is that if the key already exists in the <a class="link" href="glib-Balanced-Binary-Trees.html#GTree" title="GTree"><span class="type">GTree</span></a>, it gets 
-replaced by the new key. If you supplied a <em class="parameter"><code>value_destroy_func</code></em> when 
-creating the <a class="link" href="glib-Balanced-Binary-Trees.html#GTree" title="GTree"><span class="type">GTree</span></a>, the old value is freed using that function. If you 
-supplied a <em class="parameter"><code>key_destroy_func</code></em> when creating the <a class="link" href="glib-Balanced-Binary-Trees.html#GTree" title="GTree"><span class="type">GTree</span></a>, the old key is 
-freed using that function. 
-</p>
-<p>
-The tree is automatically 'balanced' as new key/value pairs are added,
-so that the distance from the root to every leaf is as small as possible.
-</p>
-<div class="variablelist"><table border="0" class="variablelist">
-<colgroup>
-<col align="left" valign="top">
-<col>
-</colgroup>
-<tbody>
-<tr>
-<td><p><span class="term"><em class="parameter"><code>tree</code></em> :</span></p></td>
-<td>a <a class="link" href="glib-Balanced-Binary-Trees.html#GTree" title="GTree"><span class="type">GTree</span></a>.</td>
-</tr>
-<tr>
-<td><p><span class="term"><em class="parameter"><code>key</code></em> :</span></p></td>
-<td>the key to insert.</td>
-</tr>
-<tr>
-<td><p><span class="term"><em class="parameter"><code>value</code></em> :</span></p></td>
-<td>the value corresponding to the key.</td>
-=======
 <div class="refsect1">
 <a name="glib-Balanced-Binary-Trees.functions"></a><h2>Functions</h2>
 <div class="informaltable"><table width="100%" border="0">
@@ -531,7 +183,6 @@
 <td class="function_name">
 <a class="link" href="glib-Balanced-Binary-Trees.html#g-tree-destroy" title="g_tree_destroy ()">g_tree_destroy</a> <span class="c_punctuation">()</span>
 </td>
->>>>>>> 76bed778
 </tr>
 </tbody>
 </table></div>
@@ -603,26 +254,6 @@
 </div>
 <hr>
 <div class="refsect2">
-<<<<<<< HEAD
-<a name="g-tree-nnodes"></a><h3>g_tree_nnodes ()</h3>
-<pre class="programlisting"><a class="link" href="glib-Basic-Types.html#gint" title="gint"><span class="returnvalue">gint</span></a>                g_tree_nnodes                       (<em class="parameter"><code><a class="link" href="glib-Balanced-Binary-Trees.html#GTree" title="GTree"><span class="type">GTree</span></a> *tree</code></em>);</pre>
-<p>
-Gets the number of nodes in a <a class="link" href="glib-Balanced-Binary-Trees.html#GTree" title="GTree"><span class="type">GTree</span></a>.
-</p>
-<div class="variablelist"><table border="0" class="variablelist">
-<colgroup>
-<col align="left" valign="top">
-<col>
-</colgroup>
-<tbody>
-<tr>
-<td><p><span class="term"><em class="parameter"><code>tree</code></em> :</span></p></td>
-<td>a <a class="link" href="glib-Balanced-Binary-Trees.html#GTree" title="GTree"><span class="type">GTree</span></a>.</td>
-</tr>
-<tr>
-<td><p><span class="term"><span class="emphasis"><em>Returns</em></span> :</span></p></td>
-<td>the number of nodes in the <a class="link" href="glib-Balanced-Binary-Trees.html#GTree" title="GTree"><span class="type">GTree</span></a>.</td>
-=======
 <a name="g-tree-ref"></a><h3>g_tree_ref ()</h3>
 <pre class="programlisting"><a class="link" href="glib-Balanced-Binary-Trees.html#GTree" title="GTree"><span class="returnvalue">GTree</span></a> *
 g_tree_ref (<em class="parameter"><code><a class="link" href="glib-Balanced-Binary-Trees.html#GTree" title="GTree"><span class="type">GTree</span></a> *tree</code></em>);</pre>
@@ -705,7 +336,6 @@
 <td class="parameter_name"><p>key_compare_data</p></td>
 <td class="parameter_description"><p>data to pass to comparison function</p></td>
 <td class="parameter_annotations"> </td>
->>>>>>> 76bed778
 </tr>
 </tbody>
 </table></div>
@@ -717,31 +347,6 @@
 </div>
 <hr>
 <div class="refsect2">
-<<<<<<< HEAD
-<a name="g-tree-height"></a><h3>g_tree_height ()</h3>
-<pre class="programlisting"><a class="link" href="glib-Basic-Types.html#gint" title="gint"><span class="returnvalue">gint</span></a>                g_tree_height                       (<em class="parameter"><code><a class="link" href="glib-Balanced-Binary-Trees.html#GTree" title="GTree"><span class="type">GTree</span></a> *tree</code></em>);</pre>
-<p>
-Gets the height of a <a class="link" href="glib-Balanced-Binary-Trees.html#GTree" title="GTree"><span class="type">GTree</span></a>.
-</p>
-<p>
-If the <a class="link" href="glib-Balanced-Binary-Trees.html#GTree" title="GTree"><span class="type">GTree</span></a> contains no nodes, the height is 0.
-If the <a class="link" href="glib-Balanced-Binary-Trees.html#GTree" title="GTree"><span class="type">GTree</span></a> contains only one root node the height is 1.
-If the root node has children the height is 2, etc.
-</p>
-<div class="variablelist"><table border="0" class="variablelist">
-<colgroup>
-<col align="left" valign="top">
-<col>
-</colgroup>
-<tbody>
-<tr>
-<td><p><span class="term"><em class="parameter"><code>tree</code></em> :</span></p></td>
-<td>a <a class="link" href="glib-Balanced-Binary-Trees.html#GTree" title="GTree"><span class="type">GTree</span></a>.</td>
-</tr>
-<tr>
-<td><p><span class="term"><span class="emphasis"><em>Returns</em></span> :</span></p></td>
-<td>the height of the <a class="link" href="glib-Balanced-Binary-Trees.html#GTree" title="GTree"><span class="type">GTree</span></a>.</td>
-=======
 <a name="g-tree-new-full"></a><h3>g_tree_new_full ()</h3>
 <pre class="programlisting"><a class="link" href="glib-Balanced-Binary-Trees.html#GTree" title="GTree"><span class="returnvalue">GTree</span></a> *
 g_tree_new_full (<em class="parameter"><code><a class="link" href="glib-Doubly-Linked-Lists.html#GCompareDataFunc" title="GCompareDataFunc ()"><span class="type">GCompareDataFunc</span></a> key_compare_func</code></em>,
@@ -783,7 +388,6 @@
 value used when removing the entry from the <a class="link" href="glib-Balanced-Binary-Trees.html#GTree" title="GTree"><span class="type">GTree</span></a> or <a class="link" href="glib-Standard-Macros.html#NULL:CAPS" title="NULL"><code class="literal">NULL</code></a> if you
 don't want to supply such a function</p></td>
 <td class="parameter_annotations"> </td>
->>>>>>> 76bed778
 </tr>
 </tbody>
 </table></div>
@@ -795,34 +399,6 @@
 </div>
 <hr>
 <div class="refsect2">
-<<<<<<< HEAD
-<a name="g-tree-lookup"></a><h3>g_tree_lookup ()</h3>
-<pre class="programlisting"><a class="link" href="glib-Basic-Types.html#gpointer" title="gpointer"><span class="returnvalue">gpointer</span></a>            g_tree_lookup                       (<em class="parameter"><code><a class="link" href="glib-Balanced-Binary-Trees.html#GTree" title="GTree"><span class="type">GTree</span></a> *tree</code></em>,
-                                                         <em class="parameter"><code><a class="link" href="glib-Basic-Types.html#gconstpointer" title="gconstpointer"><span class="type">gconstpointer</span></a> key</code></em>);</pre>
-<p>
-Gets the value corresponding to the given key. Since a <a class="link" href="glib-Balanced-Binary-Trees.html#GTree" title="GTree"><span class="type">GTree</span></a> is 
-automatically balanced as key/value pairs are added, key lookup is very 
-fast.
-</p>
-<div class="variablelist"><table border="0" class="variablelist">
-<colgroup>
-<col align="left" valign="top">
-<col>
-</colgroup>
-<tbody>
-<tr>
-<td><p><span class="term"><em class="parameter"><code>tree</code></em> :</span></p></td>
-<td>a <a class="link" href="glib-Balanced-Binary-Trees.html#GTree" title="GTree"><span class="type">GTree</span></a>.</td>
-</tr>
-<tr>
-<td><p><span class="term"><em class="parameter"><code>key</code></em> :</span></p></td>
-<td>the key to look up.</td>
-</tr>
-<tr>
-<td><p><span class="term"><span class="emphasis"><em>Returns</em></span> :</span></p></td>
-<td>the value corresponding to the key, or <a class="link" href="glib-Standard-Macros.html#NULL:CAPS" title="NULL"><code class="literal">NULL</code></a> if the key was
-not found.</td>
-=======
 <a name="g-tree-insert"></a><h3>g_tree_insert ()</h3>
 <pre class="programlisting"><span class="returnvalue">void</span>
 g_tree_insert (<em class="parameter"><code><a class="link" href="glib-Balanced-Binary-Trees.html#GTree" title="GTree"><span class="type">GTree</span></a> *tree</code></em>,
@@ -861,53 +437,13 @@
 <td class="parameter_name"><p>value</p></td>
 <td class="parameter_description"><p>the value corresponding to the key</p></td>
 <td class="parameter_annotations"> </td>
->>>>>>> 76bed778
-</tr>
-</tbody>
-</table></div>
-</div>
-</div>
-<hr>
-<div class="refsect2">
-<<<<<<< HEAD
-<a name="g-tree-lookup-extended"></a><h3>g_tree_lookup_extended ()</h3>
-<pre class="programlisting"><a class="link" href="glib-Basic-Types.html#gboolean" title="gboolean"><span class="returnvalue">gboolean</span></a>            g_tree_lookup_extended              (<em class="parameter"><code><a class="link" href="glib-Balanced-Binary-Trees.html#GTree" title="GTree"><span class="type">GTree</span></a> *tree</code></em>,
-                                                         <em class="parameter"><code><a class="link" href="glib-Basic-Types.html#gconstpointer" title="gconstpointer"><span class="type">gconstpointer</span></a> lookup_key</code></em>,
-                                                         <em class="parameter"><code><a class="link" href="glib-Basic-Types.html#gpointer" title="gpointer"><span class="type">gpointer</span></a> *orig_key</code></em>,
-                                                         <em class="parameter"><code><a class="link" href="glib-Basic-Types.html#gpointer" title="gpointer"><span class="type">gpointer</span></a> *value</code></em>);</pre>
-<p>
-Looks up a key in the <a class="link" href="glib-Balanced-Binary-Trees.html#GTree" title="GTree"><span class="type">GTree</span></a>, returning the original key and the
-associated value and a <a class="link" href="glib-Basic-Types.html#gboolean" title="gboolean"><span class="type">gboolean</span></a> which is <a class="link" href="glib-Standard-Macros.html#TRUE:CAPS" title="TRUE"><code class="literal">TRUE</code></a> if the key was found. This 
-is useful if you need to free the memory allocated for the original key, 
-for example before calling <a class="link" href="glib-Balanced-Binary-Trees.html#g-tree-remove" title="g_tree_remove ()"><code class="function">g_tree_remove()</code></a>.
-</p>
-<div class="variablelist"><table border="0" class="variablelist">
-<colgroup>
-<col align="left" valign="top">
-<col>
-</colgroup>
-<tbody>
-<tr>
-<td><p><span class="term"><em class="parameter"><code>tree</code></em> :</span></p></td>
-<td>a <a class="link" href="glib-Balanced-Binary-Trees.html#GTree" title="GTree"><span class="type">GTree</span></a>.</td>
-</tr>
-<tr>
-<td><p><span class="term"><em class="parameter"><code>lookup_key</code></em> :</span></p></td>
-<td>the key to look up.</td>
-</tr>
-<tr>
-<td><p><span class="term"><em class="parameter"><code>orig_key</code></em> :</span></p></td>
-<td>returns the original key.</td>
-</tr>
-<tr>
-<td><p><span class="term"><em class="parameter"><code>value</code></em> :</span></p></td>
-<td>returns the value associated with the key.</td>
-</tr>
-<tr>
-<td><p><span class="term"><span class="emphasis"><em>Returns</em></span> :</span></p></td>
-<td>
-<a class="link" href="glib-Standard-Macros.html#TRUE:CAPS" title="TRUE"><code class="literal">TRUE</code></a> if the key was found in the <a class="link" href="glib-Balanced-Binary-Trees.html#GTree" title="GTree"><span class="type">GTree</span></a>.</td>
-=======
+</tr>
+</tbody>
+</table></div>
+</div>
+</div>
+<hr>
+<div class="refsect2">
 <a name="g-tree-replace"></a><h3>g_tree_replace ()</h3>
 <pre class="programlisting"><span class="returnvalue">void</span>
 g_tree_replace (<em class="parameter"><code><a class="link" href="glib-Balanced-Binary-Trees.html#GTree" title="GTree"><span class="type">GTree</span></a> *tree</code></em>,
@@ -946,46 +482,13 @@
 <td class="parameter_name"><p>value</p></td>
 <td class="parameter_description"><p>the value corresponding to the key</p></td>
 <td class="parameter_annotations"> </td>
->>>>>>> 76bed778
-</tr>
-</tbody>
-</table></div>
-</div>
-</div>
-<hr>
-<div class="refsect2">
-<<<<<<< HEAD
-<a name="g-tree-foreach"></a><h3>g_tree_foreach ()</h3>
-<pre class="programlisting"><span class="returnvalue">void</span>                g_tree_foreach                      (<em class="parameter"><code><a class="link" href="glib-Balanced-Binary-Trees.html#GTree" title="GTree"><span class="type">GTree</span></a> *tree</code></em>,
-                                                         <em class="parameter"><code><a class="link" href="glib-Balanced-Binary-Trees.html#GTraverseFunc" title="GTraverseFunc ()"><span class="type">GTraverseFunc</span></a> func</code></em>,
-                                                         <em class="parameter"><code><a class="link" href="glib-Basic-Types.html#gpointer" title="gpointer"><span class="type">gpointer</span></a> user_data</code></em>);</pre>
-<div class="variablelist"><table border="0" class="variablelist">
-<colgroup>
-<col align="left" valign="top">
-<col>
-</colgroup>
-<tbody>
-<tr>
-<td><p><span class="term"><em class="parameter"><code>tree</code></em> :</span></p></td>
-<td>a <a class="link" href="glib-Balanced-Binary-Trees.html#GTree" title="GTree"><span class="type">GTree</span></a>.</td>
-</tr>
-<tr>
-<td><p><span class="term"><em class="parameter"><code>func</code></em> :</span></p></td>
-<td>the function to call for each node visited. If this function</td>
-</tr>
-<tr>
-<td><p><span class="term"><span class="emphasis"><em>Returns</em></span> :</span></p></td>
-<td>
-<a class="link" href="glib-Standard-Macros.html#TRUE:CAPS" title="TRUE"><code class="literal">TRUE</code></a>, the traversal is stopped.
-<em class="parameter"><code>user_data</code></em>: user data to pass to the function.
-Calls the given function for each of the key/value pairs in the <a class="link" href="glib-Balanced-Binary-Trees.html#GTree" title="GTree"><span class="type">GTree</span></a>.
-The function is passed the key and value of each pair, and the given
-<em class="parameter"><code>data</code></em> parameter. The tree is traversed in sorted order.
-The tree may not be modified while iterating over it (you can't
-add/remove items). To remove all items matching a predicate, you need
-to add each item to a list in your <a class="link" href="glib-Balanced-Binary-Trees.html#GTraverseFunc" title="GTraverseFunc ()"><span class="type">GTraverseFunc</span></a> as you walk over
-the tree, then walk the list and remove each item.</td>
-=======
+</tr>
+</tbody>
+</table></div>
+</div>
+</div>
+<hr>
+<div class="refsect2">
 <a name="g-tree-nnodes"></a><h3>g_tree_nnodes ()</h3>
 <pre class="programlisting"><a class="link" href="glib-Basic-Types.html#gint" title="gint"><span class="returnvalue">gint</span></a>
 g_tree_nnodes (<em class="parameter"><code><a class="link" href="glib-Balanced-Binary-Trees.html#GTree" title="GTree"><span class="type">GTree</span></a> *tree</code></em>);</pre>
@@ -1068,7 +571,6 @@
 <td class="parameter_name"><p>key</p></td>
 <td class="parameter_description"><p>the key to look up</p></td>
 <td class="parameter_annotations"> </td>
->>>>>>> 76bed778
 </tr>
 </tbody>
 </table></div>
@@ -1081,46 +583,6 @@
 </div>
 <hr>
 <div class="refsect2">
-<<<<<<< HEAD
-<a name="g-tree-traverse"></a><h3>g_tree_traverse ()</h3>
-<pre class="programlisting"><span class="returnvalue">void</span>                g_tree_traverse                     (<em class="parameter"><code><a class="link" href="glib-Balanced-Binary-Trees.html#GTree" title="GTree"><span class="type">GTree</span></a> *tree</code></em>,
-                                                         <em class="parameter"><code><a class="link" href="glib-Balanced-Binary-Trees.html#GTraverseFunc" title="GTraverseFunc ()"><span class="type">GTraverseFunc</span></a> traverse_func</code></em>,
-                                                         <em class="parameter"><code><a class="link" href="glib-Balanced-Binary-Trees.html#GTraverseType" title="enum GTraverseType"><span class="type">GTraverseType</span></a> traverse_type</code></em>,
-                                                         <em class="parameter"><code><a class="link" href="glib-Basic-Types.html#gpointer" title="gpointer"><span class="type">gpointer</span></a> user_data</code></em>);</pre>
-<div class="warning" style="margin-left: 0.5in; margin-right: 0.5in;">
-<h3 class="title">Warning</h3>
-<p><code class="literal">g_tree_traverse</code> has been deprecated since version 2.2 and should not be used in newly-written code. The order of a balanced tree is somewhat arbitrary. If you 
-just want to visit all nodes in sorted order, use <a class="link" href="glib-Balanced-Binary-Trees.html#g-tree-foreach" title="g_tree_foreach ()"><code class="function">g_tree_foreach()</code></a> 
-instead. If you really need to visit nodes in a different order, consider
-using an <a class="link" href="glib-N-ary-Trees.html" title="N-ary Trees">N-ary Tree</a>.</p>
-</div>
-<p>
-Calls the given function for each node in the <a class="link" href="glib-Balanced-Binary-Trees.html#GTree" title="GTree"><span class="type">GTree</span></a>.
-</p>
-<div class="variablelist"><table border="0" class="variablelist">
-<colgroup>
-<col align="left" valign="top">
-<col>
-</colgroup>
-<tbody>
-<tr>
-<td><p><span class="term"><em class="parameter"><code>tree</code></em> :</span></p></td>
-<td>a <a class="link" href="glib-Balanced-Binary-Trees.html#GTree" title="GTree"><span class="type">GTree</span></a>.</td>
-</tr>
-<tr>
-<td><p><span class="term"><em class="parameter"><code>traverse_func</code></em> :</span></p></td>
-<td>the function to call for each node visited. If this
-function returns <a class="link" href="glib-Standard-Macros.html#TRUE:CAPS" title="TRUE"><code class="literal">TRUE</code></a>, the traversal is stopped.</td>
-</tr>
-<tr>
-<td><p><span class="term"><em class="parameter"><code>traverse_type</code></em> :</span></p></td>
-<td>the order in which nodes are visited, one of <a class="link" href="glib-Balanced-Binary-Trees.html#G-IN-ORDER:CAPS"><code class="literal">G_IN_ORDER</code></a>,
-<a class="link" href="glib-Balanced-Binary-Trees.html#G-PRE-ORDER:CAPS"><code class="literal">G_PRE_ORDER</code></a> and <a class="link" href="glib-Balanced-Binary-Trees.html#G-POST-ORDER:CAPS"><code class="literal">G_POST_ORDER</code></a>.</td>
-</tr>
-<tr>
-<td><p><span class="term"><em class="parameter"><code>user_data</code></em> :</span></p></td>
-<td>user data to pass to the function.</td>
-=======
 <a name="g-tree-lookup-extended"></a><h3>g_tree_lookup_extended ()</h3>
 <pre class="programlisting"><a class="link" href="glib-Basic-Types.html#gboolean" title="gboolean"><span class="returnvalue">gboolean</span></a>
 g_tree_lookup_extended (<em class="parameter"><code><a class="link" href="glib-Balanced-Binary-Trees.html#GTree" title="GTree"><span class="type">GTree</span></a> *tree</code></em>,
@@ -1159,7 +621,6 @@
 <td class="parameter_name"><p>value</p></td>
 <td class="parameter_description"><p>returns the value associated with the key</p></td>
 <td class="parameter_annotations"> </td>
->>>>>>> 76bed778
 </tr>
 </tbody>
 </table></div>
@@ -1171,40 +632,6 @@
 </div>
 <hr>
 <div class="refsect2">
-<<<<<<< HEAD
-<a name="GTraverseFunc"></a><h3>GTraverseFunc ()</h3>
-<pre class="programlisting"><a class="link" href="glib-Basic-Types.html#gboolean" title="gboolean"><span class="returnvalue">gboolean</span></a>            (*GTraverseFunc)                    (<em class="parameter"><code><a class="link" href="glib-Basic-Types.html#gpointer" title="gpointer"><span class="type">gpointer</span></a> key</code></em>,
-                                                         <em class="parameter"><code><a class="link" href="glib-Basic-Types.html#gpointer" title="gpointer"><span class="type">gpointer</span></a> value</code></em>,
-                                                         <em class="parameter"><code><a class="link" href="glib-Basic-Types.html#gpointer" title="gpointer"><span class="type">gpointer</span></a> data</code></em>);</pre>
-<p>
-Specifies the type of function passed to <a class="link" href="glib-Balanced-Binary-Trees.html#g-tree-traverse" title="g_tree_traverse ()"><code class="function">g_tree_traverse()</code></a>. It is
-passed the key and value of each node, together with the <em class="parameter"><code>user_data</code></em>
-parameter passed to <a class="link" href="glib-Balanced-Binary-Trees.html#g-tree-traverse" title="g_tree_traverse ()"><code class="function">g_tree_traverse()</code></a>. If the function returns
-<a class="link" href="glib-Standard-Macros.html#TRUE:CAPS" title="TRUE"><code class="literal">TRUE</code></a>, the traversal is stopped.
-</p>
-<div class="variablelist"><table border="0" class="variablelist">
-<colgroup>
-<col align="left" valign="top">
-<col>
-</colgroup>
-<tbody>
-<tr>
-<td><p><span class="term"><em class="parameter"><code>key</code></em> :</span></p></td>
-<td>a key of a <a class="link" href="glib-Balanced-Binary-Trees.html#GTree" title="GTree"><span class="type">GTree</span></a> node.</td>
-</tr>
-<tr>
-<td><p><span class="term"><em class="parameter"><code>value</code></em> :</span></p></td>
-<td>the value corresponding to the key.</td>
-</tr>
-<tr>
-<td><p><span class="term"><em class="parameter"><code>data</code></em> :</span></p></td>
-<td>user data passed to <a class="link" href="glib-Balanced-Binary-Trees.html#g-tree-traverse" title="g_tree_traverse ()"><code class="function">g_tree_traverse()</code></a>.</td>
-</tr>
-<tr>
-<td><p><span class="term"><span class="emphasis"><em>Returns</em></span> :</span></p></td>
-<td>
-<a class="link" href="glib-Standard-Macros.html#TRUE:CAPS" title="TRUE"><code class="literal">TRUE</code></a> to stop the traversal.</td>
-=======
 <a name="g-tree-foreach"></a><h3>g_tree_foreach ()</h3>
 <pre class="programlisting"><span class="returnvalue">void</span>
 g_tree_foreach (<em class="parameter"><code><a class="link" href="glib-Balanced-Binary-Trees.html#GTree" title="GTree"><span class="type">GTree</span></a> *tree</code></em>,
@@ -1242,32 +669,13 @@
 <td class="parameter_name"><p>user_data</p></td>
 <td class="parameter_description"><p>user data to pass to the function</p></td>
 <td class="parameter_annotations"> </td>
->>>>>>> 76bed778
-</tr>
-</tbody>
-</table></div>
-</div>
-</div>
-<hr>
-<div class="refsect2">
-<<<<<<< HEAD
-<a name="GTraverseType"></a><h3>enum GTraverseType</h3>
-<pre class="programlisting">typedef enum {
-  G_IN_ORDER,
-  G_PRE_ORDER,
-  G_POST_ORDER,
-  G_LEVEL_ORDER
-} GTraverseType;
-</pre>
-<p>
-Specifies the type of traveral performed by <a class="link" href="glib-Balanced-Binary-Trees.html#g-tree-traverse" title="g_tree_traverse ()"><code class="function">g_tree_traverse()</code></a>,
-<a class="link" href="glib-N-ary-Trees.html#g-node-traverse" title="g_node_traverse ()"><code class="function">g_node_traverse()</code></a> and <a class="link" href="glib-N-ary-Trees.html#g-node-find" title="g_node_find ()"><code class="function">g_node_find()</code></a>.
-</p>
-<div class="variablelist"><table border="0" class="variablelist">
-<colgroup>
-<col align="left" valign="top">
-<col>
-=======
+</tr>
+</tbody>
+</table></div>
+</div>
+</div>
+<hr>
+<div class="refsect2">
 <a name="g-tree-traverse"></a><h3>g_tree_traverse ()</h3>
 <pre class="programlisting"><span class="returnvalue">void</span>
 g_tree_traverse (<em class="parameter"><code><a class="link" href="glib-Balanced-Binary-Trees.html#GTree" title="GTree"><span class="type">GTree</span></a> *tree</code></em>,
@@ -1289,7 +697,6 @@
 <col width="150px" class="parameters_name">
 <col class="parameters_description">
 <col width="200px" class="parameters_annotations">
->>>>>>> 76bed778
 </colgroup>
 <tbody>
 <tr>
@@ -1320,49 +727,6 @@
 </div>
 <hr>
 <div class="refsect2">
-<<<<<<< HEAD
-<a name="g-tree-search"></a><h3>g_tree_search ()</h3>
-<pre class="programlisting"><a class="link" href="glib-Basic-Types.html#gpointer" title="gpointer"><span class="returnvalue">gpointer</span></a>            g_tree_search                       (<em class="parameter"><code><a class="link" href="glib-Balanced-Binary-Trees.html#GTree" title="GTree"><span class="type">GTree</span></a> *tree</code></em>,
-                                                         <em class="parameter"><code><a class="link" href="glib-Doubly-Linked-Lists.html#GCompareFunc" title="GCompareFunc ()"><span class="type">GCompareFunc</span></a> search_func</code></em>,
-                                                         <em class="parameter"><code><a class="link" href="glib-Basic-Types.html#gconstpointer" title="gconstpointer"><span class="type">gconstpointer</span></a> user_data</code></em>);</pre>
-<p>
-Searches a <a class="link" href="glib-Balanced-Binary-Trees.html#GTree" title="GTree"><span class="type">GTree</span></a> using <em class="parameter"><code>search_func</code></em>.
-</p>
-<p>
-The <em class="parameter"><code>search_func</code></em> is called with a pointer to the key of a key/value
-pair in the tree, and the passed in <em class="parameter"><code>user_data</code></em>. If <em class="parameter"><code>search_func</code></em> returns
-0 for a key/value pair, then the corresponding value is returned as
-the result of <a class="link" href="glib-Balanced-Binary-Trees.html#g-tree-search" title="g_tree_search ()"><code class="function">g_tree_search()</code></a>. If <em class="parameter"><code>search_func</code></em> returns -1, searching
-will proceed among the key/value pairs that have a smaller key; if
-<em class="parameter"><code>search_func</code></em> returns 1, searching will proceed among the key/value
-pairs that have a larger key.
-</p>
-<div class="variablelist"><table border="0" class="variablelist">
-<colgroup>
-<col align="left" valign="top">
-<col>
-</colgroup>
-<tbody>
-<tr>
-<td><p><span class="term"><em class="parameter"><code>tree</code></em> :</span></p></td>
-<td>a <a class="link" href="glib-Balanced-Binary-Trees.html#GTree" title="GTree"><span class="type">GTree</span></a>
-</td>
-</tr>
-<tr>
-<td><p><span class="term"><em class="parameter"><code>search_func</code></em> :</span></p></td>
-<td>a function used to search the <a class="link" href="glib-Balanced-Binary-Trees.html#GTree" title="GTree"><span class="type">GTree</span></a>
-</td>
-</tr>
-<tr>
-<td><p><span class="term"><em class="parameter"><code>user_data</code></em> :</span></p></td>
-<td>the data passed as the second argument to <em class="parameter"><code>search_func</code></em>
-</td>
-</tr>
-<tr>
-<td><p><span class="term"><span class="emphasis"><em>Returns</em></span> :</span></p></td>
-<td>the value corresponding to the found key, or <a class="link" href="glib-Standard-Macros.html#NULL:CAPS" title="NULL"><code class="literal">NULL</code></a> if
-the key was not found.</td>
-=======
 <a name="GTraverseFunc"></a><h3>GTraverseFunc ()</h3>
 <pre class="programlisting"><a class="link" href="glib-Basic-Types.html#gboolean" title="gboolean"><span class="returnvalue">gboolean</span></a>
 <span class="c_punctuation">(</span>*GTraverseFunc<span class="c_punctuation">)</span> (<em class="parameter"><code><a class="link" href="glib-Basic-Types.html#gpointer" title="gpointer"><span class="type">gpointer</span></a> key</code></em>,
@@ -1396,7 +760,6 @@
 <td class="parameter_name"><p>data</p></td>
 <td class="parameter_description"><p>user data passed to <a class="link" href="glib-Balanced-Binary-Trees.html#g-tree-traverse" title="g_tree_traverse ()"><code class="function">g_tree_traverse()</code></a></p></td>
 <td class="parameter_annotations"> </td>
->>>>>>> 76bed778
 </tr>
 </tbody>
 </table></div>
@@ -1408,39 +771,6 @@
 </div>
 <hr>
 <div class="refsect2">
-<<<<<<< HEAD
-<a name="g-tree-remove"></a><h3>g_tree_remove ()</h3>
-<pre class="programlisting"><a class="link" href="glib-Basic-Types.html#gboolean" title="gboolean"><span class="returnvalue">gboolean</span></a>            g_tree_remove                       (<em class="parameter"><code><a class="link" href="glib-Balanced-Binary-Trees.html#GTree" title="GTree"><span class="type">GTree</span></a> *tree</code></em>,
-                                                         <em class="parameter"><code><a class="link" href="glib-Basic-Types.html#gconstpointer" title="gconstpointer"><span class="type">gconstpointer</span></a> key</code></em>);</pre>
-<p>
-Removes a key/value pair from a <a class="link" href="glib-Balanced-Binary-Trees.html#GTree" title="GTree"><span class="type">GTree</span></a>.
-</p>
-<p>
-If the <a class="link" href="glib-Balanced-Binary-Trees.html#GTree" title="GTree"><span class="type">GTree</span></a> was created using <a class="link" href="glib-Balanced-Binary-Trees.html#g-tree-new-full" title="g_tree_new_full ()"><code class="function">g_tree_new_full()</code></a>, the key and value 
-are freed using the supplied destroy functions, otherwise you have to 
-make sure that any dynamically allocated values are freed yourself.
-If the key does not exist in the <a class="link" href="glib-Balanced-Binary-Trees.html#GTree" title="GTree"><span class="type">GTree</span></a>, the function does nothing.
-</p>
-<div class="variablelist"><table border="0" class="variablelist">
-<colgroup>
-<col align="left" valign="top">
-<col>
-</colgroup>
-<tbody>
-<tr>
-<td><p><span class="term"><em class="parameter"><code>tree</code></em> :</span></p></td>
-<td>a <a class="link" href="glib-Balanced-Binary-Trees.html#GTree" title="GTree"><span class="type">GTree</span></a>.</td>
-</tr>
-<tr>
-<td><p><span class="term"><em class="parameter"><code>key</code></em> :</span></p></td>
-<td>the key to remove.</td>
-</tr>
-<tr>
-<td><p><span class="term"><span class="emphasis"><em>Returns</em></span> :</span></p></td>
-<td>
-<a class="link" href="glib-Standard-Macros.html#TRUE:CAPS" title="TRUE"><code class="literal">TRUE</code></a> if the key was found (prior to 2.8, this function returned
-nothing)</td>
-=======
 <a name="g-tree-search"></a><h3>g_tree_search ()</h3>
 <pre class="programlisting"><a class="link" href="glib-Basic-Types.html#gpointer" title="gpointer"><span class="returnvalue">gpointer</span></a>
 g_tree_search (<em class="parameter"><code><a class="link" href="glib-Balanced-Binary-Trees.html#GTree" title="GTree"><span class="type">GTree</span></a> *tree</code></em>,
@@ -1484,7 +814,6 @@
 <td class="parameter_description"><p>the data passed as the second argument to <em class="parameter"><code>search_func</code></em>
 </p></td>
 <td class="parameter_annotations"> </td>
->>>>>>> 76bed778
 </tr>
 </tbody>
 </table></div>
@@ -1497,37 +826,6 @@
 </div>
 <hr>
 <div class="refsect2">
-<<<<<<< HEAD
-<a name="g-tree-steal"></a><h3>g_tree_steal ()</h3>
-<pre class="programlisting"><a class="link" href="glib-Basic-Types.html#gboolean" title="gboolean"><span class="returnvalue">gboolean</span></a>            g_tree_steal                        (<em class="parameter"><code><a class="link" href="glib-Balanced-Binary-Trees.html#GTree" title="GTree"><span class="type">GTree</span></a> *tree</code></em>,
-                                                         <em class="parameter"><code><a class="link" href="glib-Basic-Types.html#gconstpointer" title="gconstpointer"><span class="type">gconstpointer</span></a> key</code></em>);</pre>
-<p>
-Removes a key and its associated value from a <a class="link" href="glib-Balanced-Binary-Trees.html#GTree" title="GTree"><span class="type">GTree</span></a> without calling 
-the key and value destroy functions.
-</p>
-<p>
-If the key does not exist in the <a class="link" href="glib-Balanced-Binary-Trees.html#GTree" title="GTree"><span class="type">GTree</span></a>, the function does nothing.
-</p>
-<div class="variablelist"><table border="0" class="variablelist">
-<colgroup>
-<col align="left" valign="top">
-<col>
-</colgroup>
-<tbody>
-<tr>
-<td><p><span class="term"><em class="parameter"><code>tree</code></em> :</span></p></td>
-<td>a <a class="link" href="glib-Balanced-Binary-Trees.html#GTree" title="GTree"><span class="type">GTree</span></a>.</td>
-</tr>
-<tr>
-<td><p><span class="term"><em class="parameter"><code>key</code></em> :</span></p></td>
-<td>the key to remove.</td>
-</tr>
-<tr>
-<td><p><span class="term"><span class="emphasis"><em>Returns</em></span> :</span></p></td>
-<td>
-<a class="link" href="glib-Standard-Macros.html#TRUE:CAPS" title="TRUE"><code class="literal">TRUE</code></a> if the key was found (prior to 2.8, this function returned
-nothing)</td>
-=======
 <a name="g-tree-remove"></a><h3>g_tree_remove ()</h3>
 <pre class="programlisting"><a class="link" href="glib-Basic-Types.html#gboolean" title="gboolean"><span class="returnvalue">gboolean</span></a>
 g_tree_remove (<em class="parameter"><code><a class="link" href="glib-Balanced-Binary-Trees.html#GTree" title="GTree"><span class="type">GTree</span></a> *tree</code></em>,
@@ -1592,7 +890,6 @@
 <td class="parameter_name"><p>key</p></td>
 <td class="parameter_description"><p>the key to remove</p></td>
 <td class="parameter_annotations"> </td>
->>>>>>> 76bed778
 </tr>
 </tbody>
 </table></div>
@@ -1605,47 +902,27 @@
 </div>
 <hr>
 <div class="refsect2">
-<<<<<<< HEAD
-<a name="g-tree-destroy"></a><h3>g_tree_destroy ()</h3>
-<pre class="programlisting"><span class="returnvalue">void</span>                g_tree_destroy                      (<em class="parameter"><code><a class="link" href="glib-Balanced-Binary-Trees.html#GTree" title="GTree"><span class="type">GTree</span></a> *tree</code></em>);</pre>
-<p>
-Removes all keys and values from the <a class="link" href="glib-Balanced-Binary-Trees.html#GTree" title="GTree"><span class="type">GTree</span></a> and decreases its
-=======
 <a name="g-tree-destroy"></a><h3>g_tree_destroy ()</h3>
 <pre class="programlisting"><span class="returnvalue">void</span>
 g_tree_destroy (<em class="parameter"><code><a class="link" href="glib-Balanced-Binary-Trees.html#GTree" title="GTree"><span class="type">GTree</span></a> *tree</code></em>);</pre>
 <p>Removes all keys and values from the <a class="link" href="glib-Balanced-Binary-Trees.html#GTree" title="GTree"><span class="type">GTree</span></a> and decreases its
->>>>>>> 76bed778
 reference count by one. If keys and/or values are dynamically
 allocated, you should either free them first or create the <a class="link" href="glib-Balanced-Binary-Trees.html#GTree" title="GTree"><span class="type">GTree</span></a>
 using <a class="link" href="glib-Balanced-Binary-Trees.html#g-tree-new-full" title="g_tree_new_full ()"><code class="function">g_tree_new_full()</code></a>. In the latter case the destroy functions
 you supplied will be called on all keys and values before destroying
-<<<<<<< HEAD
-the <a class="link" href="glib-Balanced-Binary-Trees.html#GTree" title="GTree"><span class="type">GTree</span></a>.
-</p>
-<div class="variablelist"><table border="0" class="variablelist">
-<colgroup>
-<col align="left" valign="top">
-<col>
+the <a class="link" href="glib-Balanced-Binary-Trees.html#GTree" title="GTree"><span class="type">GTree</span></a>.</p>
+<div class="refsect3">
+<a name="id-1.6.13.7.19.5"></a><h4>Parameters</h4>
+<div class="informaltable"><table width="100%" border="0">
+<colgroup>
+<col width="150px" class="parameters_name">
+<col class="parameters_description">
+<col width="200px" class="parameters_annotations">
 </colgroup>
 <tbody><tr>
-<td><p><span class="term"><em class="parameter"><code>tree</code></em> :</span></p></td>
-<td>a <a class="link" href="glib-Balanced-Binary-Trees.html#GTree" title="GTree"><span class="type">GTree</span></a>.</td>
-=======
-the <a class="link" href="glib-Balanced-Binary-Trees.html#GTree" title="GTree"><span class="type">GTree</span></a>.</p>
-<div class="refsect3">
-<a name="id-1.6.13.7.19.5"></a><h4>Parameters</h4>
-<div class="informaltable"><table width="100%" border="0">
-<colgroup>
-<col width="150px" class="parameters_name">
-<col class="parameters_description">
-<col width="200px" class="parameters_annotations">
-</colgroup>
-<tbody><tr>
-<td class="parameter_name"><p>tree</p></td>
-<td class="parameter_description"><p>a <a class="link" href="glib-Balanced-Binary-Trees.html#GTree" title="GTree"><span class="type">GTree</span></a></p></td>
-<td class="parameter_annotations"> </td>
->>>>>>> 76bed778
+<td class="parameter_name"><p>tree</p></td>
+<td class="parameter_description"><p>a <a class="link" href="glib-Balanced-Binary-Trees.html#GTree" title="GTree"><span class="type">GTree</span></a></p></td>
+<td class="parameter_annotations"> </td>
 </tr></tbody>
 </table></div>
 </div>
@@ -1663,11 +940,6 @@
 </div>
 </div>
 <div class="footer">
-<<<<<<< HEAD
-<hr>
-          Generated by GTK-Doc V1.18.1</div>
-=======
 <hr>Generated by GTK-Doc V1.24</div>
->>>>>>> 76bed778
 </body>
 </html>