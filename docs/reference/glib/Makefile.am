## Process this file with automake to produce Makefile.in

AUTOMAKE_OPTIONS = 1.6

# The name of the module.
DOC_MODULE=glib

# The top-level SGML file.
DOC_MAIN_SGML_FILE=glib-docs.xml

# The directory containing the source code. Relative to $(srcdir)
<<<<<<< HEAD
DOC_SOURCE_DIR=$(top_srcdir)/glib $(top_srcdir)/gmodule
=======
DOC_SOURCE_DIR = \
    $(top_srcdir)/glib $(top_srcdir)/gmodule \
    $(top_builddir)/glib $(top_builddir)/gmodule
>>>>>>> 76bed778

# Extra options to supply to gtkdoc-scan
SCAN_OPTIONS=--deprecated-guards="G_DISABLE_DEPRECATED" --ignore-decorators="GLIB_VAR|G_GNUC_WARN_UNUSED_RESULT"

# Extra options to supply to gtkdoc-mkdb
MKDB_OPTIONS=--output-format=xml --name-space=g

# Used for dependencies
<<<<<<< HEAD
HFILE_GLOB=$(top_srcdir)/glib/*.h $(top_srcdir)/gmodule/*.h
CFILE_GLOB=$(top_srcdir)/glib/*.c $(top_srcdir)/gmodule/*.c
=======
HFILE_GLOB = \
    $(top_srcdir)/glib/*.h \
    $(top_srcdir)/gmodule/*.h \
    $(top_builddir)/glib/glibconfig.h
CFILE_GLOB= $(top_srcdir)/glib/*.c $(top_srcdir)/gmodule/*.c
>>>>>>> 76bed778

# Ignore some private headers
IGNORE_HFILES = \
	gallocator.h		\
	gdatasetprivate.h	\
	glibintl.h		\
	gbsearcharray.h		\
	glib-private.h		\
	gmoduleconf.h		\
	gthreadprivate.h	\
	gunibreak.h		\
	gunicomp.h		\
	gunidecomp.h		\
	gunichartables.h	\
	glib_probes.h		\
	glib_trace.h		\
	libcharset.h		\
	gdebug.h		\
	gprintfint.h		\
	gmirroringtable.h	\
	gscripttable.h		\
	glib-mirroring-tab	\
	gnulib			\
	pcre			\
	update-pcre		\
	gbytesprivate.h		\
	gvariant-internal.h	\
	gvariant-serialiser.h	\
	gvariant-core.h		\
	gvarianttypeinfo.h	\
<<<<<<< HEAD
	gwakeup.h
=======
	gwakeup.h		\
	gtranslit-data.h	\
	glib-init.h		\
	gconstructor.h		\
	valgrind.h
>>>>>>> 76bed778

# Images to copy into HTML directory
HTML_IMAGES =  						\
	file-name-encodings.png				\
	mainloop-states.gif				\
	Sorted_binary_tree_breadth-first_traversal.svg 	\
	Sorted_binary_tree_inorder.svg 			\
	Sorted_binary_tree_postorder.svg 		\
	Sorted_binary_tree_preorder.svg

# Extra SGML files that are included by $(DOC_MAIN_SGML_FILE)
content_files =				\
	cross.xml			\
	running.xml			\
	building.xml			\
	changes.xml			\
	compiling.xml			\
<<<<<<< HEAD
=======
	programming.xml			\
>>>>>>> 76bed778
	resources.xml			\
	regex-syntax.xml		\
	version.xml			\
	glib-gettextize.xml		\
	gtester.xml			\
	gtester-report.xml		\
	gvariant-varargs.xml		\
	gvariant-text.xml

expand_content_files = 			\
	compiling.xml

# Extra options to supply to gtkdoc-fixref
FIXXREF_OPTIONS=--extra-dir=$(srcdir)/../gobject/html --extra-dir=$(srcdir)/../gio/html

# include common portion ...
include $(top_srcdir)/gtk-doc.make

# Other files to distribute
EXTRA_DIST +=				\
	file-name-encodings.png		\
	file-name-encodings.sxd		\
	mainloop-states.fig		\
	mainloop-states.png		\
	mainloop-states.eps		\
	Sorted_binary_tree_breadth-first_traversal.svg 	\
	Sorted_binary_tree_inorder.svg 			\
	Sorted_binary_tree_postorder.svg 		\
	Sorted_binary_tree_preorder.svg			\
	version.xml.in

########################################################################

man_MANS =

if ENABLE_MAN

man_MANS += \
	glib-gettextize.1 	\
	gtester.1		\
	gtester-report.1

XSLTPROC_FLAGS = \
        --nonet \
        --stringparam man.output.quietly 1 \
        --stringparam funcsynopsis.style ansi \
        --stringparam man.th.extra1.suppress 1 \
        --stringparam man.authors.section.enabled 0 \
        --stringparam man.copyright.section.enabled 0

.xml.1:
	$(AM_V_GEN) $(XSLTPROC) $(XSLTPROC_FLAGS) http://docbook.sourceforge.net/release/xsl/current/manpages/docbook.xsl $<

endif

CLEANFILES ?=
CLEANFILES += $(man_MANS)

EXTRA_DIST += $(man_MANS)

dist-hook-local: all-local

glib-docs-clean: clean
	cd $(srcdir) && rm -rf xml html<|MERGE_RESOLUTION|>--- conflicted
+++ resolved
@@ -9,13 +9,9 @@
 DOC_MAIN_SGML_FILE=glib-docs.xml
 
 # The directory containing the source code. Relative to $(srcdir)
-<<<<<<< HEAD
-DOC_SOURCE_DIR=$(top_srcdir)/glib $(top_srcdir)/gmodule
-=======
 DOC_SOURCE_DIR = \
     $(top_srcdir)/glib $(top_srcdir)/gmodule \
     $(top_builddir)/glib $(top_builddir)/gmodule
->>>>>>> 76bed778
 
 # Extra options to supply to gtkdoc-scan
 SCAN_OPTIONS=--deprecated-guards="G_DISABLE_DEPRECATED" --ignore-decorators="GLIB_VAR|G_GNUC_WARN_UNUSED_RESULT"
@@ -24,16 +20,11 @@
 MKDB_OPTIONS=--output-format=xml --name-space=g
 
 # Used for dependencies
-<<<<<<< HEAD
-HFILE_GLOB=$(top_srcdir)/glib/*.h $(top_srcdir)/gmodule/*.h
-CFILE_GLOB=$(top_srcdir)/glib/*.c $(top_srcdir)/gmodule/*.c
-=======
 HFILE_GLOB = \
     $(top_srcdir)/glib/*.h \
     $(top_srcdir)/gmodule/*.h \
     $(top_builddir)/glib/glibconfig.h
 CFILE_GLOB= $(top_srcdir)/glib/*.c $(top_srcdir)/gmodule/*.c
->>>>>>> 76bed778
 
 # Ignore some private headers
 IGNORE_HFILES = \
@@ -64,15 +55,11 @@
 	gvariant-serialiser.h	\
 	gvariant-core.h		\
 	gvarianttypeinfo.h	\
-<<<<<<< HEAD
-	gwakeup.h
-=======
 	gwakeup.h		\
 	gtranslit-data.h	\
 	glib-init.h		\
 	gconstructor.h		\
 	valgrind.h
->>>>>>> 76bed778
 
 # Images to copy into HTML directory
 HTML_IMAGES =  						\
@@ -90,10 +77,7 @@
 	building.xml			\
 	changes.xml			\
 	compiling.xml			\
-<<<<<<< HEAD
-=======
 	programming.xml			\
->>>>>>> 76bed778
 	resources.xml			\
 	regex-syntax.xml		\
 	version.xml			\
