--- conflicted
+++ resolved
@@ -2,41 +2,12 @@
 <html>
 <head>
 <meta http-equiv="Content-Type" content="text/html; charset=UTF-8">
-<<<<<<< HEAD
-<title>GFilterOutputStream</title>
-<meta name="generator" content="DocBook XSL Stylesheets V1.77.1">
-=======
 <title>GFilterOutputStream: GIO Reference Manual</title>
 <meta name="generator" content="DocBook XSL Stylesheets V1.78.1">
->>>>>>> 76bed778
 <link rel="home" href="index.html" title="GIO Reference Manual">
 <link rel="up" href="streaming.html" title="Streaming I/O">
 <link rel="prev" href="GFilterInputStream.html" title="GFilterInputStream">
 <link rel="next" href="GMemoryInputStream.html" title="GMemoryInputStream">
-<<<<<<< HEAD
-<meta name="generator" content="GTK-Doc V1.18.1 (XML mode)">
-<link rel="stylesheet" href="style.css" type="text/css">
-</head>
-<body bgcolor="white" text="black" link="#0000FF" vlink="#840084" alink="#0000FF">
-<table class="navigation" id="top" width="100%" summary="Navigation header" cellpadding="2" cellspacing="2">
-<tr valign="middle">
-<td><a accesskey="p" href="GFilterInputStream.html"><img src="left.png" width="24" height="24" border="0" alt="Prev"></a></td>
-<td><a accesskey="u" href="streaming.html"><img src="up.png" width="24" height="24" border="0" alt="Up"></a></td>
-<td><a accesskey="h" href="index.html"><img src="home.png" width="24" height="24" border="0" alt="Home"></a></td>
-<th width="100%" align="center">GIO Reference Manual</th>
-<td><a accesskey="n" href="GMemoryInputStream.html"><img src="right.png" width="24" height="24" border="0" alt="Next"></a></td>
-</tr>
-<tr><td colspan="5" class="shortcuts">
-<a href="#GFilterOutputStream.synopsis" class="shortcut">Top</a>
-                   | 
-                  <a href="#GFilterOutputStream.description" class="shortcut">Description</a>
-                   | 
-                  <a href="#GFilterOutputStream.object-hierarchy" class="shortcut">Object Hierarchy</a>
-                   | 
-                  <a href="#GFilterOutputStream.properties" class="shortcut">Properties</a>
-</td></tr>
-</table>
-=======
 <meta name="generator" content="GTK-Doc V1.24 (XML mode)">
 <link rel="stylesheet" href="style.css" type="text/css">
 </head>
@@ -53,7 +24,6 @@
 <td><a accesskey="p" href="GFilterInputStream.html"><img src="left.png" width="16" height="16" border="0" alt="Prev"></a></td>
 <td><a accesskey="n" href="GMemoryInputStream.html"><img src="right.png" width="16" height="16" border="0" alt="Next"></a></td>
 </tr></table>
->>>>>>> 76bed778
 <div class="refentry">
 <a name="GFilterOutputStream"></a><div class="titlepage"></div>
 <div class="refnamediv"><table width="100%"><tr>
@@ -63,80 +33,6 @@
 </td>
 <td class="gallery_image" valign="top" align="right"></td>
 </tr></table></div>
-<<<<<<< HEAD
-<div class="refsynopsisdiv">
-<a name="GFilterOutputStream.synopsis"></a><h2>Synopsis</h2>
-<pre class="synopsis">
-#include &lt;gio/gio.h&gt;
-
-                    <a class="link" href="GFilterOutputStream.html#GFilterOutputStream-struct" title="GFilterOutputStream">GFilterOutputStream</a>;
-<a class="link" href="GOutputStream.html" title="GOutputStream"><span class="returnvalue">GOutputStream</span></a> *     <a class="link" href="GFilterOutputStream.html#g-filter-output-stream-get-base-stream" title="g_filter_output_stream_get_base_stream ()">g_filter_output_stream_get_base_stream</a>
-                                                        (<em class="parameter"><code><a class="link" href="GFilterOutputStream.html" title="GFilterOutputStream"><span class="type">GFilterOutputStream</span></a> *stream</code></em>);
-<a href="./../glib/glib/glib-Basic-Types.html#gboolean"><span class="returnvalue">gboolean</span></a>            <a class="link" href="GFilterOutputStream.html#g-filter-output-stream-get-close-base-stream" title="g_filter_output_stream_get_close_base_stream ()">g_filter_output_stream_get_close_base_stream</a>
-                                                        (<em class="parameter"><code><a class="link" href="GFilterOutputStream.html" title="GFilterOutputStream"><span class="type">GFilterOutputStream</span></a> *stream</code></em>);
-<span class="returnvalue">void</span>                <a class="link" href="GFilterOutputStream.html#g-filter-output-stream-set-close-base-stream" title="g_filter_output_stream_set_close_base_stream ()">g_filter_output_stream_set_close_base_stream</a>
-                                                        (<em class="parameter"><code><a class="link" href="GFilterOutputStream.html" title="GFilterOutputStream"><span class="type">GFilterOutputStream</span></a> *stream</code></em>,
-                                                         <em class="parameter"><code><a href="./../glib/glib/glib-Basic-Types.html#gboolean"><span class="type">gboolean</span></a> close_base</code></em>);
-</pre>
-</div>
-<div class="refsect1">
-<a name="GFilterOutputStream.object-hierarchy"></a><h2>Object Hierarchy</h2>
-<pre class="synopsis">
-  <a href="./../gobject/gobject/gobject-The-Base-Object-Type.html#GObject">GObject</a>
-   +----<a class="link" href="GOutputStream.html" title="GOutputStream">GOutputStream</a>
-         +----GFilterOutputStream
-               +----<a class="link" href="GBufferedOutputStream.html" title="GBufferedOutputStream">GBufferedOutputStream</a>
-               +----<a class="link" href="gio-GConverterOutputstream.html#GConverterOutputStream">GConverterOutputStream</a>
-               +----<a class="link" href="GDataOutputStream.html" title="GDataOutputStream">GDataOutputStream</a>
-</pre>
-</div>
-<div class="refsect1">
-<a name="GFilterOutputStream.properties"></a><h2>Properties</h2>
-<pre class="synopsis">
-  "<a class="link" href="GFilterOutputStream.html#GFilterOutputStream--base-stream" title='The "base-stream" property'>base-stream</a>"              <a class="link" href="GOutputStream.html" title="GOutputStream"><span class="type">GOutputStream</span></a>*        : Read / Write / Construct Only
-  "<a class="link" href="GFilterOutputStream.html#GFilterOutputStream--close-base-stream" title='The "close-base-stream" property'>close-base-stream</a>"        <a href="./../glib/glib/glib-Basic-Types.html#gboolean"><span class="type">gboolean</span></a>              : Read / Write / Construct Only
-</pre>
-</div>
-<div class="refsect1">
-<a name="GFilterOutputStream.description"></a><h2>Description</h2>
-<p>
-Base class for output stream implementations that perform some
-kind of filtering operation on a base stream. Typical examples
-of filtering operations are character set conversion, compression
-and byte order flipping.
-</p>
-</div>
-<div class="refsect1">
-<a name="GFilterOutputStream.details"></a><h2>Details</h2>
-<div class="refsect2">
-<a name="GFilterOutputStream-struct"></a><h3>GFilterOutputStream</h3>
-<pre class="programlisting">typedef struct _GFilterOutputStream GFilterOutputStream;</pre>
-<p>
-A base class for all output streams that work on an underlying stream.
-</p>
-</div>
-<hr>
-<div class="refsect2">
-<a name="g-filter-output-stream-get-base-stream"></a><h3>g_filter_output_stream_get_base_stream ()</h3>
-<pre class="programlisting"><a class="link" href="GOutputStream.html" title="GOutputStream"><span class="returnvalue">GOutputStream</span></a> *     g_filter_output_stream_get_base_stream
-                                                        (<em class="parameter"><code><a class="link" href="GFilterOutputStream.html" title="GFilterOutputStream"><span class="type">GFilterOutputStream</span></a> *stream</code></em>);</pre>
-<p>
-Gets the base stream for the filter stream.
-</p>
-<div class="variablelist"><table border="0" class="variablelist">
-<colgroup>
-<col align="left" valign="top">
-<col>
-</colgroup>
-<tbody>
-<tr>
-<td><p><span class="term"><em class="parameter"><code>stream</code></em> :</span></p></td>
-<td>a <a class="link" href="GFilterOutputStream.html" title="GFilterOutputStream"><span class="type">GFilterOutputStream</span></a>.</td>
-</tr>
-<tr>
-<td><p><span class="term"><span class="emphasis"><em>Returns</em></span> :</span></p></td>
-<td>a <a class="link" href="GOutputStream.html" title="GOutputStream"><span class="type">GOutputStream</span></a>. <span class="annotation">[<acronym title="Don't free data after the code is done."><span class="acronym">transfer none</span></acronym>]</span>
-=======
 <div class="refsect1">
 <a name="GFilterOutputStream.functions"></a><h2>Functions</h2>
 <div class="informaltable"><table width="100%" border="0">
@@ -167,37 +63,11 @@
 </td>
 <td class="function_name">
 <a class="link" href="GFilterOutputStream.html#g-filter-output-stream-set-close-base-stream" title="g_filter_output_stream_set_close_base_stream ()">g_filter_output_stream_set_close_base_stream</a> <span class="c_punctuation">()</span>
->>>>>>> 76bed778
 </td>
 </tr>
 </tbody>
 </table></div>
 </div>
-<<<<<<< HEAD
-<hr>
-<div class="refsect2">
-<a name="g-filter-output-stream-get-close-base-stream"></a><h3>g_filter_output_stream_get_close_base_stream ()</h3>
-<pre class="programlisting"><a href="./../glib/glib/glib-Basic-Types.html#gboolean"><span class="returnvalue">gboolean</span></a>            g_filter_output_stream_get_close_base_stream
-                                                        (<em class="parameter"><code><a class="link" href="GFilterOutputStream.html" title="GFilterOutputStream"><span class="type">GFilterOutputStream</span></a> *stream</code></em>);</pre>
-<p>
-Returns whether the base stream will be closed when <em class="parameter"><code>stream</code></em> is
-closed.
-</p>
-<div class="variablelist"><table border="0" class="variablelist">
-<colgroup>
-<col align="left" valign="top">
-<col>
-</colgroup>
-<tbody>
-<tr>
-<td><p><span class="term"><em class="parameter"><code>stream</code></em> :</span></p></td>
-<td>a <a class="link" href="GFilterOutputStream.html" title="GFilterOutputStream"><span class="type">GFilterOutputStream</span></a>.</td>
-</tr>
-<tr>
-<td><p><span class="term"><span class="emphasis"><em>Returns</em></span> :</span></p></td>
-<td>
-<a href="./../glib/glib/glib-Standard-Macros.html#TRUE:CAPS"><code class="literal">TRUE</code></a> if the base stream will be closed.</td>
-=======
 <div class="refsect1">
 <a name="GFilterOutputStream.properties"></a><h2>Properties</h2>
 <div class="informaltable"><table border="0">
@@ -217,7 +87,6 @@
 <td class="property_type"><a href="../glib/glib-Basic-Types.html#gboolean"><span class="type">gboolean</span></a></td>
 <td class="property_name"><a class="link" href="GFilterOutputStream.html#GFilterOutputStream--close-base-stream" title="The “close-base-stream” property">close-base-stream</a></td>
 <td class="property_flags">Read / Write / Construct Only</td>
->>>>>>> 76bed778
 </tr>
 </tbody>
 </table></div>
@@ -288,29 +157,6 @@
 </div>
 <hr>
 <div class="refsect2">
-<<<<<<< HEAD
-<a name="g-filter-output-stream-set-close-base-stream"></a><h3>g_filter_output_stream_set_close_base_stream ()</h3>
-<pre class="programlisting"><span class="returnvalue">void</span>                g_filter_output_stream_set_close_base_stream
-                                                        (<em class="parameter"><code><a class="link" href="GFilterOutputStream.html" title="GFilterOutputStream"><span class="type">GFilterOutputStream</span></a> *stream</code></em>,
-                                                         <em class="parameter"><code><a href="./../glib/glib/glib-Basic-Types.html#gboolean"><span class="type">gboolean</span></a> close_base</code></em>);</pre>
-<p>
-Sets whether the base stream will be closed when <em class="parameter"><code>stream</code></em> is closed.
-</p>
-<div class="variablelist"><table border="0" class="variablelist">
-<colgroup>
-<col align="left" valign="top">
-<col>
-</colgroup>
-<tbody>
-<tr>
-<td><p><span class="term"><em class="parameter"><code>stream</code></em> :</span></p></td>
-<td>a <a class="link" href="GFilterOutputStream.html" title="GFilterOutputStream"><span class="type">GFilterOutputStream</span></a>.</td>
-</tr>
-<tr>
-<td><p><span class="term"><em class="parameter"><code>close_base</code></em> :</span></p></td>
-<td>
-<a href="./../glib/glib/glib-Standard-Macros.html#TRUE:CAPS"><code class="literal">TRUE</code></a> to close the base stream.</td>
-=======
 <a name="g-filter-output-stream-get-close-base-stream"></a><h3>g_filter_output_stream_get_close_base_stream ()</h3>
 <pre class="programlisting"><a href="../glib/glib-Basic-Types.html#gboolean"><span class="returnvalue">gboolean</span></a>
 g_filter_output_stream_get_close_base_stream
@@ -365,19 +211,11 @@
 <td class="parameter_name"><p>close_base</p></td>
 <td class="parameter_description"><p><a href="../glib/glib-Standard-Macros.html#TRUE:CAPS"><code class="literal">TRUE</code></a> to close the base stream.</p></td>
 <td class="parameter_annotations"> </td>
->>>>>>> 76bed778
 </tr>
 </tbody>
 </table></div>
 </div>
 </div>
-<<<<<<< HEAD
-<div class="refsect1">
-<a name="GFilterOutputStream.property-details"></a><h2>Property Details</h2>
-<div class="refsect2">
-<a name="GFilterOutputStream--base-stream"></a><h3>The <code class="literal">"base-stream"</code> property</h3>
-<pre class="programlisting">  "base-stream"              <a class="link" href="GOutputStream.html" title="GOutputStream"><span class="type">GOutputStream</span></a>*        : Read / Write / Construct Only</pre>
-=======
 </div>
 <div class="refsect1">
 <a name="GFilterOutputStream.other_details"></a><h2>Types and Values</h2>
@@ -392,19 +230,13 @@
 <div class="refsect2">
 <a name="GFilterOutputStream--base-stream"></a><h3>The <code class="literal">“base-stream”</code> property</h3>
 <pre class="programlisting">  “base-stream”              <a class="link" href="GOutputStream.html" title="GOutputStream"><span class="type">GOutputStream</span></a> *</pre>
->>>>>>> 76bed778
 <p>The underlying base stream on which the io ops will be done.</p>
 <p>Flags: Read / Write / Construct Only</p>
 </div>
 <hr>
 <div class="refsect2">
-<<<<<<< HEAD
-<a name="GFilterOutputStream--close-base-stream"></a><h3>The <code class="literal">"close-base-stream"</code> property</h3>
-<pre class="programlisting">  "close-base-stream"        <a href="./../glib/glib/glib-Basic-Types.html#gboolean"><span class="type">gboolean</span></a>              : Read / Write / Construct Only</pre>
-=======
 <a name="GFilterOutputStream--close-base-stream"></a><h3>The <code class="literal">“close-base-stream”</code> property</h3>
 <pre class="programlisting">  “close-base-stream”        <a href="../glib/glib-Basic-Types.html#gboolean"><span class="type">gboolean</span></a></pre>
->>>>>>> 76bed778
 <p>If the base stream should be closed when the filter stream is closed.</p>
 <p>Flags: Read / Write / Construct Only</p>
 <p>Default value: TRUE</p>
@@ -412,11 +244,6 @@
 </div>
 </div>
 <div class="footer">
-<<<<<<< HEAD
-<hr>
-          Generated by GTK-Doc V1.18.1</div>
-=======
 <hr>Generated by GTK-Doc V1.24</div>
->>>>>>> 76bed778
 </body>
 </html>