--- conflicted
+++ resolved
@@ -2,41 +2,12 @@
 <html>
 <head>
 <meta http-equiv="Content-Type" content="text/html; charset=UTF-8">
-<<<<<<< HEAD
-<title>GMemoryInputStream</title>
-<meta name="generator" content="DocBook XSL Stylesheets V1.77.1">
-=======
 <title>GMemoryInputStream: GIO Reference Manual</title>
 <meta name="generator" content="DocBook XSL Stylesheets V1.78.1">
->>>>>>> 76bed778
 <link rel="home" href="index.html" title="GIO Reference Manual">
 <link rel="up" href="streaming.html" title="Streaming I/O">
 <link rel="prev" href="GFilterOutputStream.html" title="GFilterOutputStream">
 <link rel="next" href="GMemoryOutputStream.html" title="GMemoryOutputStream">
-<<<<<<< HEAD
-<meta name="generator" content="GTK-Doc V1.18.1 (XML mode)">
-<link rel="stylesheet" href="style.css" type="text/css">
-</head>
-<body bgcolor="white" text="black" link="#0000FF" vlink="#840084" alink="#0000FF">
-<table class="navigation" id="top" width="100%" summary="Navigation header" cellpadding="2" cellspacing="2">
-<tr valign="middle">
-<td><a accesskey="p" href="GFilterOutputStream.html"><img src="left.png" width="24" height="24" border="0" alt="Prev"></a></td>
-<td><a accesskey="u" href="streaming.html"><img src="up.png" width="24" height="24" border="0" alt="Up"></a></td>
-<td><a accesskey="h" href="index.html"><img src="home.png" width="24" height="24" border="0" alt="Home"></a></td>
-<th width="100%" align="center">GIO Reference Manual</th>
-<td><a accesskey="n" href="GMemoryOutputStream.html"><img src="right.png" width="24" height="24" border="0" alt="Next"></a></td>
-</tr>
-<tr><td colspan="5" class="shortcuts">
-<a href="#GMemoryInputStream.synopsis" class="shortcut">Top</a>
-                   | 
-                  <a href="#GMemoryInputStream.description" class="shortcut">Description</a>
-                   | 
-                  <a href="#GMemoryInputStream.object-hierarchy" class="shortcut">Object Hierarchy</a>
-                   | 
-                  <a href="#GMemoryInputStream.implemented-interfaces" class="shortcut">Implemented Interfaces</a>
-</td></tr>
-</table>
-=======
 <meta name="generator" content="GTK-Doc V1.24 (XML mode)">
 <link rel="stylesheet" href="style.css" type="text/css">
 </head>
@@ -53,7 +24,6 @@
 <td><a accesskey="p" href="GFilterOutputStream.html"><img src="left.png" width="16" height="16" border="0" alt="Prev"></a></td>
 <td><a accesskey="n" href="GMemoryOutputStream.html"><img src="right.png" width="16" height="16" border="0" alt="Next"></a></td>
 </tr></table>
->>>>>>> 76bed778
 <div class="refentry">
 <a name="GMemoryInputStream"></a><div class="titlepage"></div>
 <div class="refnamediv"><table width="100%"><tr>
@@ -63,30 +33,6 @@
 </td>
 <td class="gallery_image" valign="top" align="right"></td>
 </tr></table></div>
-<<<<<<< HEAD
-<div class="refsynopsisdiv">
-<a name="GMemoryInputStream.synopsis"></a><h2>Synopsis</h2>
-<pre class="synopsis">
-#include &lt;gio/gio.h&gt;
-
-                    <a class="link" href="GMemoryInputStream.html#GMemoryInputStream-struct" title="GMemoryInputStream">GMemoryInputStream</a>;
-<a class="link" href="GInputStream.html" title="GInputStream"><span class="returnvalue">GInputStream</span></a> *      <a class="link" href="GMemoryInputStream.html#g-memory-input-stream-new" title="g_memory_input_stream_new ()">g_memory_input_stream_new</a>           (<em class="parameter"><code><span class="type">void</span></code></em>);
-<a class="link" href="GInputStream.html" title="GInputStream"><span class="returnvalue">GInputStream</span></a> *      <a class="link" href="GMemoryInputStream.html#g-memory-input-stream-new-from-data" title="g_memory_input_stream_new_from_data ()">g_memory_input_stream_new_from_data</a> (<em class="parameter"><code>const <span class="type">void</span> *data</code></em>,
-                                                         <em class="parameter"><code><a href="./../glib/glib/glib-Basic-Types.html#gssize"><span class="type">gssize</span></a> len</code></em>,
-                                                         <em class="parameter"><code><a href="./../glib/glib/glib-Datasets.html#GDestroyNotify"><span class="type">GDestroyNotify</span></a> destroy</code></em>);
-<span class="returnvalue">void</span>                <a class="link" href="GMemoryInputStream.html#g-memory-input-stream-add-data" title="g_memory_input_stream_add_data ()">g_memory_input_stream_add_data</a>      (<em class="parameter"><code><a class="link" href="GMemoryInputStream.html" title="GMemoryInputStream"><span class="type">GMemoryInputStream</span></a> *stream</code></em>,
-                                                         <em class="parameter"><code>const <span class="type">void</span> *data</code></em>,
-                                                         <em class="parameter"><code><a href="./../glib/glib/glib-Basic-Types.html#gssize"><span class="type">gssize</span></a> len</code></em>,
-                                                         <em class="parameter"><code><a href="./../glib/glib/glib-Datasets.html#GDestroyNotify"><span class="type">GDestroyNotify</span></a> destroy</code></em>);
-</pre>
-</div>
-<div class="refsect1">
-<a name="GMemoryInputStream.object-hierarchy"></a><h2>Object Hierarchy</h2>
-<pre class="synopsis">
-  <a href="./../gobject/gobject/gobject-The-Base-Object-Type.html#GObject">GObject</a>
-   +----<a class="link" href="GInputStream.html" title="GInputStream">GInputStream</a>
-         +----GMemoryInputStream
-=======
 <div class="refsect1">
 <a name="GMemoryInputStream.functions"></a><h2>Functions</h2>
 <div class="informaltable"><table width="100%" border="0">
@@ -156,7 +102,6 @@
 <pre class="screen">    <a href="../gobject/gobject-The-Base-Object-Type.html#GObject">GObject</a>
     <span class="lineart">╰──</span> <a class="link" href="GInputStream.html" title="GInputStream">GInputStream</a>
         <span class="lineart">╰──</span> GMemoryInputStream
->>>>>>> 76bed778
 </pre>
 </div>
 <div class="refsect1">
@@ -164,80 +109,6 @@
 <p>
 GMemoryInputStream implements
  <a class="link" href="GSeekable.html" title="GSeekable">GSeekable</a> and  <a class="link" href="GPollableInputStream.html" title="GPollableInputStream">GPollableInputStream</a>.</p>
-<<<<<<< HEAD
-</div>
-<div class="refsect1">
-<a name="GMemoryInputStream.description"></a><h2>Description</h2>
-<p>
-<a class="link" href="GMemoryInputStream.html" title="GMemoryInputStream"><span class="type">GMemoryInputStream</span></a> is a class for using arbitrary
-memory chunks as input for GIO streaming input operations.
-</p>
-<p>
-As of GLib 2.34, <a class="link" href="GMemoryInputStream.html" title="GMemoryInputStream"><span class="type">GMemoryInputStream</span></a> implements
-<a class="link" href="GPollableInputStream.html" title="GPollableInputStream"><span class="type">GPollableInputStream</span></a>.
-</p>
-</div>
-<div class="refsect1">
-<a name="GMemoryInputStream.details"></a><h2>Details</h2>
-<div class="refsect2">
-<a name="GMemoryInputStream-struct"></a><h3>GMemoryInputStream</h3>
-<pre class="programlisting">typedef struct _GMemoryInputStream GMemoryInputStream;</pre>
-<p>
-Implements <a class="link" href="GInputStream.html" title="GInputStream"><span class="type">GInputStream</span></a> for arbitrary memory chunks.
-</p>
-</div>
-<hr>
-<div class="refsect2">
-<a name="g-memory-input-stream-new"></a><h3>g_memory_input_stream_new ()</h3>
-<pre class="programlisting"><a class="link" href="GInputStream.html" title="GInputStream"><span class="returnvalue">GInputStream</span></a> *      g_memory_input_stream_new           (<em class="parameter"><code><span class="type">void</span></code></em>);</pre>
-<p>
-Creates a new empty <a class="link" href="GMemoryInputStream.html" title="GMemoryInputStream"><span class="type">GMemoryInputStream</span></a>.
-</p>
-<div class="variablelist"><table border="0" class="variablelist">
-<colgroup>
-<col align="left" valign="top">
-<col>
-</colgroup>
-<tbody><tr>
-<td><p><span class="term"><span class="emphasis"><em>Returns</em></span> :</span></p></td>
-<td>a new <a class="link" href="GInputStream.html" title="GInputStream"><span class="type">GInputStream</span></a>
-</td>
-</tr></tbody>
-</table></div>
-</div>
-<hr>
-<div class="refsect2">
-<a name="g-memory-input-stream-new-from-data"></a><h3>g_memory_input_stream_new_from_data ()</h3>
-<pre class="programlisting"><a class="link" href="GInputStream.html" title="GInputStream"><span class="returnvalue">GInputStream</span></a> *      g_memory_input_stream_new_from_data (<em class="parameter"><code>const <span class="type">void</span> *data</code></em>,
-                                                         <em class="parameter"><code><a href="./../glib/glib/glib-Basic-Types.html#gssize"><span class="type">gssize</span></a> len</code></em>,
-                                                         <em class="parameter"><code><a href="./../glib/glib/glib-Datasets.html#GDestroyNotify"><span class="type">GDestroyNotify</span></a> destroy</code></em>);</pre>
-<p>
-Creates a new <a class="link" href="GMemoryInputStream.html" title="GMemoryInputStream"><span class="type">GMemoryInputStream</span></a> with data in memory of a given size.
-</p>
-<div class="variablelist"><table border="0" class="variablelist">
-<colgroup>
-<col align="left" valign="top">
-<col>
-</colgroup>
-<tbody>
-<tr>
-<td><p><span class="term"><em class="parameter"><code>data</code></em> :</span></p></td>
-<td>input data. <span class="annotation">[<acronym title="Parameter points to an array of items."><span class="acronym">array</span></acronym> length=len][<acronym title="Generics and defining elements of containers and arrays."><span class="acronym">element-type</span></acronym> guint8][<acronym title="Free data after the code is done."><span class="acronym">transfer full</span></acronym>]</span>
-</td>
-</tr>
-<tr>
-<td><p><span class="term"><em class="parameter"><code>len</code></em> :</span></p></td>
-<td>length of the data, may be -1 if <em class="parameter"><code>data</code></em> is a nul-terminated string</td>
-</tr>
-<tr>
-<td><p><span class="term"><em class="parameter"><code>destroy</code></em> :</span></p></td>
-<td>function that is called to free <em class="parameter"><code>data</code></em>, or <a href="./../glib/glib/glib-Standard-Macros.html#NULL:CAPS"><code class="literal">NULL</code></a>. <span class="annotation">[<acronym title="NULL is ok, both for passing and for returning."><span class="acronym">allow-none</span></acronym>]</span>
-</td>
-</tr>
-<tr>
-<td><p><span class="term"><span class="emphasis"><em>Returns</em></span> :</span></p></td>
-<td>new <a class="link" href="GInputStream.html" title="GInputStream"><span class="type">GInputStream</span></a> read from <em class="parameter"><code>data</code></em> of <em class="parameter"><code>len</code></em> bytes.</td>
-=======
 </div>
 <div class="refsect1">
 <a name="GMemoryInputStream.includes"></a><h2>Includes</h2>
@@ -376,7 +247,6 @@
 <td class="parameter_description"><p> function that is called to free <em class="parameter"><code>data</code></em>
 , or <a href="../glib/glib-Standard-Macros.html#NULL:CAPS"><code class="literal">NULL</code></a>. </p></td>
 <td class="parameter_annotations"><span class="annotation">[<acronym title="NULL is OK, both for passing and for returning."><span class="acronym">allow-none</span></acronym>]</span></td>
->>>>>>> 76bed778
 </tr>
 </tbody>
 </table></div>
@@ -384,40 +254,6 @@
 </div>
 <hr>
 <div class="refsect2">
-<<<<<<< HEAD
-<a name="g-memory-input-stream-add-data"></a><h3>g_memory_input_stream_add_data ()</h3>
-<pre class="programlisting"><span class="returnvalue">void</span>                g_memory_input_stream_add_data      (<em class="parameter"><code><a class="link" href="GMemoryInputStream.html" title="GMemoryInputStream"><span class="type">GMemoryInputStream</span></a> *stream</code></em>,
-                                                         <em class="parameter"><code>const <span class="type">void</span> *data</code></em>,
-                                                         <em class="parameter"><code><a href="./../glib/glib/glib-Basic-Types.html#gssize"><span class="type">gssize</span></a> len</code></em>,
-                                                         <em class="parameter"><code><a href="./../glib/glib/glib-Datasets.html#GDestroyNotify"><span class="type">GDestroyNotify</span></a> destroy</code></em>);</pre>
-<p>
-Appends <em class="parameter"><code>data</code></em> to data that can be read from the input stream
-</p>
-<div class="variablelist"><table border="0" class="variablelist">
-<colgroup>
-<col align="left" valign="top">
-<col>
-</colgroup>
-<tbody>
-<tr>
-<td><p><span class="term"><em class="parameter"><code>stream</code></em> :</span></p></td>
-<td>a <a class="link" href="GMemoryInputStream.html" title="GMemoryInputStream"><span class="type">GMemoryInputStream</span></a>
-</td>
-</tr>
-<tr>
-<td><p><span class="term"><em class="parameter"><code>data</code></em> :</span></p></td>
-<td>input data. <span class="annotation">[<acronym title="Parameter points to an array of items."><span class="acronym">array</span></acronym> length=len][<acronym title="Generics and defining elements of containers and arrays."><span class="acronym">element-type</span></acronym> guint8][<acronym title="Free data after the code is done."><span class="acronym">transfer full</span></acronym>]</span>
-</td>
-</tr>
-<tr>
-<td><p><span class="term"><em class="parameter"><code>len</code></em> :</span></p></td>
-<td>length of the data, may be -1 if <em class="parameter"><code>data</code></em> is a nul-terminated string</td>
-</tr>
-<tr>
-<td><p><span class="term"><em class="parameter"><code>destroy</code></em> :</span></p></td>
-<td>function that is called to free <em class="parameter"><code>data</code></em>, or <a href="./../glib/glib/glib-Standard-Macros.html#NULL:CAPS"><code class="literal">NULL</code></a>. <span class="annotation">[<acronym title="NULL is ok, both for passing and for returning."><span class="acronym">allow-none</span></acronym>]</span>
-</td>
-=======
 <a name="g-memory-input-stream-add-bytes"></a><h3>g_memory_input_stream_add_bytes ()</h3>
 <pre class="programlisting"><span class="returnvalue">void</span>
 g_memory_input_stream_add_bytes (<em class="parameter"><code><a class="link" href="GMemoryInputStream.html" title="GMemoryInputStream"><span class="type">GMemoryInputStream</span></a> *stream</code></em>,
@@ -442,7 +278,6 @@
 <td class="parameter_name"><p>bytes</p></td>
 <td class="parameter_description"><p>input data</p></td>
 <td class="parameter_annotations"> </td>
->>>>>>> 76bed778
 </tr>
 </tbody>
 </table></div>
@@ -451,8 +286,6 @@
 </div>
 </div>
 <div class="refsect1">
-<<<<<<< HEAD
-=======
 <a name="GMemoryInputStream.other_details"></a><h2>Types and Values</h2>
 <div class="refsect2">
 <a name="GMemoryInputStream-struct"></a><h3>GMemoryInputStream</h3>
@@ -461,17 +294,11 @@
 </div>
 </div>
 <div class="refsect1">
->>>>>>> 76bed778
 <a name="GMemoryInputStream.see-also"></a><h2>See Also</h2>
 <p><a class="link" href="GMemoryOutputStream.html" title="GMemoryOutputStream"><span class="type">GMemoryOutputStream</span></a></p>
 </div>
 </div>
 <div class="footer">
-<<<<<<< HEAD
-<hr>
-          Generated by GTK-Doc V1.18.1</div>
-=======
 <hr>Generated by GTK-Doc V1.24</div>
->>>>>>> 76bed778
 </body>
 </html>