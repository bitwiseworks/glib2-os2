<!DOCTYPE html PUBLIC "-//W3C//DTD HTML 4.01 Transitional//EN">
<html>
<head>
<meta http-equiv="Content-Type" content="text/html; charset=UTF-8">
<<<<<<< HEAD
<title>GCancellable</title>
<meta name="generator" content="DocBook XSL Stylesheets V1.77.1">
=======
<title>GCancellable: GIO Reference Manual</title>
<meta name="generator" content="DocBook XSL Stylesheets V1.78.1">
>>>>>>> 76bed778
<link rel="home" href="index.html" title="GIO Reference Manual">
<link rel="up" href="async.html" title="Asynchronous I/O">
<link rel="prev" href="async.html" title="Asynchronous I/O">
<link rel="next" href="GAsyncResult.html" title="GAsyncResult">
<<<<<<< HEAD
<meta name="generator" content="GTK-Doc V1.18.1 (XML mode)">
<link rel="stylesheet" href="style.css" type="text/css">
</head>
<body bgcolor="white" text="black" link="#0000FF" vlink="#840084" alink="#0000FF">
<table class="navigation" id="top" width="100%" summary="Navigation header" cellpadding="2" cellspacing="2">
<tr valign="middle">
<td><a accesskey="p" href="async.html"><img src="left.png" width="24" height="24" border="0" alt="Prev"></a></td>
<td><a accesskey="u" href="async.html"><img src="up.png" width="24" height="24" border="0" alt="Up"></a></td>
<td><a accesskey="h" href="index.html"><img src="home.png" width="24" height="24" border="0" alt="Home"></a></td>
<th width="100%" align="center">GIO Reference Manual</th>
<td><a accesskey="n" href="GAsyncResult.html"><img src="right.png" width="24" height="24" border="0" alt="Next"></a></td>
</tr>
<tr><td colspan="5" class="shortcuts">
<a href="#GCancellable.synopsis" class="shortcut">Top</a>
                   | 
                  <a href="#GCancellable.description" class="shortcut">Description</a>
                   | 
                  <a href="#GCancellable.object-hierarchy" class="shortcut">Object Hierarchy</a>
                   | 
                  <a href="#GCancellable.signals" class="shortcut">Signals</a>
</td></tr>
</table>
=======
<meta name="generator" content="GTK-Doc V1.24 (XML mode)">
<link rel="stylesheet" href="style.css" type="text/css">
</head>
<body bgcolor="white" text="black" link="#0000FF" vlink="#840084" alink="#0000FF">
<table class="navigation" id="top" width="100%" summary="Navigation header" cellpadding="2" cellspacing="5"><tr valign="middle">
<td width="100%" align="left" class="shortcuts">
<a href="#" class="shortcut">Top</a><span id="nav_description">  <span class="dim">|</span> 
                  <a href="#GCancellable.description" class="shortcut">Description</a></span><span id="nav_hierarchy">  <span class="dim">|</span> 
                  <a href="#GCancellable.object-hierarchy" class="shortcut">Object Hierarchy</a></span><span id="nav_signals">  <span class="dim">|</span> 
                  <a href="#GCancellable.signals" class="shortcut">Signals</a></span>
</td>
<td><a accesskey="h" href="index.html"><img src="home.png" width="16" height="16" border="0" alt="Home"></a></td>
<td><a accesskey="u" href="async.html"><img src="up.png" width="16" height="16" border="0" alt="Up"></a></td>
<td><a accesskey="p" href="async.html"><img src="left.png" width="16" height="16" border="0" alt="Prev"></a></td>
<td><a accesskey="n" href="GAsyncResult.html"><img src="right.png" width="16" height="16" border="0" alt="Next"></a></td>
</tr></table>
>>>>>>> 76bed778
<div class="refentry">
<a name="GCancellable"></a><div class="titlepage"></div>
<div class="refnamediv"><table width="100%"><tr>
<td valign="top">
<h2><span class="refentrytitle"><a name="GCancellable.top_of_page"></a>GCancellable</span></h2>
<p>GCancellable — Thread-safe Operation Cancellation Stack</p>
</td>
<td class="gallery_image" valign="top" align="right"></td>
</tr></table></div>
<<<<<<< HEAD
<div class="refsynopsisdiv">
<a name="GCancellable.synopsis"></a><h2>Synopsis</h2>
<pre class="synopsis">
#include &lt;gio/gio.h&gt;

                    <a class="link" href="GCancellable.html#GCancellable-struct" title="GCancellable">GCancellable</a>;
<a class="link" href="GCancellable.html" title="GCancellable"><span class="returnvalue">GCancellable</span></a> *      <a class="link" href="GCancellable.html#g-cancellable-new" title="g_cancellable_new ()">g_cancellable_new</a>                   (<em class="parameter"><code><span class="type">void</span></code></em>);
<a href="./../glib/glib/glib-Basic-Types.html#gboolean"><span class="returnvalue">gboolean</span></a>            <a class="link" href="GCancellable.html#g-cancellable-is-cancelled" title="g_cancellable_is_cancelled ()">g_cancellable_is_cancelled</a>          (<em class="parameter"><code><a class="link" href="GCancellable.html" title="GCancellable"><span class="type">GCancellable</span></a> *cancellable</code></em>);
<a href="./../glib/glib/glib-Basic-Types.html#gboolean"><span class="returnvalue">gboolean</span></a>            <a class="link" href="GCancellable.html#g-cancellable-set-error-if-cancelled" title="g_cancellable_set_error_if_cancelled ()">g_cancellable_set_error_if_cancelled</a>
                                                        (<em class="parameter"><code><a class="link" href="GCancellable.html" title="GCancellable"><span class="type">GCancellable</span></a> *cancellable</code></em>,
                                                         <em class="parameter"><code><a href="./../glib/glib/glib-Error-Reporting.html#GError"><span class="type">GError</span></a> **error</code></em>);
<span class="returnvalue">int</span>                 <a class="link" href="GCancellable.html#g-cancellable-get-fd" title="g_cancellable_get_fd ()">g_cancellable_get_fd</a>                (<em class="parameter"><code><a class="link" href="GCancellable.html" title="GCancellable"><span class="type">GCancellable</span></a> *cancellable</code></em>);
<a href="./../glib/glib/glib-Basic-Types.html#gboolean"><span class="returnvalue">gboolean</span></a>            <a class="link" href="GCancellable.html#g-cancellable-make-pollfd" title="g_cancellable_make_pollfd ()">g_cancellable_make_pollfd</a>           (<em class="parameter"><code><a class="link" href="GCancellable.html" title="GCancellable"><span class="type">GCancellable</span></a> *cancellable</code></em>,
                                                         <em class="parameter"><code><a href="./../glib/glib/glib-The-Main-Event-Loop.html#GPollFD"><span class="type">GPollFD</span></a> *pollfd</code></em>);
<span class="returnvalue">void</span>                <a class="link" href="GCancellable.html#g-cancellable-release-fd" title="g_cancellable_release_fd ()">g_cancellable_release_fd</a>            (<em class="parameter"><code><a class="link" href="GCancellable.html" title="GCancellable"><span class="type">GCancellable</span></a> *cancellable</code></em>);
<a href="./../glib/glib/glib-The-Main-Event-Loop.html#GSource"><span class="returnvalue">GSource</span></a> *           <a class="link" href="GCancellable.html#g-cancellable-source-new" title="g_cancellable_source_new ()">g_cancellable_source_new</a>            (<em class="parameter"><code><a class="link" href="GCancellable.html" title="GCancellable"><span class="type">GCancellable</span></a> *cancellable</code></em>);
<a href="./../glib/glib/glib-Basic-Types.html#gboolean"><span class="returnvalue">gboolean</span></a>            (<a class="link" href="GCancellable.html#GCancellableSourceFunc" title="GCancellableSourceFunc ()">*GCancellableSourceFunc</a>)           (<em class="parameter"><code><a class="link" href="GCancellable.html" title="GCancellable"><span class="type">GCancellable</span></a> *cancellable</code></em>,
                                                         <em class="parameter"><code><a href="./../glib/glib/glib-Basic-Types.html#gpointer"><span class="type">gpointer</span></a> user_data</code></em>);
<a class="link" href="GCancellable.html" title="GCancellable"><span class="returnvalue">GCancellable</span></a> *      <a class="link" href="GCancellable.html#g-cancellable-get-current" title="g_cancellable_get_current ()">g_cancellable_get_current</a>           (<em class="parameter"><code><span class="type">void</span></code></em>);
<span class="returnvalue">void</span>                <a class="link" href="GCancellable.html#g-cancellable-pop-current" title="g_cancellable_pop_current ()">g_cancellable_pop_current</a>           (<em class="parameter"><code><a class="link" href="GCancellable.html" title="GCancellable"><span class="type">GCancellable</span></a> *cancellable</code></em>);
<span class="returnvalue">void</span>                <a class="link" href="GCancellable.html#g-cancellable-push-current" title="g_cancellable_push_current ()">g_cancellable_push_current</a>          (<em class="parameter"><code><a class="link" href="GCancellable.html" title="GCancellable"><span class="type">GCancellable</span></a> *cancellable</code></em>);
<span class="returnvalue">void</span>                <a class="link" href="GCancellable.html#g-cancellable-reset" title="g_cancellable_reset ()">g_cancellable_reset</a>                 (<em class="parameter"><code><a class="link" href="GCancellable.html" title="GCancellable"><span class="type">GCancellable</span></a> *cancellable</code></em>);
<a href="./../glib/glib/glib-Basic-Types.html#gulong"><span class="returnvalue">gulong</span></a>              <a class="link" href="GCancellable.html#g-cancellable-connect" title="g_cancellable_connect ()">g_cancellable_connect</a>               (<em class="parameter"><code><a class="link" href="GCancellable.html" title="GCancellable"><span class="type">GCancellable</span></a> *cancellable</code></em>,
                                                         <em class="parameter"><code><a href="./../gobject/gobject/gobject-Closures.html#GCallback"><span class="type">GCallback</span></a> callback</code></em>,
                                                         <em class="parameter"><code><a href="./../glib/glib/glib-Basic-Types.html#gpointer"><span class="type">gpointer</span></a> data</code></em>,
                                                         <em class="parameter"><code><a href="./../glib/glib/glib-Datasets.html#GDestroyNotify"><span class="type">GDestroyNotify</span></a> data_destroy_func</code></em>);
<span class="returnvalue">void</span>                <a class="link" href="GCancellable.html#g-cancellable-disconnect" title="g_cancellable_disconnect ()">g_cancellable_disconnect</a>            (<em class="parameter"><code><a class="link" href="GCancellable.html" title="GCancellable"><span class="type">GCancellable</span></a> *cancellable</code></em>,
                                                         <em class="parameter"><code><a href="./../glib/glib/glib-Basic-Types.html#gulong"><span class="type">gulong</span></a> handler_id</code></em>);
<span class="returnvalue">void</span>                <a class="link" href="GCancellable.html#g-cancellable-cancel" title="g_cancellable_cancel ()">g_cancellable_cancel</a>                (<em class="parameter"><code><a class="link" href="GCancellable.html" title="GCancellable"><span class="type">GCancellable</span></a> *cancellable</code></em>);
</pre>
</div>
<div class="refsect1">
<a name="GCancellable.object-hierarchy"></a><h2>Object Hierarchy</h2>
<pre class="synopsis">
  <a href="./../gobject/gobject/gobject-The-Base-Object-Type.html#GObject">GObject</a>
   +----GCancellable
</pre>
</div>
<div class="refsect1">
<a name="GCancellable.signals"></a><h2>Signals</h2>
<pre class="synopsis">
  "<a class="link" href="GCancellable.html#GCancellable-cancelled" title='The "cancelled" signal'>cancelled</a>"                                      : <a href="./../gobject/gobject/gobject-Signals.html#G-SIGNAL-RUN-LAST:CAPS"><code class="literal">Run Last</code></a>
=======
<div class="refsect1">
<a name="GCancellable.functions"></a><h2>Functions</h2>
<div class="informaltable"><table width="100%" border="0">
<colgroup>
<col width="150px" class="functions_return">
<col class="functions_name">
</colgroup>
<tbody>
<tr>
<td class="function_type">
<a class="link" href="GCancellable.html" title="GCancellable"><span class="returnvalue">GCancellable</span></a> *
</td>
<td class="function_name">
<a class="link" href="GCancellable.html#g-cancellable-new" title="g_cancellable_new ()">g_cancellable_new</a> <span class="c_punctuation">()</span>
</td>
</tr>
<tr>
<td class="function_type">
<a href="../glib/glib-Basic-Types.html#gboolean"><span class="returnvalue">gboolean</span></a>
</td>
<td class="function_name">
<a class="link" href="GCancellable.html#g-cancellable-is-cancelled" title="g_cancellable_is_cancelled ()">g_cancellable_is_cancelled</a> <span class="c_punctuation">()</span>
</td>
</tr>
<tr>
<td class="function_type">
<a href="../glib/glib-Basic-Types.html#gboolean"><span class="returnvalue">gboolean</span></a>
</td>
<td class="function_name">
<a class="link" href="GCancellable.html#g-cancellable-set-error-if-cancelled" title="g_cancellable_set_error_if_cancelled ()">g_cancellable_set_error_if_cancelled</a> <span class="c_punctuation">()</span>
</td>
</tr>
<tr>
<td class="function_type">
<span class="returnvalue">int</span>
</td>
<td class="function_name">
<a class="link" href="GCancellable.html#g-cancellable-get-fd" title="g_cancellable_get_fd ()">g_cancellable_get_fd</a> <span class="c_punctuation">()</span>
</td>
</tr>
<tr>
<td class="function_type">
<a href="../glib/glib-Basic-Types.html#gboolean"><span class="returnvalue">gboolean</span></a>
</td>
<td class="function_name">
<a class="link" href="GCancellable.html#g-cancellable-make-pollfd" title="g_cancellable_make_pollfd ()">g_cancellable_make_pollfd</a> <span class="c_punctuation">()</span>
</td>
</tr>
<tr>
<td class="function_type">
<span class="returnvalue">void</span>
</td>
<td class="function_name">
<a class="link" href="GCancellable.html#g-cancellable-release-fd" title="g_cancellable_release_fd ()">g_cancellable_release_fd</a> <span class="c_punctuation">()</span>
</td>
</tr>
<tr>
<td class="function_type">
<a href="../glib/glib-The-Main-Event-Loop.html#GSource"><span class="returnvalue">GSource</span></a> *
</td>
<td class="function_name">
<a class="link" href="GCancellable.html#g-cancellable-source-new" title="g_cancellable_source_new ()">g_cancellable_source_new</a> <span class="c_punctuation">()</span>
</td>
</tr>
<tr>
<td class="function_type">
<a href="../glib/glib-Basic-Types.html#gboolean"><span class="returnvalue">gboolean</span></a>
</td>
<td class="function_name">
<span class="c_punctuation">(</span><a class="link" href="GCancellable.html#GCancellableSourceFunc" title="GCancellableSourceFunc ()">*GCancellableSourceFunc</a><span class="c_punctuation">)</span> <span class="c_punctuation">()</span>
</td>
</tr>
<tr>
<td class="function_type">
<a class="link" href="GCancellable.html" title="GCancellable"><span class="returnvalue">GCancellable</span></a> *
</td>
<td class="function_name">
<a class="link" href="GCancellable.html#g-cancellable-get-current" title="g_cancellable_get_current ()">g_cancellable_get_current</a> <span class="c_punctuation">()</span>
</td>
</tr>
<tr>
<td class="function_type">
<span class="returnvalue">void</span>
</td>
<td class="function_name">
<a class="link" href="GCancellable.html#g-cancellable-pop-current" title="g_cancellable_pop_current ()">g_cancellable_pop_current</a> <span class="c_punctuation">()</span>
</td>
</tr>
<tr>
<td class="function_type">
<span class="returnvalue">void</span>
</td>
<td class="function_name">
<a class="link" href="GCancellable.html#g-cancellable-push-current" title="g_cancellable_push_current ()">g_cancellable_push_current</a> <span class="c_punctuation">()</span>
</td>
</tr>
<tr>
<td class="function_type">
<span class="returnvalue">void</span>
</td>
<td class="function_name">
<a class="link" href="GCancellable.html#g-cancellable-reset" title="g_cancellable_reset ()">g_cancellable_reset</a> <span class="c_punctuation">()</span>
</td>
</tr>
<tr>
<td class="function_type">
<a href="../glib/glib-Basic-Types.html#gulong"><span class="returnvalue">gulong</span></a>
</td>
<td class="function_name">
<a class="link" href="GCancellable.html#g-cancellable-connect" title="g_cancellable_connect ()">g_cancellable_connect</a> <span class="c_punctuation">()</span>
</td>
</tr>
<tr>
<td class="function_type">
<span class="returnvalue">void</span>
</td>
<td class="function_name">
<a class="link" href="GCancellable.html#g-cancellable-disconnect" title="g_cancellable_disconnect ()">g_cancellable_disconnect</a> <span class="c_punctuation">()</span>
</td>
</tr>
<tr>
<td class="function_type">
<span class="returnvalue">void</span>
</td>
<td class="function_name">
<a class="link" href="GCancellable.html#g-cancellable-cancel" title="g_cancellable_cancel ()">g_cancellable_cancel</a> <span class="c_punctuation">()</span>
</td>
</tr>
</tbody>
</table></div>
</div>
<div class="refsect1">
<a name="GCancellable.signals"></a><h2>Signals</h2>
<div class="informaltable"><table border="0">
<colgroup>
<col width="150px" class="signals_return">
<col width="300px" class="signals_name">
<col width="200px" class="signals_flags">
</colgroup>
<tbody><tr>
<td class="signal_type"><span class="returnvalue">void</span></td>
<td class="signal_name"><a class="link" href="GCancellable.html#GCancellable-cancelled" title="The “cancelled” signal">cancelled</a></td>
<td class="signal_flags"><a href="../gobject/gobject-Signals.html#G-SIGNAL-RUN-LAST:CAPS">Run Last</a></td>
</tr></tbody>
</table></div>
</div>
<div class="refsect1">
<a name="GCancellable.other"></a><h2>Types and Values</h2>
<div class="informaltable"><table width="100%" border="0">
<colgroup>
<col width="150px" class="name">
<col class="description">
</colgroup>
<tbody><tr>
<td class="datatype_keyword"> </td>
<td class="function_name"><a class="link" href="GCancellable.html#GCancellable-struct" title="GCancellable">GCancellable</a></td>
</tr></tbody>
</table></div>
</div>
<div class="refsect1">
<a name="GCancellable.object-hierarchy"></a><h2>Object Hierarchy</h2>
<pre class="screen">    <a href="../gobject/gobject-The-Base-Object-Type.html#GObject">GObject</a>
    <span class="lineart">╰──</span> GCancellable
</pre>
</div>
<div class="refsect1">
<a name="GCancellable.includes"></a><h2>Includes</h2>
<pre class="synopsis">#include &lt;gio/gio.h&gt;
>>>>>>> 76bed778
</pre>
</div>
<div class="refsect1">
<a name="GCancellable.description"></a><h2>Description</h2>
<p>GCancellable is a thread-safe operation cancellation stack used 
throughout GIO to allow for cancellation of synchronous and
asynchronous operations.</p>
</div>
<div class="refsect1">
<a name="GCancellable.functions_details"></a><h2>Functions</h2>
<div class="refsect2">
<a name="g-cancellable-new"></a><h3>g_cancellable_new ()</h3>
<pre class="programlisting"><a class="link" href="GCancellable.html" title="GCancellable"><span class="returnvalue">GCancellable</span></a> *
g_cancellable_new (<em class="parameter"><code><span class="type">void</span></code></em>);</pre>
<p>Creates a new <a class="link" href="GCancellable.html" title="GCancellable"><span class="type">GCancellable</span></a> object.</p>
<p>Applications that want to start one or more operations
that should be cancellable should create a <a class="link" href="GCancellable.html" title="GCancellable"><span class="type">GCancellable</span></a>
and pass it to the operations.</p>
<p>One <a class="link" href="GCancellable.html" title="GCancellable"><span class="type">GCancellable</span></a> can be used in multiple consecutive
operations or in multiple concurrent operations.</p>
<div class="refsect3">
<a name="id-1.4.5.2.9.2.7"></a><h4>Returns</h4>
<p> a <a class="link" href="GCancellable.html" title="GCancellable"><span class="type">GCancellable</span></a>.</p>
</div>
<<<<<<< HEAD
<div class="refsect1">
<a name="GCancellable.details"></a><h2>Details</h2>
<div class="refsect2">
<a name="GCancellable-struct"></a><h3>GCancellable</h3>
<pre class="programlisting">typedef struct _GCancellable GCancellable;</pre>
<p>
Allows actions to be cancelled.
</p>
</div>
<hr>
<div class="refsect2">
<a name="g-cancellable-new"></a><h3>g_cancellable_new ()</h3>
<pre class="programlisting"><a class="link" href="GCancellable.html" title="GCancellable"><span class="returnvalue">GCancellable</span></a> *      g_cancellable_new                   (<em class="parameter"><code><span class="type">void</span></code></em>);</pre>
<p>
Creates a new <a class="link" href="GCancellable.html" title="GCancellable"><span class="type">GCancellable</span></a> object.
</p>
<p>
Applications that want to start one or more operations
that should be cancellable should create a <a class="link" href="GCancellable.html" title="GCancellable"><span class="type">GCancellable</span></a>
and pass it to the operations.
</p>
<p>
One <a class="link" href="GCancellable.html" title="GCancellable"><span class="type">GCancellable</span></a> can be used in multiple consecutive
operations or in multiple concurrent operations.
</p>
<div class="variablelist"><table border="0" class="variablelist">
<colgroup>
<col align="left" valign="top">
<col>
</colgroup>
<tbody><tr>
<td><p><span class="term"><span class="emphasis"><em>Returns</em></span> :</span></p></td>
<td>a <a class="link" href="GCancellable.html" title="GCancellable"><span class="type">GCancellable</span></a>.</td>
</tr></tbody>
</table></div>
</div>
<hr>
<div class="refsect2">
<a name="g-cancellable-is-cancelled"></a><h3>g_cancellable_is_cancelled ()</h3>
<pre class="programlisting"><a href="./../glib/glib/glib-Basic-Types.html#gboolean"><span class="returnvalue">gboolean</span></a>            g_cancellable_is_cancelled          (<em class="parameter"><code><a class="link" href="GCancellable.html" title="GCancellable"><span class="type">GCancellable</span></a> *cancellable</code></em>);</pre>
<p>
Checks if a cancellable job has been cancelled.
</p>
<div class="variablelist"><table border="0" class="variablelist">
<colgroup>
<col align="left" valign="top">
<col>
</colgroup>
<tbody>
<tr>
<td><p><span class="term"><em class="parameter"><code>cancellable</code></em> :</span></p></td>
<td>a <a class="link" href="GCancellable.html" title="GCancellable"><span class="type">GCancellable</span></a> or <a href="./../glib/glib/glib-Standard-Macros.html#NULL:CAPS"><code class="literal">NULL</code></a>. <span class="annotation">[<acronym title="NULL is ok, both for passing and for returning."><span class="acronym">allow-none</span></acronym>]</span>
</td>
</tr>
<tr>
<td><p><span class="term"><span class="emphasis"><em>Returns</em></span> :</span></p></td>
<td>
<a href="./../glib/glib/glib-Standard-Macros.html#TRUE:CAPS"><code class="literal">TRUE</code></a> if <em class="parameter"><code>cancellable</code></em> is cancelled,
FALSE if called with <a href="./../glib/glib/glib-Standard-Macros.html#NULL:CAPS"><code class="literal">NULL</code></a> or if item is not cancelled.</td>
</tr>
</tbody>
</table></div>
</div>
<hr>
<div class="refsect2">
<a name="g-cancellable-set-error-if-cancelled"></a><h3>g_cancellable_set_error_if_cancelled ()</h3>
<pre class="programlisting"><a href="./../glib/glib/glib-Basic-Types.html#gboolean"><span class="returnvalue">gboolean</span></a>            g_cancellable_set_error_if_cancelled
                                                        (<em class="parameter"><code><a class="link" href="GCancellable.html" title="GCancellable"><span class="type">GCancellable</span></a> *cancellable</code></em>,
                                                         <em class="parameter"><code><a href="./../glib/glib/glib-Error-Reporting.html#GError"><span class="type">GError</span></a> **error</code></em>);</pre>
<p>
If the <em class="parameter"><code>cancellable</code></em> is cancelled, sets the error to notify
that the operation was cancelled.
</p>
<div class="variablelist"><table border="0" class="variablelist">
<colgroup>
<col align="left" valign="top">
<col>
</colgroup>
<tbody>
<tr>
<td><p><span class="term"><em class="parameter"><code>cancellable</code></em> :</span></p></td>
<td>a <a class="link" href="GCancellable.html" title="GCancellable"><span class="type">GCancellable</span></a> or <a href="./../glib/glib/glib-Standard-Macros.html#NULL:CAPS"><code class="literal">NULL</code></a>. <span class="annotation">[<acronym title="NULL is ok, both for passing and for returning."><span class="acronym">allow-none</span></acronym>]</span>
</td>
</tr>
<tr>
<td><p><span class="term"><em class="parameter"><code>error</code></em> :</span></p></td>
<td>
<a href="./../glib/glib/glib-Error-Reporting.html#GError"><span class="type">GError</span></a> to append error state to</td>
</tr>
<tr>
<td><p><span class="term"><span class="emphasis"><em>Returns</em></span> :</span></p></td>
<td>
<a href="./../glib/glib/glib-Standard-Macros.html#TRUE:CAPS"><code class="literal">TRUE</code></a> if <em class="parameter"><code>cancellable</code></em> was cancelled, <a href="./../glib/glib/glib-Standard-Macros.html#FALSE:CAPS"><code class="literal">FALSE</code></a> if it was not</td>
=======
</div>
<hr>
<div class="refsect2">
<a name="g-cancellable-is-cancelled"></a><h3>g_cancellable_is_cancelled ()</h3>
<pre class="programlisting"><a href="../glib/glib-Basic-Types.html#gboolean"><span class="returnvalue">gboolean</span></a>
g_cancellable_is_cancelled (<em class="parameter"><code><a class="link" href="GCancellable.html" title="GCancellable"><span class="type">GCancellable</span></a> *cancellable</code></em>);</pre>
<p>Checks if a cancellable job has been cancelled.</p>
<div class="refsect3">
<a name="id-1.4.5.2.9.3.5"></a><h4>Parameters</h4>
<div class="informaltable"><table width="100%" border="0">
<colgroup>
<col width="150px" class="parameters_name">
<col class="parameters_description">
<col width="200px" class="parameters_annotations">
</colgroup>
<tbody><tr>
<td class="parameter_name"><p>cancellable</p></td>
<td class="parameter_description"><p> a <a class="link" href="GCancellable.html" title="GCancellable"><span class="type">GCancellable</span></a> or <a href="../glib/glib-Standard-Macros.html#NULL:CAPS"><code class="literal">NULL</code></a>. </p></td>
<td class="parameter_annotations"><span class="annotation">[<acronym title="NULL is OK, both for passing and for returning."><span class="acronym">allow-none</span></acronym>]</span></td>
</tr></tbody>
</table></div>
</div>
<div class="refsect3">
<a name="id-1.4.5.2.9.3.6"></a><h4>Returns</h4>
<p> <a href="../glib/glib-Standard-Macros.html#TRUE:CAPS"><code class="literal">TRUE</code></a> if <em class="parameter"><code>cancellable</code></em>
is cancelled,
FALSE if called with <a href="../glib/glib-Standard-Macros.html#NULL:CAPS"><code class="literal">NULL</code></a> or if item is not cancelled.</p>
</div>
</div>
<hr>
<div class="refsect2">
<a name="g-cancellable-set-error-if-cancelled"></a><h3>g_cancellable_set_error_if_cancelled ()</h3>
<pre class="programlisting"><a href="../glib/glib-Basic-Types.html#gboolean"><span class="returnvalue">gboolean</span></a>
g_cancellable_set_error_if_cancelled (<em class="parameter"><code><a class="link" href="GCancellable.html" title="GCancellable"><span class="type">GCancellable</span></a> *cancellable</code></em>,
                                      <em class="parameter"><code><a href="../glib/glib-Error-Reporting.html#GError"><span class="type">GError</span></a> **error</code></em>);</pre>
<p>If the <em class="parameter"><code>cancellable</code></em>
 is cancelled, sets the error to notify
that the operation was cancelled.</p>
<div class="refsect3">
<a name="id-1.4.5.2.9.4.5"></a><h4>Parameters</h4>
<div class="informaltable"><table width="100%" border="0">
<colgroup>
<col width="150px" class="parameters_name">
<col class="parameters_description">
<col width="200px" class="parameters_annotations">
</colgroup>
<tbody>
<tr>
<td class="parameter_name"><p>cancellable</p></td>
<td class="parameter_description"><p> a <a class="link" href="GCancellable.html" title="GCancellable"><span class="type">GCancellable</span></a> or <a href="../glib/glib-Standard-Macros.html#NULL:CAPS"><code class="literal">NULL</code></a>. </p></td>
<td class="parameter_annotations"><span class="annotation">[<acronym title="NULL is OK, both for passing and for returning."><span class="acronym">allow-none</span></acronym>]</span></td>
</tr>
<tr>
<td class="parameter_name"><p>error</p></td>
<td class="parameter_description"><p><a href="../glib/glib-Error-Reporting.html#GError"><span class="type">GError</span></a> to append error state to</p></td>
<td class="parameter_annotations"> </td>
>>>>>>> 76bed778
</tr>
</tbody>
</table></div>
</div>
<div class="refsect3">
<a name="id-1.4.5.2.9.4.6"></a><h4>Returns</h4>
<p> <a href="../glib/glib-Standard-Macros.html#TRUE:CAPS"><code class="literal">TRUE</code></a> if <em class="parameter"><code>cancellable</code></em>
was cancelled, <a href="../glib/glib-Standard-Macros.html#FALSE:CAPS"><code class="literal">FALSE</code></a> if it was not</p>
</div>
</div>
<hr>
<div class="refsect2">
<<<<<<< HEAD
<a name="g-cancellable-get-fd"></a><h3>g_cancellable_get_fd ()</h3>
<pre class="programlisting"><span class="returnvalue">int</span>                 g_cancellable_get_fd                (<em class="parameter"><code><a class="link" href="GCancellable.html" title="GCancellable"><span class="type">GCancellable</span></a> *cancellable</code></em>);</pre>
<p>
Gets the file descriptor for a cancellable job. This can be used to
=======
<a name="g-cancellable-get-fd"></a><h3>g_cancellable_get_fd ()</h3>
<pre class="programlisting"><span class="returnvalue">int</span>
g_cancellable_get_fd (<em class="parameter"><code><a class="link" href="GCancellable.html" title="GCancellable"><span class="type">GCancellable</span></a> *cancellable</code></em>);</pre>
<p>Gets the file descriptor for a cancellable job. This can be used to
>>>>>>> 76bed778
implement cancellable operations on Unix systems. The returned fd will
turn readable when <em class="parameter"><code>cancellable</code></em>
 is cancelled.</p>
<p>You are not supposed to read from the fd yourself, just check for
readable status. Reading to unset the readable status is done
<<<<<<< HEAD
with <a class="link" href="GCancellable.html#g-cancellable-reset" title="g_cancellable_reset ()"><code class="function">g_cancellable_reset()</code></a>.
</p>
<p>
After a successful return from this function, you should use 
<a class="link" href="GCancellable.html#g-cancellable-release-fd" title="g_cancellable_release_fd ()"><code class="function">g_cancellable_release_fd()</code></a> to free up resources allocated for 
the returned file descriptor.
</p>
<p>
See also <a class="link" href="GCancellable.html#g-cancellable-make-pollfd" title="g_cancellable_make_pollfd ()"><code class="function">g_cancellable_make_pollfd()</code></a>.
</p>
<div class="variablelist"><table border="0" class="variablelist">
<colgroup>
<col align="left" valign="top">
<col>
</colgroup>
<tbody>
<tr>
<td><p><span class="term"><em class="parameter"><code>cancellable</code></em> :</span></p></td>
<td>a <a class="link" href="GCancellable.html" title="GCancellable"><span class="type">GCancellable</span></a>.</td>
</tr>
<tr>
<td><p><span class="term"><span class="emphasis"><em>Returns</em></span> :</span></p></td>
<td>A valid file descriptor. <code class="literal">-1</code> if the file descriptor
is not supported, or on errors.</td>
</tr>
</tbody>
=======
with <a class="link" href="GCancellable.html#g-cancellable-reset" title="g_cancellable_reset ()"><code class="function">g_cancellable_reset()</code></a>.</p>
<p>After a successful return from this function, you should use 
<a class="link" href="GCancellable.html#g-cancellable-release-fd" title="g_cancellable_release_fd ()"><code class="function">g_cancellable_release_fd()</code></a> to free up resources allocated for 
the returned file descriptor.</p>
<p>See also <a class="link" href="GCancellable.html#g-cancellable-make-pollfd" title="g_cancellable_make_pollfd ()"><code class="function">g_cancellable_make_pollfd()</code></a>.</p>
<div class="refsect3">
<a name="id-1.4.5.2.9.5.8"></a><h4>Parameters</h4>
<div class="informaltable"><table width="100%" border="0">
<colgroup>
<col width="150px" class="parameters_name">
<col class="parameters_description">
<col width="200px" class="parameters_annotations">
</colgroup>
<tbody><tr>
<td class="parameter_name"><p>cancellable</p></td>
<td class="parameter_description"><p>a <a class="link" href="GCancellable.html" title="GCancellable"><span class="type">GCancellable</span></a>.</p></td>
<td class="parameter_annotations"> </td>
</tr></tbody>
>>>>>>> 76bed778
</table></div>
</div>
<div class="refsect3">
<a name="id-1.4.5.2.9.5.9"></a><h4>Returns</h4>
<p> A valid file descriptor. <code class="literal">-1</code> if the file descriptor
is not supported, or on errors. </p>
</div>
</div>
<hr>
<div class="refsect2">
<<<<<<< HEAD
<a name="g-cancellable-make-pollfd"></a><h3>g_cancellable_make_pollfd ()</h3>
<pre class="programlisting"><a href="./../glib/glib/glib-Basic-Types.html#gboolean"><span class="returnvalue">gboolean</span></a>            g_cancellable_make_pollfd           (<em class="parameter"><code><a class="link" href="GCancellable.html" title="GCancellable"><span class="type">GCancellable</span></a> *cancellable</code></em>,
                                                         <em class="parameter"><code><a href="./../glib/glib/glib-The-Main-Event-Loop.html#GPollFD"><span class="type">GPollFD</span></a> *pollfd</code></em>);</pre>
<p>
Creates a <a href="./../glib/glib/glib-The-Main-Event-Loop.html#GPollFD"><span class="type">GPollFD</span></a> corresponding to <em class="parameter"><code>cancellable</code></em>; this can be passed
to <a href="./../glib/glib/glib-The-Main-Event-Loop.html#g-poll"><code class="function">g_poll()</code></a> and used to poll for cancellation. This is useful both
for unix systems without a native poll and for portability to
windows.
</p>
<p>
When this function returns <a href="./../glib/glib/glib-Standard-Macros.html#TRUE:CAPS"><code class="literal">TRUE</code></a>, you should use 
<a class="link" href="GCancellable.html#g-cancellable-release-fd" title="g_cancellable_release_fd ()"><code class="function">g_cancellable_release_fd()</code></a> to free up resources allocated for the 
<em class="parameter"><code>pollfd</code></em>. After a <a href="./../glib/glib/glib-Standard-Macros.html#FALSE:CAPS"><code class="literal">FALSE</code></a> return, do not call <a class="link" href="GCancellable.html#g-cancellable-release-fd" title="g_cancellable_release_fd ()"><code class="function">g_cancellable_release_fd()</code></a>.
</p>
<p>
If this function returns <a href="./../glib/glib/glib-Standard-Macros.html#FALSE:CAPS"><code class="literal">FALSE</code></a>, either no <em class="parameter"><code>cancellable</code></em> was given or
=======
<a name="g-cancellable-make-pollfd"></a><h3>g_cancellable_make_pollfd ()</h3>
<pre class="programlisting"><a href="../glib/glib-Basic-Types.html#gboolean"><span class="returnvalue">gboolean</span></a>
g_cancellable_make_pollfd (<em class="parameter"><code><a class="link" href="GCancellable.html" title="GCancellable"><span class="type">GCancellable</span></a> *cancellable</code></em>,
                           <em class="parameter"><code><a href="../glib/glib-The-Main-Event-Loop.html#GPollFD"><span class="type">GPollFD</span></a> *pollfd</code></em>);</pre>
<p>Creates a <a href="../glib/glib-The-Main-Event-Loop.html#GPollFD"><span class="type">GPollFD</span></a> corresponding to <em class="parameter"><code>cancellable</code></em>
; this can be passed
to <a href="../glib/glib-The-Main-Event-Loop.html#g-poll"><code class="function">g_poll()</code></a> and used to poll for cancellation. This is useful both
for unix systems without a native poll and for portability to
windows.</p>
<p>When this function returns <a href="../glib/glib-Standard-Macros.html#TRUE:CAPS"><code class="literal">TRUE</code></a>, you should use 
<a class="link" href="GCancellable.html#g-cancellable-release-fd" title="g_cancellable_release_fd ()"><code class="function">g_cancellable_release_fd()</code></a> to free up resources allocated for the 
<em class="parameter"><code>pollfd</code></em>
. After a <a href="../glib/glib-Standard-Macros.html#FALSE:CAPS"><code class="literal">FALSE</code></a> return, do not call <a class="link" href="GCancellable.html#g-cancellable-release-fd" title="g_cancellable_release_fd ()"><code class="function">g_cancellable_release_fd()</code></a>.</p>
<p>If this function returns <a href="../glib/glib-Standard-Macros.html#FALSE:CAPS"><code class="literal">FALSE</code></a>, either no <em class="parameter"><code>cancellable</code></em>
 was given or
>>>>>>> 76bed778
resource limits prevent this function from allocating the necessary 
structures for polling. (On Linux, you will likely have reached 
the maximum number of file descriptors.) The suggested way to handle
these cases is to ignore the <em class="parameter"><code>cancellable</code></em>
.</p>
<p>You are not supposed to read from the fd yourself, just check for
readable status. Reading to unset the readable status is done
<<<<<<< HEAD
with <a class="link" href="GCancellable.html#g-cancellable-reset" title="g_cancellable_reset ()"><code class="function">g_cancellable_reset()</code></a>.
</p>
<div class="variablelist"><table border="0" class="variablelist">
<colgroup>
<col align="left" valign="top">
<col>
</colgroup>
<tbody>
<tr>
<td><p><span class="term"><em class="parameter"><code>cancellable</code></em> :</span></p></td>
<td>a <a class="link" href="GCancellable.html" title="GCancellable"><span class="type">GCancellable</span></a> or <a href="./../glib/glib/glib-Standard-Macros.html#NULL:CAPS"><code class="literal">NULL</code></a>. <span class="annotation">[<acronym title="NULL is ok, both for passing and for returning."><span class="acronym">allow-none</span></acronym>]</span>
</td>
</tr>
<tr>
<td><p><span class="term"><em class="parameter"><code>pollfd</code></em> :</span></p></td>
<td>a pointer to a <a href="./../glib/glib/glib-The-Main-Event-Loop.html#GPollFD"><span class="type">GPollFD</span></a>
</td>
</tr>
<tr>
<td><p><span class="term"><span class="emphasis"><em>Returns</em></span> :</span></p></td>
<td>
<a href="./../glib/glib/glib-Standard-Macros.html#TRUE:CAPS"><code class="literal">TRUE</code></a> if <em class="parameter"><code>pollfd</code></em> was successfully initialized, <a href="./../glib/glib/glib-Standard-Macros.html#FALSE:CAPS"><code class="literal">FALSE</code></a> on
failure to prepare the cancellable.</td>
=======
with <a class="link" href="GCancellable.html#g-cancellable-reset" title="g_cancellable_reset ()"><code class="function">g_cancellable_reset()</code></a>.</p>
<div class="refsect3">
<a name="id-1.4.5.2.9.6.8"></a><h4>Parameters</h4>
<div class="informaltable"><table width="100%" border="0">
<colgroup>
<col width="150px" class="parameters_name">
<col class="parameters_description">
<col width="200px" class="parameters_annotations">
</colgroup>
<tbody>
<tr>
<td class="parameter_name"><p>cancellable</p></td>
<td class="parameter_description"><p> a <a class="link" href="GCancellable.html" title="GCancellable"><span class="type">GCancellable</span></a> or <a href="../glib/glib-Standard-Macros.html#NULL:CAPS"><code class="literal">NULL</code></a>. </p></td>
<td class="parameter_annotations"><span class="annotation">[<acronym title="NULL is OK, both for passing and for returning."><span class="acronym">allow-none</span></acronym>]</span></td>
</tr>
<tr>
<td class="parameter_name"><p>pollfd</p></td>
<td class="parameter_description"><p>a pointer to a <a href="../glib/glib-The-Main-Event-Loop.html#GPollFD"><span class="type">GPollFD</span></a></p></td>
<td class="parameter_annotations"> </td>
>>>>>>> 76bed778
</tr>
</tbody>
</table></div>
</div>
<div class="refsect3">
<a name="id-1.4.5.2.9.6.9"></a><h4>Returns</h4>
<p> <a href="../glib/glib-Standard-Macros.html#TRUE:CAPS"><code class="literal">TRUE</code></a> if <em class="parameter"><code>pollfd</code></em>
was successfully initialized, <a href="../glib/glib-Standard-Macros.html#FALSE:CAPS"><code class="literal">FALSE</code></a> on
failure to prepare the cancellable.</p>
</div>
<p class="since">Since: <a class="link" href="api-index-2-22.html#api-index-2.22">2.22</a></p>
</div>
<hr>
<div class="refsect2">
<<<<<<< HEAD
<a name="g-cancellable-release-fd"></a><h3>g_cancellable_release_fd ()</h3>
<pre class="programlisting"><span class="returnvalue">void</span>                g_cancellable_release_fd            (<em class="parameter"><code><a class="link" href="GCancellable.html" title="GCancellable"><span class="type">GCancellable</span></a> *cancellable</code></em>);</pre>
<p>
Releases a resources previously allocated by <a class="link" href="GCancellable.html#g-cancellable-get-fd" title="g_cancellable_get_fd ()"><code class="function">g_cancellable_get_fd()</code></a>
or <a class="link" href="GCancellable.html#g-cancellable-make-pollfd" title="g_cancellable_make_pollfd ()"><code class="function">g_cancellable_make_pollfd()</code></a>.
</p>
<p>
For compatibility reasons with older releases, calling this function 
=======
<a name="g-cancellable-release-fd"></a><h3>g_cancellable_release_fd ()</h3>
<pre class="programlisting"><span class="returnvalue">void</span>
g_cancellable_release_fd (<em class="parameter"><code><a class="link" href="GCancellable.html" title="GCancellable"><span class="type">GCancellable</span></a> *cancellable</code></em>);</pre>
<p>Releases a resources previously allocated by <a class="link" href="GCancellable.html#g-cancellable-get-fd" title="g_cancellable_get_fd ()"><code class="function">g_cancellable_get_fd()</code></a>
or <a class="link" href="GCancellable.html#g-cancellable-make-pollfd" title="g_cancellable_make_pollfd ()"><code class="function">g_cancellable_make_pollfd()</code></a>.</p>
<p>For compatibility reasons with older releases, calling this function 
>>>>>>> 76bed778
is not strictly required, the resources will be automatically freed
when the <em class="parameter"><code>cancellable</code></em>
 is finalized. However, the <em class="parameter"><code>cancellable</code></em>
 will
block scarce file descriptors until it is finalized if this function
is not called. This can cause the application to run out of file 
<<<<<<< HEAD
descriptors when many <a href="GCancellable.html"><span class="type">GCancellables</span></a> are used at the same time.
</p>
<div class="variablelist"><table border="0" class="variablelist">
<colgroup>
<col align="left" valign="top">
<col>
=======
descriptors when many <a href="GCancellable.html"><span class="type">GCancellables</span></a> are used at the same time.</p>
<div class="refsect3">
<a name="id-1.4.5.2.9.7.6"></a><h4>Parameters</h4>
<div class="informaltable"><table width="100%" border="0">
<colgroup>
<col width="150px" class="parameters_name">
<col class="parameters_description">
<col width="200px" class="parameters_annotations">
>>>>>>> 76bed778
</colgroup>
<tbody><tr>
<td class="parameter_name"><p>cancellable</p></td>
<td class="parameter_description"><p>a <a class="link" href="GCancellable.html" title="GCancellable"><span class="type">GCancellable</span></a></p></td>
<td class="parameter_annotations"> </td>
</tr></tbody>
</table></div>
</div>
<p class="since">Since: <a class="link" href="api-index-2-22.html#api-index-2.22">2.22</a></p>
</div>
<hr>
<div class="refsect2">
<<<<<<< HEAD
<a name="g-cancellable-source-new"></a><h3>g_cancellable_source_new ()</h3>
<pre class="programlisting"><a href="./../glib/glib/glib-The-Main-Event-Loop.html#GSource"><span class="returnvalue">GSource</span></a> *           g_cancellable_source_new            (<em class="parameter"><code><a class="link" href="GCancellable.html" title="GCancellable"><span class="type">GCancellable</span></a> *cancellable</code></em>);</pre>
<p>
Creates a source that triggers if <em class="parameter"><code>cancellable</code></em> is cancelled and
calls its callback of type <a class="link" href="GCancellable.html#GCancellableSourceFunc" title="GCancellableSourceFunc ()"><span class="type">GCancellableSourceFunc</span></a>. This is
primarily useful for attaching to another (non-cancellable) source
with <a href="./../glib/glib/glib-The-Main-Event-Loop.html#g-source-add-child-source"><code class="function">g_source_add_child_source()</code></a> to add cancellability to it.
</p>
<p>
For convenience, you can call this with a <a href="./../glib/glib/glib-Standard-Macros.html#NULL:CAPS"><code class="literal">NULL</code></a> <a class="link" href="GCancellable.html" title="GCancellable"><span class="type">GCancellable</span></a>,
in which case the source will never trigger.
</p>
<div class="variablelist"><table border="0" class="variablelist">
<colgroup>
<col align="left" valign="top">
<col>
</colgroup>
<tbody>
<tr>
<td><p><span class="term"><em class="parameter"><code>cancellable</code></em> :</span></p></td>
<td>a <a class="link" href="GCancellable.html" title="GCancellable"><span class="type">GCancellable</span></a>, or <a href="./../glib/glib/glib-Standard-Macros.html#NULL:CAPS"><code class="literal">NULL</code></a>. <span class="annotation">[<acronym title="NULL is ok, both for passing and for returning."><span class="acronym">allow-none</span></acronym>]</span>
</td>
</tr>
<tr>
<td><p><span class="term"><span class="emphasis"><em>Returns</em></span> :</span></p></td>
<td>the new <a href="./../glib/glib/glib-The-Main-Event-Loop.html#GSource"><span class="type">GSource</span></a>. <span class="annotation">[<acronym title="Free data after the code is done."><span class="acronym">transfer full</span></acronym>]</span>
</td>
</tr>
</tbody>
</table></div>
<p class="since">Since 2.28</p>
</div>
<hr>
<div class="refsect2">
<a name="GCancellableSourceFunc"></a><h3>GCancellableSourceFunc ()</h3>
<pre class="programlisting"><a href="./../glib/glib/glib-Basic-Types.html#gboolean"><span class="returnvalue">gboolean</span></a>            (*GCancellableSourceFunc)           (<em class="parameter"><code><a class="link" href="GCancellable.html" title="GCancellable"><span class="type">GCancellable</span></a> *cancellable</code></em>,
                                                         <em class="parameter"><code><a href="./../glib/glib/glib-Basic-Types.html#gpointer"><span class="type">gpointer</span></a> user_data</code></em>);</pre>
<p>
This is the function type of the callback used for the <a href="./../glib/glib/glib-The-Main-Event-Loop.html#GSource"><span class="type">GSource</span></a>
returned by <a class="link" href="GCancellable.html#g-cancellable-source-new" title="g_cancellable_source_new ()"><code class="function">g_cancellable_source_new()</code></a>.
</p>
<div class="variablelist"><table border="0" class="variablelist">
<colgroup>
<col align="left" valign="top">
<col>
</colgroup>
<tbody>
<tr>
<td><p><span class="term"><em class="parameter"><code>cancellable</code></em> :</span></p></td>
<td>the <a class="link" href="GCancellable.html" title="GCancellable"><span class="type">GCancellable</span></a>
</td>
</tr>
<tr>
<td><p><span class="term"><em class="parameter"><code>user_data</code></em> :</span></p></td>
<td>data passed in by the user.</td>
</tr>
<tr>
<td><p><span class="term"><span class="emphasis"><em>Returns</em></span> :</span></p></td>
<td>it should return <a href="./../glib/glib/glib-Standard-Macros.html#FALSE:CAPS"><code class="literal">FALSE</code></a> if the source should be removed.</td>
</tr>
</tbody>
</table></div>
<p class="since">Since 2.28</p>
</div>
<hr>
<div class="refsect2">
<a name="g-cancellable-get-current"></a><h3>g_cancellable_get_current ()</h3>
<pre class="programlisting"><a class="link" href="GCancellable.html" title="GCancellable"><span class="returnvalue">GCancellable</span></a> *      g_cancellable_get_current           (<em class="parameter"><code><span class="type">void</span></code></em>);</pre>
<p>
Gets the top cancellable from the stack.
</p>
<div class="variablelist"><table border="0" class="variablelist">
<colgroup>
<col align="left" valign="top">
<col>
</colgroup>
<tbody><tr>
<td><p><span class="term"><span class="emphasis"><em>Returns</em></span> :</span></p></td>
<td>a <a class="link" href="GCancellable.html" title="GCancellable"><span class="type">GCancellable</span></a> from the top of the stack, or <a href="./../glib/glib/glib-Standard-Macros.html#NULL:CAPS"><code class="literal">NULL</code></a>
if the stack is empty. <span class="annotation">[<acronym title="Don't free data after the code is done."><span class="acronym">transfer none</span></acronym>]</span>
</td>
=======
<a name="g-cancellable-source-new"></a><h3>g_cancellable_source_new ()</h3>
<pre class="programlisting"><a href="../glib/glib-The-Main-Event-Loop.html#GSource"><span class="returnvalue">GSource</span></a> *
g_cancellable_source_new (<em class="parameter"><code><a class="link" href="GCancellable.html" title="GCancellable"><span class="type">GCancellable</span></a> *cancellable</code></em>);</pre>
<p>Creates a source that triggers if <em class="parameter"><code>cancellable</code></em>
 is cancelled and
calls its callback of type <a class="link" href="GCancellable.html#GCancellableSourceFunc" title="GCancellableSourceFunc ()"><span class="type">GCancellableSourceFunc</span></a>. This is
primarily useful for attaching to another (non-cancellable) source
with <a href="../glib/glib-The-Main-Event-Loop.html#g-source-add-child-source"><code class="function">g_source_add_child_source()</code></a> to add cancellability to it.</p>
<p>For convenience, you can call this with a <a href="../glib/glib-Standard-Macros.html#NULL:CAPS"><code class="literal">NULL</code></a> <a class="link" href="GCancellable.html" title="GCancellable"><span class="type">GCancellable</span></a>,
in which case the source will never trigger.</p>
<p>The new <a href="../glib/glib-The-Main-Event-Loop.html#GSource"><span class="type">GSource</span></a> will hold a reference to the <a class="link" href="GCancellable.html" title="GCancellable"><span class="type">GCancellable</span></a>.</p>
<p><span class="annotation">[<acronym title="Exposed in C code, not necessarily available in other languages."><span class="acronym">skip</span></acronym>]</span></p>
<div class="refsect3">
<a name="id-1.4.5.2.9.8.8"></a><h4>Parameters</h4>
<div class="informaltable"><table width="100%" border="0">
<colgroup>
<col width="150px" class="parameters_name">
<col class="parameters_description">
<col width="200px" class="parameters_annotations">
</colgroup>
<tbody><tr>
<td class="parameter_name"><p>cancellable</p></td>
<td class="parameter_description"><p> a <a class="link" href="GCancellable.html" title="GCancellable"><span class="type">GCancellable</span></a>, or <a href="../glib/glib-Standard-Macros.html#NULL:CAPS"><code class="literal">NULL</code></a>. </p></td>
<td class="parameter_annotations"><span class="annotation">[<acronym title="NULL is OK, both for passing and for returning."><span class="acronym">allow-none</span></acronym>]</span></td>
>>>>>>> 76bed778
</tr></tbody>
</table></div>
</div>
<div class="refsect3">
<a name="id-1.4.5.2.9.8.9"></a><h4>Returns</h4>
<p> the new <a href="../glib/glib-The-Main-Event-Loop.html#GSource"><span class="type">GSource</span></a>. </p>
<p><span class="annotation">[<acronym title="Free data after the code is done."><span class="acronym">transfer full</span></acronym>]</span></p>
</div>
<p class="since">Since: <a class="link" href="api-index-2-28.html#api-index-2.28">2.28</a></p>
</div>
<hr>
<div class="refsect2">
<<<<<<< HEAD
<a name="g-cancellable-pop-current"></a><h3>g_cancellable_pop_current ()</h3>
<pre class="programlisting"><span class="returnvalue">void</span>                g_cancellable_pop_current           (<em class="parameter"><code><a class="link" href="GCancellable.html" title="GCancellable"><span class="type">GCancellable</span></a> *cancellable</code></em>);</pre>
<p>
Pops <em class="parameter"><code>cancellable</code></em> off the cancellable stack (verifying that <em class="parameter"><code>cancellable</code></em>
is on the top of the stack).
</p>
<div class="variablelist"><table border="0" class="variablelist">
<colgroup>
<col align="left" valign="top">
<col>
</colgroup>
<tbody><tr>
<td><p><span class="term"><em class="parameter"><code>cancellable</code></em> :</span></p></td>
<td>a <a class="link" href="GCancellable.html" title="GCancellable"><span class="type">GCancellable</span></a> object</td>
=======
<a name="GCancellableSourceFunc"></a><h3>GCancellableSourceFunc ()</h3>
<pre class="programlisting"><a href="../glib/glib-Basic-Types.html#gboolean"><span class="returnvalue">gboolean</span></a>
<span class="c_punctuation">(</span>*GCancellableSourceFunc<span class="c_punctuation">)</span> (<em class="parameter"><code><a class="link" href="GCancellable.html" title="GCancellable"><span class="type">GCancellable</span></a> *cancellable</code></em>,
                           <em class="parameter"><code><a href="../glib/glib-Basic-Types.html#gpointer"><span class="type">gpointer</span></a> user_data</code></em>);</pre>
<p>This is the function type of the callback used for the <a href="../glib/glib-The-Main-Event-Loop.html#GSource"><span class="type">GSource</span></a>
returned by <a class="link" href="GCancellable.html#g-cancellable-source-new" title="g_cancellable_source_new ()"><code class="function">g_cancellable_source_new()</code></a>.</p>
<div class="refsect3">
<a name="id-1.4.5.2.9.9.5"></a><h4>Parameters</h4>
<div class="informaltable"><table width="100%" border="0">
<colgroup>
<col width="150px" class="parameters_name">
<col class="parameters_description">
<col width="200px" class="parameters_annotations">
</colgroup>
<tbody>
<tr>
<td class="parameter_name"><p>cancellable</p></td>
<td class="parameter_description"><p>the <a class="link" href="GCancellable.html" title="GCancellable"><span class="type">GCancellable</span></a></p></td>
<td class="parameter_annotations"> </td>
</tr>
<tr>
<td class="parameter_name"><p>user_data</p></td>
<td class="parameter_description"><p>data passed in by the user.</p></td>
<td class="parameter_annotations"> </td>
</tr>
</tbody>
</table></div>
</div>
<div class="refsect3">
<a name="id-1.4.5.2.9.9.6"></a><h4>Returns</h4>
<p> it should return <a href="../glib/glib-Standard-Macros.html#FALSE:CAPS"><code class="literal">FALSE</code></a> if the source should be removed.</p>
</div>
<p class="since">Since: <a class="link" href="api-index-2-28.html#api-index-2.28">2.28</a></p>
</div>
<hr>
<div class="refsect2">
<a name="g-cancellable-get-current"></a><h3>g_cancellable_get_current ()</h3>
<pre class="programlisting"><a class="link" href="GCancellable.html" title="GCancellable"><span class="returnvalue">GCancellable</span></a> *
g_cancellable_get_current (<em class="parameter"><code><span class="type">void</span></code></em>);</pre>
<p>Gets the top cancellable from the stack.</p>
<div class="refsect3">
<a name="id-1.4.5.2.9.10.5"></a><h4>Returns</h4>
<p> a <a class="link" href="GCancellable.html" title="GCancellable"><span class="type">GCancellable</span></a> from the top
of the stack, or <a href="../glib/glib-Standard-Macros.html#NULL:CAPS"><code class="literal">NULL</code></a> if the stack is empty. </p>
<p><span class="annotation">[<acronym title="NULL may be passed as the value in, out, in-out; or as a return value."><span class="acronym">nullable</span></acronym>][<acronym title="Don't free data after the code is done."><span class="acronym">transfer none</span></acronym>]</span></p>
</div>
</div>
<hr>
<div class="refsect2">
<a name="g-cancellable-pop-current"></a><h3>g_cancellable_pop_current ()</h3>
<pre class="programlisting"><span class="returnvalue">void</span>
g_cancellable_pop_current (<em class="parameter"><code><a class="link" href="GCancellable.html" title="GCancellable"><span class="type">GCancellable</span></a> *cancellable</code></em>);</pre>
<p>Pops <em class="parameter"><code>cancellable</code></em>
 off the cancellable stack (verifying that <em class="parameter"><code>cancellable</code></em>

is on the top of the stack).</p>
<div class="refsect3">
<a name="id-1.4.5.2.9.11.5"></a><h4>Parameters</h4>
<div class="informaltable"><table width="100%" border="0">
<colgroup>
<col width="150px" class="parameters_name">
<col class="parameters_description">
<col width="200px" class="parameters_annotations">
</colgroup>
<tbody><tr>
<td class="parameter_name"><p>cancellable</p></td>
<td class="parameter_description"><p>a <a class="link" href="GCancellable.html" title="GCancellable"><span class="type">GCancellable</span></a> object</p></td>
<td class="parameter_annotations"> </td>
>>>>>>> 76bed778
</tr></tbody>
</table></div>
</div>
</div>
<hr>
<div class="refsect2">
<<<<<<< HEAD
<a name="g-cancellable-push-current"></a><h3>g_cancellable_push_current ()</h3>
<pre class="programlisting"><span class="returnvalue">void</span>                g_cancellable_push_current          (<em class="parameter"><code><a class="link" href="GCancellable.html" title="GCancellable"><span class="type">GCancellable</span></a> *cancellable</code></em>);</pre>
<p>
Pushes <em class="parameter"><code>cancellable</code></em> onto the cancellable stack. The current
cancellable can then be received using <a class="link" href="GCancellable.html#g-cancellable-get-current" title="g_cancellable_get_current ()"><code class="function">g_cancellable_get_current()</code></a>.
</p>
<p>
This is useful when implementing cancellable operations in
code that does not allow you to pass down the cancellable object.
</p>
<p>
This is typically called automatically by e.g. <a class="link" href="GFile.html" title="GFile"><span class="type">GFile</span></a> operations,
so you rarely have to call this yourself.
</p>
<div class="variablelist"><table border="0" class="variablelist">
<colgroup>
<col align="left" valign="top">
<col>
</colgroup>
<tbody><tr>
<td><p><span class="term"><em class="parameter"><code>cancellable</code></em> :</span></p></td>
<td>a <a class="link" href="GCancellable.html" title="GCancellable"><span class="type">GCancellable</span></a> object</td>
=======
<a name="g-cancellable-push-current"></a><h3>g_cancellable_push_current ()</h3>
<pre class="programlisting"><span class="returnvalue">void</span>
g_cancellable_push_current (<em class="parameter"><code><a class="link" href="GCancellable.html" title="GCancellable"><span class="type">GCancellable</span></a> *cancellable</code></em>);</pre>
<p>Pushes <em class="parameter"><code>cancellable</code></em>
 onto the cancellable stack. The current
cancellable can then be received using <a class="link" href="GCancellable.html#g-cancellable-get-current" title="g_cancellable_get_current ()"><code class="function">g_cancellable_get_current()</code></a>.</p>
<p>This is useful when implementing cancellable operations in
code that does not allow you to pass down the cancellable object.</p>
<p>This is typically called automatically by e.g. <a class="link" href="GFile.html" title="GFile"><span class="type">GFile</span></a> operations,
so you rarely have to call this yourself.</p>
<div class="refsect3">
<a name="id-1.4.5.2.9.12.7"></a><h4>Parameters</h4>
<div class="informaltable"><table width="100%" border="0">
<colgroup>
<col width="150px" class="parameters_name">
<col class="parameters_description">
<col width="200px" class="parameters_annotations">
</colgroup>
<tbody><tr>
<td class="parameter_name"><p>cancellable</p></td>
<td class="parameter_description"><p>a <a class="link" href="GCancellable.html" title="GCancellable"><span class="type">GCancellable</span></a> object</p></td>
<td class="parameter_annotations"> </td>
>>>>>>> 76bed778
</tr></tbody>
</table></div>
</div>
</div>
<hr>
<div class="refsect2">
<<<<<<< HEAD
<a name="g-cancellable-reset"></a><h3>g_cancellable_reset ()</h3>
<pre class="programlisting"><span class="returnvalue">void</span>                g_cancellable_reset                 (<em class="parameter"><code><a class="link" href="GCancellable.html" title="GCancellable"><span class="type">GCancellable</span></a> *cancellable</code></em>);</pre>
<p>
Resets <em class="parameter"><code>cancellable</code></em> to its uncancelled state.
</p>
<p>
If cancellable is currently in use by any cancellable operation
then the behavior of this function is undefined.
</p>
<div class="variablelist"><table border="0" class="variablelist">
<colgroup>
<col align="left" valign="top">
<col>
</colgroup>
<tbody><tr>
<td><p><span class="term"><em class="parameter"><code>cancellable</code></em> :</span></p></td>
<td>a <a class="link" href="GCancellable.html" title="GCancellable"><span class="type">GCancellable</span></a> object.</td>
=======
<a name="g-cancellable-reset"></a><h3>g_cancellable_reset ()</h3>
<pre class="programlisting"><span class="returnvalue">void</span>
g_cancellable_reset (<em class="parameter"><code><a class="link" href="GCancellable.html" title="GCancellable"><span class="type">GCancellable</span></a> *cancellable</code></em>);</pre>
<p>Resets <em class="parameter"><code>cancellable</code></em>
 to its uncancelled state.</p>
<p>If cancellable is currently in use by any cancellable operation
then the behavior of this function is undefined.</p>
<p>Note that it is generally not a good idea to reuse an existing
cancellable for more operations after it has been cancelled once,
as this function might tempt you to do. The recommended practice
is to drop the reference to a cancellable after cancelling it,
and let it die with the outstanding async operations. You should
create a fresh cancellable for further async operations.</p>
<div class="refsect3">
<a name="id-1.4.5.2.9.13.7"></a><h4>Parameters</h4>
<div class="informaltable"><table width="100%" border="0">
<colgroup>
<col width="150px" class="parameters_name">
<col class="parameters_description">
<col width="200px" class="parameters_annotations">
</colgroup>
<tbody><tr>
<td class="parameter_name"><p>cancellable</p></td>
<td class="parameter_description"><p>a <a class="link" href="GCancellable.html" title="GCancellable"><span class="type">GCancellable</span></a> object.</p></td>
<td class="parameter_annotations"> </td>
>>>>>>> 76bed778
</tr></tbody>
</table></div>
</div>
</div>
<hr>
<div class="refsect2">
<<<<<<< HEAD
<a name="g-cancellable-connect"></a><h3>g_cancellable_connect ()</h3>
<pre class="programlisting"><a href="./../glib/glib/glib-Basic-Types.html#gulong"><span class="returnvalue">gulong</span></a>              g_cancellable_connect               (<em class="parameter"><code><a class="link" href="GCancellable.html" title="GCancellable"><span class="type">GCancellable</span></a> *cancellable</code></em>,
                                                         <em class="parameter"><code><a href="./../gobject/gobject/gobject-Closures.html#GCallback"><span class="type">GCallback</span></a> callback</code></em>,
                                                         <em class="parameter"><code><a href="./../glib/glib/glib-Basic-Types.html#gpointer"><span class="type">gpointer</span></a> data</code></em>,
                                                         <em class="parameter"><code><a href="./../glib/glib/glib-Datasets.html#GDestroyNotify"><span class="type">GDestroyNotify</span></a> data_destroy_func</code></em>);</pre>
<p>
Convenience function to connect to the <a class="link" href="GCancellable.html#GCancellable-cancelled" title='The "cancelled" signal'><span class="type">"cancelled"</span></a>
=======
<a name="g-cancellable-connect"></a><h3>g_cancellable_connect ()</h3>
<pre class="programlisting"><a href="../glib/glib-Basic-Types.html#gulong"><span class="returnvalue">gulong</span></a>
g_cancellable_connect (<em class="parameter"><code><a class="link" href="GCancellable.html" title="GCancellable"><span class="type">GCancellable</span></a> *cancellable</code></em>,
                       <em class="parameter"><code><a href="../gobject/gobject-Closures.html#GCallback"><span class="type">GCallback</span></a> callback</code></em>,
                       <em class="parameter"><code><a href="../glib/glib-Basic-Types.html#gpointer"><span class="type">gpointer</span></a> data</code></em>,
                       <em class="parameter"><code><a href="../glib/glib-Datasets.html#GDestroyNotify"><span class="type">GDestroyNotify</span></a> data_destroy_func</code></em>);</pre>
<p>Convenience function to connect to the <a class="link" href="GCancellable.html#GCancellable-cancelled" title="The “cancelled” signal"><span class="type">“cancelled”</span></a>
>>>>>>> 76bed778
signal. Also handles the race condition that may happen
if the cancellable is cancelled right before connecting.</p>
<p><em class="parameter"><code>callback</code></em>
 is called at most once, either directly at the
time of the connect if <em class="parameter"><code>cancellable</code></em>
 is already cancelled,
or when <em class="parameter"><code>cancellable</code></em>
 is cancelled in some thread.</p>
<p><em class="parameter"><code>data_destroy_func</code></em>
 will be called when the handler is
disconnected, or immediately if the cancellable is already
<<<<<<< HEAD
cancelled.
</p>
<p>
See <a class="link" href="GCancellable.html#GCancellable-cancelled" title='The "cancelled" signal'><span class="type">"cancelled"</span></a> for details on how to use this.
</p>
<div class="variablelist"><table border="0" class="variablelist">
<colgroup>
<col align="left" valign="top">
<col>
</colgroup>
<tbody>
<tr>
<td><p><span class="term"><em class="parameter"><code>cancellable</code></em> :</span></p></td>
<td>A <a class="link" href="GCancellable.html" title="GCancellable"><span class="type">GCancellable</span></a>.</td>
</tr>
<tr>
<td><p><span class="term"><em class="parameter"><code>callback</code></em> :</span></p></td>
<td>The <a href="./../gobject/gobject/gobject-Closures.html#GCallback"><span class="type">GCallback</span></a> to connect.</td>
</tr>
<tr>
<td><p><span class="term"><em class="parameter"><code>data</code></em> :</span></p></td>
<td>Data to pass to <em class="parameter"><code>callback</code></em>.</td>
</tr>
<tr>
<td><p><span class="term"><em class="parameter"><code>data_destroy_func</code></em> :</span></p></td>
<td>Free function for <em class="parameter"><code>data</code></em> or <a href="./../glib/glib/glib-Standard-Macros.html#NULL:CAPS"><code class="literal">NULL</code></a>. <span class="annotation">[<acronym title="NULL is ok, both for passing and for returning."><span class="acronym">allow-none</span></acronym>]</span>
</td>
</tr>
<tr>
<td><p><span class="term"><span class="emphasis"><em>Returns</em></span> :</span></p></td>
<td>The id of the signal handler or 0 if <em class="parameter"><code>cancellable</code></em> has already
been cancelled.</td>
=======
cancelled.</p>
<p>See <a class="link" href="GCancellable.html#GCancellable-cancelled" title="The “cancelled” signal"><span class="type">“cancelled”</span></a> for details on how to use this.</p>
<p>Since GLib 2.40, the lock protecting <em class="parameter"><code>cancellable</code></em>
 is not held when
<em class="parameter"><code>callback</code></em>
 is invoked.  This lifts a restriction in place for
earlier GLib versions which now makes it easier to write cleanup
code that unconditionally invokes e.g. <a class="link" href="GCancellable.html#g-cancellable-cancel" title="g_cancellable_cancel ()"><code class="function">g_cancellable_cancel()</code></a>.</p>
<div class="refsect3">
<a name="id-1.4.5.2.9.14.9"></a><h4>Parameters</h4>
<div class="informaltable"><table width="100%" border="0">
<colgroup>
<col width="150px" class="parameters_name">
<col class="parameters_description">
<col width="200px" class="parameters_annotations">
</colgroup>
<tbody>
<tr>
<td class="parameter_name"><p>cancellable</p></td>
<td class="parameter_description"><p>A <a class="link" href="GCancellable.html" title="GCancellable"><span class="type">GCancellable</span></a>.</p></td>
<td class="parameter_annotations"> </td>
</tr>
<tr>
<td class="parameter_name"><p>callback</p></td>
<td class="parameter_description"><p>The <a href="../gobject/gobject-Closures.html#GCallback"><span class="type">GCallback</span></a> to connect.</p></td>
<td class="parameter_annotations"> </td>
</tr>
<tr>
<td class="parameter_name"><p>data</p></td>
<td class="parameter_description"><p>Data to pass to <em class="parameter"><code>callback</code></em>
.</p></td>
<td class="parameter_annotations"> </td>
</tr>
<tr>
<td class="parameter_name"><p>data_destroy_func</p></td>
<td class="parameter_description"><p> Free function for <em class="parameter"><code>data</code></em>
or <a href="../glib/glib-Standard-Macros.html#NULL:CAPS"><code class="literal">NULL</code></a>. </p></td>
<td class="parameter_annotations"><span class="annotation">[<acronym title="NULL is OK, both for passing and for returning."><span class="acronym">allow-none</span></acronym>]</span></td>
>>>>>>> 76bed778
</tr>
</tbody>
</table></div>
</div>
<div class="refsect3">
<a name="id-1.4.5.2.9.14.10"></a><h4>Returns</h4>
<p> The id of the signal handler or 0 if <em class="parameter"><code>cancellable</code></em>
has already
been cancelled.</p>
</div>
<p class="since">Since: <a class="link" href="api-index-2-22.html#api-index-2.22">2.22</a></p>
</div>
<hr>
<div class="refsect2">
<<<<<<< HEAD
<a name="g-cancellable-disconnect"></a><h3>g_cancellable_disconnect ()</h3>
<pre class="programlisting"><span class="returnvalue">void</span>                g_cancellable_disconnect            (<em class="parameter"><code><a class="link" href="GCancellable.html" title="GCancellable"><span class="type">GCancellable</span></a> *cancellable</code></em>,
                                                         <em class="parameter"><code><a href="./../glib/glib/glib-Basic-Types.html#gulong"><span class="type">gulong</span></a> handler_id</code></em>);</pre>
<p>
Disconnects a handler from a cancellable instance similar to
<a href="./../gobject/gobject/gobject-Signals.html#g-signal-handler-disconnect"><code class="function">g_signal_handler_disconnect()</code></a>.  Additionally, in the event that a
=======
<a name="g-cancellable-disconnect"></a><h3>g_cancellable_disconnect ()</h3>
<pre class="programlisting"><span class="returnvalue">void</span>
g_cancellable_disconnect (<em class="parameter"><code><a class="link" href="GCancellable.html" title="GCancellable"><span class="type">GCancellable</span></a> *cancellable</code></em>,
                          <em class="parameter"><code><a href="../glib/glib-Basic-Types.html#gulong"><span class="type">gulong</span></a> handler_id</code></em>);</pre>
<p>Disconnects a handler from a cancellable instance similar to
<a href="../gobject/gobject-Signals.html#g-signal-handler-disconnect"><code class="function">g_signal_handler_disconnect()</code></a>.  Additionally, in the event that a
>>>>>>> 76bed778
signal handler is currently running, this call will block until the
handler has finished.  Calling this function from a
<a class="link" href="GCancellable.html#GCancellable-cancelled" title="The “cancelled” signal"><span class="type">“cancelled”</span></a> signal handler will therefore result in a
deadlock.</p>
<p>This avoids a race condition where a thread cancels at the
same time as the cancellable operation is finished and the
<<<<<<< HEAD
signal handler is removed. See <a class="link" href="GCancellable.html#GCancellable-cancelled" title='The "cancelled" signal'><span class="type">"cancelled"</span></a> for
details on how to use this.
</p>
<p>
If <em class="parameter"><code>cancellable</code></em> is <a href="./../glib/glib/glib-Standard-Macros.html#NULL:CAPS"><code class="literal">NULL</code></a> or <em class="parameter"><code>handler_id</code></em> is <code class="literal">0</code> this function does
nothing.
</p>
<div class="variablelist"><table border="0" class="variablelist">
<colgroup>
<col align="left" valign="top">
<col>
</colgroup>
<tbody>
<tr>
<td><p><span class="term"><em class="parameter"><code>cancellable</code></em> :</span></p></td>
<td>A <a class="link" href="GCancellable.html" title="GCancellable"><span class="type">GCancellable</span></a> or <a href="./../glib/glib/glib-Standard-Macros.html#NULL:CAPS"><code class="literal">NULL</code></a>. <span class="annotation">[<acronym title="NULL is ok, both for passing and for returning."><span class="acronym">allow-none</span></acronym>]</span>
</td>
</tr>
<tr>
<td><p><span class="term"><em class="parameter"><code>handler_id</code></em> :</span></p></td>
<td>Handler id of the handler to be disconnected, or <code class="literal">0</code>.</td>
=======
signal handler is removed. See <a class="link" href="GCancellable.html#GCancellable-cancelled" title="The “cancelled” signal"><span class="type">“cancelled”</span></a> for
details on how to use this.</p>
<p>If <em class="parameter"><code>cancellable</code></em>
 is <a href="../glib/glib-Standard-Macros.html#NULL:CAPS"><code class="literal">NULL</code></a> or <em class="parameter"><code>handler_id</code></em>
 is <code class="literal">0</code> this function does
nothing.</p>
<div class="refsect3">
<a name="id-1.4.5.2.9.15.7"></a><h4>Parameters</h4>
<div class="informaltable"><table width="100%" border="0">
<colgroup>
<col width="150px" class="parameters_name">
<col class="parameters_description">
<col width="200px" class="parameters_annotations">
</colgroup>
<tbody>
<tr>
<td class="parameter_name"><p>cancellable</p></td>
<td class="parameter_description"><p> A <a class="link" href="GCancellable.html" title="GCancellable"><span class="type">GCancellable</span></a> or <a href="../glib/glib-Standard-Macros.html#NULL:CAPS"><code class="literal">NULL</code></a>. </p></td>
<td class="parameter_annotations"><span class="annotation">[<acronym title="NULL is OK, both for passing and for returning."><span class="acronym">allow-none</span></acronym>]</span></td>
</tr>
<tr>
<td class="parameter_name"><p>handler_id</p></td>
<td class="parameter_description"><p>Handler id of the handler to be disconnected, or <code class="literal">0</code>.</p></td>
<td class="parameter_annotations"> </td>
>>>>>>> 76bed778
</tr>
</tbody>
</table></div>
</div>
<p class="since">Since: <a class="link" href="api-index-2-22.html#api-index-2.22">2.22</a></p>
</div>
<hr>
<div class="refsect2">
<<<<<<< HEAD
<a name="g-cancellable-cancel"></a><h3>g_cancellable_cancel ()</h3>
<pre class="programlisting"><span class="returnvalue">void</span>                g_cancellable_cancel                (<em class="parameter"><code><a class="link" href="GCancellable.html" title="GCancellable"><span class="type">GCancellable</span></a> *cancellable</code></em>);</pre>
<p>
Will set <em class="parameter"><code>cancellable</code></em> to cancelled, and will emit the
<a class="link" href="GCancellable.html#GCancellable-cancelled" title='The "cancelled" signal'><span class="type">"cancelled"</span></a> signal. (However, see the warning about
=======
<a name="g-cancellable-cancel"></a><h3>g_cancellable_cancel ()</h3>
<pre class="programlisting"><span class="returnvalue">void</span>
g_cancellable_cancel (<em class="parameter"><code><a class="link" href="GCancellable.html" title="GCancellable"><span class="type">GCancellable</span></a> *cancellable</code></em>);</pre>
<p>Will set <em class="parameter"><code>cancellable</code></em>
 to cancelled, and will emit the
<a class="link" href="GCancellable.html#GCancellable-cancelled" title="The “cancelled” signal"><span class="type">“cancelled”</span></a> signal. (However, see the warning about
>>>>>>> 76bed778
race conditions in the documentation for that signal if you are
planning to connect to it.)</p>
<p>This function is thread-safe. In other words, you can safely call
it from a thread other than the one running the operation that was
passed the <em class="parameter"><code>cancellable</code></em>
.</p>
<p>If <em class="parameter"><code>cancellable</code></em>
 is <a href="../glib/glib-Standard-Macros.html#NULL:CAPS"><code class="literal">NULL</code></a>, this function returns immediately for convenience.</p>
<p>The convention within GIO is that cancelling an asynchronous
operation causes it to complete asynchronously. That is, if you
cancel the operation from the same thread in which it is running,
<<<<<<< HEAD
then the operation's <a class="link" href="GAsyncResult.html#GAsyncReadyCallback" title="GAsyncReadyCallback ()"><span class="type">GAsyncReadyCallback</span></a> will not be invoked until
the application returns to the main loop.
</p>
<div class="variablelist"><table border="0" class="variablelist">
<colgroup>
<col align="left" valign="top">
<col>
</colgroup>
<tbody><tr>
<td><p><span class="term"><em class="parameter"><code>cancellable</code></em> :</span></p></td>
<td>a <a class="link" href="GCancellable.html" title="GCancellable"><span class="type">GCancellable</span></a> object.</td>
=======
then the operation's <a class="link" href="GAsyncResult.html#GAsyncReadyCallback" title="GAsyncReadyCallback ()"><span class="type">GAsyncReadyCallback</span></a> will not be invoked until
the application returns to the main loop.</p>
<div class="refsect3">
<a name="id-1.4.5.2.9.16.8"></a><h4>Parameters</h4>
<div class="informaltable"><table width="100%" border="0">
<colgroup>
<col width="150px" class="parameters_name">
<col class="parameters_description">
<col width="200px" class="parameters_annotations">
</colgroup>
<tbody><tr>
<td class="parameter_name"><p>cancellable</p></td>
<td class="parameter_description"><p> a <a class="link" href="GCancellable.html" title="GCancellable"><span class="type">GCancellable</span></a> object. </p></td>
<td class="parameter_annotations"><span class="annotation">[<acronym title="NULL may be passed as the value in, out, in-out; or as a return value."><span class="acronym">nullable</span></acronym>]</span></td>
>>>>>>> 76bed778
</tr></tbody>
</table></div>
</div>
</div>
<<<<<<< HEAD
<div class="refsect1">
<a name="GCancellable.signal-details"></a><h2>Signal Details</h2>
<div class="refsect2">
<a name="GCancellable-cancelled"></a><h3>The <code class="literal">"cancelled"</code> signal</h3>
<pre class="programlisting"><span class="returnvalue">void</span>                user_function                      (<a class="link" href="GCancellable.html" title="GCancellable"><span class="type">GCancellable</span></a> *cancellable,
                                                        <a href="./../glib/glib/glib-Basic-Types.html#gpointer"><span class="type">gpointer</span></a>      user_data)        : <a href="./../gobject/gobject/gobject-Signals.html#G-SIGNAL-RUN-LAST:CAPS"><code class="literal">Run Last</code></a></pre>
<p>
Emitted when the operation has been cancelled.
</p>
<p>
Can be used by implementations of cancellable operations. If the
=======
</div>
<div class="refsect1">
<a name="GCancellable.other_details"></a><h2>Types and Values</h2>
<div class="refsect2">
<a name="GCancellable-struct"></a><h3>GCancellable</h3>
<pre class="programlisting">typedef struct _GCancellable GCancellable;</pre>
<p>Allows actions to be cancelled.</p>
</div>
</div>
<div class="refsect1">
<a name="GCancellable.signal-details"></a><h2>Signal Details</h2>
<div class="refsect2">
<a name="GCancellable-cancelled"></a><h3>The <code class="literal">“cancelled”</code> signal</h3>
<pre class="programlisting"><span class="returnvalue">void</span>
user_function (<a class="link" href="GCancellable.html" title="GCancellable"><span class="type">GCancellable</span></a> *cancellable,
               <a href="../glib/glib-Basic-Types.html#gpointer"><span class="type">gpointer</span></a>      user_data)</pre>
<p>Emitted when the operation has been cancelled.</p>
<p>Can be used by implementations of cancellable operations. If the
>>>>>>> 76bed778
operation is cancelled from another thread, the signal will be
emitted in the thread that cancelled the operation, not the
thread that is running the operation.</p>
<p>Note that disconnecting from this signal (or any signal) in a
multi-threaded program is prone to race conditions. For instance
<<<<<<< HEAD
it is possible that a signal handler may be invoked even
<span class="emphasis"><em>after</em></span> a call to
<a href="./../gobject/gobject/gobject-Signals.html#g-signal-handler-disconnect"><code class="function">g_signal_handler_disconnect()</code></a> for that handler has already
returned.
</p>
<p>
There is also a problem when cancellation happen
right before connecting to the signal. If this happens the
signal will unexpectedly not be emitted, and checking before
connecting to the signal leaves a race condition where this is
still happening.
</p>
<p>
In order to make it safe and easy to connect handlers there
are two helper functions: <a class="link" href="GCancellable.html#g-cancellable-connect" title="g_cancellable_connect ()"><code class="function">g_cancellable_connect()</code></a> and
<a class="link" href="GCancellable.html#g-cancellable-disconnect" title="g_cancellable_disconnect ()"><code class="function">g_cancellable_disconnect()</code></a> which protect against problems
like this.
</p>
<p>
An example of how to us this:
</p>
=======
it is possible that a signal handler may be invoked even after
a call to <a href="../gobject/gobject-Signals.html#g-signal-handler-disconnect"><code class="function">g_signal_handler_disconnect()</code></a> for that handler has
already returned.</p>
<p>There is also a problem when cancellation happens right before
connecting to the signal. If this happens the signal will
unexpectedly not be emitted, and checking before connecting to
the signal leaves a race condition where this is still happening.</p>
<p>In order to make it safe and easy to connect handlers there
are two helper functions: <a class="link" href="GCancellable.html#g-cancellable-connect" title="g_cancellable_connect ()"><code class="function">g_cancellable_connect()</code></a> and
<a class="link" href="GCancellable.html#g-cancellable-disconnect" title="g_cancellable_disconnect ()"><code class="function">g_cancellable_disconnect()</code></a> which protect against problems
like this.</p>
<p>An example of how to us this:</p>
>>>>>>> 76bed778
<div class="informalexample">
  <table class="listing_frame" border="0" cellpadding="0" cellspacing="0">
    <tbody>
      <tr>
        <td class="listing_lines" align="right"><pre>1
2
3
4
5
6
7
8
9
10
11
12
13
14
15
16
17
18
19
20
21</pre></td>
        <td class="listing_code"><pre class="programlisting"><span class="gtkdoc slc">// Make sure we don't do unnecessary work if already cancelled</span>
<span class="keyword">if</span> <span class="gtkdoc opt">(</span><span class="function"><a href="GCancellable.html#g-cancellable-set-error-if-cancelled">g_cancellable_set_error_if_cancelled</a></span> <span class="gtkdoc opt">(</span>cancellable<span class="gtkdoc opt">,</span> error<span class="gtkdoc opt">))</span>
  <span class="keyword">return</span><span class="gtkdoc opt">;</span>

<span class="gtkdoc slc">// Set up all the data needed to be able to handle cancellation</span>
<span class="gtkdoc slc">// of the operation</span>
my_data <span class="gtkdoc opt">=</span> <span class="function">my_data_new</span> <span class="gtkdoc opt">(...);</span>

<<<<<<< HEAD
<span class="normal">id </span><span class="symbol">=</span><span class="normal"> </span><span class="number">0</span><span class="symbol">;</span>
<span class="keyword">if</span><span class="normal"> </span><span class="symbol">(</span><span class="normal">cancellable</span><span class="symbol">)</span>
<span class="normal">  id </span><span class="symbol">=</span><span class="normal"> </span><span class="function"><a href="GCancellable.html#g-cancellable-connect">g_cancellable_connect</a></span><span class="normal"> </span><span class="symbol">(</span><span class="normal">cancellable</span><span class="symbol">,</span>
<span class="normal">                  </span><span class="function"><a href="./../gobject/gobject/gobject-Closures.html#G-CALLBACK:CAPS">G_CALLBACK</a></span><span class="normal"> </span><span class="symbol">(</span><span class="normal">cancelled_handler</span><span class="symbol">)</span>
<span class="normal">                  data</span><span class="symbol">,</span><span class="normal"> <a href="./../glib/glib/glib-Standard-Macros.html#NULL:CAPS">NULL</a></span><span class="symbol">);</span>
=======
id <span class="gtkdoc opt">=</span> <span class="number">0</span><span class="gtkdoc opt">;</span>
<span class="keyword">if</span> <span class="gtkdoc opt">(</span>cancellable<span class="gtkdoc opt">)</span>
  id <span class="gtkdoc opt">=</span> <span class="function"><a href="GCancellable.html#g-cancellable-connect">g_cancellable_connect</a></span> <span class="gtkdoc opt">(</span>cancellable<span class="gtkdoc opt">,</span>
			      <span class="function"><a href="../gobject/gobject-Closures.html#G-CALLBACK:CAPS">G_CALLBACK</a></span> <span class="gtkdoc opt">(</span>cancelled_handler<span class="gtkdoc opt">)</span>
			      data<span class="gtkdoc opt">,</span> NULL<span class="gtkdoc opt">);</span>
>>>>>>> 76bed778

<span class="gtkdoc slc">// cancellable operation here...</span>

<span class="function"><a href="GCancellable.html#g-cancellable-disconnect">g_cancellable_disconnect</a></span> <span class="gtkdoc opt">(</span>cancellable<span class="gtkdoc opt">,</span> id<span class="gtkdoc opt">);</span>

<span class="gtkdoc slc">// cancelled_handler is never called after this, it is now safe</span>
<span class="gtkdoc slc">// to free the data</span>
<span class="function">my_data_free</span> <span class="gtkdoc opt">(</span>my_data<span class="gtkdoc opt">);</span></pre></td>
      </tr>
    </tbody>
  </table>
</div>

<p></p>
<p>Note that the cancelled signal is emitted in the thread that
the user cancelled from, which may be the main thread. So, the
<<<<<<< HEAD
cancellable signal should not do something that can block.
</p>
<div class="variablelist"><table border="0" class="variablelist">
<colgroup>
<col align="left" valign="top">
<col>
</colgroup>
<tbody>
<tr>
<td><p><span class="term"><em class="parameter"><code>cancellable</code></em> :</span></p></td>
<td>a <a class="link" href="GCancellable.html" title="GCancellable"><span class="type">GCancellable</span></a>.</td>
=======
cancellable signal should not do something that can block.</p>
<div class="refsect3">
<a name="id-1.4.5.2.11.2.13"></a><h4>Parameters</h4>
<div class="informaltable"><table width="100%" border="0">
<colgroup>
<col width="150px" class="parameters_name">
<col class="parameters_description">
<col width="200px" class="parameters_annotations">
</colgroup>
<tbody>
<tr>
<td class="parameter_name"><p>cancellable</p></td>
<td class="parameter_description"><p>a <a class="link" href="GCancellable.html" title="GCancellable"><span class="type">GCancellable</span></a>.</p></td>
<td class="parameter_annotations"> </td>
>>>>>>> 76bed778
</tr>
<tr>
<td class="parameter_name"><p>user_data</p></td>
<td class="parameter_description"><p>user data set when the signal handler was connected.</p></td>
<td class="parameter_annotations"> </td>
</tr>
</tbody>
</table></div>
</div>
<p>Flags: <a href="../gobject/gobject-Signals.html#G-SIGNAL-RUN-LAST:CAPS">Run Last</a></p>
</div>
</div>
</div>
<div class="footer">
<<<<<<< HEAD
<hr>
          Generated by GTK-Doc V1.18.1</div>
=======
<hr>Generated by GTK-Doc V1.24</div>
>>>>>>> 76bed778
</body>
</html><|MERGE_RESOLUTION|>--- conflicted
+++ resolved
@@ -2,41 +2,12 @@
 <html>
 <head>
 <meta http-equiv="Content-Type" content="text/html; charset=UTF-8">
-<<<<<<< HEAD
-<title>GCancellable</title>
-<meta name="generator" content="DocBook XSL Stylesheets V1.77.1">
-=======
 <title>GCancellable: GIO Reference Manual</title>
 <meta name="generator" content="DocBook XSL Stylesheets V1.78.1">
->>>>>>> 76bed778
 <link rel="home" href="index.html" title="GIO Reference Manual">
 <link rel="up" href="async.html" title="Asynchronous I/O">
 <link rel="prev" href="async.html" title="Asynchronous I/O">
 <link rel="next" href="GAsyncResult.html" title="GAsyncResult">
-<<<<<<< HEAD
-<meta name="generator" content="GTK-Doc V1.18.1 (XML mode)">
-<link rel="stylesheet" href="style.css" type="text/css">
-</head>
-<body bgcolor="white" text="black" link="#0000FF" vlink="#840084" alink="#0000FF">
-<table class="navigation" id="top" width="100%" summary="Navigation header" cellpadding="2" cellspacing="2">
-<tr valign="middle">
-<td><a accesskey="p" href="async.html"><img src="left.png" width="24" height="24" border="0" alt="Prev"></a></td>
-<td><a accesskey="u" href="async.html"><img src="up.png" width="24" height="24" border="0" alt="Up"></a></td>
-<td><a accesskey="h" href="index.html"><img src="home.png" width="24" height="24" border="0" alt="Home"></a></td>
-<th width="100%" align="center">GIO Reference Manual</th>
-<td><a accesskey="n" href="GAsyncResult.html"><img src="right.png" width="24" height="24" border="0" alt="Next"></a></td>
-</tr>
-<tr><td colspan="5" class="shortcuts">
-<a href="#GCancellable.synopsis" class="shortcut">Top</a>
-                   | 
-                  <a href="#GCancellable.description" class="shortcut">Description</a>
-                   | 
-                  <a href="#GCancellable.object-hierarchy" class="shortcut">Object Hierarchy</a>
-                   | 
-                  <a href="#GCancellable.signals" class="shortcut">Signals</a>
-</td></tr>
-</table>
-=======
 <meta name="generator" content="GTK-Doc V1.24 (XML mode)">
 <link rel="stylesheet" href="style.css" type="text/css">
 </head>
@@ -53,7 +24,6 @@
 <td><a accesskey="p" href="async.html"><img src="left.png" width="16" height="16" border="0" alt="Prev"></a></td>
 <td><a accesskey="n" href="GAsyncResult.html"><img src="right.png" width="16" height="16" border="0" alt="Next"></a></td>
 </tr></table>
->>>>>>> 76bed778
 <div class="refentry">
 <a name="GCancellable"></a><div class="titlepage"></div>
 <div class="refnamediv"><table width="100%"><tr>
@@ -63,50 +33,6 @@
 </td>
 <td class="gallery_image" valign="top" align="right"></td>
 </tr></table></div>
-<<<<<<< HEAD
-<div class="refsynopsisdiv">
-<a name="GCancellable.synopsis"></a><h2>Synopsis</h2>
-<pre class="synopsis">
-#include &lt;gio/gio.h&gt;
-
-                    <a class="link" href="GCancellable.html#GCancellable-struct" title="GCancellable">GCancellable</a>;
-<a class="link" href="GCancellable.html" title="GCancellable"><span class="returnvalue">GCancellable</span></a> *      <a class="link" href="GCancellable.html#g-cancellable-new" title="g_cancellable_new ()">g_cancellable_new</a>                   (<em class="parameter"><code><span class="type">void</span></code></em>);
-<a href="./../glib/glib/glib-Basic-Types.html#gboolean"><span class="returnvalue">gboolean</span></a>            <a class="link" href="GCancellable.html#g-cancellable-is-cancelled" title="g_cancellable_is_cancelled ()">g_cancellable_is_cancelled</a>          (<em class="parameter"><code><a class="link" href="GCancellable.html" title="GCancellable"><span class="type">GCancellable</span></a> *cancellable</code></em>);
-<a href="./../glib/glib/glib-Basic-Types.html#gboolean"><span class="returnvalue">gboolean</span></a>            <a class="link" href="GCancellable.html#g-cancellable-set-error-if-cancelled" title="g_cancellable_set_error_if_cancelled ()">g_cancellable_set_error_if_cancelled</a>
-                                                        (<em class="parameter"><code><a class="link" href="GCancellable.html" title="GCancellable"><span class="type">GCancellable</span></a> *cancellable</code></em>,
-                                                         <em class="parameter"><code><a href="./../glib/glib/glib-Error-Reporting.html#GError"><span class="type">GError</span></a> **error</code></em>);
-<span class="returnvalue">int</span>                 <a class="link" href="GCancellable.html#g-cancellable-get-fd" title="g_cancellable_get_fd ()">g_cancellable_get_fd</a>                (<em class="parameter"><code><a class="link" href="GCancellable.html" title="GCancellable"><span class="type">GCancellable</span></a> *cancellable</code></em>);
-<a href="./../glib/glib/glib-Basic-Types.html#gboolean"><span class="returnvalue">gboolean</span></a>            <a class="link" href="GCancellable.html#g-cancellable-make-pollfd" title="g_cancellable_make_pollfd ()">g_cancellable_make_pollfd</a>           (<em class="parameter"><code><a class="link" href="GCancellable.html" title="GCancellable"><span class="type">GCancellable</span></a> *cancellable</code></em>,
-                                                         <em class="parameter"><code><a href="./../glib/glib/glib-The-Main-Event-Loop.html#GPollFD"><span class="type">GPollFD</span></a> *pollfd</code></em>);
-<span class="returnvalue">void</span>                <a class="link" href="GCancellable.html#g-cancellable-release-fd" title="g_cancellable_release_fd ()">g_cancellable_release_fd</a>            (<em class="parameter"><code><a class="link" href="GCancellable.html" title="GCancellable"><span class="type">GCancellable</span></a> *cancellable</code></em>);
-<a href="./../glib/glib/glib-The-Main-Event-Loop.html#GSource"><span class="returnvalue">GSource</span></a> *           <a class="link" href="GCancellable.html#g-cancellable-source-new" title="g_cancellable_source_new ()">g_cancellable_source_new</a>            (<em class="parameter"><code><a class="link" href="GCancellable.html" title="GCancellable"><span class="type">GCancellable</span></a> *cancellable</code></em>);
-<a href="./../glib/glib/glib-Basic-Types.html#gboolean"><span class="returnvalue">gboolean</span></a>            (<a class="link" href="GCancellable.html#GCancellableSourceFunc" title="GCancellableSourceFunc ()">*GCancellableSourceFunc</a>)           (<em class="parameter"><code><a class="link" href="GCancellable.html" title="GCancellable"><span class="type">GCancellable</span></a> *cancellable</code></em>,
-                                                         <em class="parameter"><code><a href="./../glib/glib/glib-Basic-Types.html#gpointer"><span class="type">gpointer</span></a> user_data</code></em>);
-<a class="link" href="GCancellable.html" title="GCancellable"><span class="returnvalue">GCancellable</span></a> *      <a class="link" href="GCancellable.html#g-cancellable-get-current" title="g_cancellable_get_current ()">g_cancellable_get_current</a>           (<em class="parameter"><code><span class="type">void</span></code></em>);
-<span class="returnvalue">void</span>                <a class="link" href="GCancellable.html#g-cancellable-pop-current" title="g_cancellable_pop_current ()">g_cancellable_pop_current</a>           (<em class="parameter"><code><a class="link" href="GCancellable.html" title="GCancellable"><span class="type">GCancellable</span></a> *cancellable</code></em>);
-<span class="returnvalue">void</span>                <a class="link" href="GCancellable.html#g-cancellable-push-current" title="g_cancellable_push_current ()">g_cancellable_push_current</a>          (<em class="parameter"><code><a class="link" href="GCancellable.html" title="GCancellable"><span class="type">GCancellable</span></a> *cancellable</code></em>);
-<span class="returnvalue">void</span>                <a class="link" href="GCancellable.html#g-cancellable-reset" title="g_cancellable_reset ()">g_cancellable_reset</a>                 (<em class="parameter"><code><a class="link" href="GCancellable.html" title="GCancellable"><span class="type">GCancellable</span></a> *cancellable</code></em>);
-<a href="./../glib/glib/glib-Basic-Types.html#gulong"><span class="returnvalue">gulong</span></a>              <a class="link" href="GCancellable.html#g-cancellable-connect" title="g_cancellable_connect ()">g_cancellable_connect</a>               (<em class="parameter"><code><a class="link" href="GCancellable.html" title="GCancellable"><span class="type">GCancellable</span></a> *cancellable</code></em>,
-                                                         <em class="parameter"><code><a href="./../gobject/gobject/gobject-Closures.html#GCallback"><span class="type">GCallback</span></a> callback</code></em>,
-                                                         <em class="parameter"><code><a href="./../glib/glib/glib-Basic-Types.html#gpointer"><span class="type">gpointer</span></a> data</code></em>,
-                                                         <em class="parameter"><code><a href="./../glib/glib/glib-Datasets.html#GDestroyNotify"><span class="type">GDestroyNotify</span></a> data_destroy_func</code></em>);
-<span class="returnvalue">void</span>                <a class="link" href="GCancellable.html#g-cancellable-disconnect" title="g_cancellable_disconnect ()">g_cancellable_disconnect</a>            (<em class="parameter"><code><a class="link" href="GCancellable.html" title="GCancellable"><span class="type">GCancellable</span></a> *cancellable</code></em>,
-                                                         <em class="parameter"><code><a href="./../glib/glib/glib-Basic-Types.html#gulong"><span class="type">gulong</span></a> handler_id</code></em>);
-<span class="returnvalue">void</span>                <a class="link" href="GCancellable.html#g-cancellable-cancel" title="g_cancellable_cancel ()">g_cancellable_cancel</a>                (<em class="parameter"><code><a class="link" href="GCancellable.html" title="GCancellable"><span class="type">GCancellable</span></a> *cancellable</code></em>);
-</pre>
-</div>
-<div class="refsect1">
-<a name="GCancellable.object-hierarchy"></a><h2>Object Hierarchy</h2>
-<pre class="synopsis">
-  <a href="./../gobject/gobject/gobject-The-Base-Object-Type.html#GObject">GObject</a>
-   +----GCancellable
-</pre>
-</div>
-<div class="refsect1">
-<a name="GCancellable.signals"></a><h2>Signals</h2>
-<pre class="synopsis">
-  "<a class="link" href="GCancellable.html#GCancellable-cancelled" title='The "cancelled" signal'>cancelled</a>"                                      : <a href="./../gobject/gobject/gobject-Signals.html#G-SIGNAL-RUN-LAST:CAPS"><code class="literal">Run Last</code></a>
-=======
 <div class="refsect1">
 <a name="GCancellable.functions"></a><h2>Functions</h2>
 <div class="informaltable"><table width="100%" border="0">
@@ -275,7 +201,6 @@
 <div class="refsect1">
 <a name="GCancellable.includes"></a><h2>Includes</h2>
 <pre class="synopsis">#include &lt;gio/gio.h&gt;
->>>>>>> 76bed778
 </pre>
 </div>
 <div class="refsect1">
@@ -300,101 +225,6 @@
 <a name="id-1.4.5.2.9.2.7"></a><h4>Returns</h4>
 <p> a <a class="link" href="GCancellable.html" title="GCancellable"><span class="type">GCancellable</span></a>.</p>
 </div>
-<<<<<<< HEAD
-<div class="refsect1">
-<a name="GCancellable.details"></a><h2>Details</h2>
-<div class="refsect2">
-<a name="GCancellable-struct"></a><h3>GCancellable</h3>
-<pre class="programlisting">typedef struct _GCancellable GCancellable;</pre>
-<p>
-Allows actions to be cancelled.
-</p>
-</div>
-<hr>
-<div class="refsect2">
-<a name="g-cancellable-new"></a><h3>g_cancellable_new ()</h3>
-<pre class="programlisting"><a class="link" href="GCancellable.html" title="GCancellable"><span class="returnvalue">GCancellable</span></a> *      g_cancellable_new                   (<em class="parameter"><code><span class="type">void</span></code></em>);</pre>
-<p>
-Creates a new <a class="link" href="GCancellable.html" title="GCancellable"><span class="type">GCancellable</span></a> object.
-</p>
-<p>
-Applications that want to start one or more operations
-that should be cancellable should create a <a class="link" href="GCancellable.html" title="GCancellable"><span class="type">GCancellable</span></a>
-and pass it to the operations.
-</p>
-<p>
-One <a class="link" href="GCancellable.html" title="GCancellable"><span class="type">GCancellable</span></a> can be used in multiple consecutive
-operations or in multiple concurrent operations.
-</p>
-<div class="variablelist"><table border="0" class="variablelist">
-<colgroup>
-<col align="left" valign="top">
-<col>
-</colgroup>
-<tbody><tr>
-<td><p><span class="term"><span class="emphasis"><em>Returns</em></span> :</span></p></td>
-<td>a <a class="link" href="GCancellable.html" title="GCancellable"><span class="type">GCancellable</span></a>.</td>
-</tr></tbody>
-</table></div>
-</div>
-<hr>
-<div class="refsect2">
-<a name="g-cancellable-is-cancelled"></a><h3>g_cancellable_is_cancelled ()</h3>
-<pre class="programlisting"><a href="./../glib/glib/glib-Basic-Types.html#gboolean"><span class="returnvalue">gboolean</span></a>            g_cancellable_is_cancelled          (<em class="parameter"><code><a class="link" href="GCancellable.html" title="GCancellable"><span class="type">GCancellable</span></a> *cancellable</code></em>);</pre>
-<p>
-Checks if a cancellable job has been cancelled.
-</p>
-<div class="variablelist"><table border="0" class="variablelist">
-<colgroup>
-<col align="left" valign="top">
-<col>
-</colgroup>
-<tbody>
-<tr>
-<td><p><span class="term"><em class="parameter"><code>cancellable</code></em> :</span></p></td>
-<td>a <a class="link" href="GCancellable.html" title="GCancellable"><span class="type">GCancellable</span></a> or <a href="./../glib/glib/glib-Standard-Macros.html#NULL:CAPS"><code class="literal">NULL</code></a>. <span class="annotation">[<acronym title="NULL is ok, both for passing and for returning."><span class="acronym">allow-none</span></acronym>]</span>
-</td>
-</tr>
-<tr>
-<td><p><span class="term"><span class="emphasis"><em>Returns</em></span> :</span></p></td>
-<td>
-<a href="./../glib/glib/glib-Standard-Macros.html#TRUE:CAPS"><code class="literal">TRUE</code></a> if <em class="parameter"><code>cancellable</code></em> is cancelled,
-FALSE if called with <a href="./../glib/glib/glib-Standard-Macros.html#NULL:CAPS"><code class="literal">NULL</code></a> or if item is not cancelled.</td>
-</tr>
-</tbody>
-</table></div>
-</div>
-<hr>
-<div class="refsect2">
-<a name="g-cancellable-set-error-if-cancelled"></a><h3>g_cancellable_set_error_if_cancelled ()</h3>
-<pre class="programlisting"><a href="./../glib/glib/glib-Basic-Types.html#gboolean"><span class="returnvalue">gboolean</span></a>            g_cancellable_set_error_if_cancelled
-                                                        (<em class="parameter"><code><a class="link" href="GCancellable.html" title="GCancellable"><span class="type">GCancellable</span></a> *cancellable</code></em>,
-                                                         <em class="parameter"><code><a href="./../glib/glib/glib-Error-Reporting.html#GError"><span class="type">GError</span></a> **error</code></em>);</pre>
-<p>
-If the <em class="parameter"><code>cancellable</code></em> is cancelled, sets the error to notify
-that the operation was cancelled.
-</p>
-<div class="variablelist"><table border="0" class="variablelist">
-<colgroup>
-<col align="left" valign="top">
-<col>
-</colgroup>
-<tbody>
-<tr>
-<td><p><span class="term"><em class="parameter"><code>cancellable</code></em> :</span></p></td>
-<td>a <a class="link" href="GCancellable.html" title="GCancellable"><span class="type">GCancellable</span></a> or <a href="./../glib/glib/glib-Standard-Macros.html#NULL:CAPS"><code class="literal">NULL</code></a>. <span class="annotation">[<acronym title="NULL is ok, both for passing and for returning."><span class="acronym">allow-none</span></acronym>]</span>
-</td>
-</tr>
-<tr>
-<td><p><span class="term"><em class="parameter"><code>error</code></em> :</span></p></td>
-<td>
-<a href="./../glib/glib/glib-Error-Reporting.html#GError"><span class="type">GError</span></a> to append error state to</td>
-</tr>
-<tr>
-<td><p><span class="term"><span class="emphasis"><em>Returns</em></span> :</span></p></td>
-<td>
-<a href="./../glib/glib/glib-Standard-Macros.html#TRUE:CAPS"><code class="literal">TRUE</code></a> if <em class="parameter"><code>cancellable</code></em> was cancelled, <a href="./../glib/glib/glib-Standard-Macros.html#FALSE:CAPS"><code class="literal">FALSE</code></a> if it was not</td>
-=======
 </div>
 <hr>
 <div class="refsect2">
@@ -451,7 +281,6 @@
 <td class="parameter_name"><p>error</p></td>
 <td class="parameter_description"><p><a href="../glib/glib-Error-Reporting.html#GError"><span class="type">GError</span></a> to append error state to</p></td>
 <td class="parameter_annotations"> </td>
->>>>>>> 76bed778
 </tr>
 </tbody>
 </table></div>
@@ -464,50 +293,15 @@
 </div>
 <hr>
 <div class="refsect2">
-<<<<<<< HEAD
-<a name="g-cancellable-get-fd"></a><h3>g_cancellable_get_fd ()</h3>
-<pre class="programlisting"><span class="returnvalue">int</span>                 g_cancellable_get_fd                (<em class="parameter"><code><a class="link" href="GCancellable.html" title="GCancellable"><span class="type">GCancellable</span></a> *cancellable</code></em>);</pre>
-<p>
-Gets the file descriptor for a cancellable job. This can be used to
-=======
 <a name="g-cancellable-get-fd"></a><h3>g_cancellable_get_fd ()</h3>
 <pre class="programlisting"><span class="returnvalue">int</span>
 g_cancellable_get_fd (<em class="parameter"><code><a class="link" href="GCancellable.html" title="GCancellable"><span class="type">GCancellable</span></a> *cancellable</code></em>);</pre>
 <p>Gets the file descriptor for a cancellable job. This can be used to
->>>>>>> 76bed778
 implement cancellable operations on Unix systems. The returned fd will
 turn readable when <em class="parameter"><code>cancellable</code></em>
  is cancelled.</p>
 <p>You are not supposed to read from the fd yourself, just check for
 readable status. Reading to unset the readable status is done
-<<<<<<< HEAD
-with <a class="link" href="GCancellable.html#g-cancellable-reset" title="g_cancellable_reset ()"><code class="function">g_cancellable_reset()</code></a>.
-</p>
-<p>
-After a successful return from this function, you should use 
-<a class="link" href="GCancellable.html#g-cancellable-release-fd" title="g_cancellable_release_fd ()"><code class="function">g_cancellable_release_fd()</code></a> to free up resources allocated for 
-the returned file descriptor.
-</p>
-<p>
-See also <a class="link" href="GCancellable.html#g-cancellable-make-pollfd" title="g_cancellable_make_pollfd ()"><code class="function">g_cancellable_make_pollfd()</code></a>.
-</p>
-<div class="variablelist"><table border="0" class="variablelist">
-<colgroup>
-<col align="left" valign="top">
-<col>
-</colgroup>
-<tbody>
-<tr>
-<td><p><span class="term"><em class="parameter"><code>cancellable</code></em> :</span></p></td>
-<td>a <a class="link" href="GCancellable.html" title="GCancellable"><span class="type">GCancellable</span></a>.</td>
-</tr>
-<tr>
-<td><p><span class="term"><span class="emphasis"><em>Returns</em></span> :</span></p></td>
-<td>A valid file descriptor. <code class="literal">-1</code> if the file descriptor
-is not supported, or on errors.</td>
-</tr>
-</tbody>
-=======
 with <a class="link" href="GCancellable.html#g-cancellable-reset" title="g_cancellable_reset ()"><code class="function">g_cancellable_reset()</code></a>.</p>
 <p>After a successful return from this function, you should use 
 <a class="link" href="GCancellable.html#g-cancellable-release-fd" title="g_cancellable_release_fd ()"><code class="function">g_cancellable_release_fd()</code></a> to free up resources allocated for 
@@ -526,7 +320,6 @@
 <td class="parameter_description"><p>a <a class="link" href="GCancellable.html" title="GCancellable"><span class="type">GCancellable</span></a>.</p></td>
 <td class="parameter_annotations"> </td>
 </tr></tbody>
->>>>>>> 76bed778
 </table></div>
 </div>
 <div class="refsect3">
@@ -537,24 +330,6 @@
 </div>
 <hr>
 <div class="refsect2">
-<<<<<<< HEAD
-<a name="g-cancellable-make-pollfd"></a><h3>g_cancellable_make_pollfd ()</h3>
-<pre class="programlisting"><a href="./../glib/glib/glib-Basic-Types.html#gboolean"><span class="returnvalue">gboolean</span></a>            g_cancellable_make_pollfd           (<em class="parameter"><code><a class="link" href="GCancellable.html" title="GCancellable"><span class="type">GCancellable</span></a> *cancellable</code></em>,
-                                                         <em class="parameter"><code><a href="./../glib/glib/glib-The-Main-Event-Loop.html#GPollFD"><span class="type">GPollFD</span></a> *pollfd</code></em>);</pre>
-<p>
-Creates a <a href="./../glib/glib/glib-The-Main-Event-Loop.html#GPollFD"><span class="type">GPollFD</span></a> corresponding to <em class="parameter"><code>cancellable</code></em>; this can be passed
-to <a href="./../glib/glib/glib-The-Main-Event-Loop.html#g-poll"><code class="function">g_poll()</code></a> and used to poll for cancellation. This is useful both
-for unix systems without a native poll and for portability to
-windows.
-</p>
-<p>
-When this function returns <a href="./../glib/glib/glib-Standard-Macros.html#TRUE:CAPS"><code class="literal">TRUE</code></a>, you should use 
-<a class="link" href="GCancellable.html#g-cancellable-release-fd" title="g_cancellable_release_fd ()"><code class="function">g_cancellable_release_fd()</code></a> to free up resources allocated for the 
-<em class="parameter"><code>pollfd</code></em>. After a <a href="./../glib/glib/glib-Standard-Macros.html#FALSE:CAPS"><code class="literal">FALSE</code></a> return, do not call <a class="link" href="GCancellable.html#g-cancellable-release-fd" title="g_cancellable_release_fd ()"><code class="function">g_cancellable_release_fd()</code></a>.
-</p>
-<p>
-If this function returns <a href="./../glib/glib/glib-Standard-Macros.html#FALSE:CAPS"><code class="literal">FALSE</code></a>, either no <em class="parameter"><code>cancellable</code></em> was given or
-=======
 <a name="g-cancellable-make-pollfd"></a><h3>g_cancellable_make_pollfd ()</h3>
 <pre class="programlisting"><a href="../glib/glib-Basic-Types.html#gboolean"><span class="returnvalue">gboolean</span></a>
 g_cancellable_make_pollfd (<em class="parameter"><code><a class="link" href="GCancellable.html" title="GCancellable"><span class="type">GCancellable</span></a> *cancellable</code></em>,
@@ -570,7 +345,6 @@
 . After a <a href="../glib/glib-Standard-Macros.html#FALSE:CAPS"><code class="literal">FALSE</code></a> return, do not call <a class="link" href="GCancellable.html#g-cancellable-release-fd" title="g_cancellable_release_fd ()"><code class="function">g_cancellable_release_fd()</code></a>.</p>
 <p>If this function returns <a href="../glib/glib-Standard-Macros.html#FALSE:CAPS"><code class="literal">FALSE</code></a>, either no <em class="parameter"><code>cancellable</code></em>
  was given or
->>>>>>> 76bed778
 resource limits prevent this function from allocating the necessary 
 structures for polling. (On Linux, you will likely have reached 
 the maximum number of file descriptors.) The suggested way to handle
@@ -578,31 +352,6 @@
 .</p>
 <p>You are not supposed to read from the fd yourself, just check for
 readable status. Reading to unset the readable status is done
-<<<<<<< HEAD
-with <a class="link" href="GCancellable.html#g-cancellable-reset" title="g_cancellable_reset ()"><code class="function">g_cancellable_reset()</code></a>.
-</p>
-<div class="variablelist"><table border="0" class="variablelist">
-<colgroup>
-<col align="left" valign="top">
-<col>
-</colgroup>
-<tbody>
-<tr>
-<td><p><span class="term"><em class="parameter"><code>cancellable</code></em> :</span></p></td>
-<td>a <a class="link" href="GCancellable.html" title="GCancellable"><span class="type">GCancellable</span></a> or <a href="./../glib/glib/glib-Standard-Macros.html#NULL:CAPS"><code class="literal">NULL</code></a>. <span class="annotation">[<acronym title="NULL is ok, both for passing and for returning."><span class="acronym">allow-none</span></acronym>]</span>
-</td>
-</tr>
-<tr>
-<td><p><span class="term"><em class="parameter"><code>pollfd</code></em> :</span></p></td>
-<td>a pointer to a <a href="./../glib/glib/glib-The-Main-Event-Loop.html#GPollFD"><span class="type">GPollFD</span></a>
-</td>
-</tr>
-<tr>
-<td><p><span class="term"><span class="emphasis"><em>Returns</em></span> :</span></p></td>
-<td>
-<a href="./../glib/glib/glib-Standard-Macros.html#TRUE:CAPS"><code class="literal">TRUE</code></a> if <em class="parameter"><code>pollfd</code></em> was successfully initialized, <a href="./../glib/glib/glib-Standard-Macros.html#FALSE:CAPS"><code class="literal">FALSE</code></a> on
-failure to prepare the cancellable.</td>
-=======
 with <a class="link" href="GCancellable.html#g-cancellable-reset" title="g_cancellable_reset ()"><code class="function">g_cancellable_reset()</code></a>.</p>
 <div class="refsect3">
 <a name="id-1.4.5.2.9.6.8"></a><h4>Parameters</h4>
@@ -622,7 +371,6 @@
 <td class="parameter_name"><p>pollfd</p></td>
 <td class="parameter_description"><p>a pointer to a <a href="../glib/glib-The-Main-Event-Loop.html#GPollFD"><span class="type">GPollFD</span></a></p></td>
 <td class="parameter_annotations"> </td>
->>>>>>> 76bed778
 </tr>
 </tbody>
 </table></div>
@@ -637,37 +385,18 @@
 </div>
 <hr>
 <div class="refsect2">
-<<<<<<< HEAD
-<a name="g-cancellable-release-fd"></a><h3>g_cancellable_release_fd ()</h3>
-<pre class="programlisting"><span class="returnvalue">void</span>                g_cancellable_release_fd            (<em class="parameter"><code><a class="link" href="GCancellable.html" title="GCancellable"><span class="type">GCancellable</span></a> *cancellable</code></em>);</pre>
-<p>
-Releases a resources previously allocated by <a class="link" href="GCancellable.html#g-cancellable-get-fd" title="g_cancellable_get_fd ()"><code class="function">g_cancellable_get_fd()</code></a>
-or <a class="link" href="GCancellable.html#g-cancellable-make-pollfd" title="g_cancellable_make_pollfd ()"><code class="function">g_cancellable_make_pollfd()</code></a>.
-</p>
-<p>
-For compatibility reasons with older releases, calling this function 
-=======
 <a name="g-cancellable-release-fd"></a><h3>g_cancellable_release_fd ()</h3>
 <pre class="programlisting"><span class="returnvalue">void</span>
 g_cancellable_release_fd (<em class="parameter"><code><a class="link" href="GCancellable.html" title="GCancellable"><span class="type">GCancellable</span></a> *cancellable</code></em>);</pre>
 <p>Releases a resources previously allocated by <a class="link" href="GCancellable.html#g-cancellable-get-fd" title="g_cancellable_get_fd ()"><code class="function">g_cancellable_get_fd()</code></a>
 or <a class="link" href="GCancellable.html#g-cancellable-make-pollfd" title="g_cancellable_make_pollfd ()"><code class="function">g_cancellable_make_pollfd()</code></a>.</p>
 <p>For compatibility reasons with older releases, calling this function 
->>>>>>> 76bed778
 is not strictly required, the resources will be automatically freed
 when the <em class="parameter"><code>cancellable</code></em>
  is finalized. However, the <em class="parameter"><code>cancellable</code></em>
  will
 block scarce file descriptors until it is finalized if this function
 is not called. This can cause the application to run out of file 
-<<<<<<< HEAD
-descriptors when many <a href="GCancellable.html"><span class="type">GCancellables</span></a> are used at the same time.
-</p>
-<div class="variablelist"><table border="0" class="variablelist">
-<colgroup>
-<col align="left" valign="top">
-<col>
-=======
 descriptors when many <a href="GCancellable.html"><span class="type">GCancellables</span></a> are used at the same time.</p>
 <div class="refsect3">
 <a name="id-1.4.5.2.9.7.6"></a><h4>Parameters</h4>
@@ -676,7 +405,6 @@
 <col width="150px" class="parameters_name">
 <col class="parameters_description">
 <col width="200px" class="parameters_annotations">
->>>>>>> 76bed778
 </colgroup>
 <tbody><tr>
 <td class="parameter_name"><p>cancellable</p></td>
@@ -689,89 +417,6 @@
 </div>
 <hr>
 <div class="refsect2">
-<<<<<<< HEAD
-<a name="g-cancellable-source-new"></a><h3>g_cancellable_source_new ()</h3>
-<pre class="programlisting"><a href="./../glib/glib/glib-The-Main-Event-Loop.html#GSource"><span class="returnvalue">GSource</span></a> *           g_cancellable_source_new            (<em class="parameter"><code><a class="link" href="GCancellable.html" title="GCancellable"><span class="type">GCancellable</span></a> *cancellable</code></em>);</pre>
-<p>
-Creates a source that triggers if <em class="parameter"><code>cancellable</code></em> is cancelled and
-calls its callback of type <a class="link" href="GCancellable.html#GCancellableSourceFunc" title="GCancellableSourceFunc ()"><span class="type">GCancellableSourceFunc</span></a>. This is
-primarily useful for attaching to another (non-cancellable) source
-with <a href="./../glib/glib/glib-The-Main-Event-Loop.html#g-source-add-child-source"><code class="function">g_source_add_child_source()</code></a> to add cancellability to it.
-</p>
-<p>
-For convenience, you can call this with a <a href="./../glib/glib/glib-Standard-Macros.html#NULL:CAPS"><code class="literal">NULL</code></a> <a class="link" href="GCancellable.html" title="GCancellable"><span class="type">GCancellable</span></a>,
-in which case the source will never trigger.
-</p>
-<div class="variablelist"><table border="0" class="variablelist">
-<colgroup>
-<col align="left" valign="top">
-<col>
-</colgroup>
-<tbody>
-<tr>
-<td><p><span class="term"><em class="parameter"><code>cancellable</code></em> :</span></p></td>
-<td>a <a class="link" href="GCancellable.html" title="GCancellable"><span class="type">GCancellable</span></a>, or <a href="./../glib/glib/glib-Standard-Macros.html#NULL:CAPS"><code class="literal">NULL</code></a>. <span class="annotation">[<acronym title="NULL is ok, both for passing and for returning."><span class="acronym">allow-none</span></acronym>]</span>
-</td>
-</tr>
-<tr>
-<td><p><span class="term"><span class="emphasis"><em>Returns</em></span> :</span></p></td>
-<td>the new <a href="./../glib/glib/glib-The-Main-Event-Loop.html#GSource"><span class="type">GSource</span></a>. <span class="annotation">[<acronym title="Free data after the code is done."><span class="acronym">transfer full</span></acronym>]</span>
-</td>
-</tr>
-</tbody>
-</table></div>
-<p class="since">Since 2.28</p>
-</div>
-<hr>
-<div class="refsect2">
-<a name="GCancellableSourceFunc"></a><h3>GCancellableSourceFunc ()</h3>
-<pre class="programlisting"><a href="./../glib/glib/glib-Basic-Types.html#gboolean"><span class="returnvalue">gboolean</span></a>            (*GCancellableSourceFunc)           (<em class="parameter"><code><a class="link" href="GCancellable.html" title="GCancellable"><span class="type">GCancellable</span></a> *cancellable</code></em>,
-                                                         <em class="parameter"><code><a href="./../glib/glib/glib-Basic-Types.html#gpointer"><span class="type">gpointer</span></a> user_data</code></em>);</pre>
-<p>
-This is the function type of the callback used for the <a href="./../glib/glib/glib-The-Main-Event-Loop.html#GSource"><span class="type">GSource</span></a>
-returned by <a class="link" href="GCancellable.html#g-cancellable-source-new" title="g_cancellable_source_new ()"><code class="function">g_cancellable_source_new()</code></a>.
-</p>
-<div class="variablelist"><table border="0" class="variablelist">
-<colgroup>
-<col align="left" valign="top">
-<col>
-</colgroup>
-<tbody>
-<tr>
-<td><p><span class="term"><em class="parameter"><code>cancellable</code></em> :</span></p></td>
-<td>the <a class="link" href="GCancellable.html" title="GCancellable"><span class="type">GCancellable</span></a>
-</td>
-</tr>
-<tr>
-<td><p><span class="term"><em class="parameter"><code>user_data</code></em> :</span></p></td>
-<td>data passed in by the user.</td>
-</tr>
-<tr>
-<td><p><span class="term"><span class="emphasis"><em>Returns</em></span> :</span></p></td>
-<td>it should return <a href="./../glib/glib/glib-Standard-Macros.html#FALSE:CAPS"><code class="literal">FALSE</code></a> if the source should be removed.</td>
-</tr>
-</tbody>
-</table></div>
-<p class="since">Since 2.28</p>
-</div>
-<hr>
-<div class="refsect2">
-<a name="g-cancellable-get-current"></a><h3>g_cancellable_get_current ()</h3>
-<pre class="programlisting"><a class="link" href="GCancellable.html" title="GCancellable"><span class="returnvalue">GCancellable</span></a> *      g_cancellable_get_current           (<em class="parameter"><code><span class="type">void</span></code></em>);</pre>
-<p>
-Gets the top cancellable from the stack.
-</p>
-<div class="variablelist"><table border="0" class="variablelist">
-<colgroup>
-<col align="left" valign="top">
-<col>
-</colgroup>
-<tbody><tr>
-<td><p><span class="term"><span class="emphasis"><em>Returns</em></span> :</span></p></td>
-<td>a <a class="link" href="GCancellable.html" title="GCancellable"><span class="type">GCancellable</span></a> from the top of the stack, or <a href="./../glib/glib/glib-Standard-Macros.html#NULL:CAPS"><code class="literal">NULL</code></a>
-if the stack is empty. <span class="annotation">[<acronym title="Don't free data after the code is done."><span class="acronym">transfer none</span></acronym>]</span>
-</td>
-=======
 <a name="g-cancellable-source-new"></a><h3>g_cancellable_source_new ()</h3>
 <pre class="programlisting"><a href="../glib/glib-The-Main-Event-Loop.html#GSource"><span class="returnvalue">GSource</span></a> *
 g_cancellable_source_new (<em class="parameter"><code><a class="link" href="GCancellable.html" title="GCancellable"><span class="type">GCancellable</span></a> *cancellable</code></em>);</pre>
@@ -796,7 +441,6 @@
 <td class="parameter_name"><p>cancellable</p></td>
 <td class="parameter_description"><p> a <a class="link" href="GCancellable.html" title="GCancellable"><span class="type">GCancellable</span></a>, or <a href="../glib/glib-Standard-Macros.html#NULL:CAPS"><code class="literal">NULL</code></a>. </p></td>
 <td class="parameter_annotations"><span class="annotation">[<acronym title="NULL is OK, both for passing and for returning."><span class="acronym">allow-none</span></acronym>]</span></td>
->>>>>>> 76bed778
 </tr></tbody>
 </table></div>
 </div>
@@ -809,22 +453,6 @@
 </div>
 <hr>
 <div class="refsect2">
-<<<<<<< HEAD
-<a name="g-cancellable-pop-current"></a><h3>g_cancellable_pop_current ()</h3>
-<pre class="programlisting"><span class="returnvalue">void</span>                g_cancellable_pop_current           (<em class="parameter"><code><a class="link" href="GCancellable.html" title="GCancellable"><span class="type">GCancellable</span></a> *cancellable</code></em>);</pre>
-<p>
-Pops <em class="parameter"><code>cancellable</code></em> off the cancellable stack (verifying that <em class="parameter"><code>cancellable</code></em>
-is on the top of the stack).
-</p>
-<div class="variablelist"><table border="0" class="variablelist">
-<colgroup>
-<col align="left" valign="top">
-<col>
-</colgroup>
-<tbody><tr>
-<td><p><span class="term"><em class="parameter"><code>cancellable</code></em> :</span></p></td>
-<td>a <a class="link" href="GCancellable.html" title="GCancellable"><span class="type">GCancellable</span></a> object</td>
-=======
 <a name="GCancellableSourceFunc"></a><h3>GCancellableSourceFunc ()</h3>
 <pre class="programlisting"><a href="../glib/glib-Basic-Types.html#gboolean"><span class="returnvalue">gboolean</span></a>
 <span class="c_punctuation">(</span>*GCancellableSourceFunc<span class="c_punctuation">)</span> (<em class="parameter"><code><a class="link" href="GCancellable.html" title="GCancellable"><span class="type">GCancellable</span></a> *cancellable</code></em>,
@@ -893,37 +521,12 @@
 <td class="parameter_name"><p>cancellable</p></td>
 <td class="parameter_description"><p>a <a class="link" href="GCancellable.html" title="GCancellable"><span class="type">GCancellable</span></a> object</p></td>
 <td class="parameter_annotations"> </td>
->>>>>>> 76bed778
-</tr></tbody>
-</table></div>
-</div>
-</div>
-<hr>
-<div class="refsect2">
-<<<<<<< HEAD
-<a name="g-cancellable-push-current"></a><h3>g_cancellable_push_current ()</h3>
-<pre class="programlisting"><span class="returnvalue">void</span>                g_cancellable_push_current          (<em class="parameter"><code><a class="link" href="GCancellable.html" title="GCancellable"><span class="type">GCancellable</span></a> *cancellable</code></em>);</pre>
-<p>
-Pushes <em class="parameter"><code>cancellable</code></em> onto the cancellable stack. The current
-cancellable can then be received using <a class="link" href="GCancellable.html#g-cancellable-get-current" title="g_cancellable_get_current ()"><code class="function">g_cancellable_get_current()</code></a>.
-</p>
-<p>
-This is useful when implementing cancellable operations in
-code that does not allow you to pass down the cancellable object.
-</p>
-<p>
-This is typically called automatically by e.g. <a class="link" href="GFile.html" title="GFile"><span class="type">GFile</span></a> operations,
-so you rarely have to call this yourself.
-</p>
-<div class="variablelist"><table border="0" class="variablelist">
-<colgroup>
-<col align="left" valign="top">
-<col>
-</colgroup>
-<tbody><tr>
-<td><p><span class="term"><em class="parameter"><code>cancellable</code></em> :</span></p></td>
-<td>a <a class="link" href="GCancellable.html" title="GCancellable"><span class="type">GCancellable</span></a> object</td>
-=======
+</tr></tbody>
+</table></div>
+</div>
+</div>
+<hr>
+<div class="refsect2">
 <a name="g-cancellable-push-current"></a><h3>g_cancellable_push_current ()</h3>
 <pre class="programlisting"><span class="returnvalue">void</span>
 g_cancellable_push_current (<em class="parameter"><code><a class="link" href="GCancellable.html" title="GCancellable"><span class="type">GCancellable</span></a> *cancellable</code></em>);</pre>
@@ -946,32 +549,12 @@
 <td class="parameter_name"><p>cancellable</p></td>
 <td class="parameter_description"><p>a <a class="link" href="GCancellable.html" title="GCancellable"><span class="type">GCancellable</span></a> object</p></td>
 <td class="parameter_annotations"> </td>
->>>>>>> 76bed778
-</tr></tbody>
-</table></div>
-</div>
-</div>
-<hr>
-<div class="refsect2">
-<<<<<<< HEAD
-<a name="g-cancellable-reset"></a><h3>g_cancellable_reset ()</h3>
-<pre class="programlisting"><span class="returnvalue">void</span>                g_cancellable_reset                 (<em class="parameter"><code><a class="link" href="GCancellable.html" title="GCancellable"><span class="type">GCancellable</span></a> *cancellable</code></em>);</pre>
-<p>
-Resets <em class="parameter"><code>cancellable</code></em> to its uncancelled state.
-</p>
-<p>
-If cancellable is currently in use by any cancellable operation
-then the behavior of this function is undefined.
-</p>
-<div class="variablelist"><table border="0" class="variablelist">
-<colgroup>
-<col align="left" valign="top">
-<col>
-</colgroup>
-<tbody><tr>
-<td><p><span class="term"><em class="parameter"><code>cancellable</code></em> :</span></p></td>
-<td>a <a class="link" href="GCancellable.html" title="GCancellable"><span class="type">GCancellable</span></a> object.</td>
-=======
+</tr></tbody>
+</table></div>
+</div>
+</div>
+<hr>
+<div class="refsect2">
 <a name="g-cancellable-reset"></a><h3>g_cancellable_reset ()</h3>
 <pre class="programlisting"><span class="returnvalue">void</span>
 g_cancellable_reset (<em class="parameter"><code><a class="link" href="GCancellable.html" title="GCancellable"><span class="type">GCancellable</span></a> *cancellable</code></em>);</pre>
@@ -997,22 +580,12 @@
 <td class="parameter_name"><p>cancellable</p></td>
 <td class="parameter_description"><p>a <a class="link" href="GCancellable.html" title="GCancellable"><span class="type">GCancellable</span></a> object.</p></td>
 <td class="parameter_annotations"> </td>
->>>>>>> 76bed778
-</tr></tbody>
-</table></div>
-</div>
-</div>
-<hr>
-<div class="refsect2">
-<<<<<<< HEAD
-<a name="g-cancellable-connect"></a><h3>g_cancellable_connect ()</h3>
-<pre class="programlisting"><a href="./../glib/glib/glib-Basic-Types.html#gulong"><span class="returnvalue">gulong</span></a>              g_cancellable_connect               (<em class="parameter"><code><a class="link" href="GCancellable.html" title="GCancellable"><span class="type">GCancellable</span></a> *cancellable</code></em>,
-                                                         <em class="parameter"><code><a href="./../gobject/gobject/gobject-Closures.html#GCallback"><span class="type">GCallback</span></a> callback</code></em>,
-                                                         <em class="parameter"><code><a href="./../glib/glib/glib-Basic-Types.html#gpointer"><span class="type">gpointer</span></a> data</code></em>,
-                                                         <em class="parameter"><code><a href="./../glib/glib/glib-Datasets.html#GDestroyNotify"><span class="type">GDestroyNotify</span></a> data_destroy_func</code></em>);</pre>
-<p>
-Convenience function to connect to the <a class="link" href="GCancellable.html#GCancellable-cancelled" title='The "cancelled" signal'><span class="type">"cancelled"</span></a>
-=======
+</tr></tbody>
+</table></div>
+</div>
+</div>
+<hr>
+<div class="refsect2">
 <a name="g-cancellable-connect"></a><h3>g_cancellable_connect ()</h3>
 <pre class="programlisting"><a href="../glib/glib-Basic-Types.html#gulong"><span class="returnvalue">gulong</span></a>
 g_cancellable_connect (<em class="parameter"><code><a class="link" href="GCancellable.html" title="GCancellable"><span class="type">GCancellable</span></a> *cancellable</code></em>,
@@ -1020,7 +593,6 @@
                        <em class="parameter"><code><a href="../glib/glib-Basic-Types.html#gpointer"><span class="type">gpointer</span></a> data</code></em>,
                        <em class="parameter"><code><a href="../glib/glib-Datasets.html#GDestroyNotify"><span class="type">GDestroyNotify</span></a> data_destroy_func</code></em>);</pre>
 <p>Convenience function to connect to the <a class="link" href="GCancellable.html#GCancellable-cancelled" title="The “cancelled” signal"><span class="type">“cancelled”</span></a>
->>>>>>> 76bed778
 signal. Also handles the race condition that may happen
 if the cancellable is cancelled right before connecting.</p>
 <p><em class="parameter"><code>callback</code></em>
@@ -1032,40 +604,6 @@
 <p><em class="parameter"><code>data_destroy_func</code></em>
  will be called when the handler is
 disconnected, or immediately if the cancellable is already
-<<<<<<< HEAD
-cancelled.
-</p>
-<p>
-See <a class="link" href="GCancellable.html#GCancellable-cancelled" title='The "cancelled" signal'><span class="type">"cancelled"</span></a> for details on how to use this.
-</p>
-<div class="variablelist"><table border="0" class="variablelist">
-<colgroup>
-<col align="left" valign="top">
-<col>
-</colgroup>
-<tbody>
-<tr>
-<td><p><span class="term"><em class="parameter"><code>cancellable</code></em> :</span></p></td>
-<td>A <a class="link" href="GCancellable.html" title="GCancellable"><span class="type">GCancellable</span></a>.</td>
-</tr>
-<tr>
-<td><p><span class="term"><em class="parameter"><code>callback</code></em> :</span></p></td>
-<td>The <a href="./../gobject/gobject/gobject-Closures.html#GCallback"><span class="type">GCallback</span></a> to connect.</td>
-</tr>
-<tr>
-<td><p><span class="term"><em class="parameter"><code>data</code></em> :</span></p></td>
-<td>Data to pass to <em class="parameter"><code>callback</code></em>.</td>
-</tr>
-<tr>
-<td><p><span class="term"><em class="parameter"><code>data_destroy_func</code></em> :</span></p></td>
-<td>Free function for <em class="parameter"><code>data</code></em> or <a href="./../glib/glib/glib-Standard-Macros.html#NULL:CAPS"><code class="literal">NULL</code></a>. <span class="annotation">[<acronym title="NULL is ok, both for passing and for returning."><span class="acronym">allow-none</span></acronym>]</span>
-</td>
-</tr>
-<tr>
-<td><p><span class="term"><span class="emphasis"><em>Returns</em></span> :</span></p></td>
-<td>The id of the signal handler or 0 if <em class="parameter"><code>cancellable</code></em> has already
-been cancelled.</td>
-=======
 cancelled.</p>
 <p>See <a class="link" href="GCancellable.html#GCancellable-cancelled" title="The “cancelled” signal"><span class="type">“cancelled”</span></a> for details on how to use this.</p>
 <p>Since GLib 2.40, the lock protecting <em class="parameter"><code>cancellable</code></em>
@@ -1104,7 +642,6 @@
 <td class="parameter_description"><p> Free function for <em class="parameter"><code>data</code></em>
 or <a href="../glib/glib-Standard-Macros.html#NULL:CAPS"><code class="literal">NULL</code></a>. </p></td>
 <td class="parameter_annotations"><span class="annotation">[<acronym title="NULL is OK, both for passing and for returning."><span class="acronym">allow-none</span></acronym>]</span></td>
->>>>>>> 76bed778
 </tr>
 </tbody>
 </table></div>
@@ -1119,50 +656,18 @@
 </div>
 <hr>
 <div class="refsect2">
-<<<<<<< HEAD
-<a name="g-cancellable-disconnect"></a><h3>g_cancellable_disconnect ()</h3>
-<pre class="programlisting"><span class="returnvalue">void</span>                g_cancellable_disconnect            (<em class="parameter"><code><a class="link" href="GCancellable.html" title="GCancellable"><span class="type">GCancellable</span></a> *cancellable</code></em>,
-                                                         <em class="parameter"><code><a href="./../glib/glib/glib-Basic-Types.html#gulong"><span class="type">gulong</span></a> handler_id</code></em>);</pre>
-<p>
-Disconnects a handler from a cancellable instance similar to
-<a href="./../gobject/gobject/gobject-Signals.html#g-signal-handler-disconnect"><code class="function">g_signal_handler_disconnect()</code></a>.  Additionally, in the event that a
-=======
 <a name="g-cancellable-disconnect"></a><h3>g_cancellable_disconnect ()</h3>
 <pre class="programlisting"><span class="returnvalue">void</span>
 g_cancellable_disconnect (<em class="parameter"><code><a class="link" href="GCancellable.html" title="GCancellable"><span class="type">GCancellable</span></a> *cancellable</code></em>,
                           <em class="parameter"><code><a href="../glib/glib-Basic-Types.html#gulong"><span class="type">gulong</span></a> handler_id</code></em>);</pre>
 <p>Disconnects a handler from a cancellable instance similar to
 <a href="../gobject/gobject-Signals.html#g-signal-handler-disconnect"><code class="function">g_signal_handler_disconnect()</code></a>.  Additionally, in the event that a
->>>>>>> 76bed778
 signal handler is currently running, this call will block until the
 handler has finished.  Calling this function from a
 <a class="link" href="GCancellable.html#GCancellable-cancelled" title="The “cancelled” signal"><span class="type">“cancelled”</span></a> signal handler will therefore result in a
 deadlock.</p>
 <p>This avoids a race condition where a thread cancels at the
 same time as the cancellable operation is finished and the
-<<<<<<< HEAD
-signal handler is removed. See <a class="link" href="GCancellable.html#GCancellable-cancelled" title='The "cancelled" signal'><span class="type">"cancelled"</span></a> for
-details on how to use this.
-</p>
-<p>
-If <em class="parameter"><code>cancellable</code></em> is <a href="./../glib/glib/glib-Standard-Macros.html#NULL:CAPS"><code class="literal">NULL</code></a> or <em class="parameter"><code>handler_id</code></em> is <code class="literal">0</code> this function does
-nothing.
-</p>
-<div class="variablelist"><table border="0" class="variablelist">
-<colgroup>
-<col align="left" valign="top">
-<col>
-</colgroup>
-<tbody>
-<tr>
-<td><p><span class="term"><em class="parameter"><code>cancellable</code></em> :</span></p></td>
-<td>A <a class="link" href="GCancellable.html" title="GCancellable"><span class="type">GCancellable</span></a> or <a href="./../glib/glib/glib-Standard-Macros.html#NULL:CAPS"><code class="literal">NULL</code></a>. <span class="annotation">[<acronym title="NULL is ok, both for passing and for returning."><span class="acronym">allow-none</span></acronym>]</span>
-</td>
-</tr>
-<tr>
-<td><p><span class="term"><em class="parameter"><code>handler_id</code></em> :</span></p></td>
-<td>Handler id of the handler to be disconnected, or <code class="literal">0</code>.</td>
-=======
 signal handler is removed. See <a class="link" href="GCancellable.html#GCancellable-cancelled" title="The “cancelled” signal"><span class="type">“cancelled”</span></a> for
 details on how to use this.</p>
 <p>If <em class="parameter"><code>cancellable</code></em>
@@ -1187,7 +692,6 @@
 <td class="parameter_name"><p>handler_id</p></td>
 <td class="parameter_description"><p>Handler id of the handler to be disconnected, or <code class="literal">0</code>.</p></td>
 <td class="parameter_annotations"> </td>
->>>>>>> 76bed778
 </tr>
 </tbody>
 </table></div>
@@ -1196,20 +700,12 @@
 </div>
 <hr>
 <div class="refsect2">
-<<<<<<< HEAD
-<a name="g-cancellable-cancel"></a><h3>g_cancellable_cancel ()</h3>
-<pre class="programlisting"><span class="returnvalue">void</span>                g_cancellable_cancel                (<em class="parameter"><code><a class="link" href="GCancellable.html" title="GCancellable"><span class="type">GCancellable</span></a> *cancellable</code></em>);</pre>
-<p>
-Will set <em class="parameter"><code>cancellable</code></em> to cancelled, and will emit the
-<a class="link" href="GCancellable.html#GCancellable-cancelled" title='The "cancelled" signal'><span class="type">"cancelled"</span></a> signal. (However, see the warning about
-=======
 <a name="g-cancellable-cancel"></a><h3>g_cancellable_cancel ()</h3>
 <pre class="programlisting"><span class="returnvalue">void</span>
 g_cancellable_cancel (<em class="parameter"><code><a class="link" href="GCancellable.html" title="GCancellable"><span class="type">GCancellable</span></a> *cancellable</code></em>);</pre>
 <p>Will set <em class="parameter"><code>cancellable</code></em>
  to cancelled, and will emit the
 <a class="link" href="GCancellable.html#GCancellable-cancelled" title="The “cancelled” signal"><span class="type">“cancelled”</span></a> signal. (However, see the warning about
->>>>>>> 76bed778
 race conditions in the documentation for that signal if you are
 planning to connect to it.)</p>
 <p>This function is thread-safe. In other words, you can safely call
@@ -1221,19 +717,6 @@
 <p>The convention within GIO is that cancelling an asynchronous
 operation causes it to complete asynchronously. That is, if you
 cancel the operation from the same thread in which it is running,
-<<<<<<< HEAD
-then the operation's <a class="link" href="GAsyncResult.html#GAsyncReadyCallback" title="GAsyncReadyCallback ()"><span class="type">GAsyncReadyCallback</span></a> will not be invoked until
-the application returns to the main loop.
-</p>
-<div class="variablelist"><table border="0" class="variablelist">
-<colgroup>
-<col align="left" valign="top">
-<col>
-</colgroup>
-<tbody><tr>
-<td><p><span class="term"><em class="parameter"><code>cancellable</code></em> :</span></p></td>
-<td>a <a class="link" href="GCancellable.html" title="GCancellable"><span class="type">GCancellable</span></a> object.</td>
-=======
 then the operation's <a class="link" href="GAsyncResult.html#GAsyncReadyCallback" title="GAsyncReadyCallback ()"><span class="type">GAsyncReadyCallback</span></a> will not be invoked until
 the application returns to the main loop.</p>
 <div class="refsect3">
@@ -1248,24 +731,10 @@
 <td class="parameter_name"><p>cancellable</p></td>
 <td class="parameter_description"><p> a <a class="link" href="GCancellable.html" title="GCancellable"><span class="type">GCancellable</span></a> object. </p></td>
 <td class="parameter_annotations"><span class="annotation">[<acronym title="NULL may be passed as the value in, out, in-out; or as a return value."><span class="acronym">nullable</span></acronym>]</span></td>
->>>>>>> 76bed778
-</tr></tbody>
-</table></div>
-</div>
-</div>
-<<<<<<< HEAD
-<div class="refsect1">
-<a name="GCancellable.signal-details"></a><h2>Signal Details</h2>
-<div class="refsect2">
-<a name="GCancellable-cancelled"></a><h3>The <code class="literal">"cancelled"</code> signal</h3>
-<pre class="programlisting"><span class="returnvalue">void</span>                user_function                      (<a class="link" href="GCancellable.html" title="GCancellable"><span class="type">GCancellable</span></a> *cancellable,
-                                                        <a href="./../glib/glib/glib-Basic-Types.html#gpointer"><span class="type">gpointer</span></a>      user_data)        : <a href="./../gobject/gobject/gobject-Signals.html#G-SIGNAL-RUN-LAST:CAPS"><code class="literal">Run Last</code></a></pre>
-<p>
-Emitted when the operation has been cancelled.
-</p>
-<p>
-Can be used by implementations of cancellable operations. If the
-=======
+</tr></tbody>
+</table></div>
+</div>
+</div>
 </div>
 <div class="refsect1">
 <a name="GCancellable.other_details"></a><h2>Types and Values</h2>
@@ -1284,35 +753,11 @@
                <a href="../glib/glib-Basic-Types.html#gpointer"><span class="type">gpointer</span></a>      user_data)</pre>
 <p>Emitted when the operation has been cancelled.</p>
 <p>Can be used by implementations of cancellable operations. If the
->>>>>>> 76bed778
 operation is cancelled from another thread, the signal will be
 emitted in the thread that cancelled the operation, not the
 thread that is running the operation.</p>
 <p>Note that disconnecting from this signal (or any signal) in a
 multi-threaded program is prone to race conditions. For instance
-<<<<<<< HEAD
-it is possible that a signal handler may be invoked even
-<span class="emphasis"><em>after</em></span> a call to
-<a href="./../gobject/gobject/gobject-Signals.html#g-signal-handler-disconnect"><code class="function">g_signal_handler_disconnect()</code></a> for that handler has already
-returned.
-</p>
-<p>
-There is also a problem when cancellation happen
-right before connecting to the signal. If this happens the
-signal will unexpectedly not be emitted, and checking before
-connecting to the signal leaves a race condition where this is
-still happening.
-</p>
-<p>
-In order to make it safe and easy to connect handlers there
-are two helper functions: <a class="link" href="GCancellable.html#g-cancellable-connect" title="g_cancellable_connect ()"><code class="function">g_cancellable_connect()</code></a> and
-<a class="link" href="GCancellable.html#g-cancellable-disconnect" title="g_cancellable_disconnect ()"><code class="function">g_cancellable_disconnect()</code></a> which protect against problems
-like this.
-</p>
-<p>
-An example of how to us this:
-</p>
-=======
 it is possible that a signal handler may be invoked even after
 a call to <a href="../gobject/gobject-Signals.html#g-signal-handler-disconnect"><code class="function">g_signal_handler_disconnect()</code></a> for that handler has
 already returned.</p>
@@ -1325,7 +770,6 @@
 <a class="link" href="GCancellable.html#g-cancellable-disconnect" title="g_cancellable_disconnect ()"><code class="function">g_cancellable_disconnect()</code></a> which protect against problems
 like this.</p>
 <p>An example of how to us this:</p>
->>>>>>> 76bed778
 <div class="informalexample">
   <table class="listing_frame" border="0" cellpadding="0" cellspacing="0">
     <tbody>
@@ -1359,19 +803,11 @@
 <span class="gtkdoc slc">// of the operation</span>
 my_data <span class="gtkdoc opt">=</span> <span class="function">my_data_new</span> <span class="gtkdoc opt">(...);</span>
 
-<<<<<<< HEAD
-<span class="normal">id </span><span class="symbol">=</span><span class="normal"> </span><span class="number">0</span><span class="symbol">;</span>
-<span class="keyword">if</span><span class="normal"> </span><span class="symbol">(</span><span class="normal">cancellable</span><span class="symbol">)</span>
-<span class="normal">  id </span><span class="symbol">=</span><span class="normal"> </span><span class="function"><a href="GCancellable.html#g-cancellable-connect">g_cancellable_connect</a></span><span class="normal"> </span><span class="symbol">(</span><span class="normal">cancellable</span><span class="symbol">,</span>
-<span class="normal">                  </span><span class="function"><a href="./../gobject/gobject/gobject-Closures.html#G-CALLBACK:CAPS">G_CALLBACK</a></span><span class="normal"> </span><span class="symbol">(</span><span class="normal">cancelled_handler</span><span class="symbol">)</span>
-<span class="normal">                  data</span><span class="symbol">,</span><span class="normal"> <a href="./../glib/glib/glib-Standard-Macros.html#NULL:CAPS">NULL</a></span><span class="symbol">);</span>
-=======
 id <span class="gtkdoc opt">=</span> <span class="number">0</span><span class="gtkdoc opt">;</span>
 <span class="keyword">if</span> <span class="gtkdoc opt">(</span>cancellable<span class="gtkdoc opt">)</span>
   id <span class="gtkdoc opt">=</span> <span class="function"><a href="GCancellable.html#g-cancellable-connect">g_cancellable_connect</a></span> <span class="gtkdoc opt">(</span>cancellable<span class="gtkdoc opt">,</span>
 			      <span class="function"><a href="../gobject/gobject-Closures.html#G-CALLBACK:CAPS">G_CALLBACK</a></span> <span class="gtkdoc opt">(</span>cancelled_handler<span class="gtkdoc opt">)</span>
 			      data<span class="gtkdoc opt">,</span> NULL<span class="gtkdoc opt">);</span>
->>>>>>> 76bed778
 
 <span class="gtkdoc slc">// cancellable operation here...</span>
 
@@ -1388,34 +824,20 @@
 <p></p>
 <p>Note that the cancelled signal is emitted in the thread that
 the user cancelled from, which may be the main thread. So, the
-<<<<<<< HEAD
-cancellable signal should not do something that can block.
-</p>
-<div class="variablelist"><table border="0" class="variablelist">
-<colgroup>
-<col align="left" valign="top">
-<col>
+cancellable signal should not do something that can block.</p>
+<div class="refsect3">
+<a name="id-1.4.5.2.11.2.13"></a><h4>Parameters</h4>
+<div class="informaltable"><table width="100%" border="0">
+<colgroup>
+<col width="150px" class="parameters_name">
+<col class="parameters_description">
+<col width="200px" class="parameters_annotations">
 </colgroup>
 <tbody>
 <tr>
-<td><p><span class="term"><em class="parameter"><code>cancellable</code></em> :</span></p></td>
-<td>a <a class="link" href="GCancellable.html" title="GCancellable"><span class="type">GCancellable</span></a>.</td>
-=======
-cancellable signal should not do something that can block.</p>
-<div class="refsect3">
-<a name="id-1.4.5.2.11.2.13"></a><h4>Parameters</h4>
-<div class="informaltable"><table width="100%" border="0">
-<colgroup>
-<col width="150px" class="parameters_name">
-<col class="parameters_description">
-<col width="200px" class="parameters_annotations">
-</colgroup>
-<tbody>
-<tr>
 <td class="parameter_name"><p>cancellable</p></td>
 <td class="parameter_description"><p>a <a class="link" href="GCancellable.html" title="GCancellable"><span class="type">GCancellable</span></a>.</p></td>
 <td class="parameter_annotations"> </td>
->>>>>>> 76bed778
 </tr>
 <tr>
 <td class="parameter_name"><p>user_data</p></td>
@@ -1430,11 +852,6 @@
 </div>
 </div>
 <div class="footer">
-<<<<<<< HEAD
-<hr>
-          Generated by GTK-Doc V1.18.1</div>
-=======
 <hr>Generated by GTK-Doc V1.24</div>
->>>>>>> 76bed778
 </body>
 </html>