<!DOCTYPE html PUBLIC "-//W3C//DTD HTML 4.01 Transitional//EN">
<html>
<head>
<meta http-equiv="Content-Type" content="text/html; charset=UTF-8">
<<<<<<< HEAD
<title>GSeekable</title>
<meta name="generator" content="DocBook XSL Stylesheets V1.77.1">
=======
<title>GSeekable: GIO Reference Manual</title>
<meta name="generator" content="DocBook XSL Stylesheets V1.78.1">
>>>>>>> 76bed778
<link rel="home" href="index.html" title="GIO Reference Manual">
<link rel="up" href="streaming.html" title="Streaming I/O">
<link rel="prev" href="streaming.html" title="Streaming I/O">
<link rel="next" href="GInputStream.html" title="GInputStream">
<<<<<<< HEAD
<meta name="generator" content="GTK-Doc V1.18.1 (XML mode)">
<link rel="stylesheet" href="style.css" type="text/css">
</head>
<body bgcolor="white" text="black" link="#0000FF" vlink="#840084" alink="#0000FF">
<table class="navigation" id="top" width="100%" summary="Navigation header" cellpadding="2" cellspacing="2">
<tr valign="middle">
<td><a accesskey="p" href="streaming.html"><img src="left.png" width="24" height="24" border="0" alt="Prev"></a></td>
<td><a accesskey="u" href="streaming.html"><img src="up.png" width="24" height="24" border="0" alt="Up"></a></td>
<td><a accesskey="h" href="index.html"><img src="home.png" width="24" height="24" border="0" alt="Home"></a></td>
<th width="100%" align="center">GIO Reference Manual</th>
<td><a accesskey="n" href="GInputStream.html"><img src="right.png" width="24" height="24" border="0" alt="Next"></a></td>
</tr>
<tr><td colspan="5" class="shortcuts">
<a href="#GSeekable.synopsis" class="shortcut">Top</a>
                   | 
                  <a href="#GSeekable.description" class="shortcut">Description</a>
                   | 
                  <a href="#GSeekable.object-hierarchy" class="shortcut">Object Hierarchy</a>
                   | 
                  <a href="#GSeekable.prerequisites" class="shortcut">Prerequisites</a>
                   | 
                  <a href="#GSeekable.implementations" class="shortcut">Known Implementations</a>
</td></tr>
</table>
=======
<meta name="generator" content="GTK-Doc V1.24 (XML mode)">
<link rel="stylesheet" href="style.css" type="text/css">
</head>
<body bgcolor="white" text="black" link="#0000FF" vlink="#840084" alink="#0000FF">
<table class="navigation" id="top" width="100%" summary="Navigation header" cellpadding="2" cellspacing="5"><tr valign="middle">
<td width="100%" align="left" class="shortcuts">
<a href="#" class="shortcut">Top</a><span id="nav_description">  <span class="dim">|</span> 
                  <a href="#GSeekable.description" class="shortcut">Description</a></span><span id="nav_hierarchy">  <span class="dim">|</span> 
                  <a href="#GSeekable.object-hierarchy" class="shortcut">Object Hierarchy</a></span><span id="nav_prerequisites">  <span class="dim">|</span> 
                  <a href="#GSeekable.prerequisites" class="shortcut">Prerequisites</a></span><span id="nav_implementations">  <span class="dim">|</span> 
                  <a href="#GSeekable.implementations" class="shortcut">Known Implementations</a></span>
</td>
<td><a accesskey="h" href="index.html"><img src="home.png" width="16" height="16" border="0" alt="Home"></a></td>
<td><a accesskey="u" href="streaming.html"><img src="up.png" width="16" height="16" border="0" alt="Up"></a></td>
<td><a accesskey="p" href="streaming.html"><img src="left.png" width="16" height="16" border="0" alt="Prev"></a></td>
<td><a accesskey="n" href="GInputStream.html"><img src="right.png" width="16" height="16" border="0" alt="Next"></a></td>
</tr></table>
>>>>>>> 76bed778
<div class="refentry">
<a name="GSeekable"></a><div class="titlepage"></div>
<div class="refnamediv"><table width="100%"><tr>
<td valign="top">
<h2><span class="refentrytitle"><a name="GSeekable.top_of_page"></a>GSeekable</span></h2>
<p>GSeekable — Stream seeking interface</p>
</td>
<td class="gallery_image" valign="top" align="right"></td>
</tr></table></div>
<<<<<<< HEAD
<div class="refsynopsisdiv">
<a name="GSeekable.synopsis"></a><h2>Synopsis</h2>
<pre class="synopsis">
#include &lt;gio/gio.h&gt;

                    <a class="link" href="GSeekable.html#GSeekable-struct" title="GSeekable">GSeekable</a>;
struct              <a class="link" href="GSeekable.html#GSeekableIface" title="struct GSeekableIface">GSeekableIface</a>;
<a href="./../glib/glib/glib-Basic-Types.html#goffset"><span class="returnvalue">goffset</span></a>             <a class="link" href="GSeekable.html#g-seekable-tell" title="g_seekable_tell ()">g_seekable_tell</a>                     (<em class="parameter"><code><a class="link" href="GSeekable.html" title="GSeekable"><span class="type">GSeekable</span></a> *seekable</code></em>);
<a href="./../glib/glib/glib-Basic-Types.html#gboolean"><span class="returnvalue">gboolean</span></a>            <a class="link" href="GSeekable.html#g-seekable-can-seek" title="g_seekable_can_seek ()">g_seekable_can_seek</a>                 (<em class="parameter"><code><a class="link" href="GSeekable.html" title="GSeekable"><span class="type">GSeekable</span></a> *seekable</code></em>);
<a href="./../glib/glib/glib-Basic-Types.html#gboolean"><span class="returnvalue">gboolean</span></a>            <a class="link" href="GSeekable.html#g-seekable-seek" title="g_seekable_seek ()">g_seekable_seek</a>                     (<em class="parameter"><code><a class="link" href="GSeekable.html" title="GSeekable"><span class="type">GSeekable</span></a> *seekable</code></em>,
                                                         <em class="parameter"><code><a href="./../glib/glib/glib-Basic-Types.html#goffset"><span class="type">goffset</span></a> offset</code></em>,
                                                         <em class="parameter"><code><a href="./../glib/glib/glib-IO-Channels.html#GSeekType"><span class="type">GSeekType</span></a> type</code></em>,
                                                         <em class="parameter"><code><a class="link" href="GCancellable.html" title="GCancellable"><span class="type">GCancellable</span></a> *cancellable</code></em>,
                                                         <em class="parameter"><code><a href="./../glib/glib/glib-Error-Reporting.html#GError"><span class="type">GError</span></a> **error</code></em>);
<a href="./../glib/glib/glib-Basic-Types.html#gboolean"><span class="returnvalue">gboolean</span></a>            <a class="link" href="GSeekable.html#g-seekable-can-truncate" title="g_seekable_can_truncate ()">g_seekable_can_truncate</a>             (<em class="parameter"><code><a class="link" href="GSeekable.html" title="GSeekable"><span class="type">GSeekable</span></a> *seekable</code></em>);
<a href="./../glib/glib/glib-Basic-Types.html#gboolean"><span class="returnvalue">gboolean</span></a>            <a class="link" href="GSeekable.html#g-seekable-truncate" title="g_seekable_truncate ()">g_seekable_truncate</a>                 (<em class="parameter"><code><a class="link" href="GSeekable.html" title="GSeekable"><span class="type">GSeekable</span></a> *seekable</code></em>,
                                                         <em class="parameter"><code><a href="./../glib/glib/glib-Basic-Types.html#goffset"><span class="type">goffset</span></a> offset</code></em>,
                                                         <em class="parameter"><code><a class="link" href="GCancellable.html" title="GCancellable"><span class="type">GCancellable</span></a> *cancellable</code></em>,
                                                         <em class="parameter"><code><a href="./../glib/glib/glib-Error-Reporting.html#GError"><span class="type">GError</span></a> **error</code></em>);
</pre>
</div>
<div class="refsect1">
<a name="GSeekable.object-hierarchy"></a><h2>Object Hierarchy</h2>
<pre class="synopsis">
  GInterface
   +----GSeekable
</pre>
</div>
<div class="refsect1">
<a name="GSeekable.prerequisites"></a><h2>Prerequisites</h2>
<p>
GSeekable requires
 <a href="./../gobject/gobject/gobject-The-Base-Object-Type.html#GObject">GObject</a>.</p>
</div>
<div class="refsect1">
<a name="GSeekable.implementations"></a><h2>Known Implementations</h2>
<p>
GSeekable is implemented by
 <a class="link" href="GBufferedInputStream.html" title="GBufferedInputStream">GBufferedInputStream</a>,  <a class="link" href="GBufferedOutputStream.html" title="GBufferedOutputStream">GBufferedOutputStream</a>,  <a class="link" href="GDataInputStream.html" title="GDataInputStream">GDataInputStream</a>,  <a class="link" href="GDataOutputStream.html" title="GDataOutputStream">GDataOutputStream</a>,  <a class="link" href="GFileIOStream.html" title="GFileIOStream">GFileIOStream</a>,  <a class="link" href="GFileInputStream.html" title="GFileInputStream">GFileInputStream</a>,  <a class="link" href="GFileOutputStream.html" title="GFileOutputStream">GFileOutputStream</a>,  <a class="link" href="GMemoryInputStream.html" title="GMemoryInputStream">GMemoryInputStream</a> and  <a class="link" href="GMemoryOutputStream.html" title="GMemoryOutputStream">GMemoryOutputStream</a>.</p>
</div>
<div class="refsect1">
<a name="GSeekable.description"></a><h2>Description</h2>
<p>
<a class="link" href="GSeekable.html" title="GSeekable"><span class="type">GSeekable</span></a> is implemented by streams (implementations of 
<a class="link" href="GInputStream.html" title="GInputStream"><span class="type">GInputStream</span></a> or <a class="link" href="GOutputStream.html" title="GOutputStream"><span class="type">GOutputStream</span></a>) that support seeking.
</p>
</div>
<div class="refsect1">
<a name="GSeekable.details"></a><h2>Details</h2>
<div class="refsect2">
<a name="GSeekable-struct"></a><h3>GSeekable</h3>
<pre class="programlisting">typedef struct _GSeekable GSeekable;</pre>
<p>
Seek object for streaming operations.
</p>
</div>
<hr>
<div class="refsect2">
<a name="GSeekableIface"></a><h3>struct GSeekableIface</h3>
<pre class="programlisting">struct GSeekableIface {
  GTypeInterface g_iface;

  /* Virtual Table */

  goffset     (* tell)	         (GSeekable    *seekable);

  gboolean    (* can_seek)       (GSeekable    *seekable);
  gboolean    (* seek)	         (GSeekable    *seekable,
				  goffset       offset,
				  GSeekType     type,
				  GCancellable *cancellable,
				  GError      **error);

  gboolean    (* can_truncate)   (GSeekable    *seekable);
  gboolean    (* truncate_fn)    (GSeekable    *seekable,
				  goffset       offset,
				  GCancellable *cancellable,
				  GError       **error);

  /* TODO: Async seek/truncate */
};
</pre>
<p>
Provides an interface for implementing seekable functionality on I/O Streams.
</p>
<div class="variablelist"><table border="0" class="variablelist">
<colgroup>
<col align="left" valign="top">
<col>
</colgroup>
<tbody>
<tr>
<td><p><span class="term"><a href="./../gobject/gobject/gobject-Type-Information.html#GTypeInterface"><span class="type">GTypeInterface</span></a> <em class="structfield"><code><a name="GSeekableIface.g-iface"></a>g_iface</code></em>;</span></p></td>
<td>The parent interface.</td>
</tr>
<tr>
<td><p><span class="term"><em class="structfield"><code><a name="GSeekableIface.tell"></a>tell</code></em> ()</span></p></td>
<td>Tells the current location within a stream.</td>
</tr>
<tr>
<td><p><span class="term"><em class="structfield"><code><a name="GSeekableIface.can-seek"></a>can_seek</code></em> ()</span></p></td>
<td>Checks if seeking is supported by the stream.</td>
</tr>
<tr>
<td><p><span class="term"><em class="structfield"><code><a name="GSeekableIface.seek"></a>seek</code></em> ()</span></p></td>
<td>Seeks to a location within a stream.</td>
</tr>
<tr>
<td><p><span class="term"><em class="structfield"><code><a name="GSeekableIface.can-truncate"></a>can_truncate</code></em> ()</span></p></td>
<td>Checks if truncation is supported by the stream.</td>
</tr>
<tr>
<td><p><span class="term"><em class="structfield"><code><a name="GSeekableIface.truncate-fn"></a>truncate_fn</code></em> ()</span></p></td>
<td>Truncates a stream.</td>
</tr>
</tbody>
</table></div>
</div>
<hr>
<div class="refsect2">
<a name="g-seekable-tell"></a><h3>g_seekable_tell ()</h3>
<pre class="programlisting"><a href="./../glib/glib/glib-Basic-Types.html#goffset"><span class="returnvalue">goffset</span></a>             g_seekable_tell                     (<em class="parameter"><code><a class="link" href="GSeekable.html" title="GSeekable"><span class="type">GSeekable</span></a> *seekable</code></em>);</pre>
<p>
Tells the current position within the stream.
</p>
<div class="variablelist"><table border="0" class="variablelist">
<colgroup>
<col align="left" valign="top">
<col>
</colgroup>
<tbody>
<tr>
<td><p><span class="term"><em class="parameter"><code>seekable</code></em> :</span></p></td>
<td>a <a class="link" href="GSeekable.html" title="GSeekable"><span class="type">GSeekable</span></a>.</td>
</tr>
<tr>
<td><p><span class="term"><span class="emphasis"><em>Returns</em></span> :</span></p></td>
<td>the offset from the beginning of the buffer.</td>
=======
<div class="refsect1">
<a name="GSeekable.functions"></a><h2>Functions</h2>
<div class="informaltable"><table width="100%" border="0">
<colgroup>
<col width="150px" class="functions_return">
<col class="functions_name">
</colgroup>
<tbody>
<tr>
<td class="function_type">
<a href="../glib/glib-Basic-Types.html#goffset"><span class="returnvalue">goffset</span></a>
</td>
<td class="function_name">
<a class="link" href="GSeekable.html#g-seekable-tell" title="g_seekable_tell ()">g_seekable_tell</a> <span class="c_punctuation">()</span>
</td>
</tr>
<tr>
<td class="function_type">
<a href="../glib/glib-Basic-Types.html#gboolean"><span class="returnvalue">gboolean</span></a>
</td>
<td class="function_name">
<a class="link" href="GSeekable.html#g-seekable-can-seek" title="g_seekable_can_seek ()">g_seekable_can_seek</a> <span class="c_punctuation">()</span>
</td>
</tr>
<tr>
<td class="function_type">
<a href="../glib/glib-Basic-Types.html#gboolean"><span class="returnvalue">gboolean</span></a>
</td>
<td class="function_name">
<a class="link" href="GSeekable.html#g-seekable-seek" title="g_seekable_seek ()">g_seekable_seek</a> <span class="c_punctuation">()</span>
</td>
</tr>
<tr>
<td class="function_type">
<a href="../glib/glib-Basic-Types.html#gboolean"><span class="returnvalue">gboolean</span></a>
</td>
<td class="function_name">
<a class="link" href="GSeekable.html#g-seekable-can-truncate" title="g_seekable_can_truncate ()">g_seekable_can_truncate</a> <span class="c_punctuation">()</span>
</td>
</tr>
<tr>
<td class="function_type">
<a href="../glib/glib-Basic-Types.html#gboolean"><span class="returnvalue">gboolean</span></a>
</td>
<td class="function_name">
<a class="link" href="GSeekable.html#g-seekable-truncate" title="g_seekable_truncate ()">g_seekable_truncate</a> <span class="c_punctuation">()</span>
</td>
>>>>>>> 76bed778
</tr>
</tbody>
</table></div>
</div>
<<<<<<< HEAD
<hr>
<div class="refsect2">
<a name="g-seekable-can-seek"></a><h3>g_seekable_can_seek ()</h3>
<pre class="programlisting"><a href="./../glib/glib/glib-Basic-Types.html#gboolean"><span class="returnvalue">gboolean</span></a>            g_seekable_can_seek                 (<em class="parameter"><code><a class="link" href="GSeekable.html" title="GSeekable"><span class="type">GSeekable</span></a> *seekable</code></em>);</pre>
<p>
Tests if the stream supports the <a class="link" href="GSeekable.html#GSeekableIface" title="struct GSeekableIface"><span class="type">GSeekableIface</span></a>.
</p>
<div class="variablelist"><table border="0" class="variablelist">
<colgroup>
<col align="left" valign="top">
<col>
</colgroup>
<tbody>
<tr>
<td><p><span class="term"><em class="parameter"><code>seekable</code></em> :</span></p></td>
<td>a <a class="link" href="GSeekable.html" title="GSeekable"><span class="type">GSeekable</span></a>.</td>
</tr>
<tr>
<td><p><span class="term"><span class="emphasis"><em>Returns</em></span> :</span></p></td>
<td>
<a href="./../glib/glib/glib-Standard-Macros.html#TRUE:CAPS"><code class="literal">TRUE</code></a> if <em class="parameter"><code>seekable</code></em> can be seeked. <a href="./../glib/glib/glib-Standard-Macros.html#FALSE:CAPS"><code class="literal">FALSE</code></a> otherwise.</td>
=======
<div class="refsect1">
<a name="GSeekable.other"></a><h2>Types and Values</h2>
<div class="informaltable"><table width="100%" border="0">
<colgroup>
<col width="150px" class="name">
<col class="description">
</colgroup>
<tbody>
<tr>
<td class="datatype_keyword"> </td>
<td class="function_name"><a class="link" href="GSeekable.html#GSeekable-struct" title="GSeekable">GSeekable</a></td>
</tr>
<tr>
<td class="datatype_keyword">struct</td>
<td class="function_name"><a class="link" href="GSeekable.html#GSeekableIface" title="struct GSeekableIface">GSeekableIface</a></td>
>>>>>>> 76bed778
</tr>
</tbody>
</table></div>
</div>
<<<<<<< HEAD
<hr>
<div class="refsect2">
<a name="g-seekable-seek"></a><h3>g_seekable_seek ()</h3>
<pre class="programlisting"><a href="./../glib/glib/glib-Basic-Types.html#gboolean"><span class="returnvalue">gboolean</span></a>            g_seekable_seek                     (<em class="parameter"><code><a class="link" href="GSeekable.html" title="GSeekable"><span class="type">GSeekable</span></a> *seekable</code></em>,
                                                         <em class="parameter"><code><a href="./../glib/glib/glib-Basic-Types.html#goffset"><span class="type">goffset</span></a> offset</code></em>,
                                                         <em class="parameter"><code><a href="./../glib/glib/glib-IO-Channels.html#GSeekType"><span class="type">GSeekType</span></a> type</code></em>,
                                                         <em class="parameter"><code><a class="link" href="GCancellable.html" title="GCancellable"><span class="type">GCancellable</span></a> *cancellable</code></em>,
                                                         <em class="parameter"><code><a href="./../glib/glib/glib-Error-Reporting.html#GError"><span class="type">GError</span></a> **error</code></em>);</pre>
=======
<div class="refsect1">
<a name="GSeekable.object-hierarchy"></a><h2>Object Hierarchy</h2>
<pre class="screen">    <a href="/usr/share/gtk-doc/html/gobject/GTypeModule.html">GInterface</a>
    <span class="lineart">╰──</span> GSeekable
</pre>
</div>
<div class="refsect1">
<a name="GSeekable.prerequisites"></a><h2>Prerequisites</h2>
>>>>>>> 76bed778
<p>
GSeekable requires
 <a href="../gobject/gobject-The-Base-Object-Type.html#GObject">GObject</a>.</p>
</div>
<div class="refsect1">
<a name="GSeekable.implementations"></a><h2>Known Implementations</h2>
<p>
<<<<<<< HEAD
If <em class="parameter"><code>cancellable</code></em> is not <a href="./../glib/glib/glib-Standard-Macros.html#NULL:CAPS"><code class="literal">NULL</code></a>, then the operation can be cancelled by
triggering the cancellable object from another thread. If the operation
was cancelled, the error <a class="link" href="gio-GIOError.html#G-IO-ERROR-CANCELLED:CAPS"><code class="literal">G_IO_ERROR_CANCELLED</code></a> will be returned.
</p>
<div class="variablelist"><table border="0" class="variablelist">
<colgroup>
<col align="left" valign="top">
<col>
</colgroup>
<tbody>
<tr>
<td><p><span class="term"><em class="parameter"><code>seekable</code></em> :</span></p></td>
<td>a <a class="link" href="GSeekable.html" title="GSeekable"><span class="type">GSeekable</span></a>.</td>
</tr>
<tr>
<td><p><span class="term"><em class="parameter"><code>offset</code></em> :</span></p></td>
<td>a <a href="./../glib/glib/glib-Basic-Types.html#goffset"><span class="type">goffset</span></a>.</td>
</tr>
<tr>
<td><p><span class="term"><em class="parameter"><code>type</code></em> :</span></p></td>
<td>a <a href="./../glib/glib/glib-IO-Channels.html#GSeekType"><span class="type">GSeekType</span></a>.</td>
</tr>
<tr>
<td><p><span class="term"><em class="parameter"><code>cancellable</code></em> :</span></p></td>
<td>optional <a class="link" href="GCancellable.html" title="GCancellable"><span class="type">GCancellable</span></a> object, <a href="./../glib/glib/glib-Standard-Macros.html#NULL:CAPS"><code class="literal">NULL</code></a> to ignore. <span class="annotation">[<acronym title="NULL is ok, both for passing and for returning."><span class="acronym">allow-none</span></acronym>]</span>
</td>
</tr>
<tr>
<td><p><span class="term"><em class="parameter"><code>error</code></em> :</span></p></td>
<td>a <a href="./../glib/glib/glib-Error-Reporting.html#GError"><span class="type">GError</span></a> location to store the error occurring, or <a href="./../glib/glib/glib-Standard-Macros.html#NULL:CAPS"><code class="literal">NULL</code></a> to
ignore.</td>
</tr>
<tr>
<td><p><span class="term"><span class="emphasis"><em>Returns</em></span> :</span></p></td>
<td>
<a href="./../glib/glib/glib-Standard-Macros.html#TRUE:CAPS"><code class="literal">TRUE</code></a> if successful. If an error
has occurred, this function will return <a href="./../glib/glib/glib-Standard-Macros.html#FALSE:CAPS"><code class="literal">FALSE</code></a> and set <em class="parameter"><code>error</code></em>
appropriately if present.</td>
=======
GSeekable is implemented by
 <a class="link" href="GBufferedInputStream.html" title="GBufferedInputStream">GBufferedInputStream</a>,  <a class="link" href="GBufferedOutputStream.html" title="GBufferedOutputStream">GBufferedOutputStream</a>,  <a class="link" href="GDataInputStream.html" title="GDataInputStream">GDataInputStream</a>,  <a class="link" href="GDataOutputStream.html" title="GDataOutputStream">GDataOutputStream</a>,  <a class="link" href="GFileIOStream.html" title="GFileIOStream">GFileIOStream</a>,  <a class="link" href="GFileInputStream.html" title="GFileInputStream">GFileInputStream</a>,  <a class="link" href="GFileOutputStream.html" title="GFileOutputStream">GFileOutputStream</a>,  <a class="link" href="GMemoryInputStream.html" title="GMemoryInputStream">GMemoryInputStream</a> and  <a class="link" href="GMemoryOutputStream.html" title="GMemoryOutputStream">GMemoryOutputStream</a>.</p>
</div>
<div class="refsect1">
<a name="GSeekable.includes"></a><h2>Includes</h2>
<pre class="synopsis">#include &lt;gio/gio.h&gt;
</pre>
</div>
<div class="refsect1">
<a name="GSeekable.description"></a><h2>Description</h2>
<p><a class="link" href="GSeekable.html" title="GSeekable"><span class="type">GSeekable</span></a> is implemented by streams (implementations of
<a class="link" href="GInputStream.html" title="GInputStream"><span class="type">GInputStream</span></a> or <a class="link" href="GOutputStream.html" title="GOutputStream"><span class="type">GOutputStream</span></a>) that support seeking.</p>
<p>Seekable streams largely fall into two categories: resizable and
fixed-size.</p>
<p><a class="link" href="GSeekable.html" title="GSeekable"><span class="type">GSeekable</span></a> on fixed-sized streams is approximately the same as POSIX
<code class="function">lseek()</code> on a block device (for example: attmepting to seek past the
end of the device is an error).  Fixed streams typically cannot be
truncated.</p>
<p><a class="link" href="GSeekable.html" title="GSeekable"><span class="type">GSeekable</span></a> on resizable streams is approximately the same as POSIX
<code class="function">lseek()</code> on a normal file.  Seeking past the end and writing data will
usually cause the stream to resize by introducing zero bytes.</p>
</div>
<div class="refsect1">
<a name="GSeekable.functions_details"></a><h2>Functions</h2>
<div class="refsect2">
<a name="g-seekable-tell"></a><h3>g_seekable_tell ()</h3>
<pre class="programlisting"><a href="../glib/glib-Basic-Types.html#goffset"><span class="returnvalue">goffset</span></a>
g_seekable_tell (<em class="parameter"><code><a class="link" href="GSeekable.html" title="GSeekable"><span class="type">GSeekable</span></a> *seekable</code></em>);</pre>
<p>Tells the current position within the stream.</p>
<div class="refsect3">
<a name="id-1.4.7.2.10.2.5"></a><h4>Parameters</h4>
<div class="informaltable"><table width="100%" border="0">
<colgroup>
<col width="150px" class="parameters_name">
<col class="parameters_description">
<col width="200px" class="parameters_annotations">
</colgroup>
<tbody><tr>
<td class="parameter_name"><p>seekable</p></td>
<td class="parameter_description"><p>a <a class="link" href="GSeekable.html" title="GSeekable"><span class="type">GSeekable</span></a>.</p></td>
<td class="parameter_annotations"> </td>
</tr></tbody>
</table></div>
</div>
<div class="refsect3">
<a name="id-1.4.7.2.10.2.6"></a><h4>Returns</h4>
<p> the offset from the beginning of the buffer.</p>
</div>
</div>
<hr>
<div class="refsect2">
<a name="g-seekable-can-seek"></a><h3>g_seekable_can_seek ()</h3>
<pre class="programlisting"><a href="../glib/glib-Basic-Types.html#gboolean"><span class="returnvalue">gboolean</span></a>
g_seekable_can_seek (<em class="parameter"><code><a class="link" href="GSeekable.html" title="GSeekable"><span class="type">GSeekable</span></a> *seekable</code></em>);</pre>
<p>Tests if the stream supports the <a class="link" href="GSeekable.html#GSeekableIface" title="struct GSeekableIface"><span class="type">GSeekableIface</span></a>.</p>
<div class="refsect3">
<a name="id-1.4.7.2.10.3.5"></a><h4>Parameters</h4>
<div class="informaltable"><table width="100%" border="0">
<colgroup>
<col width="150px" class="parameters_name">
<col class="parameters_description">
<col width="200px" class="parameters_annotations">
</colgroup>
<tbody><tr>
<td class="parameter_name"><p>seekable</p></td>
<td class="parameter_description"><p>a <a class="link" href="GSeekable.html" title="GSeekable"><span class="type">GSeekable</span></a>.</p></td>
<td class="parameter_annotations"> </td>
</tr></tbody>
</table></div>
</div>
<div class="refsect3">
<a name="id-1.4.7.2.10.3.6"></a><h4>Returns</h4>
<p> <a href="../glib/glib-Standard-Macros.html#TRUE:CAPS"><code class="literal">TRUE</code></a> if <em class="parameter"><code>seekable</code></em>
can be seeked. <a href="../glib/glib-Standard-Macros.html#FALSE:CAPS"><code class="literal">FALSE</code></a> otherwise.</p>
</div>
</div>
<hr>
<div class="refsect2">
<a name="g-seekable-seek"></a><h3>g_seekable_seek ()</h3>
<pre class="programlisting"><a href="../glib/glib-Basic-Types.html#gboolean"><span class="returnvalue">gboolean</span></a>
g_seekable_seek (<em class="parameter"><code><a class="link" href="GSeekable.html" title="GSeekable"><span class="type">GSeekable</span></a> *seekable</code></em>,
                 <em class="parameter"><code><a href="../glib/glib-Basic-Types.html#goffset"><span class="type">goffset</span></a> offset</code></em>,
                 <em class="parameter"><code><a href="../glib/glib-IO-Channels.html#GSeekType"><span class="type">GSeekType</span></a> type</code></em>,
                 <em class="parameter"><code><a class="link" href="GCancellable.html" title="GCancellable"><span class="type">GCancellable</span></a> *cancellable</code></em>,
                 <em class="parameter"><code><a href="../glib/glib-Error-Reporting.html#GError"><span class="type">GError</span></a> **error</code></em>);</pre>
<p>Seeks in the stream by the given <em class="parameter"><code>offset</code></em>
, modified by <em class="parameter"><code>type</code></em>
.</p>
<p>Attempting to seek past the end of the stream will have different
results depending on if the stream is fixed-sized or resizable.  If
the stream is resizable then seeking past the end and then writing
will result in zeros filling the empty space.  Seeking past the end
of a resizable stream and reading will result in EOF.  Seeking past
the end of a fixed-sized stream will fail.</p>
<p>Any operation that would result in a negative offset will fail.</p>
<p>If <em class="parameter"><code>cancellable</code></em>
 is not <a href="../glib/glib-Standard-Macros.html#NULL:CAPS"><code class="literal">NULL</code></a>, then the operation can be cancelled by
triggering the cancellable object from another thread. If the operation
was cancelled, the error <a class="link" href="gio-GIOError.html#G-IO-ERROR-CANCELLED:CAPS"><code class="literal">G_IO_ERROR_CANCELLED</code></a> will be returned.</p>
<div class="refsect3">
<a name="id-1.4.7.2.10.4.8"></a><h4>Parameters</h4>
<div class="informaltable"><table width="100%" border="0">
<colgroup>
<col width="150px" class="parameters_name">
<col class="parameters_description">
<col width="200px" class="parameters_annotations">
</colgroup>
<tbody>
<tr>
<td class="parameter_name"><p>seekable</p></td>
<td class="parameter_description"><p>a <a class="link" href="GSeekable.html" title="GSeekable"><span class="type">GSeekable</span></a>.</p></td>
<td class="parameter_annotations"> </td>
</tr>
<tr>
<td class="parameter_name"><p>offset</p></td>
<td class="parameter_description"><p>a <a href="../glib/glib-Basic-Types.html#goffset"><span class="type">goffset</span></a>.</p></td>
<td class="parameter_annotations"> </td>
</tr>
<tr>
<td class="parameter_name"><p>type</p></td>
<td class="parameter_description"><p>a <a href="../glib/glib-IO-Channels.html#GSeekType"><span class="type">GSeekType</span></a>.</p></td>
<td class="parameter_annotations"> </td>
</tr>
<tr>
<td class="parameter_name"><p>cancellable</p></td>
<td class="parameter_description"><p> optional <a class="link" href="GCancellable.html" title="GCancellable"><span class="type">GCancellable</span></a> object, <a href="../glib/glib-Standard-Macros.html#NULL:CAPS"><code class="literal">NULL</code></a> to ignore. </p></td>
<td class="parameter_annotations"><span class="annotation">[<acronym title="NULL is OK, both for passing and for returning."><span class="acronym">allow-none</span></acronym>]</span></td>
</tr>
<tr>
<td class="parameter_name"><p>error</p></td>
<td class="parameter_description"><p>a <a href="../glib/glib-Error-Reporting.html#GError"><span class="type">GError</span></a> location to store the error occurring, or <a href="../glib/glib-Standard-Macros.html#NULL:CAPS"><code class="literal">NULL</code></a> to
ignore.</p></td>
<td class="parameter_annotations"> </td>
>>>>>>> 76bed778
</tr>
</tbody>
</table></div>
</div>
<div class="refsect3">
<a name="id-1.4.7.2.10.4.9"></a><h4>Returns</h4>
<p> <a href="../glib/glib-Standard-Macros.html#TRUE:CAPS"><code class="literal">TRUE</code></a> if successful. If an error
has occurred, this function will return <a href="../glib/glib-Standard-Macros.html#FALSE:CAPS"><code class="literal">FALSE</code></a> and set <em class="parameter"><code>error</code></em>
appropriately if present.</p>
</div>
</div>
<hr>
<div class="refsect2">
<<<<<<< HEAD
<a name="g-seekable-can-truncate"></a><h3>g_seekable_can_truncate ()</h3>
<pre class="programlisting"><a href="./../glib/glib/glib-Basic-Types.html#gboolean"><span class="returnvalue">gboolean</span></a>            g_seekable_can_truncate             (<em class="parameter"><code><a class="link" href="GSeekable.html" title="GSeekable"><span class="type">GSeekable</span></a> *seekable</code></em>);</pre>
<p>
Tests if the stream can be truncated.
</p>
<div class="variablelist"><table border="0" class="variablelist">
<colgroup>
<col align="left" valign="top">
<col>
</colgroup>
<tbody>
<tr>
<td><p><span class="term"><em class="parameter"><code>seekable</code></em> :</span></p></td>
<td>a <a class="link" href="GSeekable.html" title="GSeekable"><span class="type">GSeekable</span></a>.</td>
</tr>
<tr>
<td><p><span class="term"><span class="emphasis"><em>Returns</em></span> :</span></p></td>
<td>
<a href="./../glib/glib/glib-Standard-Macros.html#TRUE:CAPS"><code class="literal">TRUE</code></a> if the stream can be truncated, <a href="./../glib/glib/glib-Standard-Macros.html#FALSE:CAPS"><code class="literal">FALSE</code></a> otherwise.</td>
=======
<a name="g-seekable-can-truncate"></a><h3>g_seekable_can_truncate ()</h3>
<pre class="programlisting"><a href="../glib/glib-Basic-Types.html#gboolean"><span class="returnvalue">gboolean</span></a>
g_seekable_can_truncate (<em class="parameter"><code><a class="link" href="GSeekable.html" title="GSeekable"><span class="type">GSeekable</span></a> *seekable</code></em>);</pre>
<p>Tests if the stream can be truncated.</p>
<div class="refsect3">
<a name="id-1.4.7.2.10.5.5"></a><h4>Parameters</h4>
<div class="informaltable"><table width="100%" border="0">
<colgroup>
<col width="150px" class="parameters_name">
<col class="parameters_description">
<col width="200px" class="parameters_annotations">
</colgroup>
<tbody><tr>
<td class="parameter_name"><p>seekable</p></td>
<td class="parameter_description"><p>a <a class="link" href="GSeekable.html" title="GSeekable"><span class="type">GSeekable</span></a>.</p></td>
<td class="parameter_annotations"> </td>
</tr></tbody>
</table></div>
</div>
<div class="refsect3">
<a name="id-1.4.7.2.10.5.6"></a><h4>Returns</h4>
<p> <a href="../glib/glib-Standard-Macros.html#TRUE:CAPS"><code class="literal">TRUE</code></a> if the stream can be truncated, <a href="../glib/glib-Standard-Macros.html#FALSE:CAPS"><code class="literal">FALSE</code></a> otherwise.</p>
</div>
</div>
<hr>
<div class="refsect2">
<a name="g-seekable-truncate"></a><h3>g_seekable_truncate ()</h3>
<pre class="programlisting"><a href="../glib/glib-Basic-Types.html#gboolean"><span class="returnvalue">gboolean</span></a>
g_seekable_truncate (<em class="parameter"><code><a class="link" href="GSeekable.html" title="GSeekable"><span class="type">GSeekable</span></a> *seekable</code></em>,
                     <em class="parameter"><code><a href="../glib/glib-Basic-Types.html#goffset"><span class="type">goffset</span></a> offset</code></em>,
                     <em class="parameter"><code><a class="link" href="GCancellable.html" title="GCancellable"><span class="type">GCancellable</span></a> *cancellable</code></em>,
                     <em class="parameter"><code><a href="../glib/glib-Error-Reporting.html#GError"><span class="type">GError</span></a> **error</code></em>);</pre>
<p>Truncates a stream with a given <span class="type">offset</span>. </p>
<p>If <em class="parameter"><code>cancellable</code></em>
 is not <a href="../glib/glib-Standard-Macros.html#NULL:CAPS"><code class="literal">NULL</code></a>, then the operation can be cancelled by
triggering the cancellable object from another thread. If the operation
was cancelled, the error <a class="link" href="gio-GIOError.html#G-IO-ERROR-CANCELLED:CAPS"><code class="literal">G_IO_ERROR_CANCELLED</code></a> will be returned. If an
operation was partially finished when the operation was cancelled the
partial result will be returned, without an error.</p>
<p>Virtual: truncate_fn</p>
<div class="refsect3">
<a name="id-1.4.7.2.10.6.7"></a><h4>Parameters</h4>
<div class="informaltable"><table width="100%" border="0">
<colgroup>
<col width="150px" class="parameters_name">
<col class="parameters_description">
<col width="200px" class="parameters_annotations">
</colgroup>
<tbody>
<tr>
<td class="parameter_name"><p>seekable</p></td>
<td class="parameter_description"><p>a <a class="link" href="GSeekable.html" title="GSeekable"><span class="type">GSeekable</span></a>.</p></td>
<td class="parameter_annotations"> </td>
</tr>
<tr>
<td class="parameter_name"><p>offset</p></td>
<td class="parameter_description"><p>a <a href="../glib/glib-Basic-Types.html#goffset"><span class="type">goffset</span></a>.</p></td>
<td class="parameter_annotations"> </td>
</tr>
<tr>
<td class="parameter_name"><p>cancellable</p></td>
<td class="parameter_description"><p> optional <a class="link" href="GCancellable.html" title="GCancellable"><span class="type">GCancellable</span></a> object, <a href="../glib/glib-Standard-Macros.html#NULL:CAPS"><code class="literal">NULL</code></a> to ignore. </p></td>
<td class="parameter_annotations"><span class="annotation">[<acronym title="NULL is OK, both for passing and for returning."><span class="acronym">allow-none</span></acronym>]</span></td>
</tr>
<tr>
<td class="parameter_name"><p>error</p></td>
<td class="parameter_description"><p>a <a href="../glib/glib-Error-Reporting.html#GError"><span class="type">GError</span></a> location to store the error occurring, or <a href="../glib/glib-Standard-Macros.html#NULL:CAPS"><code class="literal">NULL</code></a> to
ignore.</p></td>
<td class="parameter_annotations"> </td>
>>>>>>> 76bed778
</tr>
</tbody>
</table></div>
</div>
<div class="refsect3">
<a name="id-1.4.7.2.10.6.8"></a><h4>Returns</h4>
<p> <a href="../glib/glib-Standard-Macros.html#TRUE:CAPS"><code class="literal">TRUE</code></a> if successful. If an error
has occurred, this function will return <a href="../glib/glib-Standard-Macros.html#FALSE:CAPS"><code class="literal">FALSE</code></a> and set <em class="parameter"><code>error</code></em>
appropriately if present. </p>
</div>
</div>
</div>
<div class="refsect1">
<a name="GSeekable.other_details"></a><h2>Types and Values</h2>
<div class="refsect2">
<a name="GSeekable-struct"></a><h3>GSeekable</h3>
<pre class="programlisting">typedef struct _GSeekable GSeekable;</pre>
<p>Seek object for streaming operations.</p>
</div>
<hr>
<div class="refsect2">
<<<<<<< HEAD
<a name="g-seekable-truncate"></a><h3>g_seekable_truncate ()</h3>
<pre class="programlisting"><a href="./../glib/glib/glib-Basic-Types.html#gboolean"><span class="returnvalue">gboolean</span></a>            g_seekable_truncate                 (<em class="parameter"><code><a class="link" href="GSeekable.html" title="GSeekable"><span class="type">GSeekable</span></a> *seekable</code></em>,
                                                         <em class="parameter"><code><a href="./../glib/glib/glib-Basic-Types.html#goffset"><span class="type">goffset</span></a> offset</code></em>,
                                                         <em class="parameter"><code><a class="link" href="GCancellable.html" title="GCancellable"><span class="type">GCancellable</span></a> *cancellable</code></em>,
                                                         <em class="parameter"><code><a href="./../glib/glib/glib-Error-Reporting.html#GError"><span class="type">GError</span></a> **error</code></em>);</pre>
<p>
Truncates a stream with a given <span class="type">offset</span>. 
</p>
<p>
If <em class="parameter"><code>cancellable</code></em> is not <a href="./../glib/glib/glib-Standard-Macros.html#NULL:CAPS"><code class="literal">NULL</code></a>, then the operation can be cancelled by
triggering the cancellable object from another thread. If the operation
was cancelled, the error <a class="link" href="gio-GIOError.html#G-IO-ERROR-CANCELLED:CAPS"><code class="literal">G_IO_ERROR_CANCELLED</code></a> will be returned. If an
operation was partially finished when the operation was cancelled the
partial result will be returned, without an error.
</p>
<p>
Virtual: truncate_fn
</p>
<div class="variablelist"><table border="0" class="variablelist">
<colgroup>
<col align="left" valign="top">
<col>
</colgroup>
<tbody>
<tr>
<td><p><span class="term"><em class="parameter"><code>seekable</code></em> :</span></p></td>
<td>a <a class="link" href="GSeekable.html" title="GSeekable"><span class="type">GSeekable</span></a>.</td>
</tr>
<tr>
<td><p><span class="term"><em class="parameter"><code>offset</code></em> :</span></p></td>
<td>a <a href="./../glib/glib/glib-Basic-Types.html#goffset"><span class="type">goffset</span></a>.</td>
</tr>
<tr>
<td><p><span class="term"><em class="parameter"><code>cancellable</code></em> :</span></p></td>
<td>optional <a class="link" href="GCancellable.html" title="GCancellable"><span class="type">GCancellable</span></a> object, <a href="./../glib/glib/glib-Standard-Macros.html#NULL:CAPS"><code class="literal">NULL</code></a> to ignore. <span class="annotation">[<acronym title="NULL is ok, both for passing and for returning."><span class="acronym">allow-none</span></acronym>]</span>
</td>
</tr>
<tr>
<td><p><span class="term"><em class="parameter"><code>error</code></em> :</span></p></td>
<td>a <a href="./../glib/glib/glib-Error-Reporting.html#GError"><span class="type">GError</span></a> location to store the error occurring, or <a href="./../glib/glib/glib-Standard-Macros.html#NULL:CAPS"><code class="literal">NULL</code></a> to
ignore.</td>
</tr>
<tr>
<td><p><span class="term"><span class="emphasis"><em>Returns</em></span> :</span></p></td>
<td>
<a href="./../glib/glib/glib-Standard-Macros.html#TRUE:CAPS"><code class="literal">TRUE</code></a> if successful. If an error
has occurred, this function will return <a href="./../glib/glib/glib-Standard-Macros.html#FALSE:CAPS"><code class="literal">FALSE</code></a> and set <em class="parameter"><code>error</code></em>
appropriately if present.</td>
=======
<a name="GSeekableIface"></a><h3>struct GSeekableIface</h3>
<pre class="programlisting">struct GSeekableIface {
  GTypeInterface g_iface;

  /* Virtual Table */

  goffset     (* tell)	         (GSeekable    *seekable);

  gboolean    (* can_seek)       (GSeekable    *seekable);
  gboolean    (* seek)	         (GSeekable    *seekable,
				  goffset       offset,
				  GSeekType     type,
				  GCancellable *cancellable,
				  GError      **error);

  gboolean    (* can_truncate)   (GSeekable    *seekable);
  gboolean    (* truncate_fn)    (GSeekable    *seekable,
				  goffset       offset,
				  GCancellable *cancellable,
				  GError       **error);

  /* TODO: Async seek/truncate */
};
</pre>
<p>Provides an interface for implementing seekable functionality on I/O Streams.</p>
<div class="refsect3">
<a name="id-1.4.7.2.11.3.5"></a><h4>Members</h4>
<div class="informaltable"><table width="100%" border="0">
<colgroup>
<col width="300px" class="struct_members_name">
<col class="struct_members_description">
<col width="200px" class="struct_members_annotations">
</colgroup>
<tbody>
<tr>
<td class="struct_member_name"><p><a href="../gobject/gobject-Type-Information.html#GTypeInterface"><span class="type">GTypeInterface</span></a> <em class="structfield"><code><a name="GSeekableIface.g-iface"></a>g_iface</code></em>;</p></td>
<td class="struct_member_description"><p>The parent interface.</p></td>
<td class="struct_member_annotations"> </td>
</tr>
<tr>
<td class="struct_member_name"><p><em class="structfield"><code><a name="GSeekableIface.tell"></a>tell</code></em> ()</p></td>
<td class="struct_member_description"><p>Tells the current location within a stream.</p></td>
<td class="struct_member_annotations"> </td>
</tr>
<tr>
<td class="struct_member_name"><p><em class="structfield"><code><a name="GSeekableIface.can-seek"></a>can_seek</code></em> ()</p></td>
<td class="struct_member_description"><p>Checks if seeking is supported by the stream.</p></td>
<td class="struct_member_annotations"> </td>
</tr>
<tr>
<td class="struct_member_name"><p><em class="structfield"><code><a name="GSeekableIface.seek"></a>seek</code></em> ()</p></td>
<td class="struct_member_description"><p>Seeks to a location within a stream.</p></td>
<td class="struct_member_annotations"> </td>
</tr>
<tr>
<td class="struct_member_name"><p><em class="structfield"><code><a name="GSeekableIface.can-truncate"></a>can_truncate</code></em> ()</p></td>
<td class="struct_member_description"><p>Checks if truncation is supported by the stream.</p></td>
<td class="struct_member_annotations"> </td>
</tr>
<tr>
<td class="struct_member_name"><p><em class="structfield"><code><a name="GSeekableIface.truncate-fn"></a>truncate_fn</code></em> ()</p></td>
<td class="struct_member_description"><p>Truncates a stream.</p></td>
<td class="struct_member_annotations"> </td>
>>>>>>> 76bed778
</tr>
</tbody>
</table></div>
</div>
</div>
<<<<<<< HEAD
=======
</div>
>>>>>>> 76bed778
<div class="refsect1">
<a name="GSeekable.see-also"></a><h2>See Also</h2>
<p><a class="link" href="GInputStream.html" title="GInputStream"><span class="type">GInputStream</span></a>, <a class="link" href="GOutputStream.html" title="GOutputStream"><span class="type">GOutputStream</span></a></p>
</div>
</div>
<div class="footer">
<<<<<<< HEAD
<hr>
          Generated by GTK-Doc V1.18.1</div>
=======
<hr>Generated by GTK-Doc V1.24</div>
>>>>>>> 76bed778
</body>
</html><|MERGE_RESOLUTION|>--- conflicted
+++ resolved
@@ -2,43 +2,12 @@
 <html>
 <head>
 <meta http-equiv="Content-Type" content="text/html; charset=UTF-8">
-<<<<<<< HEAD
-<title>GSeekable</title>
-<meta name="generator" content="DocBook XSL Stylesheets V1.77.1">
-=======
 <title>GSeekable: GIO Reference Manual</title>
 <meta name="generator" content="DocBook XSL Stylesheets V1.78.1">
->>>>>>> 76bed778
 <link rel="home" href="index.html" title="GIO Reference Manual">
 <link rel="up" href="streaming.html" title="Streaming I/O">
 <link rel="prev" href="streaming.html" title="Streaming I/O">
 <link rel="next" href="GInputStream.html" title="GInputStream">
-<<<<<<< HEAD
-<meta name="generator" content="GTK-Doc V1.18.1 (XML mode)">
-<link rel="stylesheet" href="style.css" type="text/css">
-</head>
-<body bgcolor="white" text="black" link="#0000FF" vlink="#840084" alink="#0000FF">
-<table class="navigation" id="top" width="100%" summary="Navigation header" cellpadding="2" cellspacing="2">
-<tr valign="middle">
-<td><a accesskey="p" href="streaming.html"><img src="left.png" width="24" height="24" border="0" alt="Prev"></a></td>
-<td><a accesskey="u" href="streaming.html"><img src="up.png" width="24" height="24" border="0" alt="Up"></a></td>
-<td><a accesskey="h" href="index.html"><img src="home.png" width="24" height="24" border="0" alt="Home"></a></td>
-<th width="100%" align="center">GIO Reference Manual</th>
-<td><a accesskey="n" href="GInputStream.html"><img src="right.png" width="24" height="24" border="0" alt="Next"></a></td>
-</tr>
-<tr><td colspan="5" class="shortcuts">
-<a href="#GSeekable.synopsis" class="shortcut">Top</a>
-                   | 
-                  <a href="#GSeekable.description" class="shortcut">Description</a>
-                   | 
-                  <a href="#GSeekable.object-hierarchy" class="shortcut">Object Hierarchy</a>
-                   | 
-                  <a href="#GSeekable.prerequisites" class="shortcut">Prerequisites</a>
-                   | 
-                  <a href="#GSeekable.implementations" class="shortcut">Known Implementations</a>
-</td></tr>
-</table>
-=======
 <meta name="generator" content="GTK-Doc V1.24 (XML mode)">
 <link rel="stylesheet" href="style.css" type="text/css">
 </head>
@@ -56,7 +25,6 @@
 <td><a accesskey="p" href="streaming.html"><img src="left.png" width="16" height="16" border="0" alt="Prev"></a></td>
 <td><a accesskey="n" href="GInputStream.html"><img src="right.png" width="16" height="16" border="0" alt="Next"></a></td>
 </tr></table>
->>>>>>> 76bed778
 <div class="refentry">
 <a name="GSeekable"></a><div class="titlepage"></div>
 <div class="refnamediv"><table width="100%"><tr>
@@ -66,146 +34,6 @@
 </td>
 <td class="gallery_image" valign="top" align="right"></td>
 </tr></table></div>
-<<<<<<< HEAD
-<div class="refsynopsisdiv">
-<a name="GSeekable.synopsis"></a><h2>Synopsis</h2>
-<pre class="synopsis">
-#include &lt;gio/gio.h&gt;
-
-                    <a class="link" href="GSeekable.html#GSeekable-struct" title="GSeekable">GSeekable</a>;
-struct              <a class="link" href="GSeekable.html#GSeekableIface" title="struct GSeekableIface">GSeekableIface</a>;
-<a href="./../glib/glib/glib-Basic-Types.html#goffset"><span class="returnvalue">goffset</span></a>             <a class="link" href="GSeekable.html#g-seekable-tell" title="g_seekable_tell ()">g_seekable_tell</a>                     (<em class="parameter"><code><a class="link" href="GSeekable.html" title="GSeekable"><span class="type">GSeekable</span></a> *seekable</code></em>);
-<a href="./../glib/glib/glib-Basic-Types.html#gboolean"><span class="returnvalue">gboolean</span></a>            <a class="link" href="GSeekable.html#g-seekable-can-seek" title="g_seekable_can_seek ()">g_seekable_can_seek</a>                 (<em class="parameter"><code><a class="link" href="GSeekable.html" title="GSeekable"><span class="type">GSeekable</span></a> *seekable</code></em>);
-<a href="./../glib/glib/glib-Basic-Types.html#gboolean"><span class="returnvalue">gboolean</span></a>            <a class="link" href="GSeekable.html#g-seekable-seek" title="g_seekable_seek ()">g_seekable_seek</a>                     (<em class="parameter"><code><a class="link" href="GSeekable.html" title="GSeekable"><span class="type">GSeekable</span></a> *seekable</code></em>,
-                                                         <em class="parameter"><code><a href="./../glib/glib/glib-Basic-Types.html#goffset"><span class="type">goffset</span></a> offset</code></em>,
-                                                         <em class="parameter"><code><a href="./../glib/glib/glib-IO-Channels.html#GSeekType"><span class="type">GSeekType</span></a> type</code></em>,
-                                                         <em class="parameter"><code><a class="link" href="GCancellable.html" title="GCancellable"><span class="type">GCancellable</span></a> *cancellable</code></em>,
-                                                         <em class="parameter"><code><a href="./../glib/glib/glib-Error-Reporting.html#GError"><span class="type">GError</span></a> **error</code></em>);
-<a href="./../glib/glib/glib-Basic-Types.html#gboolean"><span class="returnvalue">gboolean</span></a>            <a class="link" href="GSeekable.html#g-seekable-can-truncate" title="g_seekable_can_truncate ()">g_seekable_can_truncate</a>             (<em class="parameter"><code><a class="link" href="GSeekable.html" title="GSeekable"><span class="type">GSeekable</span></a> *seekable</code></em>);
-<a href="./../glib/glib/glib-Basic-Types.html#gboolean"><span class="returnvalue">gboolean</span></a>            <a class="link" href="GSeekable.html#g-seekable-truncate" title="g_seekable_truncate ()">g_seekable_truncate</a>                 (<em class="parameter"><code><a class="link" href="GSeekable.html" title="GSeekable"><span class="type">GSeekable</span></a> *seekable</code></em>,
-                                                         <em class="parameter"><code><a href="./../glib/glib/glib-Basic-Types.html#goffset"><span class="type">goffset</span></a> offset</code></em>,
-                                                         <em class="parameter"><code><a class="link" href="GCancellable.html" title="GCancellable"><span class="type">GCancellable</span></a> *cancellable</code></em>,
-                                                         <em class="parameter"><code><a href="./../glib/glib/glib-Error-Reporting.html#GError"><span class="type">GError</span></a> **error</code></em>);
-</pre>
-</div>
-<div class="refsect1">
-<a name="GSeekable.object-hierarchy"></a><h2>Object Hierarchy</h2>
-<pre class="synopsis">
-  GInterface
-   +----GSeekable
-</pre>
-</div>
-<div class="refsect1">
-<a name="GSeekable.prerequisites"></a><h2>Prerequisites</h2>
-<p>
-GSeekable requires
- <a href="./../gobject/gobject/gobject-The-Base-Object-Type.html#GObject">GObject</a>.</p>
-</div>
-<div class="refsect1">
-<a name="GSeekable.implementations"></a><h2>Known Implementations</h2>
-<p>
-GSeekable is implemented by
- <a class="link" href="GBufferedInputStream.html" title="GBufferedInputStream">GBufferedInputStream</a>,  <a class="link" href="GBufferedOutputStream.html" title="GBufferedOutputStream">GBufferedOutputStream</a>,  <a class="link" href="GDataInputStream.html" title="GDataInputStream">GDataInputStream</a>,  <a class="link" href="GDataOutputStream.html" title="GDataOutputStream">GDataOutputStream</a>,  <a class="link" href="GFileIOStream.html" title="GFileIOStream">GFileIOStream</a>,  <a class="link" href="GFileInputStream.html" title="GFileInputStream">GFileInputStream</a>,  <a class="link" href="GFileOutputStream.html" title="GFileOutputStream">GFileOutputStream</a>,  <a class="link" href="GMemoryInputStream.html" title="GMemoryInputStream">GMemoryInputStream</a> and  <a class="link" href="GMemoryOutputStream.html" title="GMemoryOutputStream">GMemoryOutputStream</a>.</p>
-</div>
-<div class="refsect1">
-<a name="GSeekable.description"></a><h2>Description</h2>
-<p>
-<a class="link" href="GSeekable.html" title="GSeekable"><span class="type">GSeekable</span></a> is implemented by streams (implementations of 
-<a class="link" href="GInputStream.html" title="GInputStream"><span class="type">GInputStream</span></a> or <a class="link" href="GOutputStream.html" title="GOutputStream"><span class="type">GOutputStream</span></a>) that support seeking.
-</p>
-</div>
-<div class="refsect1">
-<a name="GSeekable.details"></a><h2>Details</h2>
-<div class="refsect2">
-<a name="GSeekable-struct"></a><h3>GSeekable</h3>
-<pre class="programlisting">typedef struct _GSeekable GSeekable;</pre>
-<p>
-Seek object for streaming operations.
-</p>
-</div>
-<hr>
-<div class="refsect2">
-<a name="GSeekableIface"></a><h3>struct GSeekableIface</h3>
-<pre class="programlisting">struct GSeekableIface {
-  GTypeInterface g_iface;
-
-  /* Virtual Table */
-
-  goffset     (* tell)	         (GSeekable    *seekable);
-
-  gboolean    (* can_seek)       (GSeekable    *seekable);
-  gboolean    (* seek)	         (GSeekable    *seekable,
-				  goffset       offset,
-				  GSeekType     type,
-				  GCancellable *cancellable,
-				  GError      **error);
-
-  gboolean    (* can_truncate)   (GSeekable    *seekable);
-  gboolean    (* truncate_fn)    (GSeekable    *seekable,
-				  goffset       offset,
-				  GCancellable *cancellable,
-				  GError       **error);
-
-  /* TODO: Async seek/truncate */
-};
-</pre>
-<p>
-Provides an interface for implementing seekable functionality on I/O Streams.
-</p>
-<div class="variablelist"><table border="0" class="variablelist">
-<colgroup>
-<col align="left" valign="top">
-<col>
-</colgroup>
-<tbody>
-<tr>
-<td><p><span class="term"><a href="./../gobject/gobject/gobject-Type-Information.html#GTypeInterface"><span class="type">GTypeInterface</span></a> <em class="structfield"><code><a name="GSeekableIface.g-iface"></a>g_iface</code></em>;</span></p></td>
-<td>The parent interface.</td>
-</tr>
-<tr>
-<td><p><span class="term"><em class="structfield"><code><a name="GSeekableIface.tell"></a>tell</code></em> ()</span></p></td>
-<td>Tells the current location within a stream.</td>
-</tr>
-<tr>
-<td><p><span class="term"><em class="structfield"><code><a name="GSeekableIface.can-seek"></a>can_seek</code></em> ()</span></p></td>
-<td>Checks if seeking is supported by the stream.</td>
-</tr>
-<tr>
-<td><p><span class="term"><em class="structfield"><code><a name="GSeekableIface.seek"></a>seek</code></em> ()</span></p></td>
-<td>Seeks to a location within a stream.</td>
-</tr>
-<tr>
-<td><p><span class="term"><em class="structfield"><code><a name="GSeekableIface.can-truncate"></a>can_truncate</code></em> ()</span></p></td>
-<td>Checks if truncation is supported by the stream.</td>
-</tr>
-<tr>
-<td><p><span class="term"><em class="structfield"><code><a name="GSeekableIface.truncate-fn"></a>truncate_fn</code></em> ()</span></p></td>
-<td>Truncates a stream.</td>
-</tr>
-</tbody>
-</table></div>
-</div>
-<hr>
-<div class="refsect2">
-<a name="g-seekable-tell"></a><h3>g_seekable_tell ()</h3>
-<pre class="programlisting"><a href="./../glib/glib/glib-Basic-Types.html#goffset"><span class="returnvalue">goffset</span></a>             g_seekable_tell                     (<em class="parameter"><code><a class="link" href="GSeekable.html" title="GSeekable"><span class="type">GSeekable</span></a> *seekable</code></em>);</pre>
-<p>
-Tells the current position within the stream.
-</p>
-<div class="variablelist"><table border="0" class="variablelist">
-<colgroup>
-<col align="left" valign="top">
-<col>
-</colgroup>
-<tbody>
-<tr>
-<td><p><span class="term"><em class="parameter"><code>seekable</code></em> :</span></p></td>
-<td>a <a class="link" href="GSeekable.html" title="GSeekable"><span class="type">GSeekable</span></a>.</td>
-</tr>
-<tr>
-<td><p><span class="term"><span class="emphasis"><em>Returns</em></span> :</span></p></td>
-<td>the offset from the beginning of the buffer.</td>
-=======
 <div class="refsect1">
 <a name="GSeekable.functions"></a><h2>Functions</h2>
 <div class="informaltable"><table width="100%" border="0">
@@ -253,34 +81,10 @@
 <td class="function_name">
 <a class="link" href="GSeekable.html#g-seekable-truncate" title="g_seekable_truncate ()">g_seekable_truncate</a> <span class="c_punctuation">()</span>
 </td>
->>>>>>> 76bed778
 </tr>
 </tbody>
 </table></div>
 </div>
-<<<<<<< HEAD
-<hr>
-<div class="refsect2">
-<a name="g-seekable-can-seek"></a><h3>g_seekable_can_seek ()</h3>
-<pre class="programlisting"><a href="./../glib/glib/glib-Basic-Types.html#gboolean"><span class="returnvalue">gboolean</span></a>            g_seekable_can_seek                 (<em class="parameter"><code><a class="link" href="GSeekable.html" title="GSeekable"><span class="type">GSeekable</span></a> *seekable</code></em>);</pre>
-<p>
-Tests if the stream supports the <a class="link" href="GSeekable.html#GSeekableIface" title="struct GSeekableIface"><span class="type">GSeekableIface</span></a>.
-</p>
-<div class="variablelist"><table border="0" class="variablelist">
-<colgroup>
-<col align="left" valign="top">
-<col>
-</colgroup>
-<tbody>
-<tr>
-<td><p><span class="term"><em class="parameter"><code>seekable</code></em> :</span></p></td>
-<td>a <a class="link" href="GSeekable.html" title="GSeekable"><span class="type">GSeekable</span></a>.</td>
-</tr>
-<tr>
-<td><p><span class="term"><span class="emphasis"><em>Returns</em></span> :</span></p></td>
-<td>
-<a href="./../glib/glib/glib-Standard-Macros.html#TRUE:CAPS"><code class="literal">TRUE</code></a> if <em class="parameter"><code>seekable</code></em> can be seeked. <a href="./../glib/glib/glib-Standard-Macros.html#FALSE:CAPS"><code class="literal">FALSE</code></a> otherwise.</td>
-=======
 <div class="refsect1">
 <a name="GSeekable.other"></a><h2>Types and Values</h2>
 <div class="informaltable"><table width="100%" border="0">
@@ -296,21 +100,10 @@
 <tr>
 <td class="datatype_keyword">struct</td>
 <td class="function_name"><a class="link" href="GSeekable.html#GSeekableIface" title="struct GSeekableIface">GSeekableIface</a></td>
->>>>>>> 76bed778
 </tr>
 </tbody>
 </table></div>
 </div>
-<<<<<<< HEAD
-<hr>
-<div class="refsect2">
-<a name="g-seekable-seek"></a><h3>g_seekable_seek ()</h3>
-<pre class="programlisting"><a href="./../glib/glib/glib-Basic-Types.html#gboolean"><span class="returnvalue">gboolean</span></a>            g_seekable_seek                     (<em class="parameter"><code><a class="link" href="GSeekable.html" title="GSeekable"><span class="type">GSeekable</span></a> *seekable</code></em>,
-                                                         <em class="parameter"><code><a href="./../glib/glib/glib-Basic-Types.html#goffset"><span class="type">goffset</span></a> offset</code></em>,
-                                                         <em class="parameter"><code><a href="./../glib/glib/glib-IO-Channels.html#GSeekType"><span class="type">GSeekType</span></a> type</code></em>,
-                                                         <em class="parameter"><code><a class="link" href="GCancellable.html" title="GCancellable"><span class="type">GCancellable</span></a> *cancellable</code></em>,
-                                                         <em class="parameter"><code><a href="./../glib/glib/glib-Error-Reporting.html#GError"><span class="type">GError</span></a> **error</code></em>);</pre>
-=======
 <div class="refsect1">
 <a name="GSeekable.object-hierarchy"></a><h2>Object Hierarchy</h2>
 <pre class="screen">    <a href="/usr/share/gtk-doc/html/gobject/GTypeModule.html">GInterface</a>
@@ -319,7 +112,6 @@
 </div>
 <div class="refsect1">
 <a name="GSeekable.prerequisites"></a><h2>Prerequisites</h2>
->>>>>>> 76bed778
 <p>
 GSeekable requires
  <a href="../gobject/gobject-The-Base-Object-Type.html#GObject">GObject</a>.</p>
@@ -327,46 +119,6 @@
 <div class="refsect1">
 <a name="GSeekable.implementations"></a><h2>Known Implementations</h2>
 <p>
-<<<<<<< HEAD
-If <em class="parameter"><code>cancellable</code></em> is not <a href="./../glib/glib/glib-Standard-Macros.html#NULL:CAPS"><code class="literal">NULL</code></a>, then the operation can be cancelled by
-triggering the cancellable object from another thread. If the operation
-was cancelled, the error <a class="link" href="gio-GIOError.html#G-IO-ERROR-CANCELLED:CAPS"><code class="literal">G_IO_ERROR_CANCELLED</code></a> will be returned.
-</p>
-<div class="variablelist"><table border="0" class="variablelist">
-<colgroup>
-<col align="left" valign="top">
-<col>
-</colgroup>
-<tbody>
-<tr>
-<td><p><span class="term"><em class="parameter"><code>seekable</code></em> :</span></p></td>
-<td>a <a class="link" href="GSeekable.html" title="GSeekable"><span class="type">GSeekable</span></a>.</td>
-</tr>
-<tr>
-<td><p><span class="term"><em class="parameter"><code>offset</code></em> :</span></p></td>
-<td>a <a href="./../glib/glib/glib-Basic-Types.html#goffset"><span class="type">goffset</span></a>.</td>
-</tr>
-<tr>
-<td><p><span class="term"><em class="parameter"><code>type</code></em> :</span></p></td>
-<td>a <a href="./../glib/glib/glib-IO-Channels.html#GSeekType"><span class="type">GSeekType</span></a>.</td>
-</tr>
-<tr>
-<td><p><span class="term"><em class="parameter"><code>cancellable</code></em> :</span></p></td>
-<td>optional <a class="link" href="GCancellable.html" title="GCancellable"><span class="type">GCancellable</span></a> object, <a href="./../glib/glib/glib-Standard-Macros.html#NULL:CAPS"><code class="literal">NULL</code></a> to ignore. <span class="annotation">[<acronym title="NULL is ok, both for passing and for returning."><span class="acronym">allow-none</span></acronym>]</span>
-</td>
-</tr>
-<tr>
-<td><p><span class="term"><em class="parameter"><code>error</code></em> :</span></p></td>
-<td>a <a href="./../glib/glib/glib-Error-Reporting.html#GError"><span class="type">GError</span></a> location to store the error occurring, or <a href="./../glib/glib/glib-Standard-Macros.html#NULL:CAPS"><code class="literal">NULL</code></a> to
-ignore.</td>
-</tr>
-<tr>
-<td><p><span class="term"><span class="emphasis"><em>Returns</em></span> :</span></p></td>
-<td>
-<a href="./../glib/glib/glib-Standard-Macros.html#TRUE:CAPS"><code class="literal">TRUE</code></a> if successful. If an error
-has occurred, this function will return <a href="./../glib/glib/glib-Standard-Macros.html#FALSE:CAPS"><code class="literal">FALSE</code></a> and set <em class="parameter"><code>error</code></em>
-appropriately if present.</td>
-=======
 GSeekable is implemented by
  <a class="link" href="GBufferedInputStream.html" title="GBufferedInputStream">GBufferedInputStream</a>,  <a class="link" href="GBufferedOutputStream.html" title="GBufferedOutputStream">GBufferedOutputStream</a>,  <a class="link" href="GDataInputStream.html" title="GDataInputStream">GDataInputStream</a>,  <a class="link" href="GDataOutputStream.html" title="GDataOutputStream">GDataOutputStream</a>,  <a class="link" href="GFileIOStream.html" title="GFileIOStream">GFileIOStream</a>,  <a class="link" href="GFileInputStream.html" title="GFileInputStream">GFileInputStream</a>,  <a class="link" href="GFileOutputStream.html" title="GFileOutputStream">GFileOutputStream</a>,  <a class="link" href="GMemoryInputStream.html" title="GMemoryInputStream">GMemoryInputStream</a> and  <a class="link" href="GMemoryOutputStream.html" title="GMemoryOutputStream">GMemoryOutputStream</a>.</p>
 </div>
@@ -500,7 +252,6 @@
 <td class="parameter_description"><p>a <a href="../glib/glib-Error-Reporting.html#GError"><span class="type">GError</span></a> location to store the error occurring, or <a href="../glib/glib-Standard-Macros.html#NULL:CAPS"><code class="literal">NULL</code></a> to
 ignore.</p></td>
 <td class="parameter_annotations"> </td>
->>>>>>> 76bed778
 </tr>
 </tbody>
 </table></div>
@@ -514,27 +265,6 @@
 </div>
 <hr>
 <div class="refsect2">
-<<<<<<< HEAD
-<a name="g-seekable-can-truncate"></a><h3>g_seekable_can_truncate ()</h3>
-<pre class="programlisting"><a href="./../glib/glib/glib-Basic-Types.html#gboolean"><span class="returnvalue">gboolean</span></a>            g_seekable_can_truncate             (<em class="parameter"><code><a class="link" href="GSeekable.html" title="GSeekable"><span class="type">GSeekable</span></a> *seekable</code></em>);</pre>
-<p>
-Tests if the stream can be truncated.
-</p>
-<div class="variablelist"><table border="0" class="variablelist">
-<colgroup>
-<col align="left" valign="top">
-<col>
-</colgroup>
-<tbody>
-<tr>
-<td><p><span class="term"><em class="parameter"><code>seekable</code></em> :</span></p></td>
-<td>a <a class="link" href="GSeekable.html" title="GSeekable"><span class="type">GSeekable</span></a>.</td>
-</tr>
-<tr>
-<td><p><span class="term"><span class="emphasis"><em>Returns</em></span> :</span></p></td>
-<td>
-<a href="./../glib/glib/glib-Standard-Macros.html#TRUE:CAPS"><code class="literal">TRUE</code></a> if the stream can be truncated, <a href="./../glib/glib/glib-Standard-Macros.html#FALSE:CAPS"><code class="literal">FALSE</code></a> otherwise.</td>
-=======
 <a name="g-seekable-can-truncate"></a><h3>g_seekable_can_truncate ()</h3>
 <pre class="programlisting"><a href="../glib/glib-Basic-Types.html#gboolean"><span class="returnvalue">gboolean</span></a>
 g_seekable_can_truncate (<em class="parameter"><code><a class="link" href="GSeekable.html" title="GSeekable"><span class="type">GSeekable</span></a> *seekable</code></em>);</pre>
@@ -604,7 +334,6 @@
 <td class="parameter_description"><p>a <a href="../glib/glib-Error-Reporting.html#GError"><span class="type">GError</span></a> location to store the error occurring, or <a href="../glib/glib-Standard-Macros.html#NULL:CAPS"><code class="literal">NULL</code></a> to
 ignore.</p></td>
 <td class="parameter_annotations"> </td>
->>>>>>> 76bed778
 </tr>
 </tbody>
 </table></div>
@@ -626,56 +355,6 @@
 </div>
 <hr>
 <div class="refsect2">
-<<<<<<< HEAD
-<a name="g-seekable-truncate"></a><h3>g_seekable_truncate ()</h3>
-<pre class="programlisting"><a href="./../glib/glib/glib-Basic-Types.html#gboolean"><span class="returnvalue">gboolean</span></a>            g_seekable_truncate                 (<em class="parameter"><code><a class="link" href="GSeekable.html" title="GSeekable"><span class="type">GSeekable</span></a> *seekable</code></em>,
-                                                         <em class="parameter"><code><a href="./../glib/glib/glib-Basic-Types.html#goffset"><span class="type">goffset</span></a> offset</code></em>,
-                                                         <em class="parameter"><code><a class="link" href="GCancellable.html" title="GCancellable"><span class="type">GCancellable</span></a> *cancellable</code></em>,
-                                                         <em class="parameter"><code><a href="./../glib/glib/glib-Error-Reporting.html#GError"><span class="type">GError</span></a> **error</code></em>);</pre>
-<p>
-Truncates a stream with a given <span class="type">offset</span>. 
-</p>
-<p>
-If <em class="parameter"><code>cancellable</code></em> is not <a href="./../glib/glib/glib-Standard-Macros.html#NULL:CAPS"><code class="literal">NULL</code></a>, then the operation can be cancelled by
-triggering the cancellable object from another thread. If the operation
-was cancelled, the error <a class="link" href="gio-GIOError.html#G-IO-ERROR-CANCELLED:CAPS"><code class="literal">G_IO_ERROR_CANCELLED</code></a> will be returned. If an
-operation was partially finished when the operation was cancelled the
-partial result will be returned, without an error.
-</p>
-<p>
-Virtual: truncate_fn
-</p>
-<div class="variablelist"><table border="0" class="variablelist">
-<colgroup>
-<col align="left" valign="top">
-<col>
-</colgroup>
-<tbody>
-<tr>
-<td><p><span class="term"><em class="parameter"><code>seekable</code></em> :</span></p></td>
-<td>a <a class="link" href="GSeekable.html" title="GSeekable"><span class="type">GSeekable</span></a>.</td>
-</tr>
-<tr>
-<td><p><span class="term"><em class="parameter"><code>offset</code></em> :</span></p></td>
-<td>a <a href="./../glib/glib/glib-Basic-Types.html#goffset"><span class="type">goffset</span></a>.</td>
-</tr>
-<tr>
-<td><p><span class="term"><em class="parameter"><code>cancellable</code></em> :</span></p></td>
-<td>optional <a class="link" href="GCancellable.html" title="GCancellable"><span class="type">GCancellable</span></a> object, <a href="./../glib/glib/glib-Standard-Macros.html#NULL:CAPS"><code class="literal">NULL</code></a> to ignore. <span class="annotation">[<acronym title="NULL is ok, both for passing and for returning."><span class="acronym">allow-none</span></acronym>]</span>
-</td>
-</tr>
-<tr>
-<td><p><span class="term"><em class="parameter"><code>error</code></em> :</span></p></td>
-<td>a <a href="./../glib/glib/glib-Error-Reporting.html#GError"><span class="type">GError</span></a> location to store the error occurring, or <a href="./../glib/glib/glib-Standard-Macros.html#NULL:CAPS"><code class="literal">NULL</code></a> to
-ignore.</td>
-</tr>
-<tr>
-<td><p><span class="term"><span class="emphasis"><em>Returns</em></span> :</span></p></td>
-<td>
-<a href="./../glib/glib/glib-Standard-Macros.html#TRUE:CAPS"><code class="literal">TRUE</code></a> if successful. If an error
-has occurred, this function will return <a href="./../glib/glib/glib-Standard-Macros.html#FALSE:CAPS"><code class="literal">FALSE</code></a> and set <em class="parameter"><code>error</code></em>
-appropriately if present.</td>
-=======
 <a name="GSeekableIface"></a><h3>struct GSeekableIface</h3>
 <pre class="programlisting">struct GSeekableIface {
   GTypeInterface g_iface;
@@ -739,27 +418,18 @@
 <td class="struct_member_name"><p><em class="structfield"><code><a name="GSeekableIface.truncate-fn"></a>truncate_fn</code></em> ()</p></td>
 <td class="struct_member_description"><p>Truncates a stream.</p></td>
 <td class="struct_member_annotations"> </td>
->>>>>>> 76bed778
 </tr>
 </tbody>
 </table></div>
 </div>
 </div>
-<<<<<<< HEAD
-=======
-</div>
->>>>>>> 76bed778
+</div>
 <div class="refsect1">
 <a name="GSeekable.see-also"></a><h2>See Also</h2>
 <p><a class="link" href="GInputStream.html" title="GInputStream"><span class="type">GInputStream</span></a>, <a class="link" href="GOutputStream.html" title="GOutputStream"><span class="type">GOutputStream</span></a></p>
 </div>
 </div>
 <div class="footer">
-<<<<<<< HEAD
-<hr>
-          Generated by GTK-Doc V1.18.1</div>
-=======
 <hr>Generated by GTK-Doc V1.24</div>
->>>>>>> 76bed778
 </body>
 </html>