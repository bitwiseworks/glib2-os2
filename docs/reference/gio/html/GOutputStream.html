--- conflicted
+++ resolved
@@ -2,41 +2,12 @@
 <html>
 <head>
 <meta http-equiv="Content-Type" content="text/html; charset=UTF-8">
-<<<<<<< HEAD
-<title>GOutputStream</title>
-<meta name="generator" content="DocBook XSL Stylesheets V1.77.1">
-=======
 <title>GOutputStream: GIO Reference Manual</title>
 <meta name="generator" content="DocBook XSL Stylesheets V1.78.1">
->>>>>>> 76bed778
 <link rel="home" href="index.html" title="GIO Reference Manual">
 <link rel="up" href="streaming.html" title="Streaming I/O">
 <link rel="prev" href="GInputStream.html" title="GInputStream">
 <link rel="next" href="GIOStream.html" title="GIOStream">
-<<<<<<< HEAD
-<meta name="generator" content="GTK-Doc V1.18.1 (XML mode)">
-<link rel="stylesheet" href="style.css" type="text/css">
-</head>
-<body bgcolor="white" text="black" link="#0000FF" vlink="#840084" alink="#0000FF">
-<table class="navigation" id="top" width="100%" summary="Navigation header" cellpadding="2" cellspacing="2">
-<tr valign="middle">
-<td><a accesskey="p" href="GInputStream.html"><img src="left.png" width="24" height="24" border="0" alt="Prev"></a></td>
-<td><a accesskey="u" href="streaming.html"><img src="up.png" width="24" height="24" border="0" alt="Up"></a></td>
-<td><a accesskey="h" href="index.html"><img src="home.png" width="24" height="24" border="0" alt="Home"></a></td>
-<th width="100%" align="center">GIO Reference Manual</th>
-<td><a accesskey="n" href="GIOStream.html"><img src="right.png" width="24" height="24" border="0" alt="Next"></a></td>
-</tr>
-<tr><td colspan="5" class="shortcuts">
-<a href="#GOutputStream.synopsis" class="shortcut">Top</a>
-                   | 
-                  <a href="#GOutputStream.description" class="shortcut">Description</a>
-                   | 
-                  <a href="#GOutputStream.object-hierarchy" class="shortcut">Object Hierarchy</a>
-                   | 
-                  <a href="#GOutputStream.derived-interfaces" class="shortcut">Known Derived Interfaces</a>
-</td></tr>
-</table>
-=======
 <meta name="generator" content="GTK-Doc V1.24 (XML mode)">
 <link rel="stylesheet" href="style.css" type="text/css">
 </head>
@@ -53,7 +24,6 @@
 <td><a accesskey="p" href="GInputStream.html"><img src="left.png" width="16" height="16" border="0" alt="Prev"></a></td>
 <td><a accesskey="n" href="GIOStream.html"><img src="right.png" width="16" height="16" border="0" alt="Next"></a></td>
 </tr></table>
->>>>>>> 76bed778
 <div class="refentry">
 <a name="GOutputStream"></a><div class="titlepage"></div>
 <div class="refnamediv"><table width="100%"><tr>
@@ -63,144 +33,12 @@
 </td>
 <td class="gallery_image" valign="top" align="right"></td>
 </tr></table></div>
-<<<<<<< HEAD
-<div class="refsynopsisdiv">
-<a name="GOutputStream.synopsis"></a><h2>Synopsis</h2>
-<pre class="synopsis">
-#include &lt;gio/gio.h&gt;
-
-enum                <a class="link" href="GOutputStream.html#GOutputStreamSpliceFlags" title="enum GOutputStreamSpliceFlags">GOutputStreamSpliceFlags</a>;
-                    <a class="link" href="GOutputStream.html#GOutputStream-struct" title="GOutputStream">GOutputStream</a>;
-<a href="./../glib/glib/glib-Basic-Types.html#gssize"><span class="returnvalue">gssize</span></a>              <a class="link" href="GOutputStream.html#g-output-stream-write" title="g_output_stream_write ()">g_output_stream_write</a>               (<em class="parameter"><code><a class="link" href="GOutputStream.html" title="GOutputStream"><span class="type">GOutputStream</span></a> *stream</code></em>,
-                                                         <em class="parameter"><code>const <span class="type">void</span> *buffer</code></em>,
-                                                         <em class="parameter"><code><a href="./../glib/glib/glib-Basic-Types.html#gsize"><span class="type">gsize</span></a> count</code></em>,
-                                                         <em class="parameter"><code><a class="link" href="GCancellable.html" title="GCancellable"><span class="type">GCancellable</span></a> *cancellable</code></em>,
-                                                         <em class="parameter"><code><a href="./../glib/glib/glib-Error-Reporting.html#GError"><span class="type">GError</span></a> **error</code></em>);
-<a href="./../glib/glib/glib-Basic-Types.html#gboolean"><span class="returnvalue">gboolean</span></a>            <a class="link" href="GOutputStream.html#g-output-stream-write-all" title="g_output_stream_write_all ()">g_output_stream_write_all</a>           (<em class="parameter"><code><a class="link" href="GOutputStream.html" title="GOutputStream"><span class="type">GOutputStream</span></a> *stream</code></em>,
-                                                         <em class="parameter"><code>const <span class="type">void</span> *buffer</code></em>,
-                                                         <em class="parameter"><code><a href="./../glib/glib/glib-Basic-Types.html#gsize"><span class="type">gsize</span></a> count</code></em>,
-                                                         <em class="parameter"><code><a href="./../glib/glib/glib-Basic-Types.html#gsize"><span class="type">gsize</span></a> *bytes_written</code></em>,
-                                                         <em class="parameter"><code><a class="link" href="GCancellable.html" title="GCancellable"><span class="type">GCancellable</span></a> *cancellable</code></em>,
-                                                         <em class="parameter"><code><a href="./../glib/glib/glib-Error-Reporting.html#GError"><span class="type">GError</span></a> **error</code></em>);
-<a href="./../glib/glib/glib-Basic-Types.html#gssize"><span class="returnvalue">gssize</span></a>              <a class="link" href="GOutputStream.html#g-output-stream-splice" title="g_output_stream_splice ()">g_output_stream_splice</a>              (<em class="parameter"><code><a class="link" href="GOutputStream.html" title="GOutputStream"><span class="type">GOutputStream</span></a> *stream</code></em>,
-                                                         <em class="parameter"><code><a class="link" href="GInputStream.html" title="GInputStream"><span class="type">GInputStream</span></a> *source</code></em>,
-                                                         <em class="parameter"><code><a class="link" href="GOutputStream.html#GOutputStreamSpliceFlags" title="enum GOutputStreamSpliceFlags"><span class="type">GOutputStreamSpliceFlags</span></a> flags</code></em>,
-                                                         <em class="parameter"><code><a class="link" href="GCancellable.html" title="GCancellable"><span class="type">GCancellable</span></a> *cancellable</code></em>,
-                                                         <em class="parameter"><code><a href="./../glib/glib/glib-Error-Reporting.html#GError"><span class="type">GError</span></a> **error</code></em>);
-<a href="./../glib/glib/glib-Basic-Types.html#gboolean"><span class="returnvalue">gboolean</span></a>            <a class="link" href="GOutputStream.html#g-output-stream-flush" title="g_output_stream_flush ()">g_output_stream_flush</a>               (<em class="parameter"><code><a class="link" href="GOutputStream.html" title="GOutputStream"><span class="type">GOutputStream</span></a> *stream</code></em>,
-                                                         <em class="parameter"><code><a class="link" href="GCancellable.html" title="GCancellable"><span class="type">GCancellable</span></a> *cancellable</code></em>,
-                                                         <em class="parameter"><code><a href="./../glib/glib/glib-Error-Reporting.html#GError"><span class="type">GError</span></a> **error</code></em>);
-<a href="./../glib/glib/glib-Basic-Types.html#gboolean"><span class="returnvalue">gboolean</span></a>            <a class="link" href="GOutputStream.html#g-output-stream-close" title="g_output_stream_close ()">g_output_stream_close</a>               (<em class="parameter"><code><a class="link" href="GOutputStream.html" title="GOutputStream"><span class="type">GOutputStream</span></a> *stream</code></em>,
-                                                         <em class="parameter"><code><a class="link" href="GCancellable.html" title="GCancellable"><span class="type">GCancellable</span></a> *cancellable</code></em>,
-                                                         <em class="parameter"><code><a href="./../glib/glib/glib-Error-Reporting.html#GError"><span class="type">GError</span></a> **error</code></em>);
-<span class="returnvalue">void</span>                <a class="link" href="GOutputStream.html#g-output-stream-write-async" title="g_output_stream_write_async ()">g_output_stream_write_async</a>         (<em class="parameter"><code><a class="link" href="GOutputStream.html" title="GOutputStream"><span class="type">GOutputStream</span></a> *stream</code></em>,
-                                                         <em class="parameter"><code>const <span class="type">void</span> *buffer</code></em>,
-                                                         <em class="parameter"><code><a href="./../glib/glib/glib-Basic-Types.html#gsize"><span class="type">gsize</span></a> count</code></em>,
-                                                         <em class="parameter"><code><span class="type">int</span> io_priority</code></em>,
-                                                         <em class="parameter"><code><a class="link" href="GCancellable.html" title="GCancellable"><span class="type">GCancellable</span></a> *cancellable</code></em>,
-                                                         <em class="parameter"><code><a class="link" href="GAsyncResult.html#GAsyncReadyCallback" title="GAsyncReadyCallback ()"><span class="type">GAsyncReadyCallback</span></a> callback</code></em>,
-                                                         <em class="parameter"><code><a href="./../glib/glib/glib-Basic-Types.html#gpointer"><span class="type">gpointer</span></a> user_data</code></em>);
-<a href="./../glib/glib/glib-Basic-Types.html#gssize"><span class="returnvalue">gssize</span></a>              <a class="link" href="GOutputStream.html#g-output-stream-write-finish" title="g_output_stream_write_finish ()">g_output_stream_write_finish</a>        (<em class="parameter"><code><a class="link" href="GOutputStream.html" title="GOutputStream"><span class="type">GOutputStream</span></a> *stream</code></em>,
-                                                         <em class="parameter"><code><a class="link" href="GAsyncResult.html" title="GAsyncResult"><span class="type">GAsyncResult</span></a> *result</code></em>,
-                                                         <em class="parameter"><code><a href="./../glib/glib/glib-Error-Reporting.html#GError"><span class="type">GError</span></a> **error</code></em>);
-<span class="returnvalue">void</span>                <a class="link" href="GOutputStream.html#g-output-stream-splice-async" title="g_output_stream_splice_async ()">g_output_stream_splice_async</a>        (<em class="parameter"><code><a class="link" href="GOutputStream.html" title="GOutputStream"><span class="type">GOutputStream</span></a> *stream</code></em>,
-                                                         <em class="parameter"><code><a class="link" href="GInputStream.html" title="GInputStream"><span class="type">GInputStream</span></a> *source</code></em>,
-                                                         <em class="parameter"><code><a class="link" href="GOutputStream.html#GOutputStreamSpliceFlags" title="enum GOutputStreamSpliceFlags"><span class="type">GOutputStreamSpliceFlags</span></a> flags</code></em>,
-                                                         <em class="parameter"><code><span class="type">int</span> io_priority</code></em>,
-                                                         <em class="parameter"><code><a class="link" href="GCancellable.html" title="GCancellable"><span class="type">GCancellable</span></a> *cancellable</code></em>,
-                                                         <em class="parameter"><code><a class="link" href="GAsyncResult.html#GAsyncReadyCallback" title="GAsyncReadyCallback ()"><span class="type">GAsyncReadyCallback</span></a> callback</code></em>,
-                                                         <em class="parameter"><code><a href="./../glib/glib/glib-Basic-Types.html#gpointer"><span class="type">gpointer</span></a> user_data</code></em>);
-<a href="./../glib/glib/glib-Basic-Types.html#gssize"><span class="returnvalue">gssize</span></a>              <a class="link" href="GOutputStream.html#g-output-stream-splice-finish" title="g_output_stream_splice_finish ()">g_output_stream_splice_finish</a>       (<em class="parameter"><code><a class="link" href="GOutputStream.html" title="GOutputStream"><span class="type">GOutputStream</span></a> *stream</code></em>,
-                                                         <em class="parameter"><code><a class="link" href="GAsyncResult.html" title="GAsyncResult"><span class="type">GAsyncResult</span></a> *result</code></em>,
-                                                         <em class="parameter"><code><a href="./../glib/glib/glib-Error-Reporting.html#GError"><span class="type">GError</span></a> **error</code></em>);
-<span class="returnvalue">void</span>                <a class="link" href="GOutputStream.html#g-output-stream-flush-async" title="g_output_stream_flush_async ()">g_output_stream_flush_async</a>         (<em class="parameter"><code><a class="link" href="GOutputStream.html" title="GOutputStream"><span class="type">GOutputStream</span></a> *stream</code></em>,
-                                                         <em class="parameter"><code><span class="type">int</span> io_priority</code></em>,
-                                                         <em class="parameter"><code><a class="link" href="GCancellable.html" title="GCancellable"><span class="type">GCancellable</span></a> *cancellable</code></em>,
-                                                         <em class="parameter"><code><a class="link" href="GAsyncResult.html#GAsyncReadyCallback" title="GAsyncReadyCallback ()"><span class="type">GAsyncReadyCallback</span></a> callback</code></em>,
-                                                         <em class="parameter"><code><a href="./../glib/glib/glib-Basic-Types.html#gpointer"><span class="type">gpointer</span></a> user_data</code></em>);
-<a href="./../glib/glib/glib-Basic-Types.html#gboolean"><span class="returnvalue">gboolean</span></a>            <a class="link" href="GOutputStream.html#g-output-stream-flush-finish" title="g_output_stream_flush_finish ()">g_output_stream_flush_finish</a>        (<em class="parameter"><code><a class="link" href="GOutputStream.html" title="GOutputStream"><span class="type">GOutputStream</span></a> *stream</code></em>,
-                                                         <em class="parameter"><code><a class="link" href="GAsyncResult.html" title="GAsyncResult"><span class="type">GAsyncResult</span></a> *result</code></em>,
-                                                         <em class="parameter"><code><a href="./../glib/glib/glib-Error-Reporting.html#GError"><span class="type">GError</span></a> **error</code></em>);
-<span class="returnvalue">void</span>                <a class="link" href="GOutputStream.html#g-output-stream-close-async" title="g_output_stream_close_async ()">g_output_stream_close_async</a>         (<em class="parameter"><code><a class="link" href="GOutputStream.html" title="GOutputStream"><span class="type">GOutputStream</span></a> *stream</code></em>,
-                                                         <em class="parameter"><code><span class="type">int</span> io_priority</code></em>,
-                                                         <em class="parameter"><code><a class="link" href="GCancellable.html" title="GCancellable"><span class="type">GCancellable</span></a> *cancellable</code></em>,
-                                                         <em class="parameter"><code><a class="link" href="GAsyncResult.html#GAsyncReadyCallback" title="GAsyncReadyCallback ()"><span class="type">GAsyncReadyCallback</span></a> callback</code></em>,
-                                                         <em class="parameter"><code><a href="./../glib/glib/glib-Basic-Types.html#gpointer"><span class="type">gpointer</span></a> user_data</code></em>);
-<a href="./../glib/glib/glib-Basic-Types.html#gboolean"><span class="returnvalue">gboolean</span></a>            <a class="link" href="GOutputStream.html#g-output-stream-close-finish" title="g_output_stream_close_finish ()">g_output_stream_close_finish</a>        (<em class="parameter"><code><a class="link" href="GOutputStream.html" title="GOutputStream"><span class="type">GOutputStream</span></a> *stream</code></em>,
-                                                         <em class="parameter"><code><a class="link" href="GAsyncResult.html" title="GAsyncResult"><span class="type">GAsyncResult</span></a> *result</code></em>,
-                                                         <em class="parameter"><code><a href="./../glib/glib/glib-Error-Reporting.html#GError"><span class="type">GError</span></a> **error</code></em>);
-<a href="./../glib/glib/glib-Basic-Types.html#gboolean"><span class="returnvalue">gboolean</span></a>            <a class="link" href="GOutputStream.html#g-output-stream-is-closing" title="g_output_stream_is_closing ()">g_output_stream_is_closing</a>          (<em class="parameter"><code><a class="link" href="GOutputStream.html" title="GOutputStream"><span class="type">GOutputStream</span></a> *stream</code></em>);
-<a href="./../glib/glib/glib-Basic-Types.html#gboolean"><span class="returnvalue">gboolean</span></a>            <a class="link" href="GOutputStream.html#g-output-stream-is-closed" title="g_output_stream_is_closed ()">g_output_stream_is_closed</a>           (<em class="parameter"><code><a class="link" href="GOutputStream.html" title="GOutputStream"><span class="type">GOutputStream</span></a> *stream</code></em>);
-<a href="./../glib/glib/glib-Basic-Types.html#gboolean"><span class="returnvalue">gboolean</span></a>            <a class="link" href="GOutputStream.html#g-output-stream-has-pending" title="g_output_stream_has_pending ()">g_output_stream_has_pending</a>         (<em class="parameter"><code><a class="link" href="GOutputStream.html" title="GOutputStream"><span class="type">GOutputStream</span></a> *stream</code></em>);
-<a href="./../glib/glib/glib-Basic-Types.html#gboolean"><span class="returnvalue">gboolean</span></a>            <a class="link" href="GOutputStream.html#g-output-stream-set-pending" title="g_output_stream_set_pending ()">g_output_stream_set_pending</a>         (<em class="parameter"><code><a class="link" href="GOutputStream.html" title="GOutputStream"><span class="type">GOutputStream</span></a> *stream</code></em>,
-                                                         <em class="parameter"><code><a href="./../glib/glib/glib-Error-Reporting.html#GError"><span class="type">GError</span></a> **error</code></em>);
-<span class="returnvalue">void</span>                <a class="link" href="GOutputStream.html#g-output-stream-clear-pending" title="g_output_stream_clear_pending ()">g_output_stream_clear_pending</a>       (<em class="parameter"><code><a class="link" href="GOutputStream.html" title="GOutputStream"><span class="type">GOutputStream</span></a> *stream</code></em>);
-<a href="./../glib/glib/glib-Basic-Types.html#gssize"><span class="returnvalue">gssize</span></a>              <a class="link" href="GOutputStream.html#g-output-stream-write-bytes" title="g_output_stream_write_bytes ()">g_output_stream_write_bytes</a>         (<em class="parameter"><code><a class="link" href="GOutputStream.html" title="GOutputStream"><span class="type">GOutputStream</span></a> *stream</code></em>,
-                                                         <em class="parameter"><code><a href="./../glib/glib/glib-Byte-Arrays.html#GBytes"><span class="type">GBytes</span></a> *bytes</code></em>,
-                                                         <em class="parameter"><code><a class="link" href="GCancellable.html" title="GCancellable"><span class="type">GCancellable</span></a> *cancellable</code></em>,
-                                                         <em class="parameter"><code><a href="./../glib/glib/glib-Error-Reporting.html#GError"><span class="type">GError</span></a> **error</code></em>);
-<a href="./../glib/glib/glib-Basic-Types.html#gssize"><span class="returnvalue">gssize</span></a>              <a class="link" href="GOutputStream.html#g-output-stream-write-bytes-finish" title="g_output_stream_write_bytes_finish ()">g_output_stream_write_bytes_finish</a>  (<em class="parameter"><code><a class="link" href="GOutputStream.html" title="GOutputStream"><span class="type">GOutputStream</span></a> *stream</code></em>,
-                                                         <em class="parameter"><code><a class="link" href="GAsyncResult.html" title="GAsyncResult"><span class="type">GAsyncResult</span></a> *result</code></em>,
-                                                         <em class="parameter"><code><a href="./../glib/glib/glib-Error-Reporting.html#GError"><span class="type">GError</span></a> **error</code></em>);
-</pre>
-</div>
-<div class="refsect1">
-<a name="GOutputStream.object-hierarchy"></a><h2>Object Hierarchy</h2>
-<pre class="synopsis">
-  <a href="./../gobject/gobject/gobject-The-Base-Object-Type.html#GObject">GObject</a>
-   +----GOutputStream
-         +----<a class="link" href="GFilterOutputStream.html" title="GFilterOutputStream">GFilterOutputStream</a>
-         +----<a class="link" href="GFileOutputStream.html" title="GFileOutputStream">GFileOutputStream</a>
-         +----<a class="link" href="GMemoryOutputStream.html" title="GMemoryOutputStream">GMemoryOutputStream</a>
-         +----<a class="link" href="GUnixOutputStream.html" title="GUnixOutputStream">GUnixOutputStream</a>
-</pre>
-</div>
-<div class="refsect1">
-<a name="GOutputStream.derived-interfaces"></a><h2>Known Derived Interfaces</h2>
-<p>
-GOutputStream is required by
- <a class="link" href="GPollableOutputStream.html" title="GPollableOutputStream">GPollableOutputStream</a>.</p>
-</div>
-<div class="refsect1">
-<a name="GOutputStream.description"></a><h2>Description</h2>
-<p>
-<a class="link" href="GOutputStream.html" title="GOutputStream"><span class="type">GOutputStream</span></a> has functions to write to a stream (<a class="link" href="GOutputStream.html#g-output-stream-write" title="g_output_stream_write ()"><code class="function">g_output_stream_write()</code></a>),
-to close a stream (<a class="link" href="GOutputStream.html#g-output-stream-close" title="g_output_stream_close ()"><code class="function">g_output_stream_close()</code></a>) and to flush pending writes
-(<a class="link" href="GOutputStream.html#g-output-stream-flush" title="g_output_stream_flush ()"><code class="function">g_output_stream_flush()</code></a>). 
-</p>
-<p>
-To copy the content of an input stream to an output stream without 
-manually handling the reads and writes, use <a class="link" href="GOutputStream.html#g-output-stream-splice" title="g_output_stream_splice ()"><code class="function">g_output_stream_splice()</code></a>. 
-</p>
-<p>
-All of these functions have async variants too.
-</p>
-</div>
-<div class="refsect1">
-<a name="GOutputStream.details"></a><h2>Details</h2>
-<div class="refsect2">
-<a name="GOutputStreamSpliceFlags"></a><h3>enum GOutputStreamSpliceFlags</h3>
-<pre class="programlisting">typedef enum {
-  G_OUTPUT_STREAM_SPLICE_NONE         = 0,
-  G_OUTPUT_STREAM_SPLICE_CLOSE_SOURCE = (1 &lt;&lt; 0),
-  G_OUTPUT_STREAM_SPLICE_CLOSE_TARGET = (1 &lt;&lt; 1)
-} GOutputStreamSpliceFlags;
-</pre>
-<p>
-GOutputStreamSpliceFlags determine how streams should be spliced.
-</p>
-<div class="variablelist"><table border="0" class="variablelist">
-<colgroup>
-<col align="left" valign="top">
-<col>
-=======
 <div class="refsect1">
 <a name="GOutputStream.functions"></a><h2>Functions</h2>
 <div class="informaltable"><table width="100%" border="0">
 <colgroup>
 <col width="150px" class="functions_return">
 <col class="functions_name">
->>>>>>> 76bed778
 </colgroup>
 <tbody>
 <tr>
@@ -227,210 +65,6 @@
 <a class="link" href="GOutputStream.html#g-output-stream-write-all-async" title="g_output_stream_write_all_async ()">g_output_stream_write_all_async</a> <span class="c_punctuation">()</span>
 </td>
 </tr>
-<<<<<<< HEAD
-</tbody>
-</table></div>
-</div>
-<hr>
-<div class="refsect2">
-<a name="GOutputStream-struct"></a><h3>GOutputStream</h3>
-<pre class="programlisting">typedef struct _GOutputStream GOutputStream;</pre>
-<p>
-Base class for writing output.
-</p>
-<p>
-All classes derived from GOutputStream should implement synchronous
-writing, splicing, flushing and closing streams, but may implement
-asynchronous versions.
-</p>
-</div>
-<hr>
-<div class="refsect2">
-<a name="g-output-stream-write"></a><h3>g_output_stream_write ()</h3>
-<pre class="programlisting"><a href="./../glib/glib/glib-Basic-Types.html#gssize"><span class="returnvalue">gssize</span></a>              g_output_stream_write               (<em class="parameter"><code><a class="link" href="GOutputStream.html" title="GOutputStream"><span class="type">GOutputStream</span></a> *stream</code></em>,
-                                                         <em class="parameter"><code>const <span class="type">void</span> *buffer</code></em>,
-                                                         <em class="parameter"><code><a href="./../glib/glib/glib-Basic-Types.html#gsize"><span class="type">gsize</span></a> count</code></em>,
-                                                         <em class="parameter"><code><a class="link" href="GCancellable.html" title="GCancellable"><span class="type">GCancellable</span></a> *cancellable</code></em>,
-                                                         <em class="parameter"><code><a href="./../glib/glib/glib-Error-Reporting.html#GError"><span class="type">GError</span></a> **error</code></em>);</pre>
-<p>
-Tries to write <em class="parameter"><code>count</code></em> bytes from <em class="parameter"><code>buffer</code></em> into the stream. Will block
-during the operation.
-</p>
-<p>
-If count is 0, returns 0 and does nothing. A value of <em class="parameter"><code>count</code></em>
-larger than <a href="./../glib/glib/glib-Basic-Types.html#G-MAXSSIZE:CAPS"><code class="literal">G_MAXSSIZE</code></a> will cause a <a class="link" href="gio-GIOError.html#G-IO-ERROR-INVALID-ARGUMENT:CAPS"><code class="literal">G_IO_ERROR_INVALID_ARGUMENT</code></a> error.
-</p>
-<p>
-On success, the number of bytes written to the stream is returned.
-It is not an error if this is not the same as the requested size, as it
-can happen e.g. on a partial I/O error, or if there is not enough
-storage in the stream. All writes block until at least one byte
-is written or an error occurs; 0 is never returned (unless
-<em class="parameter"><code>count</code></em> is 0).
-</p>
-<p>
-If <em class="parameter"><code>cancellable</code></em> is not <a href="./../glib/glib/glib-Standard-Macros.html#NULL:CAPS"><code class="literal">NULL</code></a>, then the operation can be cancelled by
-triggering the cancellable object from another thread. If the operation
-was cancelled, the error <a class="link" href="gio-GIOError.html#G-IO-ERROR-CANCELLED:CAPS"><code class="literal">G_IO_ERROR_CANCELLED</code></a> will be returned. If an
-operation was partially finished when the operation was cancelled the
-partial result will be returned, without an error.
-</p>
-<p>
-On error -1 is returned and <em class="parameter"><code>error</code></em> is set accordingly.
-</p>
-<p>
-Virtual: write_fn
-</p>
-<div class="variablelist"><table border="0" class="variablelist">
-<colgroup>
-<col align="left" valign="top">
-<col>
-</colgroup>
-<tbody>
-<tr>
-<td><p><span class="term"><em class="parameter"><code>stream</code></em> :</span></p></td>
-<td>a <a class="link" href="GOutputStream.html" title="GOutputStream"><span class="type">GOutputStream</span></a>.</td>
-</tr>
-<tr>
-<td><p><span class="term"><em class="parameter"><code>buffer</code></em> :</span></p></td>
-<td>the buffer containing the data to write. <span class="annotation">[<acronym title="Parameter points to an array of items."><span class="acronym">array</span></acronym> length=count][<acronym title="Generics and defining elements of containers and arrays."><span class="acronym">element-type</span></acronym> guint8]</span>
-</td>
-</tr>
-<tr>
-<td><p><span class="term"><em class="parameter"><code>count</code></em> :</span></p></td>
-<td>the number of bytes to write</td>
-</tr>
-<tr>
-<td><p><span class="term"><em class="parameter"><code>cancellable</code></em> :</span></p></td>
-<td>optional cancellable object. <span class="annotation">[<acronym title="NULL is ok, both for passing and for returning."><span class="acronym">allow-none</span></acronym>]</span>
-</td>
-</tr>
-<tr>
-<td><p><span class="term"><em class="parameter"><code>error</code></em> :</span></p></td>
-<td>location to store the error occurring, or <a href="./../glib/glib/glib-Standard-Macros.html#NULL:CAPS"><code class="literal">NULL</code></a> to ignore</td>
-</tr>
-<tr>
-<td><p><span class="term"><span class="emphasis"><em>Returns</em></span> :</span></p></td>
-<td>Number of bytes written, or -1 on error</td>
-</tr>
-</tbody>
-</table></div>
-</div>
-<hr>
-<div class="refsect2">
-<a name="g-output-stream-write-all"></a><h3>g_output_stream_write_all ()</h3>
-<pre class="programlisting"><a href="./../glib/glib/glib-Basic-Types.html#gboolean"><span class="returnvalue">gboolean</span></a>            g_output_stream_write_all           (<em class="parameter"><code><a class="link" href="GOutputStream.html" title="GOutputStream"><span class="type">GOutputStream</span></a> *stream</code></em>,
-                                                         <em class="parameter"><code>const <span class="type">void</span> *buffer</code></em>,
-                                                         <em class="parameter"><code><a href="./../glib/glib/glib-Basic-Types.html#gsize"><span class="type">gsize</span></a> count</code></em>,
-                                                         <em class="parameter"><code><a href="./../glib/glib/glib-Basic-Types.html#gsize"><span class="type">gsize</span></a> *bytes_written</code></em>,
-                                                         <em class="parameter"><code><a class="link" href="GCancellable.html" title="GCancellable"><span class="type">GCancellable</span></a> *cancellable</code></em>,
-                                                         <em class="parameter"><code><a href="./../glib/glib/glib-Error-Reporting.html#GError"><span class="type">GError</span></a> **error</code></em>);</pre>
-<p>
-Tries to write <em class="parameter"><code>count</code></em> bytes from <em class="parameter"><code>buffer</code></em> into the stream. Will block
-during the operation.
-</p>
-<p>
-This function is similar to <a class="link" href="GOutputStream.html#g-output-stream-write" title="g_output_stream_write ()"><code class="function">g_output_stream_write()</code></a>, except it tries to
-write as many bytes as requested, only stopping on an error.
-</p>
-<p>
-On a successful write of <em class="parameter"><code>count</code></em> bytes, <a href="./../glib/glib/glib-Standard-Macros.html#TRUE:CAPS"><code class="literal">TRUE</code></a> is returned, and <em class="parameter"><code>bytes_written</code></em>
-is set to <em class="parameter"><code>count</code></em>.
-</p>
-<p>
-If there is an error during the operation <a href="./../glib/glib/glib-Standard-Macros.html#FALSE:CAPS"><code class="literal">FALSE</code></a> is returned and <em class="parameter"><code>error</code></em>
-is set to indicate the error status, <em class="parameter"><code>bytes_written</code></em> is updated to contain
-the number of bytes written into the stream before the error occurred.
-</p>
-<div class="variablelist"><table border="0" class="variablelist">
-<colgroup>
-<col align="left" valign="top">
-<col>
-</colgroup>
-<tbody>
-<tr>
-<td><p><span class="term"><em class="parameter"><code>stream</code></em> :</span></p></td>
-<td>a <a class="link" href="GOutputStream.html" title="GOutputStream"><span class="type">GOutputStream</span></a>.</td>
-</tr>
-<tr>
-<td><p><span class="term"><em class="parameter"><code>buffer</code></em> :</span></p></td>
-<td>the buffer containing the data to write. <span class="annotation">[<acronym title="Parameter points to an array of items."><span class="acronym">array</span></acronym> length=count][<acronym title="Generics and defining elements of containers and arrays."><span class="acronym">element-type</span></acronym> guint8]</span>
-</td>
-</tr>
-<tr>
-<td><p><span class="term"><em class="parameter"><code>count</code></em> :</span></p></td>
-<td>the number of bytes to write</td>
-</tr>
-<tr>
-<td><p><span class="term"><em class="parameter"><code>bytes_written</code></em> :</span></p></td>
-<td>location to store the number of bytes that was
-written to the stream. <span class="annotation">[<acronym title="Parameter for returning results. Default is transfer full."><span class="acronym">out</span></acronym>]</span>
-</td>
-</tr>
-<tr>
-<td><p><span class="term"><em class="parameter"><code>cancellable</code></em> :</span></p></td>
-<td>optional <a class="link" href="GCancellable.html" title="GCancellable"><span class="type">GCancellable</span></a> object, <a href="./../glib/glib/glib-Standard-Macros.html#NULL:CAPS"><code class="literal">NULL</code></a> to ignore. <span class="annotation">[<acronym title="NULL is ok, both for passing and for returning."><span class="acronym">allow-none</span></acronym>]</span>
-</td>
-</tr>
-<tr>
-<td><p><span class="term"><em class="parameter"><code>error</code></em> :</span></p></td>
-<td>location to store the error occurring, or <a href="./../glib/glib/glib-Standard-Macros.html#NULL:CAPS"><code class="literal">NULL</code></a> to ignore</td>
-</tr>
-<tr>
-<td><p><span class="term"><span class="emphasis"><em>Returns</em></span> :</span></p></td>
-<td>
-<a href="./../glib/glib/glib-Standard-Macros.html#TRUE:CAPS"><code class="literal">TRUE</code></a> on success, <a href="./../glib/glib/glib-Standard-Macros.html#FALSE:CAPS"><code class="literal">FALSE</code></a> if there was an error</td>
-</tr>
-</tbody>
-</table></div>
-</div>
-<hr>
-<div class="refsect2">
-<a name="g-output-stream-splice"></a><h3>g_output_stream_splice ()</h3>
-<pre class="programlisting"><a href="./../glib/glib/glib-Basic-Types.html#gssize"><span class="returnvalue">gssize</span></a>              g_output_stream_splice              (<em class="parameter"><code><a class="link" href="GOutputStream.html" title="GOutputStream"><span class="type">GOutputStream</span></a> *stream</code></em>,
-                                                         <em class="parameter"><code><a class="link" href="GInputStream.html" title="GInputStream"><span class="type">GInputStream</span></a> *source</code></em>,
-                                                         <em class="parameter"><code><a class="link" href="GOutputStream.html#GOutputStreamSpliceFlags" title="enum GOutputStreamSpliceFlags"><span class="type">GOutputStreamSpliceFlags</span></a> flags</code></em>,
-                                                         <em class="parameter"><code><a class="link" href="GCancellable.html" title="GCancellable"><span class="type">GCancellable</span></a> *cancellable</code></em>,
-                                                         <em class="parameter"><code><a href="./../glib/glib/glib-Error-Reporting.html#GError"><span class="type">GError</span></a> **error</code></em>);</pre>
-<p>
-Splices an input stream into an output stream.
-</p>
-<div class="variablelist"><table border="0" class="variablelist">
-<colgroup>
-<col align="left" valign="top">
-<col>
-</colgroup>
-<tbody>
-<tr>
-<td><p><span class="term"><em class="parameter"><code>stream</code></em> :</span></p></td>
-<td>a <a class="link" href="GOutputStream.html" title="GOutputStream"><span class="type">GOutputStream</span></a>.</td>
-</tr>
-<tr>
-<td><p><span class="term"><em class="parameter"><code>source</code></em> :</span></p></td>
-<td>a <a class="link" href="GInputStream.html" title="GInputStream"><span class="type">GInputStream</span></a>.</td>
-</tr>
-<tr>
-<td><p><span class="term"><em class="parameter"><code>flags</code></em> :</span></p></td>
-<td>a set of <a class="link" href="GOutputStream.html#GOutputStreamSpliceFlags" title="enum GOutputStreamSpliceFlags"><span class="type">GOutputStreamSpliceFlags</span></a>.</td>
-</tr>
-<tr>
-<td><p><span class="term"><em class="parameter"><code>cancellable</code></em> :</span></p></td>
-<td>optional <a class="link" href="GCancellable.html" title="GCancellable"><span class="type">GCancellable</span></a> object, <a href="./../glib/glib/glib-Standard-Macros.html#NULL:CAPS"><code class="literal">NULL</code></a> to ignore. <span class="annotation">[<acronym title="NULL is ok, both for passing and for returning."><span class="acronym">allow-none</span></acronym>]</span>
-</td>
-</tr>
-<tr>
-<td><p><span class="term"><em class="parameter"><code>error</code></em> :</span></p></td>
-<td>a <a href="./../glib/glib/glib-Error-Reporting.html#GError"><span class="type">GError</span></a> location to store the error occurring, or <a href="./../glib/glib/glib-Standard-Macros.html#NULL:CAPS"><code class="literal">NULL</code></a> to
-ignore.</td>
-</tr>
-<tr>
-<td><p><span class="term"><span class="emphasis"><em>Returns</em></span> :</span></p></td>
-<td>a <a href="./../glib/glib/glib-Basic-Types.html#gssize"><span class="type">gssize</span></a> containing the size of the data spliced, or
--1 if an error occurred. Note that if the number of bytes
-spliced is greater than <a href="./../glib/glib/glib-Basic-Types.html#G-MAXSSIZE:CAPS"><code class="literal">G_MAXSSIZE</code></a>, then that will be
-returned, and there is no way to determine the actual number
-of bytes spliced.</td>
-=======
 <tr>
 <td class="function_type">
 <a href="../glib/glib-Basic-Types.html#gboolean"><span class="returnvalue">gboolean</span></a>
@@ -606,55 +240,10 @@
 <td class="function_name">
 <a class="link" href="GOutputStream.html#g-output-stream-vprintf" title="g_output_stream_vprintf ()">g_output_stream_vprintf</a> <span class="c_punctuation">()</span>
 </td>
->>>>>>> 76bed778
-</tr>
-</tbody>
-</table></div>
-</div>
-<<<<<<< HEAD
-<hr>
-<div class="refsect2">
-<a name="g-output-stream-flush"></a><h3>g_output_stream_flush ()</h3>
-<pre class="programlisting"><a href="./../glib/glib/glib-Basic-Types.html#gboolean"><span class="returnvalue">gboolean</span></a>            g_output_stream_flush               (<em class="parameter"><code><a class="link" href="GOutputStream.html" title="GOutputStream"><span class="type">GOutputStream</span></a> *stream</code></em>,
-                                                         <em class="parameter"><code><a class="link" href="GCancellable.html" title="GCancellable"><span class="type">GCancellable</span></a> *cancellable</code></em>,
-                                                         <em class="parameter"><code><a href="./../glib/glib/glib-Error-Reporting.html#GError"><span class="type">GError</span></a> **error</code></em>);</pre>
-<p>
-Forces a write of all user-space buffered data for the given
-<em class="parameter"><code>stream</code></em>. Will block during the operation. Closing the stream will
-implicitly cause a flush.
-</p>
-<p>
-This function is optional for inherited classes.
-</p>
-<p>
-If <em class="parameter"><code>cancellable</code></em> is not <a href="./../glib/glib/glib-Standard-Macros.html#NULL:CAPS"><code class="literal">NULL</code></a>, then the operation can be cancelled by
-triggering the cancellable object from another thread. If the operation
-was cancelled, the error <a class="link" href="gio-GIOError.html#G-IO-ERROR-CANCELLED:CAPS"><code class="literal">G_IO_ERROR_CANCELLED</code></a> will be returned.
-</p>
-<div class="variablelist"><table border="0" class="variablelist">
-<colgroup>
-<col align="left" valign="top">
-<col>
-</colgroup>
-<tbody>
-<tr>
-<td><p><span class="term"><em class="parameter"><code>stream</code></em> :</span></p></td>
-<td>a <a class="link" href="GOutputStream.html" title="GOutputStream"><span class="type">GOutputStream</span></a>.</td>
-</tr>
-<tr>
-<td><p><span class="term"><em class="parameter"><code>cancellable</code></em> :</span></p></td>
-<td>optional cancellable object. <span class="annotation">[<acronym title="NULL is ok, both for passing and for returning."><span class="acronym">allow-none</span></acronym>]</span>
-</td>
-</tr>
-<tr>
-<td><p><span class="term"><em class="parameter"><code>error</code></em> :</span></p></td>
-<td>location to store the error occurring, or <a href="./../glib/glib/glib-Standard-Macros.html#NULL:CAPS"><code class="literal">NULL</code></a> to ignore</td>
-</tr>
-<tr>
-<td><p><span class="term"><span class="emphasis"><em>Returns</em></span> :</span></p></td>
-<td>
-<a href="./../glib/glib/glib-Standard-Macros.html#TRUE:CAPS"><code class="literal">TRUE</code></a> on success, <a href="./../glib/glib/glib-Standard-Macros.html#FALSE:CAPS"><code class="literal">FALSE</code></a> on error</td>
-=======
+</tr>
+</tbody>
+</table></div>
+</div>
 <div class="refsect1">
 <a name="GOutputStream.other"></a><h2>Types and Values</h2>
 <div class="informaltable"><table width="100%" border="0">
@@ -770,7 +359,6 @@
 <td class="parameter_name"><p>error</p></td>
 <td class="parameter_description"><p>location to store the error occurring, or <a href="../glib/glib-Standard-Macros.html#NULL:CAPS"><code class="literal">NULL</code></a> to ignore</p></td>
 <td class="parameter_annotations"> </td>
->>>>>>> 76bed778
 </tr>
 </tbody>
 </table></div>
@@ -782,25 +370,6 @@
 </div>
 <hr>
 <div class="refsect2">
-<<<<<<< HEAD
-<a name="g-output-stream-close"></a><h3>g_output_stream_close ()</h3>
-<pre class="programlisting"><a href="./../glib/glib/glib-Basic-Types.html#gboolean"><span class="returnvalue">gboolean</span></a>            g_output_stream_close               (<em class="parameter"><code><a class="link" href="GOutputStream.html" title="GOutputStream"><span class="type">GOutputStream</span></a> *stream</code></em>,
-                                                         <em class="parameter"><code><a class="link" href="GCancellable.html" title="GCancellable"><span class="type">GCancellable</span></a> *cancellable</code></em>,
-                                                         <em class="parameter"><code><a href="./../glib/glib/glib-Error-Reporting.html#GError"><span class="type">GError</span></a> **error</code></em>);</pre>
-<p>
-Closes the stream, releasing resources related to it.
-</p>
-<p>
-Once the stream is closed, all other operations will return <a class="link" href="gio-GIOError.html#G-IO-ERROR-CLOSED:CAPS"><code class="literal">G_IO_ERROR_CLOSED</code></a>.
-Closing a stream multiple times will not return an error.
-</p>
-<p>
-Closing a stream will automatically flush any outstanding buffers in the
-stream.
-</p>
-<p>
-Streams will be automatically closed when the last reference
-=======
 <a name="g-output-stream-write-all"></a><h3>g_output_stream_write_all ()</h3>
 <pre class="programlisting"><a href="../glib/glib-Basic-Types.html#gboolean"><span class="returnvalue">gboolean</span></a>
 g_output_stream_write_all (<em class="parameter"><code><a class="link" href="GOutputStream.html" title="GOutputStream"><span class="type">GOutputStream</span></a> *stream</code></em>,
@@ -1131,7 +700,6 @@
 <p>Closing a stream will automatically flush any outstanding buffers in the
 stream.</p>
 <p>Streams will be automatically closed when the last reference
->>>>>>> 76bed778
 is dropped, but you might want to call this function to make sure 
 resources are released as early as possible.</p>
 <p>Some streams might keep the backing store of the stream (e.g. a file descriptor)
@@ -1141,48 +709,14 @@
 operation will finish as much as possible. A stream that failed to
 close will still return <a class="link" href="gio-GIOError.html#G-IO-ERROR-CLOSED:CAPS"><code class="literal">G_IO_ERROR_CLOSED</code></a> for all operations. Still, it
 is important to check and report the error to the user, otherwise
-<<<<<<< HEAD
-there might be a loss of data as all data might not be written.
-</p>
-<p>
-If <em class="parameter"><code>cancellable</code></em> is not <a href="./../glib/glib/glib-Standard-Macros.html#NULL:CAPS"><code class="literal">NULL</code></a>, then the operation can be cancelled by
-=======
 there might be a loss of data as all data might not be written.</p>
 <p>If <em class="parameter"><code>cancellable</code></em>
  is not <a href="../glib/glib-Standard-Macros.html#NULL:CAPS"><code class="literal">NULL</code></a>, then the operation can be cancelled by
->>>>>>> 76bed778
 triggering the cancellable object from another thread. If the operation
 was cancelled, the error <a class="link" href="gio-GIOError.html#G-IO-ERROR-CANCELLED:CAPS"><code class="literal">G_IO_ERROR_CANCELLED</code></a> will be returned.
 Cancelling a close will still leave the stream closed, but there some streams
 can use a faster close that doesn't block to e.g. check errors. On
 cancellation (as with any error) there is no guarantee that all written
-<<<<<<< HEAD
-data will reach the target.
-</p>
-<div class="variablelist"><table border="0" class="variablelist">
-<colgroup>
-<col align="left" valign="top">
-<col>
-</colgroup>
-<tbody>
-<tr>
-<td><p><span class="term"><em class="parameter"><code>stream</code></em> :</span></p></td>
-<td>A <a class="link" href="GOutputStream.html" title="GOutputStream"><span class="type">GOutputStream</span></a>.</td>
-</tr>
-<tr>
-<td><p><span class="term"><em class="parameter"><code>cancellable</code></em> :</span></p></td>
-<td>optional cancellable object. <span class="annotation">[<acronym title="NULL is ok, both for passing and for returning."><span class="acronym">allow-none</span></acronym>]</span>
-</td>
-</tr>
-<tr>
-<td><p><span class="term"><em class="parameter"><code>error</code></em> :</span></p></td>
-<td>location to store the error occurring, or <a href="./../glib/glib/glib-Standard-Macros.html#NULL:CAPS"><code class="literal">NULL</code></a> to ignore</td>
-</tr>
-<tr>
-<td><p><span class="term"><span class="emphasis"><em>Returns</em></span> :</span></p></td>
-<td>
-<a href="./../glib/glib/glib-Standard-Macros.html#TRUE:CAPS"><code class="literal">TRUE</code></a> on success, <a href="./../glib/glib/glib-Standard-Macros.html#FALSE:CAPS"><code class="literal">FALSE</code></a> on failure</td>
-=======
 data will reach the target.</p>
 <div class="refsect3">
 <a name="id-1.4.7.4.9.8.11"></a><h4>Parameters</h4>
@@ -1207,7 +741,6 @@
 <td class="parameter_name"><p>error</p></td>
 <td class="parameter_description"><p>location to store the error occurring, or <a href="../glib/glib-Standard-Macros.html#NULL:CAPS"><code class="literal">NULL</code></a> to ignore</p></td>
 <td class="parameter_annotations"> </td>
->>>>>>> 76bed778
 </tr>
 </tbody>
 </table></div>
@@ -1219,33 +752,6 @@
 </div>
 <hr>
 <div class="refsect2">
-<<<<<<< HEAD
-<a name="g-output-stream-write-async"></a><h3>g_output_stream_write_async ()</h3>
-<pre class="programlisting"><span class="returnvalue">void</span>                g_output_stream_write_async         (<em class="parameter"><code><a class="link" href="GOutputStream.html" title="GOutputStream"><span class="type">GOutputStream</span></a> *stream</code></em>,
-                                                         <em class="parameter"><code>const <span class="type">void</span> *buffer</code></em>,
-                                                         <em class="parameter"><code><a href="./../glib/glib/glib-Basic-Types.html#gsize"><span class="type">gsize</span></a> count</code></em>,
-                                                         <em class="parameter"><code><span class="type">int</span> io_priority</code></em>,
-                                                         <em class="parameter"><code><a class="link" href="GCancellable.html" title="GCancellable"><span class="type">GCancellable</span></a> *cancellable</code></em>,
-                                                         <em class="parameter"><code><a class="link" href="GAsyncResult.html#GAsyncReadyCallback" title="GAsyncReadyCallback ()"><span class="type">GAsyncReadyCallback</span></a> callback</code></em>,
-                                                         <em class="parameter"><code><a href="./../glib/glib/glib-Basic-Types.html#gpointer"><span class="type">gpointer</span></a> user_data</code></em>);</pre>
-<p>
-Request an asynchronous write of <em class="parameter"><code>count</code></em> bytes from <em class="parameter"><code>buffer</code></em> into 
-the stream. When the operation is finished <em class="parameter"><code>callback</code></em> will be called.
-You can then call <a class="link" href="GOutputStream.html#g-output-stream-write-finish" title="g_output_stream_write_finish ()"><code class="function">g_output_stream_write_finish()</code></a> to get the result of the 
-operation.
-</p>
-<p>
-During an async request no other sync and async calls are allowed, 
-and will result in <a class="link" href="gio-GIOError.html#G-IO-ERROR-PENDING:CAPS"><code class="literal">G_IO_ERROR_PENDING</code></a> errors. 
-</p>
-<p>
-A value of <em class="parameter"><code>count</code></em> larger than <a href="./../glib/glib/glib-Basic-Types.html#G-MAXSSIZE:CAPS"><code class="literal">G_MAXSSIZE</code></a> will cause a 
-<a class="link" href="gio-GIOError.html#G-IO-ERROR-INVALID-ARGUMENT:CAPS"><code class="literal">G_IO_ERROR_INVALID_ARGUMENT</code></a> error.
-</p>
-<p>
-On success, the number of bytes written will be passed to the
-<em class="parameter"><code>callback</code></em>. It is not an error if this is not the same as the 
-=======
 <a name="g-output-stream-write-async"></a><h3>g_output_stream_write_async ()</h3>
 <pre class="programlisting"><span class="returnvalue">void</span>
 g_output_stream_write_async (<em class="parameter"><code><a class="link" href="GOutputStream.html" title="GOutputStream"><span class="type">GOutputStream</span></a> *stream</code></em>,
@@ -1270,7 +776,6 @@
 <p>On success, the number of bytes written will be passed to the
 <em class="parameter"><code>callback</code></em>
 . It is not an error if this is not the same as the 
->>>>>>> 76bed778
 requested size, as it can happen e.g. on a partial I/O error, 
 but generally we try to write as many bytes as requested. </p>
 <p>You are guaranteed that this method will never fail with
@@ -1279,56 +784,6 @@
 method will just wait until this changes.</p>
 <p>Any outstanding I/O request with higher priority (lower numerical 
 value) will be executed before an outstanding request with lower 
-<<<<<<< HEAD
-priority. Default priority is <a href="./../glib/glib/glib-The-Main-Event-Loop.html#G-PRIORITY-DEFAULT:CAPS"><code class="literal">G_PRIORITY_DEFAULT</code></a>.
-</p>
-<p>
-The asyncronous methods have a default fallback that uses threads 
-to implement asynchronicity, so they are optional for inheriting 
-classes. However, if you override one you must override all.
-</p>
-<p>
-For the synchronous, blocking version of this function, see 
-<a class="link" href="GOutputStream.html#g-output-stream-write" title="g_output_stream_write ()"><code class="function">g_output_stream_write()</code></a>.
-</p>
-<div class="variablelist"><table border="0" class="variablelist">
-<colgroup>
-<col align="left" valign="top">
-<col>
-</colgroup>
-<tbody>
-<tr>
-<td><p><span class="term"><em class="parameter"><code>stream</code></em> :</span></p></td>
-<td>A <a class="link" href="GOutputStream.html" title="GOutputStream"><span class="type">GOutputStream</span></a>.</td>
-</tr>
-<tr>
-<td><p><span class="term"><em class="parameter"><code>buffer</code></em> :</span></p></td>
-<td>the buffer containing the data to write. <span class="annotation">[<acronym title="Parameter points to an array of items."><span class="acronym">array</span></acronym> length=count][<acronym title="Generics and defining elements of containers and arrays."><span class="acronym">element-type</span></acronym> guint8]</span>
-</td>
-</tr>
-<tr>
-<td><p><span class="term"><em class="parameter"><code>count</code></em> :</span></p></td>
-<td>the number of bytes to write</td>
-</tr>
-<tr>
-<td><p><span class="term"><em class="parameter"><code>io_priority</code></em> :</span></p></td>
-<td>the io priority of the request.</td>
-</tr>
-<tr>
-<td><p><span class="term"><em class="parameter"><code>cancellable</code></em> :</span></p></td>
-<td>optional <a class="link" href="GCancellable.html" title="GCancellable"><span class="type">GCancellable</span></a> object, <a href="./../glib/glib/glib-Standard-Macros.html#NULL:CAPS"><code class="literal">NULL</code></a> to ignore. <span class="annotation">[<acronym title="NULL is ok, both for passing and for returning."><span class="acronym">allow-none</span></acronym>]</span>
-</td>
-</tr>
-<tr>
-<td><p><span class="term"><em class="parameter"><code>callback</code></em> :</span></p></td>
-<td>callback to call when the request is satisfied. <span class="annotation">[<acronym title="The callback is valid until first called."><span class="acronym">scope async</span></acronym>]</span>
-</td>
-</tr>
-<tr>
-<td><p><span class="term"><em class="parameter"><code>user_data</code></em> :</span></p></td>
-<td>the data to pass to callback function. <span class="annotation">[<acronym title="This parameter is a 'user_data', for callbacks; many bindings can pass NULL here."><span class="acronym">closure</span></acronym>]</span>
-</td>
-=======
 priority. Default priority is <a href="../glib/glib-The-Main-Event-Loop.html#G-PRIORITY-DEFAULT:CAPS"><code class="literal">G_PRIORITY_DEFAULT</code></a>.</p>
 <p>The asyncronous methods have a default fallback that uses threads 
 to implement asynchronicity, so they are optional for inheriting 
@@ -1384,45 +839,13 @@
 <td class="parameter_name"><p>user_data</p></td>
 <td class="parameter_description"><p> the data to pass to callback function. </p></td>
 <td class="parameter_annotations"><span class="annotation">[<acronym title="This parameter is a 'user_data', for callbacks; many bindings can pass NULL here."><span class="acronym">closure</span></acronym>]</span></td>
->>>>>>> 76bed778
-</tr>
-</tbody>
-</table></div>
-</div>
-</div>
-<hr>
-<div class="refsect2">
-<<<<<<< HEAD
-<a name="g-output-stream-write-finish"></a><h3>g_output_stream_write_finish ()</h3>
-<pre class="programlisting"><a href="./../glib/glib/glib-Basic-Types.html#gssize"><span class="returnvalue">gssize</span></a>              g_output_stream_write_finish        (<em class="parameter"><code><a class="link" href="GOutputStream.html" title="GOutputStream"><span class="type">GOutputStream</span></a> *stream</code></em>,
-                                                         <em class="parameter"><code><a class="link" href="GAsyncResult.html" title="GAsyncResult"><span class="type">GAsyncResult</span></a> *result</code></em>,
-                                                         <em class="parameter"><code><a href="./../glib/glib/glib-Error-Reporting.html#GError"><span class="type">GError</span></a> **error</code></em>);</pre>
-<p>
-Finishes a stream write operation.
-</p>
-<div class="variablelist"><table border="0" class="variablelist">
-<colgroup>
-<col align="left" valign="top">
-<col>
-</colgroup>
-<tbody>
-<tr>
-<td><p><span class="term"><em class="parameter"><code>stream</code></em> :</span></p></td>
-<td>a <a class="link" href="GOutputStream.html" title="GOutputStream"><span class="type">GOutputStream</span></a>.</td>
-</tr>
-<tr>
-<td><p><span class="term"><em class="parameter"><code>result</code></em> :</span></p></td>
-<td>a <a class="link" href="GAsyncResult.html" title="GAsyncResult"><span class="type">GAsyncResult</span></a>.</td>
-</tr>
-<tr>
-<td><p><span class="term"><em class="parameter"><code>error</code></em> :</span></p></td>
-<td>a <a href="./../glib/glib/glib-Error-Reporting.html#GError"><span class="type">GError</span></a> location to store the error occurring, or <a href="./../glib/glib/glib-Standard-Macros.html#NULL:CAPS"><code class="literal">NULL</code></a> to
-ignore.</td>
-</tr>
-<tr>
-<td><p><span class="term"><span class="emphasis"><em>Returns</em></span> :</span></p></td>
-<td>a <a href="./../glib/glib/glib-Basic-Types.html#gssize"><span class="type">gssize</span></a> containing the number of bytes written to the stream.</td>
-=======
+</tr>
+</tbody>
+</table></div>
+</div>
+</div>
+<hr>
+<div class="refsect2">
 <a name="g-output-stream-write-finish"></a><h3>g_output_stream_write_finish ()</h3>
 <pre class="programlisting"><a href="../glib/glib-Basic-Types.html#gssize"><span class="returnvalue">gssize</span></a>
 g_output_stream_write_finish (<em class="parameter"><code><a class="link" href="GOutputStream.html" title="GOutputStream"><span class="type">GOutputStream</span></a> *stream</code></em>,
@@ -1453,7 +876,6 @@
 <td class="parameter_description"><p>a <a href="../glib/glib-Error-Reporting.html#GError"><span class="type">GError</span></a> location to store the error occurring, or <a href="../glib/glib-Standard-Macros.html#NULL:CAPS"><code class="literal">NULL</code></a> to
 ignore.</p></td>
 <td class="parameter_annotations"> </td>
->>>>>>> 76bed778
 </tr>
 </tbody>
 </table></div>
@@ -1465,62 +887,6 @@
 </div>
 <hr>
 <div class="refsect2">
-<<<<<<< HEAD
-<a name="g-output-stream-splice-async"></a><h3>g_output_stream_splice_async ()</h3>
-<pre class="programlisting"><span class="returnvalue">void</span>                g_output_stream_splice_async        (<em class="parameter"><code><a class="link" href="GOutputStream.html" title="GOutputStream"><span class="type">GOutputStream</span></a> *stream</code></em>,
-                                                         <em class="parameter"><code><a class="link" href="GInputStream.html" title="GInputStream"><span class="type">GInputStream</span></a> *source</code></em>,
-                                                         <em class="parameter"><code><a class="link" href="GOutputStream.html#GOutputStreamSpliceFlags" title="enum GOutputStreamSpliceFlags"><span class="type">GOutputStreamSpliceFlags</span></a> flags</code></em>,
-                                                         <em class="parameter"><code><span class="type">int</span> io_priority</code></em>,
-                                                         <em class="parameter"><code><a class="link" href="GCancellable.html" title="GCancellable"><span class="type">GCancellable</span></a> *cancellable</code></em>,
-                                                         <em class="parameter"><code><a class="link" href="GAsyncResult.html#GAsyncReadyCallback" title="GAsyncReadyCallback ()"><span class="type">GAsyncReadyCallback</span></a> callback</code></em>,
-                                                         <em class="parameter"><code><a href="./../glib/glib/glib-Basic-Types.html#gpointer"><span class="type">gpointer</span></a> user_data</code></em>);</pre>
-<p>
-Splices a stream asynchronously.
-When the operation is finished <em class="parameter"><code>callback</code></em> will be called.
-You can then call <a class="link" href="GOutputStream.html#g-output-stream-splice-finish" title="g_output_stream_splice_finish ()"><code class="function">g_output_stream_splice_finish()</code></a> to get the 
-result of the operation.
-</p>
-<p>
-For the synchronous, blocking version of this function, see 
-<a class="link" href="GOutputStream.html#g-output-stream-splice" title="g_output_stream_splice ()"><code class="function">g_output_stream_splice()</code></a>.
-</p>
-<div class="variablelist"><table border="0" class="variablelist">
-<colgroup>
-<col align="left" valign="top">
-<col>
-</colgroup>
-<tbody>
-<tr>
-<td><p><span class="term"><em class="parameter"><code>stream</code></em> :</span></p></td>
-<td>a <a class="link" href="GOutputStream.html" title="GOutputStream"><span class="type">GOutputStream</span></a>.</td>
-</tr>
-<tr>
-<td><p><span class="term"><em class="parameter"><code>source</code></em> :</span></p></td>
-<td>a <a class="link" href="GInputStream.html" title="GInputStream"><span class="type">GInputStream</span></a>.</td>
-</tr>
-<tr>
-<td><p><span class="term"><em class="parameter"><code>flags</code></em> :</span></p></td>
-<td>a set of <a class="link" href="GOutputStream.html#GOutputStreamSpliceFlags" title="enum GOutputStreamSpliceFlags"><span class="type">GOutputStreamSpliceFlags</span></a>.</td>
-</tr>
-<tr>
-<td><p><span class="term"><em class="parameter"><code>io_priority</code></em> :</span></p></td>
-<td>the io priority of the request.</td>
-</tr>
-<tr>
-<td><p><span class="term"><em class="parameter"><code>cancellable</code></em> :</span></p></td>
-<td>optional <a class="link" href="GCancellable.html" title="GCancellable"><span class="type">GCancellable</span></a> object, <a href="./../glib/glib/glib-Standard-Macros.html#NULL:CAPS"><code class="literal">NULL</code></a> to ignore. <span class="annotation">[<acronym title="NULL is ok, both for passing and for returning."><span class="acronym">allow-none</span></acronym>]</span>
-</td>
-</tr>
-<tr>
-<td><p><span class="term"><em class="parameter"><code>callback</code></em> :</span></p></td>
-<td>a <a class="link" href="GAsyncResult.html#GAsyncReadyCallback" title="GAsyncReadyCallback ()"><span class="type">GAsyncReadyCallback</span></a>. <span class="annotation">[<acronym title="The callback is valid until first called."><span class="acronym">scope async</span></acronym>]</span>
-</td>
-</tr>
-<tr>
-<td><p><span class="term"><em class="parameter"><code>user_data</code></em> :</span></p></td>
-<td>user data passed to <em class="parameter"><code>callback</code></em>. <span class="annotation">[<acronym title="This parameter is a 'user_data', for callbacks; many bindings can pass NULL here."><span class="acronym">closure</span></acronym>]</span>
-</td>
-=======
 <a name="g-output-stream-splice-async"></a><h3>g_output_stream_splice_async ()</h3>
 <pre class="programlisting"><span class="returnvalue">void</span>
 g_output_stream_splice_async (<em class="parameter"><code><a class="link" href="GOutputStream.html" title="GOutputStream"><span class="type">GOutputStream</span></a> *stream</code></em>,
@@ -1581,48 +947,13 @@
 <td class="parameter_description"><p> user data passed to <em class="parameter"><code>callback</code></em>
 . </p></td>
 <td class="parameter_annotations"><span class="annotation">[<acronym title="This parameter is a 'user_data', for callbacks; many bindings can pass NULL here."><span class="acronym">closure</span></acronym>]</span></td>
->>>>>>> 76bed778
-</tr>
-</tbody>
-</table></div>
-</div>
-</div>
-<hr>
-<div class="refsect2">
-<<<<<<< HEAD
-<a name="g-output-stream-splice-finish"></a><h3>g_output_stream_splice_finish ()</h3>
-<pre class="programlisting"><a href="./../glib/glib/glib-Basic-Types.html#gssize"><span class="returnvalue">gssize</span></a>              g_output_stream_splice_finish       (<em class="parameter"><code><a class="link" href="GOutputStream.html" title="GOutputStream"><span class="type">GOutputStream</span></a> *stream</code></em>,
-                                                         <em class="parameter"><code><a class="link" href="GAsyncResult.html" title="GAsyncResult"><span class="type">GAsyncResult</span></a> *result</code></em>,
-                                                         <em class="parameter"><code><a href="./../glib/glib/glib-Error-Reporting.html#GError"><span class="type">GError</span></a> **error</code></em>);</pre>
-<p>
-Finishes an asynchronous stream splice operation.
-</p>
-<div class="variablelist"><table border="0" class="variablelist">
-<colgroup>
-<col align="left" valign="top">
-<col>
-</colgroup>
-<tbody>
-<tr>
-<td><p><span class="term"><em class="parameter"><code>stream</code></em> :</span></p></td>
-<td>a <a class="link" href="GOutputStream.html" title="GOutputStream"><span class="type">GOutputStream</span></a>.</td>
-</tr>
-<tr>
-<td><p><span class="term"><em class="parameter"><code>result</code></em> :</span></p></td>
-<td>a <a class="link" href="GAsyncResult.html" title="GAsyncResult"><span class="type">GAsyncResult</span></a>.</td>
-</tr>
-<tr>
-<td><p><span class="term"><em class="parameter"><code>error</code></em> :</span></p></td>
-<td>a <a href="./../glib/glib/glib-Error-Reporting.html#GError"><span class="type">GError</span></a> location to store the error occurring, or <a href="./../glib/glib/glib-Standard-Macros.html#NULL:CAPS"><code class="literal">NULL</code></a> to
-ignore.</td>
-</tr>
-<tr>
-<td><p><span class="term"><span class="emphasis"><em>Returns</em></span> :</span></p></td>
-<td>a <a href="./../glib/glib/glib-Basic-Types.html#gssize"><span class="type">gssize</span></a> of the number of bytes spliced. Note that if the
-number of bytes spliced is greater than <a href="./../glib/glib/glib-Basic-Types.html#G-MAXSSIZE:CAPS"><code class="literal">G_MAXSSIZE</code></a>, then that
-will be returned, and there is no way to determine the actual
-number of bytes spliced.</td>
-=======
+</tr>
+</tbody>
+</table></div>
+</div>
+</div>
+<hr>
+<div class="refsect2">
 <a name="g-output-stream-splice-finish"></a><h3>g_output_stream_splice_finish ()</h3>
 <pre class="programlisting"><a href="../glib/glib-Basic-Types.html#gssize"><span class="returnvalue">gssize</span></a>
 g_output_stream_splice_finish (<em class="parameter"><code><a class="link" href="GOutputStream.html" title="GOutputStream"><span class="type">GOutputStream</span></a> *stream</code></em>,
@@ -1653,7 +984,6 @@
 <td class="parameter_description"><p>a <a href="../glib/glib-Error-Reporting.html#GError"><span class="type">GError</span></a> location to store the error occurring, or <a href="../glib/glib-Standard-Macros.html#NULL:CAPS"><code class="literal">NULL</code></a> to
 ignore.</p></td>
 <td class="parameter_annotations"> </td>
->>>>>>> 76bed778
 </tr>
 </tbody>
 </table></div>
@@ -1668,52 +998,6 @@
 </div>
 <hr>
 <div class="refsect2">
-<<<<<<< HEAD
-<a name="g-output-stream-flush-async"></a><h3>g_output_stream_flush_async ()</h3>
-<pre class="programlisting"><span class="returnvalue">void</span>                g_output_stream_flush_async         (<em class="parameter"><code><a class="link" href="GOutputStream.html" title="GOutputStream"><span class="type">GOutputStream</span></a> *stream</code></em>,
-                                                         <em class="parameter"><code><span class="type">int</span> io_priority</code></em>,
-                                                         <em class="parameter"><code><a class="link" href="GCancellable.html" title="GCancellable"><span class="type">GCancellable</span></a> *cancellable</code></em>,
-                                                         <em class="parameter"><code><a class="link" href="GAsyncResult.html#GAsyncReadyCallback" title="GAsyncReadyCallback ()"><span class="type">GAsyncReadyCallback</span></a> callback</code></em>,
-                                                         <em class="parameter"><code><a href="./../glib/glib/glib-Basic-Types.html#gpointer"><span class="type">gpointer</span></a> user_data</code></em>);</pre>
-<p>
-Forces an asynchronous write of all user-space buffered data for
-the given <em class="parameter"><code>stream</code></em>.
-For behaviour details see <a class="link" href="GOutputStream.html#g-output-stream-flush" title="g_output_stream_flush ()"><code class="function">g_output_stream_flush()</code></a>.
-</p>
-<p>
-When the operation is finished <em class="parameter"><code>callback</code></em> will be 
-called. You can then call <a class="link" href="GOutputStream.html#g-output-stream-flush-finish" title="g_output_stream_flush_finish ()"><code class="function">g_output_stream_flush_finish()</code></a> to get the 
-result of the operation.
-</p>
-<div class="variablelist"><table border="0" class="variablelist">
-<colgroup>
-<col align="left" valign="top">
-<col>
-</colgroup>
-<tbody>
-<tr>
-<td><p><span class="term"><em class="parameter"><code>stream</code></em> :</span></p></td>
-<td>a <a class="link" href="GOutputStream.html" title="GOutputStream"><span class="type">GOutputStream</span></a>.</td>
-</tr>
-<tr>
-<td><p><span class="term"><em class="parameter"><code>io_priority</code></em> :</span></p></td>
-<td>the io priority of the request.</td>
-</tr>
-<tr>
-<td><p><span class="term"><em class="parameter"><code>cancellable</code></em> :</span></p></td>
-<td>optional <a class="link" href="GCancellable.html" title="GCancellable"><span class="type">GCancellable</span></a> object, <a href="./../glib/glib/glib-Standard-Macros.html#NULL:CAPS"><code class="literal">NULL</code></a> to ignore. <span class="annotation">[<acronym title="NULL is ok, both for passing and for returning."><span class="acronym">allow-none</span></acronym>]</span>
-</td>
-</tr>
-<tr>
-<td><p><span class="term"><em class="parameter"><code>callback</code></em> :</span></p></td>
-<td>a <a class="link" href="GAsyncResult.html#GAsyncReadyCallback" title="GAsyncReadyCallback ()"><span class="type">GAsyncReadyCallback</span></a> to call when the request is satisfied. <span class="annotation">[<acronym title="The callback is valid until first called."><span class="acronym">scope async</span></acronym>]</span>
-</td>
-</tr>
-<tr>
-<td><p><span class="term"><em class="parameter"><code>user_data</code></em> :</span></p></td>
-<td>the data to pass to callback function. <span class="annotation">[<acronym title="This parameter is a 'user_data', for callbacks; many bindings can pass NULL here."><span class="acronym">closure</span></acronym>]</span>
-</td>
-=======
 <a name="g-output-stream-flush-async"></a><h3>g_output_stream_flush_async ()</h3>
 <pre class="programlisting"><span class="returnvalue">void</span>
 g_output_stream_flush_async (<em class="parameter"><code><a class="link" href="GOutputStream.html" title="GOutputStream"><span class="type">GOutputStream</span></a> *stream</code></em>,
@@ -1762,41 +1046,13 @@
 <td class="parameter_name"><p>user_data</p></td>
 <td class="parameter_description"><p> the data to pass to callback function. </p></td>
 <td class="parameter_annotations"><span class="annotation">[<acronym title="This parameter is a 'user_data', for callbacks; many bindings can pass NULL here."><span class="acronym">closure</span></acronym>]</span></td>
->>>>>>> 76bed778
-</tr>
-</tbody>
-</table></div>
-</div>
-</div>
-<hr>
-<div class="refsect2">
-<<<<<<< HEAD
-<a name="g-output-stream-flush-finish"></a><h3>g_output_stream_flush_finish ()</h3>
-<pre class="programlisting"><a href="./../glib/glib/glib-Basic-Types.html#gboolean"><span class="returnvalue">gboolean</span></a>            g_output_stream_flush_finish        (<em class="parameter"><code><a class="link" href="GOutputStream.html" title="GOutputStream"><span class="type">GOutputStream</span></a> *stream</code></em>,
-                                                         <em class="parameter"><code><a class="link" href="GAsyncResult.html" title="GAsyncResult"><span class="type">GAsyncResult</span></a> *result</code></em>,
-                                                         <em class="parameter"><code><a href="./../glib/glib/glib-Error-Reporting.html#GError"><span class="type">GError</span></a> **error</code></em>);</pre>
-<p>
-Finishes flushing an output stream.
-</p>
-<div class="variablelist"><table border="0" class="variablelist">
-<colgroup>
-<col align="left" valign="top">
-<col>
-</colgroup>
-<tbody>
-<tr>
-<td><p><span class="term"><em class="parameter"><code>stream</code></em> :</span></p></td>
-<td>a <a class="link" href="GOutputStream.html" title="GOutputStream"><span class="type">GOutputStream</span></a>.</td>
-</tr>
-<tr>
-<td><p><span class="term"><em class="parameter"><code>result</code></em> :</span></p></td>
-<td>a GAsyncResult.</td>
-</tr>
-<tr>
-<td><p><span class="term"><em class="parameter"><code>error</code></em> :</span></p></td>
-<td>a <a href="./../glib/glib/glib-Error-Reporting.html#GError"><span class="type">GError</span></a> location to store the error occurring, or <a href="./../glib/glib/glib-Standard-Macros.html#NULL:CAPS"><code class="literal">NULL</code></a> to
-ignore.</td>
-=======
+</tr>
+</tbody>
+</table></div>
+</div>
+</div>
+<hr>
+<div class="refsect2">
 <a name="g-output-stream-flush-finish"></a><h3>g_output_stream_flush_finish ()</h3>
 <pre class="programlisting"><a href="../glib/glib-Basic-Types.html#gboolean"><span class="returnvalue">gboolean</span></a>
 g_output_stream_flush_finish (<em class="parameter"><code><a class="link" href="GOutputStream.html" title="GOutputStream"><span class="type">GOutputStream</span></a> *stream</code></em>,
@@ -1827,7 +1083,6 @@
 <td class="parameter_description"><p>a <a href="../glib/glib-Error-Reporting.html#GError"><span class="type">GError</span></a> location to store the error occurring, or <a href="../glib/glib-Standard-Macros.html#NULL:CAPS"><code class="literal">NULL</code></a> to
 ignore.</p></td>
 <td class="parameter_annotations"> </td>
->>>>>>> 76bed778
 </tr>
 </tbody>
 </table></div>
@@ -1865,11 +1120,6 @@
 </colgroup>
 <tbody>
 <tr>
-<<<<<<< HEAD
-<td><p><span class="term"><span class="emphasis"><em>Returns</em></span> :</span></p></td>
-<td>
-<a href="./../glib/glib/glib-Standard-Macros.html#TRUE:CAPS"><code class="literal">TRUE</code></a> if flush operation succeeded, <a href="./../glib/glib/glib-Standard-Macros.html#FALSE:CAPS"><code class="literal">FALSE</code></a> otherwise.</td>
-=======
 <td class="parameter_name"><p>stream</p></td>
 <td class="parameter_description"><p>A <a class="link" href="GOutputStream.html" title="GOutputStream"><span class="type">GOutputStream</span></a>.</p></td>
 <td class="parameter_annotations"> </td>
@@ -1893,54 +1143,13 @@
 <td class="parameter_name"><p>user_data</p></td>
 <td class="parameter_description"><p> the data to pass to callback function. </p></td>
 <td class="parameter_annotations"><span class="annotation">[<acronym title="This parameter is a 'user_data', for callbacks; many bindings can pass NULL here."><span class="acronym">closure</span></acronym>]</span></td>
->>>>>>> 76bed778
-</tr>
-</tbody>
-</table></div>
-</div>
-</div>
-<hr>
-<div class="refsect2">
-<<<<<<< HEAD
-<a name="g-output-stream-close-async"></a><h3>g_output_stream_close_async ()</h3>
-<pre class="programlisting"><span class="returnvalue">void</span>                g_output_stream_close_async         (<em class="parameter"><code><a class="link" href="GOutputStream.html" title="GOutputStream"><span class="type">GOutputStream</span></a> *stream</code></em>,
-                                                         <em class="parameter"><code><span class="type">int</span> io_priority</code></em>,
-                                                         <em class="parameter"><code><a class="link" href="GCancellable.html" title="GCancellable"><span class="type">GCancellable</span></a> *cancellable</code></em>,
-                                                         <em class="parameter"><code><a class="link" href="GAsyncResult.html#GAsyncReadyCallback" title="GAsyncReadyCallback ()"><span class="type">GAsyncReadyCallback</span></a> callback</code></em>,
-                                                         <em class="parameter"><code><a href="./../glib/glib/glib-Basic-Types.html#gpointer"><span class="type">gpointer</span></a> user_data</code></em>);</pre>
-<p>
-Requests an asynchronous close of the stream, releasing resources 
-related to it. When the operation is finished <em class="parameter"><code>callback</code></em> will be 
-called. You can then call <a class="link" href="GOutputStream.html#g-output-stream-close-finish" title="g_output_stream_close_finish ()"><code class="function">g_output_stream_close_finish()</code></a> to get 
-the result of the operation.
-</p>
-<p>
-For behaviour details see <a class="link" href="GOutputStream.html#g-output-stream-close" title="g_output_stream_close ()"><code class="function">g_output_stream_close()</code></a>.
-</p>
-<p>
-The asyncronous methods have a default fallback that uses threads 
-to implement asynchronicity, so they are optional for inheriting 
-classes. However, if you override one you must override all.
-</p>
-<div class="variablelist"><table border="0" class="variablelist">
-<colgroup>
-<col align="left" valign="top">
-<col>
-</colgroup>
-<tbody>
-<tr>
-<td><p><span class="term"><em class="parameter"><code>stream</code></em> :</span></p></td>
-<td>A <a class="link" href="GOutputStream.html" title="GOutputStream"><span class="type">GOutputStream</span></a>.</td>
-</tr>
-<tr>
-<td><p><span class="term"><em class="parameter"><code>io_priority</code></em> :</span></p></td>
-<td>the io priority of the request.</td>
-</tr>
-<tr>
-<td><p><span class="term"><em class="parameter"><code>cancellable</code></em> :</span></p></td>
-<td>optional cancellable object. <span class="annotation">[<acronym title="NULL is ok, both for passing and for returning."><span class="acronym">allow-none</span></acronym>]</span>
-</td>
-=======
+</tr>
+</tbody>
+</table></div>
+</div>
+</div>
+<hr>
+<div class="refsect2">
 <a name="g-output-stream-close-finish"></a><h3>g_output_stream_close_finish ()</h3>
 <pre class="programlisting"><a href="../glib/glib-Basic-Types.html#gboolean"><span class="returnvalue">gboolean</span></a>
 g_output_stream_close_finish (<em class="parameter"><code><a class="link" href="GOutputStream.html" title="GOutputStream"><span class="type">GOutputStream</span></a> *stream</code></em>,
@@ -1971,7 +1180,6 @@
 <td class="parameter_description"><p>a <a href="../glib/glib-Error-Reporting.html#GError"><span class="type">GError</span></a> location to store the error occurring, or <a href="../glib/glib-Standard-Macros.html#NULL:CAPS"><code class="literal">NULL</code></a> to
 ignore.</p></td>
 <td class="parameter_annotations"> </td>
->>>>>>> 76bed778
 </tr>
 </tbody>
 </table></div>
@@ -2088,16 +1296,6 @@
 </colgroup>
 <tbody>
 <tr>
-<<<<<<< HEAD
-<td><p><span class="term"><em class="parameter"><code>callback</code></em> :</span></p></td>
-<td>callback to call when the request is satisfied. <span class="annotation">[<acronym title="The callback is valid until first called."><span class="acronym">scope async</span></acronym>]</span>
-</td>
-</tr>
-<tr>
-<td><p><span class="term"><em class="parameter"><code>user_data</code></em> :</span></p></td>
-<td>the data to pass to callback function. <span class="annotation">[<acronym title="This parameter is a 'user_data', for callbacks; many bindings can pass NULL here."><span class="acronym">closure</span></acronym>]</span>
-</td>
-=======
 <td class="parameter_name"><p>stream</p></td>
 <td class="parameter_description"><p>a <a class="link" href="GOutputStream.html" title="GOutputStream"><span class="type">GOutputStream</span></a>.</p></td>
 <td class="parameter_annotations"> </td>
@@ -2107,7 +1305,6 @@
 <td class="parameter_description"><p>a <a href="../glib/glib-Error-Reporting.html#GError"><span class="type">GError</span></a> location to store the error occurring, or <a href="../glib/glib-Standard-Macros.html#NULL:CAPS"><code class="literal">NULL</code></a> to
 ignore.</p></td>
 <td class="parameter_annotations"> </td>
->>>>>>> 76bed778
 </tr>
 </tbody>
 </table></div>
@@ -2119,38 +1316,6 @@
 </div>
 <hr>
 <div class="refsect2">
-<<<<<<< HEAD
-<a name="g-output-stream-close-finish"></a><h3>g_output_stream_close_finish ()</h3>
-<pre class="programlisting"><a href="./../glib/glib/glib-Basic-Types.html#gboolean"><span class="returnvalue">gboolean</span></a>            g_output_stream_close_finish        (<em class="parameter"><code><a class="link" href="GOutputStream.html" title="GOutputStream"><span class="type">GOutputStream</span></a> *stream</code></em>,
-                                                         <em class="parameter"><code><a class="link" href="GAsyncResult.html" title="GAsyncResult"><span class="type">GAsyncResult</span></a> *result</code></em>,
-                                                         <em class="parameter"><code><a href="./../glib/glib/glib-Error-Reporting.html#GError"><span class="type">GError</span></a> **error</code></em>);</pre>
-<p>
-Closes an output stream.
-</p>
-<div class="variablelist"><table border="0" class="variablelist">
-<colgroup>
-<col align="left" valign="top">
-<col>
-</colgroup>
-<tbody>
-<tr>
-<td><p><span class="term"><em class="parameter"><code>stream</code></em> :</span></p></td>
-<td>a <a class="link" href="GOutputStream.html" title="GOutputStream"><span class="type">GOutputStream</span></a>.</td>
-</tr>
-<tr>
-<td><p><span class="term"><em class="parameter"><code>result</code></em> :</span></p></td>
-<td>a <a class="link" href="GAsyncResult.html" title="GAsyncResult"><span class="type">GAsyncResult</span></a>.</td>
-</tr>
-<tr>
-<td><p><span class="term"><em class="parameter"><code>error</code></em> :</span></p></td>
-<td>a <a href="./../glib/glib/glib-Error-Reporting.html#GError"><span class="type">GError</span></a> location to store the error occurring, or <a href="./../glib/glib/glib-Standard-Macros.html#NULL:CAPS"><code class="literal">NULL</code></a> to
-ignore.</td>
-</tr>
-<tr>
-<td><p><span class="term"><span class="emphasis"><em>Returns</em></span> :</span></p></td>
-<td>
-<a href="./../glib/glib/glib-Standard-Macros.html#TRUE:CAPS"><code class="literal">TRUE</code></a> if stream was successfully closed, <a href="./../glib/glib/glib-Standard-Macros.html#FALSE:CAPS"><code class="literal">FALSE</code></a> otherwise.</td>
-=======
 <a name="g-output-stream-clear-pending"></a><h3>g_output_stream_clear_pending ()</h3>
 <pre class="programlisting"><span class="returnvalue">void</span>
 g_output_stream_clear_pending (<em class="parameter"><code><a class="link" href="GOutputStream.html" title="GOutputStream"><span class="type">GOutputStream</span></a> *stream</code></em>);</pre>
@@ -2218,7 +1383,6 @@
 <td class="parameter_name"><p>error</p></td>
 <td class="parameter_description"><p>location to store the error occurring, or <a href="../glib/glib-Standard-Macros.html#NULL:CAPS"><code class="literal">NULL</code></a> to ignore</p></td>
 <td class="parameter_annotations"> </td>
->>>>>>> 76bed778
 </tr>
 </tbody>
 </table></div>
@@ -2230,30 +1394,6 @@
 </div>
 <hr>
 <div class="refsect2">
-<<<<<<< HEAD
-<a name="g-output-stream-is-closing"></a><h3>g_output_stream_is_closing ()</h3>
-<pre class="programlisting"><a href="./../glib/glib/glib-Basic-Types.html#gboolean"><span class="returnvalue">gboolean</span></a>            g_output_stream_is_closing          (<em class="parameter"><code><a class="link" href="GOutputStream.html" title="GOutputStream"><span class="type">GOutputStream</span></a> *stream</code></em>);</pre>
-<p>
-Checks if an output stream is being closed. This can be
-used inside e.g. a flush implementation to see if the
-flush (or other i/o operation) is called from within
-the closing operation.
-</p>
-<div class="variablelist"><table border="0" class="variablelist">
-<colgroup>
-<col align="left" valign="top">
-<col>
-</colgroup>
-<tbody>
-<tr>
-<td><p><span class="term"><em class="parameter"><code>stream</code></em> :</span></p></td>
-<td>a <a class="link" href="GOutputStream.html" title="GOutputStream"><span class="type">GOutputStream</span></a>.</td>
-</tr>
-<tr>
-<td><p><span class="term"><span class="emphasis"><em>Returns</em></span> :</span></p></td>
-<td>
-<a href="./../glib/glib/glib-Standard-Macros.html#TRUE:CAPS"><code class="literal">TRUE</code></a> if <em class="parameter"><code>stream</code></em> is being closed. <a href="./../glib/glib/glib-Standard-Macros.html#FALSE:CAPS"><code class="literal">FALSE</code></a> otherwise.</td>
-=======
 <a name="g-output-stream-write-bytes-async"></a><h3>g_output_stream_write_bytes_async ()</h3>
 <pre class="programlisting"><span class="returnvalue">void</span>
 g_output_stream_write_bytes_async (<em class="parameter"><code><a class="link" href="GOutputStream.html" title="GOutputStream"><span class="type">GOutputStream</span></a> *stream</code></em>,
@@ -2311,35 +1451,13 @@
 <td class="parameter_name"><p>user_data</p></td>
 <td class="parameter_description"><p> the data to pass to callback function. </p></td>
 <td class="parameter_annotations"><span class="annotation">[<acronym title="This parameter is a 'user_data', for callbacks; many bindings can pass NULL here."><span class="acronym">closure</span></acronym>]</span></td>
->>>>>>> 76bed778
-</tr>
-</tbody>
-</table></div>
-</div>
-</div>
-<hr>
-<div class="refsect2">
-<<<<<<< HEAD
-<a name="g-output-stream-is-closed"></a><h3>g_output_stream_is_closed ()</h3>
-<pre class="programlisting"><a href="./../glib/glib/glib-Basic-Types.html#gboolean"><span class="returnvalue">gboolean</span></a>            g_output_stream_is_closed           (<em class="parameter"><code><a class="link" href="GOutputStream.html" title="GOutputStream"><span class="type">GOutputStream</span></a> *stream</code></em>);</pre>
-<p>
-Checks if an output stream has already been closed.
-</p>
-<div class="variablelist"><table border="0" class="variablelist">
-<colgroup>
-<col align="left" valign="top">
-<col>
-</colgroup>
-<tbody>
-<tr>
-<td><p><span class="term"><em class="parameter"><code>stream</code></em> :</span></p></td>
-<td>a <a class="link" href="GOutputStream.html" title="GOutputStream"><span class="type">GOutputStream</span></a>.</td>
-</tr>
-<tr>
-<td><p><span class="term"><span class="emphasis"><em>Returns</em></span> :</span></p></td>
-<td>
-<a href="./../glib/glib/glib-Standard-Macros.html#TRUE:CAPS"><code class="literal">TRUE</code></a> if <em class="parameter"><code>stream</code></em> is closed. <a href="./../glib/glib/glib-Standard-Macros.html#FALSE:CAPS"><code class="literal">FALSE</code></a> otherwise.</td>
-=======
+</tr>
+</tbody>
+</table></div>
+</div>
+</div>
+<hr>
+<div class="refsect2">
 <a name="g-output-stream-write-bytes-finish"></a><h3>g_output_stream_write_bytes_finish ()</h3>
 <pre class="programlisting"><a href="../glib/glib-Basic-Types.html#gssize"><span class="returnvalue">gssize</span></a>
 g_output_stream_write_bytes_finish (<em class="parameter"><code><a class="link" href="GOutputStream.html" title="GOutputStream"><span class="type">GOutputStream</span></a> *stream</code></em>,
@@ -2370,7 +1488,6 @@
 <td class="parameter_description"><p>a <a href="../glib/glib-Error-Reporting.html#GError"><span class="type">GError</span></a> location to store the error occurring, or <a href="../glib/glib-Standard-Macros.html#NULL:CAPS"><code class="literal">NULL</code></a> to
 ignore.</p></td>
 <td class="parameter_annotations"> </td>
->>>>>>> 76bed778
 </tr>
 </tbody>
 </table></div>
@@ -2382,27 +1499,6 @@
 </div>
 <hr>
 <div class="refsect2">
-<<<<<<< HEAD
-<a name="g-output-stream-has-pending"></a><h3>g_output_stream_has_pending ()</h3>
-<pre class="programlisting"><a href="./../glib/glib/glib-Basic-Types.html#gboolean"><span class="returnvalue">gboolean</span></a>            g_output_stream_has_pending         (<em class="parameter"><code><a class="link" href="GOutputStream.html" title="GOutputStream"><span class="type">GOutputStream</span></a> *stream</code></em>);</pre>
-<p>
-Checks if an ouput stream has pending actions.
-</p>
-<div class="variablelist"><table border="0" class="variablelist">
-<colgroup>
-<col align="left" valign="top">
-<col>
-</colgroup>
-<tbody>
-<tr>
-<td><p><span class="term"><em class="parameter"><code>stream</code></em> :</span></p></td>
-<td>a <a class="link" href="GOutputStream.html" title="GOutputStream"><span class="type">GOutputStream</span></a>.</td>
-</tr>
-<tr>
-<td><p><span class="term"><span class="emphasis"><em>Returns</em></span> :</span></p></td>
-<td>
-<a href="./../glib/glib/glib-Standard-Macros.html#TRUE:CAPS"><code class="literal">TRUE</code></a> if <em class="parameter"><code>stream</code></em> has pending actions.</td>
-=======
 <a name="g-output-stream-printf"></a><h3>g_output_stream_printf ()</h3>
 <pre class="programlisting"><a href="../glib/glib-Basic-Types.html#gboolean"><span class="returnvalue">gboolean</span></a>
 g_output_stream_printf (<em class="parameter"><code><a class="link" href="GOutputStream.html" title="GOutputStream"><span class="type">GOutputStream</span></a> *stream</code></em>,
@@ -2462,7 +1558,6 @@
 <td class="parameter_name"><p>...</p></td>
 <td class="parameter_description"><p>the parameters to insert into the format string</p></td>
 <td class="parameter_annotations"> </td>
->>>>>>> 76bed778
 </tr>
 </tbody>
 </table></div>
@@ -2475,35 +1570,6 @@
 </div>
 <hr>
 <div class="refsect2">
-<<<<<<< HEAD
-<a name="g-output-stream-set-pending"></a><h3>g_output_stream_set_pending ()</h3>
-<pre class="programlisting"><a href="./../glib/glib/glib-Basic-Types.html#gboolean"><span class="returnvalue">gboolean</span></a>            g_output_stream_set_pending         (<em class="parameter"><code><a class="link" href="GOutputStream.html" title="GOutputStream"><span class="type">GOutputStream</span></a> *stream</code></em>,
-                                                         <em class="parameter"><code><a href="./../glib/glib/glib-Error-Reporting.html#GError"><span class="type">GError</span></a> **error</code></em>);</pre>
-<p>
-Sets <em class="parameter"><code>stream</code></em> to have actions pending. If the pending flag is
-already set or <em class="parameter"><code>stream</code></em> is closed, it will return <a href="./../glib/glib/glib-Standard-Macros.html#FALSE:CAPS"><code class="literal">FALSE</code></a> and set
-<em class="parameter"><code>error</code></em>.
-</p>
-<div class="variablelist"><table border="0" class="variablelist">
-<colgroup>
-<col align="left" valign="top">
-<col>
-</colgroup>
-<tbody>
-<tr>
-<td><p><span class="term"><em class="parameter"><code>stream</code></em> :</span></p></td>
-<td>a <a class="link" href="GOutputStream.html" title="GOutputStream"><span class="type">GOutputStream</span></a>.</td>
-</tr>
-<tr>
-<td><p><span class="term"><em class="parameter"><code>error</code></em> :</span></p></td>
-<td>a <a href="./../glib/glib/glib-Error-Reporting.html#GError"><span class="type">GError</span></a> location to store the error occurring, or <a href="./../glib/glib/glib-Standard-Macros.html#NULL:CAPS"><code class="literal">NULL</code></a> to
-ignore.</td>
-</tr>
-<tr>
-<td><p><span class="term"><span class="emphasis"><em>Returns</em></span> :</span></p></td>
-<td>
-<a href="./../glib/glib/glib-Standard-Macros.html#TRUE:CAPS"><code class="literal">TRUE</code></a> if pending was previously unset and is now set.</td>
-=======
 <a name="g-output-stream-vprintf"></a><h3>g_output_stream_vprintf ()</h3>
 <pre class="programlisting"><a href="../glib/glib-Basic-Types.html#gboolean"><span class="returnvalue">gboolean</span></a>
 g_output_stream_vprintf (<em class="parameter"><code><a class="link" href="GOutputStream.html" title="GOutputStream"><span class="type">GOutputStream</span></a> *stream</code></em>,
@@ -2611,145 +1677,23 @@
     the splice.</p>
 </td>
 <td class="enum_member_annotations"> </td>
->>>>>>> 76bed778
-</tr>
-</tbody>
-</table></div>
-</div>
-</div>
-<hr>
-<div class="refsect2">
-<<<<<<< HEAD
-<a name="g-output-stream-clear-pending"></a><h3>g_output_stream_clear_pending ()</h3>
-<pre class="programlisting"><span class="returnvalue">void</span>                g_output_stream_clear_pending       (<em class="parameter"><code><a class="link" href="GOutputStream.html" title="GOutputStream"><span class="type">GOutputStream</span></a> *stream</code></em>);</pre>
-<p>
-Clears the pending flag on <em class="parameter"><code>stream</code></em>.
-</p>
-<div class="variablelist"><table border="0" class="variablelist">
-<colgroup>
-<col align="left" valign="top">
-<col>
-</colgroup>
-<tbody><tr>
-<td><p><span class="term"><em class="parameter"><code>stream</code></em> :</span></p></td>
-<td>output stream</td>
-</tr></tbody>
-</table></div>
-=======
+</tr>
+</tbody>
+</table></div>
+</div>
+</div>
+<hr>
+<div class="refsect2">
 <a name="GOutputStream-struct"></a><h3>GOutputStream</h3>
 <pre class="programlisting">typedef struct _GOutputStream GOutputStream;</pre>
 <p>Base class for writing output.</p>
 <p>All classes derived from GOutputStream should implement synchronous
 writing, splicing, flushing and closing streams, but may implement
 asynchronous versions.</p>
->>>>>>> 76bed778
-</div>
-<hr>
-<div class="refsect2">
-<a name="g-output-stream-write-bytes"></a><h3>g_output_stream_write_bytes ()</h3>
-<pre class="programlisting"><a href="./../glib/glib/glib-Basic-Types.html#gssize"><span class="returnvalue">gssize</span></a>              g_output_stream_write_bytes         (<em class="parameter"><code><a class="link" href="GOutputStream.html" title="GOutputStream"><span class="type">GOutputStream</span></a> *stream</code></em>,
-                                                         <em class="parameter"><code><a href="./../glib/glib/glib-Byte-Arrays.html#GBytes"><span class="type">GBytes</span></a> *bytes</code></em>,
-                                                         <em class="parameter"><code><a class="link" href="GCancellable.html" title="GCancellable"><span class="type">GCancellable</span></a> *cancellable</code></em>,
-                                                         <em class="parameter"><code><a href="./../glib/glib/glib-Error-Reporting.html#GError"><span class="type">GError</span></a> **error</code></em>);</pre>
-<p>
-Tries to write the data from <em class="parameter"><code>bytes</code></em> into the stream. Will block
-during the operation.
-</p>
-<p>
-If <em class="parameter"><code>bytes</code></em> is 0-length, returns 0 and does nothing. A <a href="./../glib/glib/glib-Byte-Arrays.html#GBytes"><span class="type">GBytes</span></a> larger
-than <a href="./../glib/glib/glib-Basic-Types.html#G-MAXSSIZE:CAPS"><code class="literal">G_MAXSSIZE</code></a> will cause a <a class="link" href="gio-GIOError.html#G-IO-ERROR-INVALID-ARGUMENT:CAPS"><code class="literal">G_IO_ERROR_INVALID_ARGUMENT</code></a> error.
-</p>
-<p>
-On success, the number of bytes written to the stream is returned.
-It is not an error if this is not the same as the requested size, as it
-can happen e.g. on a partial I/O error, or if there is not enough
-storage in the stream. All writes block until at least one byte
-is written or an error occurs; 0 is never returned (unless
-the size of <em class="parameter"><code>bytes</code></em> is 0).
-</p>
-<p>
-If <em class="parameter"><code>cancellable</code></em> is not <a href="./../glib/glib/glib-Standard-Macros.html#NULL:CAPS"><code class="literal">NULL</code></a>, then the operation can be cancelled by
-triggering the cancellable object from another thread. If the operation
-was cancelled, the error <a class="link" href="gio-GIOError.html#G-IO-ERROR-CANCELLED:CAPS"><code class="literal">G_IO_ERROR_CANCELLED</code></a> will be returned. If an
-operation was partially finished when the operation was cancelled the
-partial result will be returned, without an error.
-</p>
-<p>
-On error -1 is returned and <em class="parameter"><code>error</code></em> is set accordingly.
-</p>
-<div class="variablelist"><table border="0" class="variablelist">
-<colgroup>
-<col align="left" valign="top">
-<col>
-</colgroup>
-<tbody>
-<tr>
-<td><p><span class="term"><em class="parameter"><code>stream</code></em> :</span></p></td>
-<td>a <a class="link" href="GOutputStream.html" title="GOutputStream"><span class="type">GOutputStream</span></a>.</td>
-</tr>
-<tr>
-<td><p><span class="term"><em class="parameter"><code>bytes</code></em> :</span></p></td>
-<td>the <a href="./../glib/glib/glib-Byte-Arrays.html#GBytes"><span class="type">GBytes</span></a> to write</td>
-</tr>
-<tr>
-<td><p><span class="term"><em class="parameter"><code>cancellable</code></em> :</span></p></td>
-<td>optional cancellable object. <span class="annotation">[<acronym title="NULL is ok, both for passing and for returning."><span class="acronym">allow-none</span></acronym>]</span>
-</td>
-</tr>
-<tr>
-<td><p><span class="term"><em class="parameter"><code>error</code></em> :</span></p></td>
-<td>location to store the error occurring, or <a href="./../glib/glib/glib-Standard-Macros.html#NULL:CAPS"><code class="literal">NULL</code></a> to ignore</td>
-</tr>
-<tr>
-<td><p><span class="term"><span class="emphasis"><em>Returns</em></span> :</span></p></td>
-<td>Number of bytes written, or -1 on error</td>
-</tr>
-</tbody>
-</table></div>
-</div>
-<hr>
-<div class="refsect2">
-<a name="g-output-stream-write-bytes-finish"></a><h3>g_output_stream_write_bytes_finish ()</h3>
-<pre class="programlisting"><a href="./../glib/glib/glib-Basic-Types.html#gssize"><span class="returnvalue">gssize</span></a>              g_output_stream_write_bytes_finish  (<em class="parameter"><code><a class="link" href="GOutputStream.html" title="GOutputStream"><span class="type">GOutputStream</span></a> *stream</code></em>,
-                                                         <em class="parameter"><code><a class="link" href="GAsyncResult.html" title="GAsyncResult"><span class="type">GAsyncResult</span></a> *result</code></em>,
-                                                         <em class="parameter"><code><a href="./../glib/glib/glib-Error-Reporting.html#GError"><span class="type">GError</span></a> **error</code></em>);</pre>
-<p>
-Finishes a stream write-from-<a href="./../glib/glib/glib-Byte-Arrays.html#GBytes"><span class="type">GBytes</span></a> operation.
-</p>
-<div class="variablelist"><table border="0" class="variablelist">
-<colgroup>
-<col align="left" valign="top">
-<col>
-</colgroup>
-<tbody>
-<tr>
-<td><p><span class="term"><em class="parameter"><code>stream</code></em> :</span></p></td>
-<td>a <a class="link" href="GOutputStream.html" title="GOutputStream"><span class="type">GOutputStream</span></a>.</td>
-</tr>
-<tr>
-<td><p><span class="term"><em class="parameter"><code>result</code></em> :</span></p></td>
-<td>a <a class="link" href="GAsyncResult.html" title="GAsyncResult"><span class="type">GAsyncResult</span></a>.</td>
-</tr>
-<tr>
-<td><p><span class="term"><em class="parameter"><code>error</code></em> :</span></p></td>
-<td>a <a href="./../glib/glib/glib-Error-Reporting.html#GError"><span class="type">GError</span></a> location to store the error occurring, or <a href="./../glib/glib/glib-Standard-Macros.html#NULL:CAPS"><code class="literal">NULL</code></a> to
-ignore.</td>
-</tr>
-<tr>
-<td><p><span class="term"><span class="emphasis"><em>Returns</em></span> :</span></p></td>
-<td>a <a href="./../glib/glib/glib-Basic-Types.html#gssize"><span class="type">gssize</span></a> containing the number of bytes written to the stream.</td>
-</tr>
-</tbody>
-</table></div>
 </div>
 </div>
 </div>
 <div class="footer">
-<<<<<<< HEAD
-<hr>
-          Generated by GTK-Doc V1.18.1</div>
-=======
 <hr>Generated by GTK-Doc V1.24</div>
->>>>>>> 76bed778
 </body>
 </html>