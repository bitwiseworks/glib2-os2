--- conflicted
+++ resolved
@@ -2,59 +2,12 @@
 <html>
 <head>
 <meta http-equiv="Content-Type" content="text/html; charset=UTF-8">
-<<<<<<< HEAD
-<title>Index of new symbols in 2.22</title>
-<meta name="generator" content="DocBook XSL Stylesheets V1.77.1">
-=======
 <title>Index of new symbols in 2.22: GIO Reference Manual</title>
 <meta name="generator" content="DocBook XSL Stylesheets V1.78.1">
->>>>>>> 76bed778
 <link rel="home" href="index.html" title="GIO Reference Manual">
 <link rel="up" href="index.html" title="GIO Reference Manual">
 <link rel="prev" href="api-index-2-20.html" title="Index of new symbols in 2.20">
 <link rel="next" href="api-index-2-24.html" title="Index of new symbols in 2.24">
-<<<<<<< HEAD
-<meta name="generator" content="GTK-Doc V1.18.1 (XML mode)">
-<link rel="stylesheet" href="style.css" type="text/css">
-</head>
-<body bgcolor="white" text="black" link="#0000FF" vlink="#840084" alink="#0000FF">
-<table class="navigation" id="top" width="100%" summary="Navigation header" cellpadding="2" cellspacing="2">
-<tr valign="middle">
-<td><a accesskey="p" href="api-index-2-20.html"><img src="left.png" width="24" height="24" border="0" alt="Prev"></a></td>
-<td> </td>
-<td><a accesskey="h" href="index.html"><img src="home.png" width="24" height="24" border="0" alt="Home"></a></td>
-<th width="100%" align="center">GIO Reference Manual</th>
-<td><a accesskey="n" href="api-index-2-24.html"><img src="right.png" width="24" height="24" border="0" alt="Next"></a></td>
-</tr>
-<tr><td colspan="5" class="shortcuts">
-<a class="shortcut" href="#idxA">A</a>
-                      | 
-                   <a class="shortcut" href="#idxC">C</a>
-                      | 
-                   <a class="shortcut" href="#idxD">D</a>
-                      | 
-                   <a class="shortcut" href="#idxF">F</a>
-                      | 
-                   <a class="shortcut" href="#idxI">I</a>
-                      | 
-                   <a class="shortcut" href="#idxM">M</a>
-                      | 
-                   <a class="shortcut" href="#idxN">N</a>
-                      | 
-                   <a class="shortcut" href="#idxO">O</a>
-                      | 
-                   <a class="shortcut" href="#idxR">R</a>
-                      | 
-                   <a class="shortcut" href="#idxS">S</a>
-                      | 
-                   <a class="shortcut" href="#idxT">T</a>
-                      | 
-                   <a class="shortcut" href="#idxU">U</a>
-                      | 
-                   <a class="shortcut" href="#idxV">V</a>
-</td></tr>
-</table>
-=======
 <meta name="generator" content="GTK-Doc V1.24 (XML mode)">
 <link rel="stylesheet" href="style.css" type="text/css">
 </head>
@@ -90,7 +43,6 @@
 <td><a accesskey="p" href="api-index-2-20.html"><img src="left.png" width="16" height="16" border="0" alt="Prev"></a></td>
 <td><a accesskey="n" href="api-index-2-24.html"><img src="right.png" width="16" height="16" border="0" alt="Next"></a></td>
 </tr></table>
->>>>>>> 76bed778
 <div class="index">
 <div class="titlepage"><div><div><h1 class="title">
 <a name="api-index-2-22"></a>Index of new symbols in 2.22</h1></div></div></div>
@@ -1017,37 +969,6 @@
 </dt>
 <dd></dd>
 <dt>
-<<<<<<< HEAD
-<a class="link" href="GSrvTarget.html#g-srv-target-copy" title="g_srv_target_copy ()">g_srv_target_copy</a>, function in <a class="link" href="GSrvTarget.html" title="GSrvTarget">GSrvTarget</a>
-</dt>
-<dd></dd>
-<dt>
-<a class="link" href="GSrvTarget.html#g-srv-target-free" title="g_srv_target_free ()">g_srv_target_free</a>, function in <a class="link" href="GSrvTarget.html" title="GSrvTarget">GSrvTarget</a>
-</dt>
-<dd></dd>
-<dt>
-<a class="link" href="GSrvTarget.html#g-srv-target-get-hostname" title="g_srv_target_get_hostname ()">g_srv_target_get_hostname</a>, function in <a class="link" href="GSrvTarget.html" title="GSrvTarget">GSrvTarget</a>
-</dt>
-<dd></dd>
-<dt>
-<a class="link" href="GSrvTarget.html#g-srv-target-get-port" title="g_srv_target_get_port ()">g_srv_target_get_port</a>, function in <a class="link" href="GSrvTarget.html" title="GSrvTarget">GSrvTarget</a>
-</dt>
-<dd></dd>
-<dt>
-<a class="link" href="GSrvTarget.html#g-srv-target-get-priority" title="g_srv_target_get_priority ()">g_srv_target_get_priority</a>, function in <a class="link" href="GSrvTarget.html" title="GSrvTarget">GSrvTarget</a>
-</dt>
-<dd></dd>
-<dt>
-<a class="link" href="GSrvTarget.html#g-srv-target-get-weight" title="g_srv_target_get_weight ()">g_srv_target_get_weight</a>, function in <a class="link" href="GSrvTarget.html" title="GSrvTarget">GSrvTarget</a>
-</dt>
-<dd></dd>
-<dt>
-<a class="link" href="GSrvTarget.html#g-srv-target-list-sort" title="g_srv_target_list_sort ()">g_srv_target_list_sort</a>, function in <a class="link" href="GSrvTarget.html" title="GSrvTarget">GSrvTarget</a>
-</dt>
-<dd></dd>
-<dt>
-<a class="link" href="GSrvTarget.html#g-srv-target-new" title="g_srv_target_new ()">g_srv_target_new</a>, function in <a class="link" href="GSrvTarget.html" title="GSrvTarget">GSrvTarget</a>
-=======
 <a class="link" href="GSrvTarget.html#g-srv-target-copy" title="g_srv_target_copy ()">g_srv_target_copy</a>, function in <a class="link" href="GSrvTarget.html" title="GSrvTarget">GSrvTarget</a>
 </dt>
 <dd></dd>
@@ -1077,7 +998,6 @@
 <dd></dd>
 <dt>
 <a class="link" href="GSrvTarget.html#g-srv-target-new" title="g_srv_target_new ()">g_srv_target_new</a>, function in <a class="link" href="GSrvTarget.html" title="GSrvTarget">GSrvTarget</a>
->>>>>>> 76bed778
 </dt>
 <dd></dd>
 <a name="idxT"></a><h3 class="title">T</h3>
@@ -1157,11 +1077,6 @@
 <dd></dd>
 </div>
 <div class="footer">
-<<<<<<< HEAD
-<hr>
-          Generated by GTK-Doc V1.18.1</div>
-=======
 <hr>Generated by GTK-Doc V1.24</div>
->>>>>>> 76bed778
 </body>
 </html>