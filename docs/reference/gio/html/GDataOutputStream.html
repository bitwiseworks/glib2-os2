<!DOCTYPE html PUBLIC "-//W3C//DTD HTML 4.01 Transitional//EN">
<html>
<head>
<meta http-equiv="Content-Type" content="text/html; charset=UTF-8">
<<<<<<< HEAD
<title>GDataOutputStream</title>
<meta name="generator" content="DocBook XSL Stylesheets V1.77.1">
=======
<title>GDataOutputStream: GIO Reference Manual</title>
<meta name="generator" content="DocBook XSL Stylesheets V1.78.1">
>>>>>>> 76bed778
<link rel="home" href="index.html" title="GIO Reference Manual">
<link rel="up" href="streaming.html" title="Streaming I/O">
<link rel="prev" href="GDataInputStream.html" title="GDataInputStream">
<link rel="next" href="GUnixInputStream.html" title="GUnixInputStream">
<<<<<<< HEAD
<meta name="generator" content="GTK-Doc V1.18.1 (XML mode)">
<link rel="stylesheet" href="style.css" type="text/css">
</head>
<body bgcolor="white" text="black" link="#0000FF" vlink="#840084" alink="#0000FF">
<table class="navigation" id="top" width="100%" summary="Navigation header" cellpadding="2" cellspacing="2">
<tr valign="middle">
<td><a accesskey="p" href="GDataInputStream.html"><img src="left.png" width="24" height="24" border="0" alt="Prev"></a></td>
<td><a accesskey="u" href="streaming.html"><img src="up.png" width="24" height="24" border="0" alt="Up"></a></td>
<td><a accesskey="h" href="index.html"><img src="home.png" width="24" height="24" border="0" alt="Home"></a></td>
<th width="100%" align="center">GIO Reference Manual</th>
<td><a accesskey="n" href="GUnixInputStream.html"><img src="right.png" width="24" height="24" border="0" alt="Next"></a></td>
</tr>
<tr><td colspan="5" class="shortcuts">
<a href="#GDataOutputStream.synopsis" class="shortcut">Top</a>
                   | 
                  <a href="#GDataOutputStream.description" class="shortcut">Description</a>
                   | 
                  <a href="#GDataOutputStream.object-hierarchy" class="shortcut">Object Hierarchy</a>
                   | 
                  <a href="#GDataOutputStream.implemented-interfaces" class="shortcut">Implemented Interfaces</a>
                   | 
                  <a href="#GDataOutputStream.properties" class="shortcut">Properties</a>
</td></tr>
</table>
=======
<meta name="generator" content="GTK-Doc V1.24 (XML mode)">
<link rel="stylesheet" href="style.css" type="text/css">
</head>
<body bgcolor="white" text="black" link="#0000FF" vlink="#840084" alink="#0000FF">
<table class="navigation" id="top" width="100%" summary="Navigation header" cellpadding="2" cellspacing="5"><tr valign="middle">
<td width="100%" align="left" class="shortcuts">
<a href="#" class="shortcut">Top</a><span id="nav_description">  <span class="dim">|</span> 
                  <a href="#GDataOutputStream.description" class="shortcut">Description</a></span><span id="nav_hierarchy">  <span class="dim">|</span> 
                  <a href="#GDataOutputStream.object-hierarchy" class="shortcut">Object Hierarchy</a></span><span id="nav_interfaces">  <span class="dim">|</span> 
                  <a href="#GDataOutputStream.implemented-interfaces" class="shortcut">Implemented Interfaces</a></span><span id="nav_properties">  <span class="dim">|</span> 
                  <a href="#GDataOutputStream.properties" class="shortcut">Properties</a></span>
</td>
<td><a accesskey="h" href="index.html"><img src="home.png" width="16" height="16" border="0" alt="Home"></a></td>
<td><a accesskey="u" href="streaming.html"><img src="up.png" width="16" height="16" border="0" alt="Up"></a></td>
<td><a accesskey="p" href="GDataInputStream.html"><img src="left.png" width="16" height="16" border="0" alt="Prev"></a></td>
<td><a accesskey="n" href="GUnixInputStream.html"><img src="right.png" width="16" height="16" border="0" alt="Next"></a></td>
</tr></table>
>>>>>>> 76bed778
<div class="refentry">
<a name="GDataOutputStream"></a><div class="titlepage"></div>
<div class="refnamediv"><table width="100%"><tr>
<td valign="top">
<h2><span class="refentrytitle"><a name="GDataOutputStream.top_of_page"></a>GDataOutputStream</span></h2>
<p>GDataOutputStream — Data Output Stream</p>
</td>
<td class="gallery_image" valign="top" align="right"></td>
</tr></table></div>
<<<<<<< HEAD
<div class="refsynopsisdiv">
<a name="GDataOutputStream.synopsis"></a><h2>Synopsis</h2>
<pre class="synopsis">
#include &lt;gio/gio.h&gt;

struct              <a class="link" href="GDataOutputStream.html#GDataOutputStream-struct" title="struct GDataOutputStream">GDataOutputStream</a>;
<a class="link" href="GDataOutputStream.html" title="GDataOutputStream"><span class="returnvalue">GDataOutputStream</span></a> * <a class="link" href="GDataOutputStream.html#g-data-output-stream-new" title="g_data_output_stream_new ()">g_data_output_stream_new</a>            (<em class="parameter"><code><a class="link" href="GOutputStream.html" title="GOutputStream"><span class="type">GOutputStream</span></a> *base_stream</code></em>);
<span class="returnvalue">void</span>                <a class="link" href="GDataOutputStream.html#g-data-output-stream-set-byte-order" title="g_data_output_stream_set_byte_order ()">g_data_output_stream_set_byte_order</a> (<em class="parameter"><code><a class="link" href="GDataOutputStream.html" title="GDataOutputStream"><span class="type">GDataOutputStream</span></a> *stream</code></em>,
                                                         <em class="parameter"><code><a class="link" href="GDataInputStream.html#GDataStreamByteOrder" title="enum GDataStreamByteOrder"><span class="type">GDataStreamByteOrder</span></a> order</code></em>);
<a class="link" href="GDataInputStream.html#GDataStreamByteOrder" title="enum GDataStreamByteOrder"><span class="returnvalue">GDataStreamByteOrder</span></a> <a class="link" href="GDataOutputStream.html#g-data-output-stream-get-byte-order" title="g_data_output_stream_get_byte_order ()">g_data_output_stream_get_byte_order</a>
                                                        (<em class="parameter"><code><a class="link" href="GDataOutputStream.html" title="GDataOutputStream"><span class="type">GDataOutputStream</span></a> *stream</code></em>);
<a href="./../glib/glib/glib-Basic-Types.html#gboolean"><span class="returnvalue">gboolean</span></a>            <a class="link" href="GDataOutputStream.html#g-data-output-stream-put-byte" title="g_data_output_stream_put_byte ()">g_data_output_stream_put_byte</a>       (<em class="parameter"><code><a class="link" href="GDataOutputStream.html" title="GDataOutputStream"><span class="type">GDataOutputStream</span></a> *stream</code></em>,
                                                         <em class="parameter"><code><a href="./../glib/glib/glib-Basic-Types.html#guchar"><span class="type">guchar</span></a> data</code></em>,
                                                         <em class="parameter"><code><a class="link" href="GCancellable.html" title="GCancellable"><span class="type">GCancellable</span></a> *cancellable</code></em>,
                                                         <em class="parameter"><code><a href="./../glib/glib/glib-Error-Reporting.html#GError"><span class="type">GError</span></a> **error</code></em>);
<a href="./../glib/glib/glib-Basic-Types.html#gboolean"><span class="returnvalue">gboolean</span></a>            <a class="link" href="GDataOutputStream.html#g-data-output-stream-put-int16" title="g_data_output_stream_put_int16 ()">g_data_output_stream_put_int16</a>      (<em class="parameter"><code><a class="link" href="GDataOutputStream.html" title="GDataOutputStream"><span class="type">GDataOutputStream</span></a> *stream</code></em>,
                                                         <em class="parameter"><code><a href="./../glib/glib/glib-Basic-Types.html#gint16"><span class="type">gint16</span></a> data</code></em>,
                                                         <em class="parameter"><code><a class="link" href="GCancellable.html" title="GCancellable"><span class="type">GCancellable</span></a> *cancellable</code></em>,
                                                         <em class="parameter"><code><a href="./../glib/glib/glib-Error-Reporting.html#GError"><span class="type">GError</span></a> **error</code></em>);
<a href="./../glib/glib/glib-Basic-Types.html#gboolean"><span class="returnvalue">gboolean</span></a>            <a class="link" href="GDataOutputStream.html#g-data-output-stream-put-uint16" title="g_data_output_stream_put_uint16 ()">g_data_output_stream_put_uint16</a>     (<em class="parameter"><code><a class="link" href="GDataOutputStream.html" title="GDataOutputStream"><span class="type">GDataOutputStream</span></a> *stream</code></em>,
                                                         <em class="parameter"><code><a href="./../glib/glib/glib-Basic-Types.html#guint16"><span class="type">guint16</span></a> data</code></em>,
                                                         <em class="parameter"><code><a class="link" href="GCancellable.html" title="GCancellable"><span class="type">GCancellable</span></a> *cancellable</code></em>,
                                                         <em class="parameter"><code><a href="./../glib/glib/glib-Error-Reporting.html#GError"><span class="type">GError</span></a> **error</code></em>);
<a href="./../glib/glib/glib-Basic-Types.html#gboolean"><span class="returnvalue">gboolean</span></a>            <a class="link" href="GDataOutputStream.html#g-data-output-stream-put-int32" title="g_data_output_stream_put_int32 ()">g_data_output_stream_put_int32</a>      (<em class="parameter"><code><a class="link" href="GDataOutputStream.html" title="GDataOutputStream"><span class="type">GDataOutputStream</span></a> *stream</code></em>,
                                                         <em class="parameter"><code><a href="./../glib/glib/glib-Basic-Types.html#gint32"><span class="type">gint32</span></a> data</code></em>,
                                                         <em class="parameter"><code><a class="link" href="GCancellable.html" title="GCancellable"><span class="type">GCancellable</span></a> *cancellable</code></em>,
                                                         <em class="parameter"><code><a href="./../glib/glib/glib-Error-Reporting.html#GError"><span class="type">GError</span></a> **error</code></em>);
<a href="./../glib/glib/glib-Basic-Types.html#gboolean"><span class="returnvalue">gboolean</span></a>            <a class="link" href="GDataOutputStream.html#g-data-output-stream-put-uint32" title="g_data_output_stream_put_uint32 ()">g_data_output_stream_put_uint32</a>     (<em class="parameter"><code><a class="link" href="GDataOutputStream.html" title="GDataOutputStream"><span class="type">GDataOutputStream</span></a> *stream</code></em>,
                                                         <em class="parameter"><code><a href="./../glib/glib/glib-Basic-Types.html#guint32"><span class="type">guint32</span></a> data</code></em>,
                                                         <em class="parameter"><code><a class="link" href="GCancellable.html" title="GCancellable"><span class="type">GCancellable</span></a> *cancellable</code></em>,
                                                         <em class="parameter"><code><a href="./../glib/glib/glib-Error-Reporting.html#GError"><span class="type">GError</span></a> **error</code></em>);
<a href="./../glib/glib/glib-Basic-Types.html#gboolean"><span class="returnvalue">gboolean</span></a>            <a class="link" href="GDataOutputStream.html#g-data-output-stream-put-int64" title="g_data_output_stream_put_int64 ()">g_data_output_stream_put_int64</a>      (<em class="parameter"><code><a class="link" href="GDataOutputStream.html" title="GDataOutputStream"><span class="type">GDataOutputStream</span></a> *stream</code></em>,
                                                         <em class="parameter"><code><a href="./../glib/glib/glib-Basic-Types.html#gint64"><span class="type">gint64</span></a> data</code></em>,
                                                         <em class="parameter"><code><a class="link" href="GCancellable.html" title="GCancellable"><span class="type">GCancellable</span></a> *cancellable</code></em>,
                                                         <em class="parameter"><code><a href="./../glib/glib/glib-Error-Reporting.html#GError"><span class="type">GError</span></a> **error</code></em>);
<a href="./../glib/glib/glib-Basic-Types.html#gboolean"><span class="returnvalue">gboolean</span></a>            <a class="link" href="GDataOutputStream.html#g-data-output-stream-put-uint64" title="g_data_output_stream_put_uint64 ()">g_data_output_stream_put_uint64</a>     (<em class="parameter"><code><a class="link" href="GDataOutputStream.html" title="GDataOutputStream"><span class="type">GDataOutputStream</span></a> *stream</code></em>,
                                                         <em class="parameter"><code><a href="./../glib/glib/glib-Basic-Types.html#guint64"><span class="type">guint64</span></a> data</code></em>,
                                                         <em class="parameter"><code><a class="link" href="GCancellable.html" title="GCancellable"><span class="type">GCancellable</span></a> *cancellable</code></em>,
                                                         <em class="parameter"><code><a href="./../glib/glib/glib-Error-Reporting.html#GError"><span class="type">GError</span></a> **error</code></em>);
<a href="./../glib/glib/glib-Basic-Types.html#gboolean"><span class="returnvalue">gboolean</span></a>            <a class="link" href="GDataOutputStream.html#g-data-output-stream-put-string" title="g_data_output_stream_put_string ()">g_data_output_stream_put_string</a>     (<em class="parameter"><code><a class="link" href="GDataOutputStream.html" title="GDataOutputStream"><span class="type">GDataOutputStream</span></a> *stream</code></em>,
                                                         <em class="parameter"><code>const <span class="type">char</span> *str</code></em>,
                                                         <em class="parameter"><code><a class="link" href="GCancellable.html" title="GCancellable"><span class="type">GCancellable</span></a> *cancellable</code></em>,
                                                         <em class="parameter"><code><a href="./../glib/glib/glib-Error-Reporting.html#GError"><span class="type">GError</span></a> **error</code></em>);
</pre>
</div>
<div class="refsect1">
<a name="GDataOutputStream.object-hierarchy"></a><h2>Object Hierarchy</h2>
<pre class="synopsis">
  <a href="./../gobject/gobject/gobject-The-Base-Object-Type.html#GObject">GObject</a>
   +----<a class="link" href="GOutputStream.html" title="GOutputStream">GOutputStream</a>
         +----<a class="link" href="GFilterOutputStream.html" title="GFilterOutputStream">GFilterOutputStream</a>
               +----GDataOutputStream
</pre>
</div>
<div class="refsect1">
<a name="GDataOutputStream.implemented-interfaces"></a><h2>Implemented Interfaces</h2>
<p>
GDataOutputStream implements
 <a class="link" href="GSeekable.html" title="GSeekable">GSeekable</a>.</p>
</div>
<div class="refsect1">
<a name="GDataOutputStream.properties"></a><h2>Properties</h2>
<pre class="synopsis">
  "<a class="link" href="GDataOutputStream.html#GDataOutputStream--byte-order" title='The "byte-order" property'>byte-order</a>"               <a class="link" href="GDataInputStream.html#GDataStreamByteOrder" title="enum GDataStreamByteOrder"><span class="type">GDataStreamByteOrder</span></a>  : Read / Write
</pre>
</div>
<div class="refsect1">
<a name="GDataOutputStream.description"></a><h2>Description</h2>
<p>
Data output stream implements <a class="link" href="GOutputStream.html" title="GOutputStream"><span class="type">GOutputStream</span></a> and includes functions for 
writing data directly to an output stream.
</p>
</div>
<div class="refsect1">
<a name="GDataOutputStream.details"></a><h2>Details</h2>
<div class="refsect2">
<a name="GDataOutputStream-struct"></a><h3>struct GDataOutputStream</h3>
<pre class="programlisting">struct GDataOutputStream;</pre>
<p>
An implementation of <a class="link" href="GBufferedOutputStream.html" title="GBufferedOutputStream"><span class="type">GBufferedOutputStream</span></a> that allows for high-level
data manipulation of arbitrary data (including binary operations).
</p>
</div>
<hr>
<div class="refsect2">
<a name="g-data-output-stream-new"></a><h3>g_data_output_stream_new ()</h3>
<pre class="programlisting"><a class="link" href="GDataOutputStream.html" title="GDataOutputStream"><span class="returnvalue">GDataOutputStream</span></a> * g_data_output_stream_new            (<em class="parameter"><code><a class="link" href="GOutputStream.html" title="GOutputStream"><span class="type">GOutputStream</span></a> *base_stream</code></em>);</pre>
<p>
Creates a new data output stream for <em class="parameter"><code>base_stream</code></em>.
</p>
<div class="variablelist"><table border="0" class="variablelist">
<colgroup>
<col align="left" valign="top">
<col>
</colgroup>
<tbody>
<tr>
<td><p><span class="term"><em class="parameter"><code>base_stream</code></em> :</span></p></td>
<td>a <a class="link" href="GOutputStream.html" title="GOutputStream"><span class="type">GOutputStream</span></a>.</td>
</tr>
<tr>
<td><p><span class="term"><span class="emphasis"><em>Returns</em></span> :</span></p></td>
<td>
<a class="link" href="GDataOutputStream.html" title="GDataOutputStream"><span class="type">GDataOutputStream</span></a>.</td>
</tr>
</tbody>
</table></div>
</div>
<hr>
<div class="refsect2">
<a name="g-data-output-stream-set-byte-order"></a><h3>g_data_output_stream_set_byte_order ()</h3>
<pre class="programlisting"><span class="returnvalue">void</span>                g_data_output_stream_set_byte_order (<em class="parameter"><code><a class="link" href="GDataOutputStream.html" title="GDataOutputStream"><span class="type">GDataOutputStream</span></a> *stream</code></em>,
                                                         <em class="parameter"><code><a class="link" href="GDataInputStream.html#GDataStreamByteOrder" title="enum GDataStreamByteOrder"><span class="type">GDataStreamByteOrder</span></a> order</code></em>);</pre>
<p>
Sets the byte order of the data output stream to <em class="parameter"><code>order</code></em>.
</p>
<div class="variablelist"><table border="0" class="variablelist">
<colgroup>
<col align="left" valign="top">
<col>
</colgroup>
<tbody>
<tr>
<td><p><span class="term"><em class="parameter"><code>stream</code></em> :</span></p></td>
<td>a <a class="link" href="GDataOutputStream.html" title="GDataOutputStream"><span class="type">GDataOutputStream</span></a>.</td>
</tr>
<tr>
<td><p><span class="term"><em class="parameter"><code>order</code></em> :</span></p></td>
<td>a <a class="link" href="GDataInputStream.html#GDataStreamByteOrder" title="enum GDataStreamByteOrder"><code class="literal">GDataStreamByteOrder</code></a>.</td>
</tr>
</tbody>
</table></div>
</div>
<hr>
<div class="refsect2">
<a name="g-data-output-stream-get-byte-order"></a><h3>g_data_output_stream_get_byte_order ()</h3>
<pre class="programlisting"><a class="link" href="GDataInputStream.html#GDataStreamByteOrder" title="enum GDataStreamByteOrder"><span class="returnvalue">GDataStreamByteOrder</span></a> g_data_output_stream_get_byte_order
                                                        (<em class="parameter"><code><a class="link" href="GDataOutputStream.html" title="GDataOutputStream"><span class="type">GDataOutputStream</span></a> *stream</code></em>);</pre>
<p>
Gets the byte order for the stream.
</p>
<div class="variablelist"><table border="0" class="variablelist">
<colgroup>
<col align="left" valign="top">
<col>
</colgroup>
<tbody>
<tr>
<td><p><span class="term"><em class="parameter"><code>stream</code></em> :</span></p></td>
<td>a <a class="link" href="GDataOutputStream.html" title="GDataOutputStream"><span class="type">GDataOutputStream</span></a>.</td>
</tr>
<tr>
<td><p><span class="term"><span class="emphasis"><em>Returns</em></span> :</span></p></td>
<td>the <a class="link" href="GDataInputStream.html#GDataStreamByteOrder" title="enum GDataStreamByteOrder"><span class="type">GDataStreamByteOrder</span></a> for the <em class="parameter"><code>stream</code></em>.</td>
</tr>
</tbody>
</table></div>
</div>
<hr>
<div class="refsect2">
<a name="g-data-output-stream-put-byte"></a><h3>g_data_output_stream_put_byte ()</h3>
<pre class="programlisting"><a href="./../glib/glib/glib-Basic-Types.html#gboolean"><span class="returnvalue">gboolean</span></a>            g_data_output_stream_put_byte       (<em class="parameter"><code><a class="link" href="GDataOutputStream.html" title="GDataOutputStream"><span class="type">GDataOutputStream</span></a> *stream</code></em>,
                                                         <em class="parameter"><code><a href="./../glib/glib/glib-Basic-Types.html#guchar"><span class="type">guchar</span></a> data</code></em>,
                                                         <em class="parameter"><code><a class="link" href="GCancellable.html" title="GCancellable"><span class="type">GCancellable</span></a> *cancellable</code></em>,
                                                         <em class="parameter"><code><a href="./../glib/glib/glib-Error-Reporting.html#GError"><span class="type">GError</span></a> **error</code></em>);</pre>
<p>
Puts a byte into the output stream.
</p>
<div class="variablelist"><table border="0" class="variablelist">
<colgroup>
<col align="left" valign="top">
<col>
</colgroup>
<tbody>
<tr>
<td><p><span class="term"><em class="parameter"><code>stream</code></em> :</span></p></td>
<td>a <a class="link" href="GDataOutputStream.html" title="GDataOutputStream"><span class="type">GDataOutputStream</span></a>.</td>
</tr>
<tr>
<td><p><span class="term"><em class="parameter"><code>data</code></em> :</span></p></td>
<td>a <a href="./../glib/glib/glib-Basic-Types.html#guchar"><span class="type">guchar</span></a>.</td>
</tr>
<tr>
<td><p><span class="term"><em class="parameter"><code>cancellable</code></em> :</span></p></td>
<td>optional <a class="link" href="GCancellable.html" title="GCancellable"><span class="type">GCancellable</span></a> object, <a href="./../glib/glib/glib-Standard-Macros.html#NULL:CAPS"><code class="literal">NULL</code></a> to ignore. <span class="annotation">[<acronym title="NULL is ok, both for passing and for returning."><span class="acronym">allow-none</span></acronym>]</span>
</td>
</tr>
<tr>
<td><p><span class="term"><em class="parameter"><code>error</code></em> :</span></p></td>
<td>a <a href="./../glib/glib/glib-Error-Reporting.html#GError"><span class="type">GError</span></a>, <a href="./../glib/glib/glib-Standard-Macros.html#NULL:CAPS"><code class="literal">NULL</code></a> to ignore.</td>
</tr>
<tr>
<td><p><span class="term"><span class="emphasis"><em>Returns</em></span> :</span></p></td>
<td>
<a href="./../glib/glib/glib-Standard-Macros.html#TRUE:CAPS"><code class="literal">TRUE</code></a> if <em class="parameter"><code>data</code></em> was successfully added to the <em class="parameter"><code>stream</code></em>.</td>
=======
<div class="refsect1">
<a name="GDataOutputStream.functions"></a><h2>Functions</h2>
<div class="informaltable"><table width="100%" border="0">
<colgroup>
<col width="150px" class="functions_return">
<col class="functions_name">
</colgroup>
<tbody>
<tr>
<td class="function_type">
<a class="link" href="GDataOutputStream.html" title="GDataOutputStream"><span class="returnvalue">GDataOutputStream</span></a> *
</td>
<td class="function_name">
<a class="link" href="GDataOutputStream.html#g-data-output-stream-new" title="g_data_output_stream_new ()">g_data_output_stream_new</a> <span class="c_punctuation">()</span>
</td>
</tr>
<tr>
<td class="function_type">
<span class="returnvalue">void</span>
</td>
<td class="function_name">
<a class="link" href="GDataOutputStream.html#g-data-output-stream-set-byte-order" title="g_data_output_stream_set_byte_order ()">g_data_output_stream_set_byte_order</a> <span class="c_punctuation">()</span>
</td>
</tr>
<tr>
<td class="function_type">
<a class="link" href="GDataInputStream.html#GDataStreamByteOrder" title="enum GDataStreamByteOrder"><span class="returnvalue">GDataStreamByteOrder</span></a>
</td>
<td class="function_name">
<a class="link" href="GDataOutputStream.html#g-data-output-stream-get-byte-order" title="g_data_output_stream_get_byte_order ()">g_data_output_stream_get_byte_order</a> <span class="c_punctuation">()</span>
</td>
</tr>
<tr>
<td class="function_type">
<a href="../glib/glib-Basic-Types.html#gboolean"><span class="returnvalue">gboolean</span></a>
</td>
<td class="function_name">
<a class="link" href="GDataOutputStream.html#g-data-output-stream-put-byte" title="g_data_output_stream_put_byte ()">g_data_output_stream_put_byte</a> <span class="c_punctuation">()</span>
</td>
</tr>
<tr>
<td class="function_type">
<a href="../glib/glib-Basic-Types.html#gboolean"><span class="returnvalue">gboolean</span></a>
</td>
<td class="function_name">
<a class="link" href="GDataOutputStream.html#g-data-output-stream-put-int16" title="g_data_output_stream_put_int16 ()">g_data_output_stream_put_int16</a> <span class="c_punctuation">()</span>
</td>
</tr>
<tr>
<td class="function_type">
<a href="../glib/glib-Basic-Types.html#gboolean"><span class="returnvalue">gboolean</span></a>
</td>
<td class="function_name">
<a class="link" href="GDataOutputStream.html#g-data-output-stream-put-uint16" title="g_data_output_stream_put_uint16 ()">g_data_output_stream_put_uint16</a> <span class="c_punctuation">()</span>
</td>
</tr>
<tr>
<td class="function_type">
<a href="../glib/glib-Basic-Types.html#gboolean"><span class="returnvalue">gboolean</span></a>
</td>
<td class="function_name">
<a class="link" href="GDataOutputStream.html#g-data-output-stream-put-int32" title="g_data_output_stream_put_int32 ()">g_data_output_stream_put_int32</a> <span class="c_punctuation">()</span>
</td>
</tr>
<tr>
<td class="function_type">
<a href="../glib/glib-Basic-Types.html#gboolean"><span class="returnvalue">gboolean</span></a>
</td>
<td class="function_name">
<a class="link" href="GDataOutputStream.html#g-data-output-stream-put-uint32" title="g_data_output_stream_put_uint32 ()">g_data_output_stream_put_uint32</a> <span class="c_punctuation">()</span>
</td>
</tr>
<tr>
<td class="function_type">
<a href="../glib/glib-Basic-Types.html#gboolean"><span class="returnvalue">gboolean</span></a>
</td>
<td class="function_name">
<a class="link" href="GDataOutputStream.html#g-data-output-stream-put-int64" title="g_data_output_stream_put_int64 ()">g_data_output_stream_put_int64</a> <span class="c_punctuation">()</span>
</td>
</tr>
<tr>
<td class="function_type">
<a href="../glib/glib-Basic-Types.html#gboolean"><span class="returnvalue">gboolean</span></a>
</td>
<td class="function_name">
<a class="link" href="GDataOutputStream.html#g-data-output-stream-put-uint64" title="g_data_output_stream_put_uint64 ()">g_data_output_stream_put_uint64</a> <span class="c_punctuation">()</span>
</td>
</tr>
<tr>
<td class="function_type">
<a href="../glib/glib-Basic-Types.html#gboolean"><span class="returnvalue">gboolean</span></a>
</td>
<td class="function_name">
<a class="link" href="GDataOutputStream.html#g-data-output-stream-put-string" title="g_data_output_stream_put_string ()">g_data_output_stream_put_string</a> <span class="c_punctuation">()</span>
</td>
>>>>>>> 76bed778
</tr>
</tbody>
</table></div>
</div>
<<<<<<< HEAD
<hr>
<div class="refsect2">
<a name="g-data-output-stream-put-int16"></a><h3>g_data_output_stream_put_int16 ()</h3>
<pre class="programlisting"><a href="./../glib/glib/glib-Basic-Types.html#gboolean"><span class="returnvalue">gboolean</span></a>            g_data_output_stream_put_int16      (<em class="parameter"><code><a class="link" href="GDataOutputStream.html" title="GDataOutputStream"><span class="type">GDataOutputStream</span></a> *stream</code></em>,
                                                         <em class="parameter"><code><a href="./../glib/glib/glib-Basic-Types.html#gint16"><span class="type">gint16</span></a> data</code></em>,
                                                         <em class="parameter"><code><a class="link" href="GCancellable.html" title="GCancellable"><span class="type">GCancellable</span></a> *cancellable</code></em>,
                                                         <em class="parameter"><code><a href="./../glib/glib/glib-Error-Reporting.html#GError"><span class="type">GError</span></a> **error</code></em>);</pre>
<p>
Puts a signed 16-bit integer into the output stream.
</p>
<div class="variablelist"><table border="0" class="variablelist">
<colgroup>
<col align="left" valign="top">
<col>
</colgroup>
<tbody>
<tr>
<td><p><span class="term"><em class="parameter"><code>stream</code></em> :</span></p></td>
<td>a <a class="link" href="GDataOutputStream.html" title="GDataOutputStream"><span class="type">GDataOutputStream</span></a>.</td>
</tr>
<tr>
<td><p><span class="term"><em class="parameter"><code>data</code></em> :</span></p></td>
<td>a <a href="./../glib/glib/glib-Basic-Types.html#gint16"><span class="type">gint16</span></a>.</td>
=======
<div class="refsect1">
<a name="GDataOutputStream.properties"></a><h2>Properties</h2>
<div class="informaltable"><table border="0">
<colgroup>
<col width="150px" class="properties_type">
<col width="300px" class="properties_name">
<col width="200px" class="properties_flags">
</colgroup>
<tbody><tr>
<td class="property_type"><a class="link" href="GDataInputStream.html#GDataStreamByteOrder" title="enum GDataStreamByteOrder"><span class="type">GDataStreamByteOrder</span></a></td>
<td class="property_name"><a class="link" href="GDataOutputStream.html#GDataOutputStream--byte-order" title="The “byte-order” property">byte-order</a></td>
<td class="property_flags">Read / Write</td>
</tr></tbody>
</table></div>
</div>
<div class="refsect1">
<a name="GDataOutputStream.other"></a><h2>Types and Values</h2>
<div class="informaltable"><table width="100%" border="0">
<colgroup>
<col width="150px" class="name">
<col class="description">
</colgroup>
<tbody><tr>
<td class="datatype_keyword">struct</td>
<td class="function_name"><a class="link" href="GDataOutputStream.html#GDataOutputStream-struct" title="struct GDataOutputStream">GDataOutputStream</a></td>
</tr></tbody>
</table></div>
</div>
<div class="refsect1">
<a name="GDataOutputStream.object-hierarchy"></a><h2>Object Hierarchy</h2>
<pre class="screen">    <a href="../gobject/gobject-The-Base-Object-Type.html#GObject">GObject</a>
    <span class="lineart">╰──</span> <a class="link" href="GOutputStream.html" title="GOutputStream">GOutputStream</a>
        <span class="lineart">╰──</span> <a class="link" href="GFilterOutputStream.html" title="GFilterOutputStream">GFilterOutputStream</a>
            <span class="lineart">╰──</span> GDataOutputStream
</pre>
</div>
<div class="refsect1">
<a name="GDataOutputStream.implemented-interfaces"></a><h2>Implemented Interfaces</h2>
<p>
GDataOutputStream implements
 <a class="link" href="GSeekable.html" title="GSeekable">GSeekable</a>.</p>
</div>
<div class="refsect1">
<a name="GDataOutputStream.includes"></a><h2>Includes</h2>
<pre class="synopsis">#include &lt;gio/gio.h&gt;
</pre>
</div>
<div class="refsect1">
<a name="GDataOutputStream.description"></a><h2>Description</h2>
<p>Data output stream implements <a class="link" href="GOutputStream.html" title="GOutputStream"><span class="type">GOutputStream</span></a> and includes functions for 
writing data directly to an output stream.</p>
</div>
<div class="refsect1">
<a name="GDataOutputStream.functions_details"></a><h2>Functions</h2>
<div class="refsect2">
<a name="g-data-output-stream-new"></a><h3>g_data_output_stream_new ()</h3>
<pre class="programlisting"><a class="link" href="GDataOutputStream.html" title="GDataOutputStream"><span class="returnvalue">GDataOutputStream</span></a> *
g_data_output_stream_new (<em class="parameter"><code><a class="link" href="GOutputStream.html" title="GOutputStream"><span class="type">GOutputStream</span></a> *base_stream</code></em>);</pre>
<p>Creates a new data output stream for <em class="parameter"><code>base_stream</code></em>
.</p>
<div class="refsect3">
<a name="id-1.4.7.18.10.2.5"></a><h4>Parameters</h4>
<div class="informaltable"><table width="100%" border="0">
<colgroup>
<col width="150px" class="parameters_name">
<col class="parameters_description">
<col width="200px" class="parameters_annotations">
</colgroup>
<tbody><tr>
<td class="parameter_name"><p>base_stream</p></td>
<td class="parameter_description"><p>a <a class="link" href="GOutputStream.html" title="GOutputStream"><span class="type">GOutputStream</span></a>.</p></td>
<td class="parameter_annotations"> </td>
</tr></tbody>
</table></div>
</div>
<div class="refsect3">
<a name="id-1.4.7.18.10.2.6"></a><h4>Returns</h4>
<p> <a class="link" href="GDataOutputStream.html" title="GDataOutputStream"><span class="type">GDataOutputStream</span></a>.</p>
</div>
</div>
<hr>
<div class="refsect2">
<a name="g-data-output-stream-set-byte-order"></a><h3>g_data_output_stream_set_byte_order ()</h3>
<pre class="programlisting"><span class="returnvalue">void</span>
g_data_output_stream_set_byte_order (<em class="parameter"><code><a class="link" href="GDataOutputStream.html" title="GDataOutputStream"><span class="type">GDataOutputStream</span></a> *stream</code></em>,
                                     <em class="parameter"><code><a class="link" href="GDataInputStream.html#GDataStreamByteOrder" title="enum GDataStreamByteOrder"><span class="type">GDataStreamByteOrder</span></a> order</code></em>);</pre>
<p>Sets the byte order of the data output stream to <em class="parameter"><code>order</code></em>
.</p>
<div class="refsect3">
<a name="id-1.4.7.18.10.3.5"></a><h4>Parameters</h4>
<div class="informaltable"><table width="100%" border="0">
<colgroup>
<col width="150px" class="parameters_name">
<col class="parameters_description">
<col width="200px" class="parameters_annotations">
</colgroup>
<tbody>
<tr>
<td class="parameter_name"><p>stream</p></td>
<td class="parameter_description"><p>a <a class="link" href="GDataOutputStream.html" title="GDataOutputStream"><span class="type">GDataOutputStream</span></a>.</p></td>
<td class="parameter_annotations"> </td>
</tr>
<tr>
<td class="parameter_name"><p>order</p></td>
<td class="parameter_description"><p>a <a class="link" href="GDataInputStream.html#GDataStreamByteOrder" title="enum GDataStreamByteOrder"><code class="literal">GDataStreamByteOrder</code></a>.</p></td>
<td class="parameter_annotations"> </td>
>>>>>>> 76bed778
</tr>
</tbody>
</table></div>
</div>
</div>
<hr>
<div class="refsect2">
<a name="g-data-output-stream-get-byte-order"></a><h3>g_data_output_stream_get_byte_order ()</h3>
<pre class="programlisting"><a class="link" href="GDataInputStream.html#GDataStreamByteOrder" title="enum GDataStreamByteOrder"><span class="returnvalue">GDataStreamByteOrder</span></a>
g_data_output_stream_get_byte_order (<em class="parameter"><code><a class="link" href="GDataOutputStream.html" title="GDataOutputStream"><span class="type">GDataOutputStream</span></a> *stream</code></em>);</pre>
<p>Gets the byte order for the stream.</p>
<div class="refsect3">
<a name="id-1.4.7.18.10.4.5"></a><h4>Parameters</h4>
<div class="informaltable"><table width="100%" border="0">
<colgroup>
<col width="150px" class="parameters_name">
<col class="parameters_description">
<col width="200px" class="parameters_annotations">
</colgroup>
<tbody><tr>
<td class="parameter_name"><p>stream</p></td>
<td class="parameter_description"><p>a <a class="link" href="GDataOutputStream.html" title="GDataOutputStream"><span class="type">GDataOutputStream</span></a>.</p></td>
<td class="parameter_annotations"> </td>
</tr></tbody>
</table></div>
</div>
<div class="refsect3">
<a name="id-1.4.7.18.10.4.6"></a><h4>Returns</h4>
<p> the <a class="link" href="GDataInputStream.html#GDataStreamByteOrder" title="enum GDataStreamByteOrder"><span class="type">GDataStreamByteOrder</span></a> for the <em class="parameter"><code>stream</code></em>
.</p>
</div>
</div>
<hr>
<div class="refsect2">
<a name="g-data-output-stream-put-byte"></a><h3>g_data_output_stream_put_byte ()</h3>
<pre class="programlisting"><a href="../glib/glib-Basic-Types.html#gboolean"><span class="returnvalue">gboolean</span></a>
g_data_output_stream_put_byte (<em class="parameter"><code><a class="link" href="GDataOutputStream.html" title="GDataOutputStream"><span class="type">GDataOutputStream</span></a> *stream</code></em>,
                               <em class="parameter"><code><a href="../glib/glib-Basic-Types.html#guchar"><span class="type">guchar</span></a> data</code></em>,
                               <em class="parameter"><code><a class="link" href="GCancellable.html" title="GCancellable"><span class="type">GCancellable</span></a> *cancellable</code></em>,
                               <em class="parameter"><code><a href="../glib/glib-Error-Reporting.html#GError"><span class="type">GError</span></a> **error</code></em>);</pre>
<p>Puts a byte into the output stream.</p>
<div class="refsect3">
<a name="id-1.4.7.18.10.5.5"></a><h4>Parameters</h4>
<div class="informaltable"><table width="100%" border="0">
<colgroup>
<col width="150px" class="parameters_name">
<col class="parameters_description">
<col width="200px" class="parameters_annotations">
</colgroup>
<tbody>
<tr>
<<<<<<< HEAD
<td><p><span class="term"><em class="parameter"><code>cancellable</code></em> :</span></p></td>
<td>optional <a class="link" href="GCancellable.html" title="GCancellable"><span class="type">GCancellable</span></a> object, <a href="./../glib/glib/glib-Standard-Macros.html#NULL:CAPS"><code class="literal">NULL</code></a> to ignore. <span class="annotation">[<acronym title="NULL is ok, both for passing and for returning."><span class="acronym">allow-none</span></acronym>]</span>
</td>
</tr>
<tr>
<td><p><span class="term"><em class="parameter"><code>error</code></em> :</span></p></td>
<td>a <a href="./../glib/glib/glib-Error-Reporting.html#GError"><span class="type">GError</span></a>, <a href="./../glib/glib/glib-Standard-Macros.html#NULL:CAPS"><code class="literal">NULL</code></a> to ignore.</td>
</tr>
<tr>
<td><p><span class="term"><span class="emphasis"><em>Returns</em></span> :</span></p></td>
<td>
<a href="./../glib/glib/glib-Standard-Macros.html#TRUE:CAPS"><code class="literal">TRUE</code></a> if <em class="parameter"><code>data</code></em> was successfully added to the <em class="parameter"><code>stream</code></em>.</td>
=======
<td class="parameter_name"><p>stream</p></td>
<td class="parameter_description"><p>a <a class="link" href="GDataOutputStream.html" title="GDataOutputStream"><span class="type">GDataOutputStream</span></a>.</p></td>
<td class="parameter_annotations"> </td>
</tr>
<tr>
<td class="parameter_name"><p>data</p></td>
<td class="parameter_description"><p>a <a href="../glib/glib-Basic-Types.html#guchar"><span class="type">guchar</span></a>.</p></td>
<td class="parameter_annotations"> </td>
</tr>
<tr>
<td class="parameter_name"><p>cancellable</p></td>
<td class="parameter_description"><p> optional <a class="link" href="GCancellable.html" title="GCancellable"><span class="type">GCancellable</span></a> object, <a href="../glib/glib-Standard-Macros.html#NULL:CAPS"><code class="literal">NULL</code></a> to ignore. </p></td>
<td class="parameter_annotations"><span class="annotation">[<acronym title="NULL is OK, both for passing and for returning."><span class="acronym">allow-none</span></acronym>]</span></td>
</tr>
<tr>
<td class="parameter_name"><p>error</p></td>
<td class="parameter_description"><p>a <a href="../glib/glib-Error-Reporting.html#GError"><span class="type">GError</span></a>, <a href="../glib/glib-Standard-Macros.html#NULL:CAPS"><code class="literal">NULL</code></a> to ignore.</p></td>
<td class="parameter_annotations"> </td>
>>>>>>> 76bed778
</tr>
</tbody>
</table></div>
</div>
<div class="refsect3">
<a name="id-1.4.7.18.10.5.6"></a><h4>Returns</h4>
<p> <a href="../glib/glib-Standard-Macros.html#TRUE:CAPS"><code class="literal">TRUE</code></a> if <em class="parameter"><code>data</code></em>
was successfully added to the <em class="parameter"><code>stream</code></em>
.</p>
</div>
</div>
<hr>
<div class="refsect2">
<<<<<<< HEAD
<a name="g-data-output-stream-put-uint16"></a><h3>g_data_output_stream_put_uint16 ()</h3>
<pre class="programlisting"><a href="./../glib/glib/glib-Basic-Types.html#gboolean"><span class="returnvalue">gboolean</span></a>            g_data_output_stream_put_uint16     (<em class="parameter"><code><a class="link" href="GDataOutputStream.html" title="GDataOutputStream"><span class="type">GDataOutputStream</span></a> *stream</code></em>,
                                                         <em class="parameter"><code><a href="./../glib/glib/glib-Basic-Types.html#guint16"><span class="type">guint16</span></a> data</code></em>,
                                                         <em class="parameter"><code><a class="link" href="GCancellable.html" title="GCancellable"><span class="type">GCancellable</span></a> *cancellable</code></em>,
                                                         <em class="parameter"><code><a href="./../glib/glib/glib-Error-Reporting.html#GError"><span class="type">GError</span></a> **error</code></em>);</pre>
<p>
Puts an unsigned 16-bit integer into the output stream.
</p>
<div class="variablelist"><table border="0" class="variablelist">
<colgroup>
<col align="left" valign="top">
<col>
</colgroup>
<tbody>
<tr>
<td><p><span class="term"><em class="parameter"><code>stream</code></em> :</span></p></td>
<td>a <a class="link" href="GDataOutputStream.html" title="GDataOutputStream"><span class="type">GDataOutputStream</span></a>.</td>
</tr>
<tr>
<td><p><span class="term"><em class="parameter"><code>data</code></em> :</span></p></td>
<td>a <a href="./../glib/glib/glib-Basic-Types.html#guint16"><span class="type">guint16</span></a>.</td>
</tr>
<tr>
<td><p><span class="term"><em class="parameter"><code>cancellable</code></em> :</span></p></td>
<td>optional <a class="link" href="GCancellable.html" title="GCancellable"><span class="type">GCancellable</span></a> object, <a href="./../glib/glib/glib-Standard-Macros.html#NULL:CAPS"><code class="literal">NULL</code></a> to ignore. <span class="annotation">[<acronym title="NULL is ok, both for passing and for returning."><span class="acronym">allow-none</span></acronym>]</span>
</td>
</tr>
<tr>
<td><p><span class="term"><em class="parameter"><code>error</code></em> :</span></p></td>
<td>a <a href="./../glib/glib/glib-Error-Reporting.html#GError"><span class="type">GError</span></a>, <a href="./../glib/glib/glib-Standard-Macros.html#NULL:CAPS"><code class="literal">NULL</code></a> to ignore.</td>
</tr>
<tr>
<td><p><span class="term"><span class="emphasis"><em>Returns</em></span> :</span></p></td>
<td>
<a href="./../glib/glib/glib-Standard-Macros.html#TRUE:CAPS"><code class="literal">TRUE</code></a> if <em class="parameter"><code>data</code></em> was successfully added to the <em class="parameter"><code>stream</code></em>.</td>
=======
<a name="g-data-output-stream-put-int16"></a><h3>g_data_output_stream_put_int16 ()</h3>
<pre class="programlisting"><a href="../glib/glib-Basic-Types.html#gboolean"><span class="returnvalue">gboolean</span></a>
g_data_output_stream_put_int16 (<em class="parameter"><code><a class="link" href="GDataOutputStream.html" title="GDataOutputStream"><span class="type">GDataOutputStream</span></a> *stream</code></em>,
                                <em class="parameter"><code><a href="../glib/glib-Basic-Types.html#gint16"><span class="type">gint16</span></a> data</code></em>,
                                <em class="parameter"><code><a class="link" href="GCancellable.html" title="GCancellable"><span class="type">GCancellable</span></a> *cancellable</code></em>,
                                <em class="parameter"><code><a href="../glib/glib-Error-Reporting.html#GError"><span class="type">GError</span></a> **error</code></em>);</pre>
<p>Puts a signed 16-bit integer into the output stream.</p>
<div class="refsect3">
<a name="id-1.4.7.18.10.6.5"></a><h4>Parameters</h4>
<div class="informaltable"><table width="100%" border="0">
<colgroup>
<col width="150px" class="parameters_name">
<col class="parameters_description">
<col width="200px" class="parameters_annotations">
</colgroup>
<tbody>
<tr>
<td class="parameter_name"><p>stream</p></td>
<td class="parameter_description"><p>a <a class="link" href="GDataOutputStream.html" title="GDataOutputStream"><span class="type">GDataOutputStream</span></a>.</p></td>
<td class="parameter_annotations"> </td>
</tr>
<tr>
<td class="parameter_name"><p>data</p></td>
<td class="parameter_description"><p>a <a href="../glib/glib-Basic-Types.html#gint16"><span class="type">gint16</span></a>.</p></td>
<td class="parameter_annotations"> </td>
</tr>
<tr>
<td class="parameter_name"><p>cancellable</p></td>
<td class="parameter_description"><p> optional <a class="link" href="GCancellable.html" title="GCancellable"><span class="type">GCancellable</span></a> object, <a href="../glib/glib-Standard-Macros.html#NULL:CAPS"><code class="literal">NULL</code></a> to ignore. </p></td>
<td class="parameter_annotations"><span class="annotation">[<acronym title="NULL is OK, both for passing and for returning."><span class="acronym">allow-none</span></acronym>]</span></td>
</tr>
<tr>
<td class="parameter_name"><p>error</p></td>
<td class="parameter_description"><p>a <a href="../glib/glib-Error-Reporting.html#GError"><span class="type">GError</span></a>, <a href="../glib/glib-Standard-Macros.html#NULL:CAPS"><code class="literal">NULL</code></a> to ignore.</p></td>
<td class="parameter_annotations"> </td>
>>>>>>> 76bed778
</tr>
</tbody>
</table></div>
</div>
<div class="refsect3">
<a name="id-1.4.7.18.10.6.6"></a><h4>Returns</h4>
<p> <a href="../glib/glib-Standard-Macros.html#TRUE:CAPS"><code class="literal">TRUE</code></a> if <em class="parameter"><code>data</code></em>
was successfully added to the <em class="parameter"><code>stream</code></em>
.</p>
</div>
</div>
<hr>
<div class="refsect2">
<<<<<<< HEAD
<a name="g-data-output-stream-put-int32"></a><h3>g_data_output_stream_put_int32 ()</h3>
<pre class="programlisting"><a href="./../glib/glib/glib-Basic-Types.html#gboolean"><span class="returnvalue">gboolean</span></a>            g_data_output_stream_put_int32      (<em class="parameter"><code><a class="link" href="GDataOutputStream.html" title="GDataOutputStream"><span class="type">GDataOutputStream</span></a> *stream</code></em>,
                                                         <em class="parameter"><code><a href="./../glib/glib/glib-Basic-Types.html#gint32"><span class="type">gint32</span></a> data</code></em>,
                                                         <em class="parameter"><code><a class="link" href="GCancellable.html" title="GCancellable"><span class="type">GCancellable</span></a> *cancellable</code></em>,
                                                         <em class="parameter"><code><a href="./../glib/glib/glib-Error-Reporting.html#GError"><span class="type">GError</span></a> **error</code></em>);</pre>
<p>
Puts a signed 32-bit integer into the output stream.
</p>
<div class="variablelist"><table border="0" class="variablelist">
<colgroup>
<col align="left" valign="top">
<col>
</colgroup>
<tbody>
<tr>
<td><p><span class="term"><em class="parameter"><code>stream</code></em> :</span></p></td>
<td>a <a class="link" href="GDataOutputStream.html" title="GDataOutputStream"><span class="type">GDataOutputStream</span></a>.</td>
</tr>
<tr>
<td><p><span class="term"><em class="parameter"><code>data</code></em> :</span></p></td>
<td>a <a href="./../glib/glib/glib-Basic-Types.html#gint32"><span class="type">gint32</span></a>.</td>
</tr>
<tr>
<td><p><span class="term"><em class="parameter"><code>cancellable</code></em> :</span></p></td>
<td>optional <a class="link" href="GCancellable.html" title="GCancellable"><span class="type">GCancellable</span></a> object, <a href="./../glib/glib/glib-Standard-Macros.html#NULL:CAPS"><code class="literal">NULL</code></a> to ignore. <span class="annotation">[<acronym title="NULL is ok, both for passing and for returning."><span class="acronym">allow-none</span></acronym>]</span>
</td>
</tr>
<tr>
<td><p><span class="term"><em class="parameter"><code>error</code></em> :</span></p></td>
<td>a <a href="./../glib/glib/glib-Error-Reporting.html#GError"><span class="type">GError</span></a>, <a href="./../glib/glib/glib-Standard-Macros.html#NULL:CAPS"><code class="literal">NULL</code></a> to ignore.</td>
</tr>
<tr>
<td><p><span class="term"><span class="emphasis"><em>Returns</em></span> :</span></p></td>
<td>
<a href="./../glib/glib/glib-Standard-Macros.html#TRUE:CAPS"><code class="literal">TRUE</code></a> if <em class="parameter"><code>data</code></em> was successfully added to the <em class="parameter"><code>stream</code></em>.</td>
=======
<a name="g-data-output-stream-put-uint16"></a><h3>g_data_output_stream_put_uint16 ()</h3>
<pre class="programlisting"><a href="../glib/glib-Basic-Types.html#gboolean"><span class="returnvalue">gboolean</span></a>
g_data_output_stream_put_uint16 (<em class="parameter"><code><a class="link" href="GDataOutputStream.html" title="GDataOutputStream"><span class="type">GDataOutputStream</span></a> *stream</code></em>,
                                 <em class="parameter"><code><a href="../glib/glib-Basic-Types.html#guint16"><span class="type">guint16</span></a> data</code></em>,
                                 <em class="parameter"><code><a class="link" href="GCancellable.html" title="GCancellable"><span class="type">GCancellable</span></a> *cancellable</code></em>,
                                 <em class="parameter"><code><a href="../glib/glib-Error-Reporting.html#GError"><span class="type">GError</span></a> **error</code></em>);</pre>
<p>Puts an unsigned 16-bit integer into the output stream.</p>
<div class="refsect3">
<a name="id-1.4.7.18.10.7.5"></a><h4>Parameters</h4>
<div class="informaltable"><table width="100%" border="0">
<colgroup>
<col width="150px" class="parameters_name">
<col class="parameters_description">
<col width="200px" class="parameters_annotations">
</colgroup>
<tbody>
<tr>
<td class="parameter_name"><p>stream</p></td>
<td class="parameter_description"><p>a <a class="link" href="GDataOutputStream.html" title="GDataOutputStream"><span class="type">GDataOutputStream</span></a>.</p></td>
<td class="parameter_annotations"> </td>
</tr>
<tr>
<td class="parameter_name"><p>data</p></td>
<td class="parameter_description"><p>a <a href="../glib/glib-Basic-Types.html#guint16"><span class="type">guint16</span></a>.</p></td>
<td class="parameter_annotations"> </td>
</tr>
<tr>
<td class="parameter_name"><p>cancellable</p></td>
<td class="parameter_description"><p> optional <a class="link" href="GCancellable.html" title="GCancellable"><span class="type">GCancellable</span></a> object, <a href="../glib/glib-Standard-Macros.html#NULL:CAPS"><code class="literal">NULL</code></a> to ignore. </p></td>
<td class="parameter_annotations"><span class="annotation">[<acronym title="NULL is OK, both for passing and for returning."><span class="acronym">allow-none</span></acronym>]</span></td>
</tr>
<tr>
<td class="parameter_name"><p>error</p></td>
<td class="parameter_description"><p>a <a href="../glib/glib-Error-Reporting.html#GError"><span class="type">GError</span></a>, <a href="../glib/glib-Standard-Macros.html#NULL:CAPS"><code class="literal">NULL</code></a> to ignore.</p></td>
<td class="parameter_annotations"> </td>
>>>>>>> 76bed778
</tr>
</tbody>
</table></div>
</div>
<div class="refsect3">
<a name="id-1.4.7.18.10.7.6"></a><h4>Returns</h4>
<p> <a href="../glib/glib-Standard-Macros.html#TRUE:CAPS"><code class="literal">TRUE</code></a> if <em class="parameter"><code>data</code></em>
was successfully added to the <em class="parameter"><code>stream</code></em>
.</p>
</div>
</div>
<hr>
<div class="refsect2">
<<<<<<< HEAD
<a name="g-data-output-stream-put-uint32"></a><h3>g_data_output_stream_put_uint32 ()</h3>
<pre class="programlisting"><a href="./../glib/glib/glib-Basic-Types.html#gboolean"><span class="returnvalue">gboolean</span></a>            g_data_output_stream_put_uint32     (<em class="parameter"><code><a class="link" href="GDataOutputStream.html" title="GDataOutputStream"><span class="type">GDataOutputStream</span></a> *stream</code></em>,
                                                         <em class="parameter"><code><a href="./../glib/glib/glib-Basic-Types.html#guint32"><span class="type">guint32</span></a> data</code></em>,
                                                         <em class="parameter"><code><a class="link" href="GCancellable.html" title="GCancellable"><span class="type">GCancellable</span></a> *cancellable</code></em>,
                                                         <em class="parameter"><code><a href="./../glib/glib/glib-Error-Reporting.html#GError"><span class="type">GError</span></a> **error</code></em>);</pre>
<p>
Puts an unsigned 32-bit integer into the stream.
</p>
<div class="variablelist"><table border="0" class="variablelist">
<colgroup>
<col align="left" valign="top">
<col>
</colgroup>
<tbody>
<tr>
<td><p><span class="term"><em class="parameter"><code>stream</code></em> :</span></p></td>
<td>a <a class="link" href="GDataOutputStream.html" title="GDataOutputStream"><span class="type">GDataOutputStream</span></a>.</td>
</tr>
<tr>
<td><p><span class="term"><em class="parameter"><code>data</code></em> :</span></p></td>
<td>a <a href="./../glib/glib/glib-Basic-Types.html#guint32"><span class="type">guint32</span></a>.</td>
</tr>
<tr>
<td><p><span class="term"><em class="parameter"><code>cancellable</code></em> :</span></p></td>
<td>optional <a class="link" href="GCancellable.html" title="GCancellable"><span class="type">GCancellable</span></a> object, <a href="./../glib/glib/glib-Standard-Macros.html#NULL:CAPS"><code class="literal">NULL</code></a> to ignore. <span class="annotation">[<acronym title="NULL is ok, both for passing and for returning."><span class="acronym">allow-none</span></acronym>]</span>
</td>
</tr>
<tr>
<td><p><span class="term"><em class="parameter"><code>error</code></em> :</span></p></td>
<td>a <a href="./../glib/glib/glib-Error-Reporting.html#GError"><span class="type">GError</span></a>, <a href="./../glib/glib/glib-Standard-Macros.html#NULL:CAPS"><code class="literal">NULL</code></a> to ignore.</td>
</tr>
<tr>
<td><p><span class="term"><span class="emphasis"><em>Returns</em></span> :</span></p></td>
<td>
<a href="./../glib/glib/glib-Standard-Macros.html#TRUE:CAPS"><code class="literal">TRUE</code></a> if <em class="parameter"><code>data</code></em> was successfully added to the <em class="parameter"><code>stream</code></em>.</td>
=======
<a name="g-data-output-stream-put-int32"></a><h3>g_data_output_stream_put_int32 ()</h3>
<pre class="programlisting"><a href="../glib/glib-Basic-Types.html#gboolean"><span class="returnvalue">gboolean</span></a>
g_data_output_stream_put_int32 (<em class="parameter"><code><a class="link" href="GDataOutputStream.html" title="GDataOutputStream"><span class="type">GDataOutputStream</span></a> *stream</code></em>,
                                <em class="parameter"><code><a href="../glib/glib-Basic-Types.html#gint32"><span class="type">gint32</span></a> data</code></em>,
                                <em class="parameter"><code><a class="link" href="GCancellable.html" title="GCancellable"><span class="type">GCancellable</span></a> *cancellable</code></em>,
                                <em class="parameter"><code><a href="../glib/glib-Error-Reporting.html#GError"><span class="type">GError</span></a> **error</code></em>);</pre>
<p>Puts a signed 32-bit integer into the output stream.</p>
<div class="refsect3">
<a name="id-1.4.7.18.10.8.5"></a><h4>Parameters</h4>
<div class="informaltable"><table width="100%" border="0">
<colgroup>
<col width="150px" class="parameters_name">
<col class="parameters_description">
<col width="200px" class="parameters_annotations">
</colgroup>
<tbody>
<tr>
<td class="parameter_name"><p>stream</p></td>
<td class="parameter_description"><p>a <a class="link" href="GDataOutputStream.html" title="GDataOutputStream"><span class="type">GDataOutputStream</span></a>.</p></td>
<td class="parameter_annotations"> </td>
</tr>
<tr>
<td class="parameter_name"><p>data</p></td>
<td class="parameter_description"><p>a <a href="../glib/glib-Basic-Types.html#gint32"><span class="type">gint32</span></a>.</p></td>
<td class="parameter_annotations"> </td>
</tr>
<tr>
<td class="parameter_name"><p>cancellable</p></td>
<td class="parameter_description"><p> optional <a class="link" href="GCancellable.html" title="GCancellable"><span class="type">GCancellable</span></a> object, <a href="../glib/glib-Standard-Macros.html#NULL:CAPS"><code class="literal">NULL</code></a> to ignore. </p></td>
<td class="parameter_annotations"><span class="annotation">[<acronym title="NULL is OK, both for passing and for returning."><span class="acronym">allow-none</span></acronym>]</span></td>
</tr>
<tr>
<td class="parameter_name"><p>error</p></td>
<td class="parameter_description"><p>a <a href="../glib/glib-Error-Reporting.html#GError"><span class="type">GError</span></a>, <a href="../glib/glib-Standard-Macros.html#NULL:CAPS"><code class="literal">NULL</code></a> to ignore.</p></td>
<td class="parameter_annotations"> </td>
>>>>>>> 76bed778
</tr>
</tbody>
</table></div>
</div>
<div class="refsect3">
<a name="id-1.4.7.18.10.8.6"></a><h4>Returns</h4>
<p> <a href="../glib/glib-Standard-Macros.html#TRUE:CAPS"><code class="literal">TRUE</code></a> if <em class="parameter"><code>data</code></em>
was successfully added to the <em class="parameter"><code>stream</code></em>
.</p>
</div>
</div>
<hr>
<div class="refsect2">
<<<<<<< HEAD
<a name="g-data-output-stream-put-int64"></a><h3>g_data_output_stream_put_int64 ()</h3>
<pre class="programlisting"><a href="./../glib/glib/glib-Basic-Types.html#gboolean"><span class="returnvalue">gboolean</span></a>            g_data_output_stream_put_int64      (<em class="parameter"><code><a class="link" href="GDataOutputStream.html" title="GDataOutputStream"><span class="type">GDataOutputStream</span></a> *stream</code></em>,
                                                         <em class="parameter"><code><a href="./../glib/glib/glib-Basic-Types.html#gint64"><span class="type">gint64</span></a> data</code></em>,
                                                         <em class="parameter"><code><a class="link" href="GCancellable.html" title="GCancellable"><span class="type">GCancellable</span></a> *cancellable</code></em>,
                                                         <em class="parameter"><code><a href="./../glib/glib/glib-Error-Reporting.html#GError"><span class="type">GError</span></a> **error</code></em>);</pre>
<p>
Puts a signed 64-bit integer into the stream.
</p>
<div class="variablelist"><table border="0" class="variablelist">
<colgroup>
<col align="left" valign="top">
<col>
</colgroup>
<tbody>
<tr>
<td><p><span class="term"><em class="parameter"><code>stream</code></em> :</span></p></td>
<td>a <a class="link" href="GDataOutputStream.html" title="GDataOutputStream"><span class="type">GDataOutputStream</span></a>.</td>
</tr>
<tr>
<td><p><span class="term"><em class="parameter"><code>data</code></em> :</span></p></td>
<td>a <a href="./../glib/glib/glib-Basic-Types.html#gint64"><span class="type">gint64</span></a>.</td>
</tr>
<tr>
<td><p><span class="term"><em class="parameter"><code>cancellable</code></em> :</span></p></td>
<td>optional <a class="link" href="GCancellable.html" title="GCancellable"><span class="type">GCancellable</span></a> object, <a href="./../glib/glib/glib-Standard-Macros.html#NULL:CAPS"><code class="literal">NULL</code></a> to ignore. <span class="annotation">[<acronym title="NULL is ok, both for passing and for returning."><span class="acronym">allow-none</span></acronym>]</span>
</td>
</tr>
<tr>
<td><p><span class="term"><em class="parameter"><code>error</code></em> :</span></p></td>
<td>a <a href="./../glib/glib/glib-Error-Reporting.html#GError"><span class="type">GError</span></a>, <a href="./../glib/glib/glib-Standard-Macros.html#NULL:CAPS"><code class="literal">NULL</code></a> to ignore.</td>
</tr>
<tr>
<td><p><span class="term"><span class="emphasis"><em>Returns</em></span> :</span></p></td>
<td>
<a href="./../glib/glib/glib-Standard-Macros.html#TRUE:CAPS"><code class="literal">TRUE</code></a> if <em class="parameter"><code>data</code></em> was successfully added to the <em class="parameter"><code>stream</code></em>.</td>
=======
<a name="g-data-output-stream-put-uint32"></a><h3>g_data_output_stream_put_uint32 ()</h3>
<pre class="programlisting"><a href="../glib/glib-Basic-Types.html#gboolean"><span class="returnvalue">gboolean</span></a>
g_data_output_stream_put_uint32 (<em class="parameter"><code><a class="link" href="GDataOutputStream.html" title="GDataOutputStream"><span class="type">GDataOutputStream</span></a> *stream</code></em>,
                                 <em class="parameter"><code><a href="../glib/glib-Basic-Types.html#guint32"><span class="type">guint32</span></a> data</code></em>,
                                 <em class="parameter"><code><a class="link" href="GCancellable.html" title="GCancellable"><span class="type">GCancellable</span></a> *cancellable</code></em>,
                                 <em class="parameter"><code><a href="../glib/glib-Error-Reporting.html#GError"><span class="type">GError</span></a> **error</code></em>);</pre>
<p>Puts an unsigned 32-bit integer into the stream.</p>
<div class="refsect3">
<a name="id-1.4.7.18.10.9.5"></a><h4>Parameters</h4>
<div class="informaltable"><table width="100%" border="0">
<colgroup>
<col width="150px" class="parameters_name">
<col class="parameters_description">
<col width="200px" class="parameters_annotations">
</colgroup>
<tbody>
<tr>
<td class="parameter_name"><p>stream</p></td>
<td class="parameter_description"><p>a <a class="link" href="GDataOutputStream.html" title="GDataOutputStream"><span class="type">GDataOutputStream</span></a>.</p></td>
<td class="parameter_annotations"> </td>
</tr>
<tr>
<td class="parameter_name"><p>data</p></td>
<td class="parameter_description"><p>a <a href="../glib/glib-Basic-Types.html#guint32"><span class="type">guint32</span></a>.</p></td>
<td class="parameter_annotations"> </td>
</tr>
<tr>
<td class="parameter_name"><p>cancellable</p></td>
<td class="parameter_description"><p> optional <a class="link" href="GCancellable.html" title="GCancellable"><span class="type">GCancellable</span></a> object, <a href="../glib/glib-Standard-Macros.html#NULL:CAPS"><code class="literal">NULL</code></a> to ignore. </p></td>
<td class="parameter_annotations"><span class="annotation">[<acronym title="NULL is OK, both for passing and for returning."><span class="acronym">allow-none</span></acronym>]</span></td>
</tr>
<tr>
<td class="parameter_name"><p>error</p></td>
<td class="parameter_description"><p>a <a href="../glib/glib-Error-Reporting.html#GError"><span class="type">GError</span></a>, <a href="../glib/glib-Standard-Macros.html#NULL:CAPS"><code class="literal">NULL</code></a> to ignore.</p></td>
<td class="parameter_annotations"> </td>
>>>>>>> 76bed778
</tr>
</tbody>
</table></div>
</div>
<div class="refsect3">
<a name="id-1.4.7.18.10.9.6"></a><h4>Returns</h4>
<p> <a href="../glib/glib-Standard-Macros.html#TRUE:CAPS"><code class="literal">TRUE</code></a> if <em class="parameter"><code>data</code></em>
was successfully added to the <em class="parameter"><code>stream</code></em>
.</p>
</div>
</div>
<hr>
<div class="refsect2">
<<<<<<< HEAD
<a name="g-data-output-stream-put-uint64"></a><h3>g_data_output_stream_put_uint64 ()</h3>
<pre class="programlisting"><a href="./../glib/glib/glib-Basic-Types.html#gboolean"><span class="returnvalue">gboolean</span></a>            g_data_output_stream_put_uint64     (<em class="parameter"><code><a class="link" href="GDataOutputStream.html" title="GDataOutputStream"><span class="type">GDataOutputStream</span></a> *stream</code></em>,
                                                         <em class="parameter"><code><a href="./../glib/glib/glib-Basic-Types.html#guint64"><span class="type">guint64</span></a> data</code></em>,
                                                         <em class="parameter"><code><a class="link" href="GCancellable.html" title="GCancellable"><span class="type">GCancellable</span></a> *cancellable</code></em>,
                                                         <em class="parameter"><code><a href="./../glib/glib/glib-Error-Reporting.html#GError"><span class="type">GError</span></a> **error</code></em>);</pre>
<p>
Puts an unsigned 64-bit integer into the stream.
</p>
<div class="variablelist"><table border="0" class="variablelist">
<colgroup>
<col align="left" valign="top">
<col>
</colgroup>
<tbody>
<tr>
<td><p><span class="term"><em class="parameter"><code>stream</code></em> :</span></p></td>
<td>a <a class="link" href="GDataOutputStream.html" title="GDataOutputStream"><span class="type">GDataOutputStream</span></a>.</td>
</tr>
<tr>
<td><p><span class="term"><em class="parameter"><code>data</code></em> :</span></p></td>
<td>a <a href="./../glib/glib/glib-Basic-Types.html#guint64"><span class="type">guint64</span></a>.</td>
</tr>
<tr>
<td><p><span class="term"><em class="parameter"><code>cancellable</code></em> :</span></p></td>
<td>optional <a class="link" href="GCancellable.html" title="GCancellable"><span class="type">GCancellable</span></a> object, <a href="./../glib/glib/glib-Standard-Macros.html#NULL:CAPS"><code class="literal">NULL</code></a> to ignore. <span class="annotation">[<acronym title="NULL is ok, both for passing and for returning."><span class="acronym">allow-none</span></acronym>]</span>
</td>
</tr>
<tr>
<td><p><span class="term"><em class="parameter"><code>error</code></em> :</span></p></td>
<td>a <a href="./../glib/glib/glib-Error-Reporting.html#GError"><span class="type">GError</span></a>, <a href="./../glib/glib/glib-Standard-Macros.html#NULL:CAPS"><code class="literal">NULL</code></a> to ignore.</td>
</tr>
<tr>
<td><p><span class="term"><span class="emphasis"><em>Returns</em></span> :</span></p></td>
<td>
<a href="./../glib/glib/glib-Standard-Macros.html#TRUE:CAPS"><code class="literal">TRUE</code></a> if <em class="parameter"><code>data</code></em> was successfully added to the <em class="parameter"><code>stream</code></em>.</td>
=======
<a name="g-data-output-stream-put-int64"></a><h3>g_data_output_stream_put_int64 ()</h3>
<pre class="programlisting"><a href="../glib/glib-Basic-Types.html#gboolean"><span class="returnvalue">gboolean</span></a>
g_data_output_stream_put_int64 (<em class="parameter"><code><a class="link" href="GDataOutputStream.html" title="GDataOutputStream"><span class="type">GDataOutputStream</span></a> *stream</code></em>,
                                <em class="parameter"><code><a href="../glib/glib-Basic-Types.html#gint64"><span class="type">gint64</span></a> data</code></em>,
                                <em class="parameter"><code><a class="link" href="GCancellable.html" title="GCancellable"><span class="type">GCancellable</span></a> *cancellable</code></em>,
                                <em class="parameter"><code><a href="../glib/glib-Error-Reporting.html#GError"><span class="type">GError</span></a> **error</code></em>);</pre>
<p>Puts a signed 64-bit integer into the stream.</p>
<div class="refsect3">
<a name="id-1.4.7.18.10.10.5"></a><h4>Parameters</h4>
<div class="informaltable"><table width="100%" border="0">
<colgroup>
<col width="150px" class="parameters_name">
<col class="parameters_description">
<col width="200px" class="parameters_annotations">
</colgroup>
<tbody>
<tr>
<td class="parameter_name"><p>stream</p></td>
<td class="parameter_description"><p>a <a class="link" href="GDataOutputStream.html" title="GDataOutputStream"><span class="type">GDataOutputStream</span></a>.</p></td>
<td class="parameter_annotations"> </td>
</tr>
<tr>
<td class="parameter_name"><p>data</p></td>
<td class="parameter_description"><p>a <a href="../glib/glib-Basic-Types.html#gint64"><span class="type">gint64</span></a>.</p></td>
<td class="parameter_annotations"> </td>
</tr>
<tr>
<td class="parameter_name"><p>cancellable</p></td>
<td class="parameter_description"><p> optional <a class="link" href="GCancellable.html" title="GCancellable"><span class="type">GCancellable</span></a> object, <a href="../glib/glib-Standard-Macros.html#NULL:CAPS"><code class="literal">NULL</code></a> to ignore. </p></td>
<td class="parameter_annotations"><span class="annotation">[<acronym title="NULL is OK, both for passing and for returning."><span class="acronym">allow-none</span></acronym>]</span></td>
</tr>
<tr>
<td class="parameter_name"><p>error</p></td>
<td class="parameter_description"><p>a <a href="../glib/glib-Error-Reporting.html#GError"><span class="type">GError</span></a>, <a href="../glib/glib-Standard-Macros.html#NULL:CAPS"><code class="literal">NULL</code></a> to ignore.</p></td>
<td class="parameter_annotations"> </td>
>>>>>>> 76bed778
</tr>
</tbody>
</table></div>
</div>
<div class="refsect3">
<a name="id-1.4.7.18.10.10.6"></a><h4>Returns</h4>
<p> <a href="../glib/glib-Standard-Macros.html#TRUE:CAPS"><code class="literal">TRUE</code></a> if <em class="parameter"><code>data</code></em>
was successfully added to the <em class="parameter"><code>stream</code></em>
.</p>
</div>
</div>
<hr>
<div class="refsect2">
<<<<<<< HEAD
<a name="g-data-output-stream-put-string"></a><h3>g_data_output_stream_put_string ()</h3>
<pre class="programlisting"><a href="./../glib/glib/glib-Basic-Types.html#gboolean"><span class="returnvalue">gboolean</span></a>            g_data_output_stream_put_string     (<em class="parameter"><code><a class="link" href="GDataOutputStream.html" title="GDataOutputStream"><span class="type">GDataOutputStream</span></a> *stream</code></em>,
                                                         <em class="parameter"><code>const <span class="type">char</span> *str</code></em>,
                                                         <em class="parameter"><code><a class="link" href="GCancellable.html" title="GCancellable"><span class="type">GCancellable</span></a> *cancellable</code></em>,
                                                         <em class="parameter"><code><a href="./../glib/glib/glib-Error-Reporting.html#GError"><span class="type">GError</span></a> **error</code></em>);</pre>
<p>
Puts a string into the output stream.
</p>
<div class="variablelist"><table border="0" class="variablelist">
<colgroup>
<col align="left" valign="top">
<col>
</colgroup>
<tbody>
<tr>
<td><p><span class="term"><em class="parameter"><code>stream</code></em> :</span></p></td>
<td>a <a class="link" href="GDataOutputStream.html" title="GDataOutputStream"><span class="type">GDataOutputStream</span></a>.</td>
</tr>
<tr>
<td><p><span class="term"><em class="parameter"><code>str</code></em> :</span></p></td>
<td>a string.</td>
</tr>
<tr>
<td><p><span class="term"><em class="parameter"><code>cancellable</code></em> :</span></p></td>
<td>optional <a class="link" href="GCancellable.html" title="GCancellable"><span class="type">GCancellable</span></a> object, <a href="./../glib/glib/glib-Standard-Macros.html#NULL:CAPS"><code class="literal">NULL</code></a> to ignore. <span class="annotation">[<acronym title="NULL is ok, both for passing and for returning."><span class="acronym">allow-none</span></acronym>]</span>
</td>
</tr>
<tr>
<td><p><span class="term"><em class="parameter"><code>error</code></em> :</span></p></td>
<td>a <a href="./../glib/glib/glib-Error-Reporting.html#GError"><span class="type">GError</span></a>, <a href="./../glib/glib/glib-Standard-Macros.html#NULL:CAPS"><code class="literal">NULL</code></a> to ignore.</td>
=======
<a name="g-data-output-stream-put-uint64"></a><h3>g_data_output_stream_put_uint64 ()</h3>
<pre class="programlisting"><a href="../glib/glib-Basic-Types.html#gboolean"><span class="returnvalue">gboolean</span></a>
g_data_output_stream_put_uint64 (<em class="parameter"><code><a class="link" href="GDataOutputStream.html" title="GDataOutputStream"><span class="type">GDataOutputStream</span></a> *stream</code></em>,
                                 <em class="parameter"><code><a href="../glib/glib-Basic-Types.html#guint64"><span class="type">guint64</span></a> data</code></em>,
                                 <em class="parameter"><code><a class="link" href="GCancellable.html" title="GCancellable"><span class="type">GCancellable</span></a> *cancellable</code></em>,
                                 <em class="parameter"><code><a href="../glib/glib-Error-Reporting.html#GError"><span class="type">GError</span></a> **error</code></em>);</pre>
<p>Puts an unsigned 64-bit integer into the stream.</p>
<div class="refsect3">
<a name="id-1.4.7.18.10.11.5"></a><h4>Parameters</h4>
<div class="informaltable"><table width="100%" border="0">
<colgroup>
<col width="150px" class="parameters_name">
<col class="parameters_description">
<col width="200px" class="parameters_annotations">
</colgroup>
<tbody>
<tr>
<td class="parameter_name"><p>stream</p></td>
<td class="parameter_description"><p>a <a class="link" href="GDataOutputStream.html" title="GDataOutputStream"><span class="type">GDataOutputStream</span></a>.</p></td>
<td class="parameter_annotations"> </td>
</tr>
<tr>
<td class="parameter_name"><p>data</p></td>
<td class="parameter_description"><p>a <a href="../glib/glib-Basic-Types.html#guint64"><span class="type">guint64</span></a>.</p></td>
<td class="parameter_annotations"> </td>
</tr>
<tr>
<td class="parameter_name"><p>cancellable</p></td>
<td class="parameter_description"><p> optional <a class="link" href="GCancellable.html" title="GCancellable"><span class="type">GCancellable</span></a> object, <a href="../glib/glib-Standard-Macros.html#NULL:CAPS"><code class="literal">NULL</code></a> to ignore. </p></td>
<td class="parameter_annotations"><span class="annotation">[<acronym title="NULL is OK, both for passing and for returning."><span class="acronym">allow-none</span></acronym>]</span></td>
</tr>
<tr>
<td class="parameter_name"><p>error</p></td>
<td class="parameter_description"><p>a <a href="../glib/glib-Error-Reporting.html#GError"><span class="type">GError</span></a>, <a href="../glib/glib-Standard-Macros.html#NULL:CAPS"><code class="literal">NULL</code></a> to ignore.</p></td>
<td class="parameter_annotations"> </td>
>>>>>>> 76bed778
</tr>
</tbody>
</table></div>
</div>
<div class="refsect3">
<a name="id-1.4.7.18.10.11.6"></a><h4>Returns</h4>
<p> <a href="../glib/glib-Standard-Macros.html#TRUE:CAPS"><code class="literal">TRUE</code></a> if <em class="parameter"><code>data</code></em>
was successfully added to the <em class="parameter"><code>stream</code></em>
.</p>
</div>
</div>
<hr>
<div class="refsect2">
<a name="g-data-output-stream-put-string"></a><h3>g_data_output_stream_put_string ()</h3>
<pre class="programlisting"><a href="../glib/glib-Basic-Types.html#gboolean"><span class="returnvalue">gboolean</span></a>
g_data_output_stream_put_string (<em class="parameter"><code><a class="link" href="GDataOutputStream.html" title="GDataOutputStream"><span class="type">GDataOutputStream</span></a> *stream</code></em>,
                                 <em class="parameter"><code>const <span class="type">char</span> *str</code></em>,
                                 <em class="parameter"><code><a class="link" href="GCancellable.html" title="GCancellable"><span class="type">GCancellable</span></a> *cancellable</code></em>,
                                 <em class="parameter"><code><a href="../glib/glib-Error-Reporting.html#GError"><span class="type">GError</span></a> **error</code></em>);</pre>
<p>Puts a string into the output stream.</p>
<div class="refsect3">
<a name="id-1.4.7.18.10.12.5"></a><h4>Parameters</h4>
<div class="informaltable"><table width="100%" border="0">
<colgroup>
<col width="150px" class="parameters_name">
<col class="parameters_description">
<col width="200px" class="parameters_annotations">
</colgroup>
<tbody>
<tr>
<<<<<<< HEAD
<td><p><span class="term"><span class="emphasis"><em>Returns</em></span> :</span></p></td>
<td>
<a href="./../glib/glib/glib-Standard-Macros.html#TRUE:CAPS"><code class="literal">TRUE</code></a> if <em class="parameter"><code>string</code></em> was successfully added to the <em class="parameter"><code>stream</code></em>.</td>
=======
<td class="parameter_name"><p>stream</p></td>
<td class="parameter_description"><p>a <a class="link" href="GDataOutputStream.html" title="GDataOutputStream"><span class="type">GDataOutputStream</span></a>.</p></td>
<td class="parameter_annotations"> </td>
</tr>
<tr>
<td class="parameter_name"><p>str</p></td>
<td class="parameter_description"><p>a string.</p></td>
<td class="parameter_annotations"> </td>
</tr>
<tr>
<td class="parameter_name"><p>cancellable</p></td>
<td class="parameter_description"><p> optional <a class="link" href="GCancellable.html" title="GCancellable"><span class="type">GCancellable</span></a> object, <a href="../glib/glib-Standard-Macros.html#NULL:CAPS"><code class="literal">NULL</code></a> to ignore. </p></td>
<td class="parameter_annotations"><span class="annotation">[<acronym title="NULL is OK, both for passing and for returning."><span class="acronym">allow-none</span></acronym>]</span></td>
</tr>
<tr>
<td class="parameter_name"><p>error</p></td>
<td class="parameter_description"><p>a <a href="../glib/glib-Error-Reporting.html#GError"><span class="type">GError</span></a>, <a href="../glib/glib-Standard-Macros.html#NULL:CAPS"><code class="literal">NULL</code></a> to ignore.</p></td>
<td class="parameter_annotations"> </td>
>>>>>>> 76bed778
</tr>
</tbody>
</table></div>
</div>
<div class="refsect3">
<a name="id-1.4.7.18.10.12.6"></a><h4>Returns</h4>
<p> <a href="../glib/glib-Standard-Macros.html#TRUE:CAPS"><code class="literal">TRUE</code></a> if <em class="parameter"><code>string</code></em>
was successfully added to the <em class="parameter"><code>stream</code></em>
.</p>
</div>
</div>
</div>
<div class="refsect1">
<a name="GDataOutputStream.other_details"></a><h2>Types and Values</h2>
<div class="refsect2">
<a name="GDataOutputStream-struct"></a><h3>struct GDataOutputStream</h3>
<pre class="programlisting">struct GDataOutputStream;</pre>
<p>An implementation of <a class="link" href="GBufferedOutputStream.html" title="GBufferedOutputStream"><span class="type">GBufferedOutputStream</span></a> that allows for high-level
data manipulation of arbitrary data (including binary operations).</p>
</div>
<<<<<<< HEAD
<div class="refsect1">
<a name="GDataOutputStream.property-details"></a><h2>Property Details</h2>
<div class="refsect2">
<a name="GDataOutputStream--byte-order"></a><h3>The <code class="literal">"byte-order"</code> property</h3>
<pre class="programlisting">  "byte-order"               <a class="link" href="GDataInputStream.html#GDataStreamByteOrder" title="enum GDataStreamByteOrder"><span class="type">GDataStreamByteOrder</span></a>  : Read / Write</pre>
<p>
Determines the byte ordering that is used when writing
multi-byte entities (such as integers) to the stream.
</p>
=======
</div>
<div class="refsect1">
<a name="GDataOutputStream.property-details"></a><h2>Property Details</h2>
<div class="refsect2">
<a name="GDataOutputStream--byte-order"></a><h3>The <code class="literal">“byte-order”</code> property</h3>
<pre class="programlisting">  “byte-order”               <a class="link" href="GDataInputStream.html#GDataStreamByteOrder" title="enum GDataStreamByteOrder"><span class="type">GDataStreamByteOrder</span></a></pre>
<p>Determines the byte ordering that is used when writing

multi-byte entities (such as integers) to the stream.</p>
<p>Flags: Read / Write</p>
>>>>>>> 76bed778
<p>Default value: G_DATA_STREAM_BYTE_ORDER_BIG_ENDIAN</p>
</div>
</div>
<div class="refsect1">
<a name="GDataOutputStream.see-also"></a><h2>See Also</h2>
<p><a class="link" href="GOutputStream.html" title="GOutputStream"><span class="type">GOutputStream</span></a></p>
</div>
</div>
<div class="footer">
<<<<<<< HEAD
<hr>
          Generated by GTK-Doc V1.18.1</div>
=======
<hr>Generated by GTK-Doc V1.24</div>
>>>>>>> 76bed778
</body>
</html><|MERGE_RESOLUTION|>--- conflicted
+++ resolved
@@ -2,43 +2,12 @@
 <html>
 <head>
 <meta http-equiv="Content-Type" content="text/html; charset=UTF-8">
-<<<<<<< HEAD
-<title>GDataOutputStream</title>
-<meta name="generator" content="DocBook XSL Stylesheets V1.77.1">
-=======
 <title>GDataOutputStream: GIO Reference Manual</title>
 <meta name="generator" content="DocBook XSL Stylesheets V1.78.1">
->>>>>>> 76bed778
 <link rel="home" href="index.html" title="GIO Reference Manual">
 <link rel="up" href="streaming.html" title="Streaming I/O">
 <link rel="prev" href="GDataInputStream.html" title="GDataInputStream">
 <link rel="next" href="GUnixInputStream.html" title="GUnixInputStream">
-<<<<<<< HEAD
-<meta name="generator" content="GTK-Doc V1.18.1 (XML mode)">
-<link rel="stylesheet" href="style.css" type="text/css">
-</head>
-<body bgcolor="white" text="black" link="#0000FF" vlink="#840084" alink="#0000FF">
-<table class="navigation" id="top" width="100%" summary="Navigation header" cellpadding="2" cellspacing="2">
-<tr valign="middle">
-<td><a accesskey="p" href="GDataInputStream.html"><img src="left.png" width="24" height="24" border="0" alt="Prev"></a></td>
-<td><a accesskey="u" href="streaming.html"><img src="up.png" width="24" height="24" border="0" alt="Up"></a></td>
-<td><a accesskey="h" href="index.html"><img src="home.png" width="24" height="24" border="0" alt="Home"></a></td>
-<th width="100%" align="center">GIO Reference Manual</th>
-<td><a accesskey="n" href="GUnixInputStream.html"><img src="right.png" width="24" height="24" border="0" alt="Next"></a></td>
-</tr>
-<tr><td colspan="5" class="shortcuts">
-<a href="#GDataOutputStream.synopsis" class="shortcut">Top</a>
-                   | 
-                  <a href="#GDataOutputStream.description" class="shortcut">Description</a>
-                   | 
-                  <a href="#GDataOutputStream.object-hierarchy" class="shortcut">Object Hierarchy</a>
-                   | 
-                  <a href="#GDataOutputStream.implemented-interfaces" class="shortcut">Implemented Interfaces</a>
-                   | 
-                  <a href="#GDataOutputStream.properties" class="shortcut">Properties</a>
-</td></tr>
-</table>
-=======
 <meta name="generator" content="GTK-Doc V1.24 (XML mode)">
 <link rel="stylesheet" href="style.css" type="text/css">
 </head>
@@ -56,7 +25,6 @@
 <td><a accesskey="p" href="GDataInputStream.html"><img src="left.png" width="16" height="16" border="0" alt="Prev"></a></td>
 <td><a accesskey="n" href="GUnixInputStream.html"><img src="right.png" width="16" height="16" border="0" alt="Next"></a></td>
 </tr></table>
->>>>>>> 76bed778
 <div class="refentry">
 <a name="GDataOutputStream"></a><div class="titlepage"></div>
 <div class="refnamediv"><table width="100%"><tr>
@@ -66,203 +34,6 @@
 </td>
 <td class="gallery_image" valign="top" align="right"></td>
 </tr></table></div>
-<<<<<<< HEAD
-<div class="refsynopsisdiv">
-<a name="GDataOutputStream.synopsis"></a><h2>Synopsis</h2>
-<pre class="synopsis">
-#include &lt;gio/gio.h&gt;
-
-struct              <a class="link" href="GDataOutputStream.html#GDataOutputStream-struct" title="struct GDataOutputStream">GDataOutputStream</a>;
-<a class="link" href="GDataOutputStream.html" title="GDataOutputStream"><span class="returnvalue">GDataOutputStream</span></a> * <a class="link" href="GDataOutputStream.html#g-data-output-stream-new" title="g_data_output_stream_new ()">g_data_output_stream_new</a>            (<em class="parameter"><code><a class="link" href="GOutputStream.html" title="GOutputStream"><span class="type">GOutputStream</span></a> *base_stream</code></em>);
-<span class="returnvalue">void</span>                <a class="link" href="GDataOutputStream.html#g-data-output-stream-set-byte-order" title="g_data_output_stream_set_byte_order ()">g_data_output_stream_set_byte_order</a> (<em class="parameter"><code><a class="link" href="GDataOutputStream.html" title="GDataOutputStream"><span class="type">GDataOutputStream</span></a> *stream</code></em>,
-                                                         <em class="parameter"><code><a class="link" href="GDataInputStream.html#GDataStreamByteOrder" title="enum GDataStreamByteOrder"><span class="type">GDataStreamByteOrder</span></a> order</code></em>);
-<a class="link" href="GDataInputStream.html#GDataStreamByteOrder" title="enum GDataStreamByteOrder"><span class="returnvalue">GDataStreamByteOrder</span></a> <a class="link" href="GDataOutputStream.html#g-data-output-stream-get-byte-order" title="g_data_output_stream_get_byte_order ()">g_data_output_stream_get_byte_order</a>
-                                                        (<em class="parameter"><code><a class="link" href="GDataOutputStream.html" title="GDataOutputStream"><span class="type">GDataOutputStream</span></a> *stream</code></em>);
-<a href="./../glib/glib/glib-Basic-Types.html#gboolean"><span class="returnvalue">gboolean</span></a>            <a class="link" href="GDataOutputStream.html#g-data-output-stream-put-byte" title="g_data_output_stream_put_byte ()">g_data_output_stream_put_byte</a>       (<em class="parameter"><code><a class="link" href="GDataOutputStream.html" title="GDataOutputStream"><span class="type">GDataOutputStream</span></a> *stream</code></em>,
-                                                         <em class="parameter"><code><a href="./../glib/glib/glib-Basic-Types.html#guchar"><span class="type">guchar</span></a> data</code></em>,
-                                                         <em class="parameter"><code><a class="link" href="GCancellable.html" title="GCancellable"><span class="type">GCancellable</span></a> *cancellable</code></em>,
-                                                         <em class="parameter"><code><a href="./../glib/glib/glib-Error-Reporting.html#GError"><span class="type">GError</span></a> **error</code></em>);
-<a href="./../glib/glib/glib-Basic-Types.html#gboolean"><span class="returnvalue">gboolean</span></a>            <a class="link" href="GDataOutputStream.html#g-data-output-stream-put-int16" title="g_data_output_stream_put_int16 ()">g_data_output_stream_put_int16</a>      (<em class="parameter"><code><a class="link" href="GDataOutputStream.html" title="GDataOutputStream"><span class="type">GDataOutputStream</span></a> *stream</code></em>,
-                                                         <em class="parameter"><code><a href="./../glib/glib/glib-Basic-Types.html#gint16"><span class="type">gint16</span></a> data</code></em>,
-                                                         <em class="parameter"><code><a class="link" href="GCancellable.html" title="GCancellable"><span class="type">GCancellable</span></a> *cancellable</code></em>,
-                                                         <em class="parameter"><code><a href="./../glib/glib/glib-Error-Reporting.html#GError"><span class="type">GError</span></a> **error</code></em>);
-<a href="./../glib/glib/glib-Basic-Types.html#gboolean"><span class="returnvalue">gboolean</span></a>            <a class="link" href="GDataOutputStream.html#g-data-output-stream-put-uint16" title="g_data_output_stream_put_uint16 ()">g_data_output_stream_put_uint16</a>     (<em class="parameter"><code><a class="link" href="GDataOutputStream.html" title="GDataOutputStream"><span class="type">GDataOutputStream</span></a> *stream</code></em>,
-                                                         <em class="parameter"><code><a href="./../glib/glib/glib-Basic-Types.html#guint16"><span class="type">guint16</span></a> data</code></em>,
-                                                         <em class="parameter"><code><a class="link" href="GCancellable.html" title="GCancellable"><span class="type">GCancellable</span></a> *cancellable</code></em>,
-                                                         <em class="parameter"><code><a href="./../glib/glib/glib-Error-Reporting.html#GError"><span class="type">GError</span></a> **error</code></em>);
-<a href="./../glib/glib/glib-Basic-Types.html#gboolean"><span class="returnvalue">gboolean</span></a>            <a class="link" href="GDataOutputStream.html#g-data-output-stream-put-int32" title="g_data_output_stream_put_int32 ()">g_data_output_stream_put_int32</a>      (<em class="parameter"><code><a class="link" href="GDataOutputStream.html" title="GDataOutputStream"><span class="type">GDataOutputStream</span></a> *stream</code></em>,
-                                                         <em class="parameter"><code><a href="./../glib/glib/glib-Basic-Types.html#gint32"><span class="type">gint32</span></a> data</code></em>,
-                                                         <em class="parameter"><code><a class="link" href="GCancellable.html" title="GCancellable"><span class="type">GCancellable</span></a> *cancellable</code></em>,
-                                                         <em class="parameter"><code><a href="./../glib/glib/glib-Error-Reporting.html#GError"><span class="type">GError</span></a> **error</code></em>);
-<a href="./../glib/glib/glib-Basic-Types.html#gboolean"><span class="returnvalue">gboolean</span></a>            <a class="link" href="GDataOutputStream.html#g-data-output-stream-put-uint32" title="g_data_output_stream_put_uint32 ()">g_data_output_stream_put_uint32</a>     (<em class="parameter"><code><a class="link" href="GDataOutputStream.html" title="GDataOutputStream"><span class="type">GDataOutputStream</span></a> *stream</code></em>,
-                                                         <em class="parameter"><code><a href="./../glib/glib/glib-Basic-Types.html#guint32"><span class="type">guint32</span></a> data</code></em>,
-                                                         <em class="parameter"><code><a class="link" href="GCancellable.html" title="GCancellable"><span class="type">GCancellable</span></a> *cancellable</code></em>,
-                                                         <em class="parameter"><code><a href="./../glib/glib/glib-Error-Reporting.html#GError"><span class="type">GError</span></a> **error</code></em>);
-<a href="./../glib/glib/glib-Basic-Types.html#gboolean"><span class="returnvalue">gboolean</span></a>            <a class="link" href="GDataOutputStream.html#g-data-output-stream-put-int64" title="g_data_output_stream_put_int64 ()">g_data_output_stream_put_int64</a>      (<em class="parameter"><code><a class="link" href="GDataOutputStream.html" title="GDataOutputStream"><span class="type">GDataOutputStream</span></a> *stream</code></em>,
-                                                         <em class="parameter"><code><a href="./../glib/glib/glib-Basic-Types.html#gint64"><span class="type">gint64</span></a> data</code></em>,
-                                                         <em class="parameter"><code><a class="link" href="GCancellable.html" title="GCancellable"><span class="type">GCancellable</span></a> *cancellable</code></em>,
-                                                         <em class="parameter"><code><a href="./../glib/glib/glib-Error-Reporting.html#GError"><span class="type">GError</span></a> **error</code></em>);
-<a href="./../glib/glib/glib-Basic-Types.html#gboolean"><span class="returnvalue">gboolean</span></a>            <a class="link" href="GDataOutputStream.html#g-data-output-stream-put-uint64" title="g_data_output_stream_put_uint64 ()">g_data_output_stream_put_uint64</a>     (<em class="parameter"><code><a class="link" href="GDataOutputStream.html" title="GDataOutputStream"><span class="type">GDataOutputStream</span></a> *stream</code></em>,
-                                                         <em class="parameter"><code><a href="./../glib/glib/glib-Basic-Types.html#guint64"><span class="type">guint64</span></a> data</code></em>,
-                                                         <em class="parameter"><code><a class="link" href="GCancellable.html" title="GCancellable"><span class="type">GCancellable</span></a> *cancellable</code></em>,
-                                                         <em class="parameter"><code><a href="./../glib/glib/glib-Error-Reporting.html#GError"><span class="type">GError</span></a> **error</code></em>);
-<a href="./../glib/glib/glib-Basic-Types.html#gboolean"><span class="returnvalue">gboolean</span></a>            <a class="link" href="GDataOutputStream.html#g-data-output-stream-put-string" title="g_data_output_stream_put_string ()">g_data_output_stream_put_string</a>     (<em class="parameter"><code><a class="link" href="GDataOutputStream.html" title="GDataOutputStream"><span class="type">GDataOutputStream</span></a> *stream</code></em>,
-                                                         <em class="parameter"><code>const <span class="type">char</span> *str</code></em>,
-                                                         <em class="parameter"><code><a class="link" href="GCancellable.html" title="GCancellable"><span class="type">GCancellable</span></a> *cancellable</code></em>,
-                                                         <em class="parameter"><code><a href="./../glib/glib/glib-Error-Reporting.html#GError"><span class="type">GError</span></a> **error</code></em>);
-</pre>
-</div>
-<div class="refsect1">
-<a name="GDataOutputStream.object-hierarchy"></a><h2>Object Hierarchy</h2>
-<pre class="synopsis">
-  <a href="./../gobject/gobject/gobject-The-Base-Object-Type.html#GObject">GObject</a>
-   +----<a class="link" href="GOutputStream.html" title="GOutputStream">GOutputStream</a>
-         +----<a class="link" href="GFilterOutputStream.html" title="GFilterOutputStream">GFilterOutputStream</a>
-               +----GDataOutputStream
-</pre>
-</div>
-<div class="refsect1">
-<a name="GDataOutputStream.implemented-interfaces"></a><h2>Implemented Interfaces</h2>
-<p>
-GDataOutputStream implements
- <a class="link" href="GSeekable.html" title="GSeekable">GSeekable</a>.</p>
-</div>
-<div class="refsect1">
-<a name="GDataOutputStream.properties"></a><h2>Properties</h2>
-<pre class="synopsis">
-  "<a class="link" href="GDataOutputStream.html#GDataOutputStream--byte-order" title='The "byte-order" property'>byte-order</a>"               <a class="link" href="GDataInputStream.html#GDataStreamByteOrder" title="enum GDataStreamByteOrder"><span class="type">GDataStreamByteOrder</span></a>  : Read / Write
-</pre>
-</div>
-<div class="refsect1">
-<a name="GDataOutputStream.description"></a><h2>Description</h2>
-<p>
-Data output stream implements <a class="link" href="GOutputStream.html" title="GOutputStream"><span class="type">GOutputStream</span></a> and includes functions for 
-writing data directly to an output stream.
-</p>
-</div>
-<div class="refsect1">
-<a name="GDataOutputStream.details"></a><h2>Details</h2>
-<div class="refsect2">
-<a name="GDataOutputStream-struct"></a><h3>struct GDataOutputStream</h3>
-<pre class="programlisting">struct GDataOutputStream;</pre>
-<p>
-An implementation of <a class="link" href="GBufferedOutputStream.html" title="GBufferedOutputStream"><span class="type">GBufferedOutputStream</span></a> that allows for high-level
-data manipulation of arbitrary data (including binary operations).
-</p>
-</div>
-<hr>
-<div class="refsect2">
-<a name="g-data-output-stream-new"></a><h3>g_data_output_stream_new ()</h3>
-<pre class="programlisting"><a class="link" href="GDataOutputStream.html" title="GDataOutputStream"><span class="returnvalue">GDataOutputStream</span></a> * g_data_output_stream_new            (<em class="parameter"><code><a class="link" href="GOutputStream.html" title="GOutputStream"><span class="type">GOutputStream</span></a> *base_stream</code></em>);</pre>
-<p>
-Creates a new data output stream for <em class="parameter"><code>base_stream</code></em>.
-</p>
-<div class="variablelist"><table border="0" class="variablelist">
-<colgroup>
-<col align="left" valign="top">
-<col>
-</colgroup>
-<tbody>
-<tr>
-<td><p><span class="term"><em class="parameter"><code>base_stream</code></em> :</span></p></td>
-<td>a <a class="link" href="GOutputStream.html" title="GOutputStream"><span class="type">GOutputStream</span></a>.</td>
-</tr>
-<tr>
-<td><p><span class="term"><span class="emphasis"><em>Returns</em></span> :</span></p></td>
-<td>
-<a class="link" href="GDataOutputStream.html" title="GDataOutputStream"><span class="type">GDataOutputStream</span></a>.</td>
-</tr>
-</tbody>
-</table></div>
-</div>
-<hr>
-<div class="refsect2">
-<a name="g-data-output-stream-set-byte-order"></a><h3>g_data_output_stream_set_byte_order ()</h3>
-<pre class="programlisting"><span class="returnvalue">void</span>                g_data_output_stream_set_byte_order (<em class="parameter"><code><a class="link" href="GDataOutputStream.html" title="GDataOutputStream"><span class="type">GDataOutputStream</span></a> *stream</code></em>,
-                                                         <em class="parameter"><code><a class="link" href="GDataInputStream.html#GDataStreamByteOrder" title="enum GDataStreamByteOrder"><span class="type">GDataStreamByteOrder</span></a> order</code></em>);</pre>
-<p>
-Sets the byte order of the data output stream to <em class="parameter"><code>order</code></em>.
-</p>
-<div class="variablelist"><table border="0" class="variablelist">
-<colgroup>
-<col align="left" valign="top">
-<col>
-</colgroup>
-<tbody>
-<tr>
-<td><p><span class="term"><em class="parameter"><code>stream</code></em> :</span></p></td>
-<td>a <a class="link" href="GDataOutputStream.html" title="GDataOutputStream"><span class="type">GDataOutputStream</span></a>.</td>
-</tr>
-<tr>
-<td><p><span class="term"><em class="parameter"><code>order</code></em> :</span></p></td>
-<td>a <a class="link" href="GDataInputStream.html#GDataStreamByteOrder" title="enum GDataStreamByteOrder"><code class="literal">GDataStreamByteOrder</code></a>.</td>
-</tr>
-</tbody>
-</table></div>
-</div>
-<hr>
-<div class="refsect2">
-<a name="g-data-output-stream-get-byte-order"></a><h3>g_data_output_stream_get_byte_order ()</h3>
-<pre class="programlisting"><a class="link" href="GDataInputStream.html#GDataStreamByteOrder" title="enum GDataStreamByteOrder"><span class="returnvalue">GDataStreamByteOrder</span></a> g_data_output_stream_get_byte_order
-                                                        (<em class="parameter"><code><a class="link" href="GDataOutputStream.html" title="GDataOutputStream"><span class="type">GDataOutputStream</span></a> *stream</code></em>);</pre>
-<p>
-Gets the byte order for the stream.
-</p>
-<div class="variablelist"><table border="0" class="variablelist">
-<colgroup>
-<col align="left" valign="top">
-<col>
-</colgroup>
-<tbody>
-<tr>
-<td><p><span class="term"><em class="parameter"><code>stream</code></em> :</span></p></td>
-<td>a <a class="link" href="GDataOutputStream.html" title="GDataOutputStream"><span class="type">GDataOutputStream</span></a>.</td>
-</tr>
-<tr>
-<td><p><span class="term"><span class="emphasis"><em>Returns</em></span> :</span></p></td>
-<td>the <a class="link" href="GDataInputStream.html#GDataStreamByteOrder" title="enum GDataStreamByteOrder"><span class="type">GDataStreamByteOrder</span></a> for the <em class="parameter"><code>stream</code></em>.</td>
-</tr>
-</tbody>
-</table></div>
-</div>
-<hr>
-<div class="refsect2">
-<a name="g-data-output-stream-put-byte"></a><h3>g_data_output_stream_put_byte ()</h3>
-<pre class="programlisting"><a href="./../glib/glib/glib-Basic-Types.html#gboolean"><span class="returnvalue">gboolean</span></a>            g_data_output_stream_put_byte       (<em class="parameter"><code><a class="link" href="GDataOutputStream.html" title="GDataOutputStream"><span class="type">GDataOutputStream</span></a> *stream</code></em>,
-                                                         <em class="parameter"><code><a href="./../glib/glib/glib-Basic-Types.html#guchar"><span class="type">guchar</span></a> data</code></em>,
-                                                         <em class="parameter"><code><a class="link" href="GCancellable.html" title="GCancellable"><span class="type">GCancellable</span></a> *cancellable</code></em>,
-                                                         <em class="parameter"><code><a href="./../glib/glib/glib-Error-Reporting.html#GError"><span class="type">GError</span></a> **error</code></em>);</pre>
-<p>
-Puts a byte into the output stream.
-</p>
-<div class="variablelist"><table border="0" class="variablelist">
-<colgroup>
-<col align="left" valign="top">
-<col>
-</colgroup>
-<tbody>
-<tr>
-<td><p><span class="term"><em class="parameter"><code>stream</code></em> :</span></p></td>
-<td>a <a class="link" href="GDataOutputStream.html" title="GDataOutputStream"><span class="type">GDataOutputStream</span></a>.</td>
-</tr>
-<tr>
-<td><p><span class="term"><em class="parameter"><code>data</code></em> :</span></p></td>
-<td>a <a href="./../glib/glib/glib-Basic-Types.html#guchar"><span class="type">guchar</span></a>.</td>
-</tr>
-<tr>
-<td><p><span class="term"><em class="parameter"><code>cancellable</code></em> :</span></p></td>
-<td>optional <a class="link" href="GCancellable.html" title="GCancellable"><span class="type">GCancellable</span></a> object, <a href="./../glib/glib/glib-Standard-Macros.html#NULL:CAPS"><code class="literal">NULL</code></a> to ignore. <span class="annotation">[<acronym title="NULL is ok, both for passing and for returning."><span class="acronym">allow-none</span></acronym>]</span>
-</td>
-</tr>
-<tr>
-<td><p><span class="term"><em class="parameter"><code>error</code></em> :</span></p></td>
-<td>a <a href="./../glib/glib/glib-Error-Reporting.html#GError"><span class="type">GError</span></a>, <a href="./../glib/glib/glib-Standard-Macros.html#NULL:CAPS"><code class="literal">NULL</code></a> to ignore.</td>
-</tr>
-<tr>
-<td><p><span class="term"><span class="emphasis"><em>Returns</em></span> :</span></p></td>
-<td>
-<a href="./../glib/glib/glib-Standard-Macros.html#TRUE:CAPS"><code class="literal">TRUE</code></a> if <em class="parameter"><code>data</code></em> was successfully added to the <em class="parameter"><code>stream</code></em>.</td>
-=======
 <div class="refsect1">
 <a name="GDataOutputStream.functions"></a><h2>Functions</h2>
 <div class="informaltable"><table width="100%" border="0">
@@ -358,36 +129,10 @@
 <td class="function_name">
 <a class="link" href="GDataOutputStream.html#g-data-output-stream-put-string" title="g_data_output_stream_put_string ()">g_data_output_stream_put_string</a> <span class="c_punctuation">()</span>
 </td>
->>>>>>> 76bed778
-</tr>
-</tbody>
-</table></div>
-</div>
-<<<<<<< HEAD
-<hr>
-<div class="refsect2">
-<a name="g-data-output-stream-put-int16"></a><h3>g_data_output_stream_put_int16 ()</h3>
-<pre class="programlisting"><a href="./../glib/glib/glib-Basic-Types.html#gboolean"><span class="returnvalue">gboolean</span></a>            g_data_output_stream_put_int16      (<em class="parameter"><code><a class="link" href="GDataOutputStream.html" title="GDataOutputStream"><span class="type">GDataOutputStream</span></a> *stream</code></em>,
-                                                         <em class="parameter"><code><a href="./../glib/glib/glib-Basic-Types.html#gint16"><span class="type">gint16</span></a> data</code></em>,
-                                                         <em class="parameter"><code><a class="link" href="GCancellable.html" title="GCancellable"><span class="type">GCancellable</span></a> *cancellable</code></em>,
-                                                         <em class="parameter"><code><a href="./../glib/glib/glib-Error-Reporting.html#GError"><span class="type">GError</span></a> **error</code></em>);</pre>
-<p>
-Puts a signed 16-bit integer into the output stream.
-</p>
-<div class="variablelist"><table border="0" class="variablelist">
-<colgroup>
-<col align="left" valign="top">
-<col>
-</colgroup>
-<tbody>
-<tr>
-<td><p><span class="term"><em class="parameter"><code>stream</code></em> :</span></p></td>
-<td>a <a class="link" href="GDataOutputStream.html" title="GDataOutputStream"><span class="type">GDataOutputStream</span></a>.</td>
-</tr>
-<tr>
-<td><p><span class="term"><em class="parameter"><code>data</code></em> :</span></p></td>
-<td>a <a href="./../glib/glib/glib-Basic-Types.html#gint16"><span class="type">gint16</span></a>.</td>
-=======
+</tr>
+</tbody>
+</table></div>
+</div>
 <div class="refsect1">
 <a name="GDataOutputStream.properties"></a><h2>Properties</h2>
 <div class="informaltable"><table border="0">
@@ -494,7 +239,6 @@
 <td class="parameter_name"><p>order</p></td>
 <td class="parameter_description"><p>a <a class="link" href="GDataInputStream.html#GDataStreamByteOrder" title="enum GDataStreamByteOrder"><code class="literal">GDataStreamByteOrder</code></a>.</p></td>
 <td class="parameter_annotations"> </td>
->>>>>>> 76bed778
 </tr>
 </tbody>
 </table></div>
@@ -546,20 +290,6 @@
 </colgroup>
 <tbody>
 <tr>
-<<<<<<< HEAD
-<td><p><span class="term"><em class="parameter"><code>cancellable</code></em> :</span></p></td>
-<td>optional <a class="link" href="GCancellable.html" title="GCancellable"><span class="type">GCancellable</span></a> object, <a href="./../glib/glib/glib-Standard-Macros.html#NULL:CAPS"><code class="literal">NULL</code></a> to ignore. <span class="annotation">[<acronym title="NULL is ok, both for passing and for returning."><span class="acronym">allow-none</span></acronym>]</span>
-</td>
-</tr>
-<tr>
-<td><p><span class="term"><em class="parameter"><code>error</code></em> :</span></p></td>
-<td>a <a href="./../glib/glib/glib-Error-Reporting.html#GError"><span class="type">GError</span></a>, <a href="./../glib/glib/glib-Standard-Macros.html#NULL:CAPS"><code class="literal">NULL</code></a> to ignore.</td>
-</tr>
-<tr>
-<td><p><span class="term"><span class="emphasis"><em>Returns</em></span> :</span></p></td>
-<td>
-<a href="./../glib/glib/glib-Standard-Macros.html#TRUE:CAPS"><code class="literal">TRUE</code></a> if <em class="parameter"><code>data</code></em> was successfully added to the <em class="parameter"><code>stream</code></em>.</td>
-=======
 <td class="parameter_name"><p>stream</p></td>
 <td class="parameter_description"><p>a <a class="link" href="GDataOutputStream.html" title="GDataOutputStream"><span class="type">GDataOutputStream</span></a>.</p></td>
 <td class="parameter_annotations"> </td>
@@ -578,7 +308,6 @@
 <td class="parameter_name"><p>error</p></td>
 <td class="parameter_description"><p>a <a href="../glib/glib-Error-Reporting.html#GError"><span class="type">GError</span></a>, <a href="../glib/glib-Standard-Macros.html#NULL:CAPS"><code class="literal">NULL</code></a> to ignore.</p></td>
 <td class="parameter_annotations"> </td>
->>>>>>> 76bed778
 </tr>
 </tbody>
 </table></div>
@@ -592,43 +321,6 @@
 </div>
 <hr>
 <div class="refsect2">
-<<<<<<< HEAD
-<a name="g-data-output-stream-put-uint16"></a><h3>g_data_output_stream_put_uint16 ()</h3>
-<pre class="programlisting"><a href="./../glib/glib/glib-Basic-Types.html#gboolean"><span class="returnvalue">gboolean</span></a>            g_data_output_stream_put_uint16     (<em class="parameter"><code><a class="link" href="GDataOutputStream.html" title="GDataOutputStream"><span class="type">GDataOutputStream</span></a> *stream</code></em>,
-                                                         <em class="parameter"><code><a href="./../glib/glib/glib-Basic-Types.html#guint16"><span class="type">guint16</span></a> data</code></em>,
-                                                         <em class="parameter"><code><a class="link" href="GCancellable.html" title="GCancellable"><span class="type">GCancellable</span></a> *cancellable</code></em>,
-                                                         <em class="parameter"><code><a href="./../glib/glib/glib-Error-Reporting.html#GError"><span class="type">GError</span></a> **error</code></em>);</pre>
-<p>
-Puts an unsigned 16-bit integer into the output stream.
-</p>
-<div class="variablelist"><table border="0" class="variablelist">
-<colgroup>
-<col align="left" valign="top">
-<col>
-</colgroup>
-<tbody>
-<tr>
-<td><p><span class="term"><em class="parameter"><code>stream</code></em> :</span></p></td>
-<td>a <a class="link" href="GDataOutputStream.html" title="GDataOutputStream"><span class="type">GDataOutputStream</span></a>.</td>
-</tr>
-<tr>
-<td><p><span class="term"><em class="parameter"><code>data</code></em> :</span></p></td>
-<td>a <a href="./../glib/glib/glib-Basic-Types.html#guint16"><span class="type">guint16</span></a>.</td>
-</tr>
-<tr>
-<td><p><span class="term"><em class="parameter"><code>cancellable</code></em> :</span></p></td>
-<td>optional <a class="link" href="GCancellable.html" title="GCancellable"><span class="type">GCancellable</span></a> object, <a href="./../glib/glib/glib-Standard-Macros.html#NULL:CAPS"><code class="literal">NULL</code></a> to ignore. <span class="annotation">[<acronym title="NULL is ok, both for passing and for returning."><span class="acronym">allow-none</span></acronym>]</span>
-</td>
-</tr>
-<tr>
-<td><p><span class="term"><em class="parameter"><code>error</code></em> :</span></p></td>
-<td>a <a href="./../glib/glib/glib-Error-Reporting.html#GError"><span class="type">GError</span></a>, <a href="./../glib/glib/glib-Standard-Macros.html#NULL:CAPS"><code class="literal">NULL</code></a> to ignore.</td>
-</tr>
-<tr>
-<td><p><span class="term"><span class="emphasis"><em>Returns</em></span> :</span></p></td>
-<td>
-<a href="./../glib/glib/glib-Standard-Macros.html#TRUE:CAPS"><code class="literal">TRUE</code></a> if <em class="parameter"><code>data</code></em> was successfully added to the <em class="parameter"><code>stream</code></em>.</td>
-=======
 <a name="g-data-output-stream-put-int16"></a><h3>g_data_output_stream_put_int16 ()</h3>
 <pre class="programlisting"><a href="../glib/glib-Basic-Types.html#gboolean"><span class="returnvalue">gboolean</span></a>
 g_data_output_stream_put_int16 (<em class="parameter"><code><a class="link" href="GDataOutputStream.html" title="GDataOutputStream"><span class="type">GDataOutputStream</span></a> *stream</code></em>,
@@ -664,7 +356,6 @@
 <td class="parameter_name"><p>error</p></td>
 <td class="parameter_description"><p>a <a href="../glib/glib-Error-Reporting.html#GError"><span class="type">GError</span></a>, <a href="../glib/glib-Standard-Macros.html#NULL:CAPS"><code class="literal">NULL</code></a> to ignore.</p></td>
 <td class="parameter_annotations"> </td>
->>>>>>> 76bed778
 </tr>
 </tbody>
 </table></div>
@@ -678,43 +369,6 @@
 </div>
 <hr>
 <div class="refsect2">
-<<<<<<< HEAD
-<a name="g-data-output-stream-put-int32"></a><h3>g_data_output_stream_put_int32 ()</h3>
-<pre class="programlisting"><a href="./../glib/glib/glib-Basic-Types.html#gboolean"><span class="returnvalue">gboolean</span></a>            g_data_output_stream_put_int32      (<em class="parameter"><code><a class="link" href="GDataOutputStream.html" title="GDataOutputStream"><span class="type">GDataOutputStream</span></a> *stream</code></em>,
-                                                         <em class="parameter"><code><a href="./../glib/glib/glib-Basic-Types.html#gint32"><span class="type">gint32</span></a> data</code></em>,
-                                                         <em class="parameter"><code><a class="link" href="GCancellable.html" title="GCancellable"><span class="type">GCancellable</span></a> *cancellable</code></em>,
-                                                         <em class="parameter"><code><a href="./../glib/glib/glib-Error-Reporting.html#GError"><span class="type">GError</span></a> **error</code></em>);</pre>
-<p>
-Puts a signed 32-bit integer into the output stream.
-</p>
-<div class="variablelist"><table border="0" class="variablelist">
-<colgroup>
-<col align="left" valign="top">
-<col>
-</colgroup>
-<tbody>
-<tr>
-<td><p><span class="term"><em class="parameter"><code>stream</code></em> :</span></p></td>
-<td>a <a class="link" href="GDataOutputStream.html" title="GDataOutputStream"><span class="type">GDataOutputStream</span></a>.</td>
-</tr>
-<tr>
-<td><p><span class="term"><em class="parameter"><code>data</code></em> :</span></p></td>
-<td>a <a href="./../glib/glib/glib-Basic-Types.html#gint32"><span class="type">gint32</span></a>.</td>
-</tr>
-<tr>
-<td><p><span class="term"><em class="parameter"><code>cancellable</code></em> :</span></p></td>
-<td>optional <a class="link" href="GCancellable.html" title="GCancellable"><span class="type">GCancellable</span></a> object, <a href="./../glib/glib/glib-Standard-Macros.html#NULL:CAPS"><code class="literal">NULL</code></a> to ignore. <span class="annotation">[<acronym title="NULL is ok, both for passing and for returning."><span class="acronym">allow-none</span></acronym>]</span>
-</td>
-</tr>
-<tr>
-<td><p><span class="term"><em class="parameter"><code>error</code></em> :</span></p></td>
-<td>a <a href="./../glib/glib/glib-Error-Reporting.html#GError"><span class="type">GError</span></a>, <a href="./../glib/glib/glib-Standard-Macros.html#NULL:CAPS"><code class="literal">NULL</code></a> to ignore.</td>
-</tr>
-<tr>
-<td><p><span class="term"><span class="emphasis"><em>Returns</em></span> :</span></p></td>
-<td>
-<a href="./../glib/glib/glib-Standard-Macros.html#TRUE:CAPS"><code class="literal">TRUE</code></a> if <em class="parameter"><code>data</code></em> was successfully added to the <em class="parameter"><code>stream</code></em>.</td>
-=======
 <a name="g-data-output-stream-put-uint16"></a><h3>g_data_output_stream_put_uint16 ()</h3>
 <pre class="programlisting"><a href="../glib/glib-Basic-Types.html#gboolean"><span class="returnvalue">gboolean</span></a>
 g_data_output_stream_put_uint16 (<em class="parameter"><code><a class="link" href="GDataOutputStream.html" title="GDataOutputStream"><span class="type">GDataOutputStream</span></a> *stream</code></em>,
@@ -750,7 +404,6 @@
 <td class="parameter_name"><p>error</p></td>
 <td class="parameter_description"><p>a <a href="../glib/glib-Error-Reporting.html#GError"><span class="type">GError</span></a>, <a href="../glib/glib-Standard-Macros.html#NULL:CAPS"><code class="literal">NULL</code></a> to ignore.</p></td>
 <td class="parameter_annotations"> </td>
->>>>>>> 76bed778
 </tr>
 </tbody>
 </table></div>
@@ -764,43 +417,6 @@
 </div>
 <hr>
 <div class="refsect2">
-<<<<<<< HEAD
-<a name="g-data-output-stream-put-uint32"></a><h3>g_data_output_stream_put_uint32 ()</h3>
-<pre class="programlisting"><a href="./../glib/glib/glib-Basic-Types.html#gboolean"><span class="returnvalue">gboolean</span></a>            g_data_output_stream_put_uint32     (<em class="parameter"><code><a class="link" href="GDataOutputStream.html" title="GDataOutputStream"><span class="type">GDataOutputStream</span></a> *stream</code></em>,
-                                                         <em class="parameter"><code><a href="./../glib/glib/glib-Basic-Types.html#guint32"><span class="type">guint32</span></a> data</code></em>,
-                                                         <em class="parameter"><code><a class="link" href="GCancellable.html" title="GCancellable"><span class="type">GCancellable</span></a> *cancellable</code></em>,
-                                                         <em class="parameter"><code><a href="./../glib/glib/glib-Error-Reporting.html#GError"><span class="type">GError</span></a> **error</code></em>);</pre>
-<p>
-Puts an unsigned 32-bit integer into the stream.
-</p>
-<div class="variablelist"><table border="0" class="variablelist">
-<colgroup>
-<col align="left" valign="top">
-<col>
-</colgroup>
-<tbody>
-<tr>
-<td><p><span class="term"><em class="parameter"><code>stream</code></em> :</span></p></td>
-<td>a <a class="link" href="GDataOutputStream.html" title="GDataOutputStream"><span class="type">GDataOutputStream</span></a>.</td>
-</tr>
-<tr>
-<td><p><span class="term"><em class="parameter"><code>data</code></em> :</span></p></td>
-<td>a <a href="./../glib/glib/glib-Basic-Types.html#guint32"><span class="type">guint32</span></a>.</td>
-</tr>
-<tr>
-<td><p><span class="term"><em class="parameter"><code>cancellable</code></em> :</span></p></td>
-<td>optional <a class="link" href="GCancellable.html" title="GCancellable"><span class="type">GCancellable</span></a> object, <a href="./../glib/glib/glib-Standard-Macros.html#NULL:CAPS"><code class="literal">NULL</code></a> to ignore. <span class="annotation">[<acronym title="NULL is ok, both for passing and for returning."><span class="acronym">allow-none</span></acronym>]</span>
-</td>
-</tr>
-<tr>
-<td><p><span class="term"><em class="parameter"><code>error</code></em> :</span></p></td>
-<td>a <a href="./../glib/glib/glib-Error-Reporting.html#GError"><span class="type">GError</span></a>, <a href="./../glib/glib/glib-Standard-Macros.html#NULL:CAPS"><code class="literal">NULL</code></a> to ignore.</td>
-</tr>
-<tr>
-<td><p><span class="term"><span class="emphasis"><em>Returns</em></span> :</span></p></td>
-<td>
-<a href="./../glib/glib/glib-Standard-Macros.html#TRUE:CAPS"><code class="literal">TRUE</code></a> if <em class="parameter"><code>data</code></em> was successfully added to the <em class="parameter"><code>stream</code></em>.</td>
-=======
 <a name="g-data-output-stream-put-int32"></a><h3>g_data_output_stream_put_int32 ()</h3>
 <pre class="programlisting"><a href="../glib/glib-Basic-Types.html#gboolean"><span class="returnvalue">gboolean</span></a>
 g_data_output_stream_put_int32 (<em class="parameter"><code><a class="link" href="GDataOutputStream.html" title="GDataOutputStream"><span class="type">GDataOutputStream</span></a> *stream</code></em>,
@@ -836,7 +452,6 @@
 <td class="parameter_name"><p>error</p></td>
 <td class="parameter_description"><p>a <a href="../glib/glib-Error-Reporting.html#GError"><span class="type">GError</span></a>, <a href="../glib/glib-Standard-Macros.html#NULL:CAPS"><code class="literal">NULL</code></a> to ignore.</p></td>
 <td class="parameter_annotations"> </td>
->>>>>>> 76bed778
 </tr>
 </tbody>
 </table></div>
@@ -850,43 +465,6 @@
 </div>
 <hr>
 <div class="refsect2">
-<<<<<<< HEAD
-<a name="g-data-output-stream-put-int64"></a><h3>g_data_output_stream_put_int64 ()</h3>
-<pre class="programlisting"><a href="./../glib/glib/glib-Basic-Types.html#gboolean"><span class="returnvalue">gboolean</span></a>            g_data_output_stream_put_int64      (<em class="parameter"><code><a class="link" href="GDataOutputStream.html" title="GDataOutputStream"><span class="type">GDataOutputStream</span></a> *stream</code></em>,
-                                                         <em class="parameter"><code><a href="./../glib/glib/glib-Basic-Types.html#gint64"><span class="type">gint64</span></a> data</code></em>,
-                                                         <em class="parameter"><code><a class="link" href="GCancellable.html" title="GCancellable"><span class="type">GCancellable</span></a> *cancellable</code></em>,
-                                                         <em class="parameter"><code><a href="./../glib/glib/glib-Error-Reporting.html#GError"><span class="type">GError</span></a> **error</code></em>);</pre>
-<p>
-Puts a signed 64-bit integer into the stream.
-</p>
-<div class="variablelist"><table border="0" class="variablelist">
-<colgroup>
-<col align="left" valign="top">
-<col>
-</colgroup>
-<tbody>
-<tr>
-<td><p><span class="term"><em class="parameter"><code>stream</code></em> :</span></p></td>
-<td>a <a class="link" href="GDataOutputStream.html" title="GDataOutputStream"><span class="type">GDataOutputStream</span></a>.</td>
-</tr>
-<tr>
-<td><p><span class="term"><em class="parameter"><code>data</code></em> :</span></p></td>
-<td>a <a href="./../glib/glib/glib-Basic-Types.html#gint64"><span class="type">gint64</span></a>.</td>
-</tr>
-<tr>
-<td><p><span class="term"><em class="parameter"><code>cancellable</code></em> :</span></p></td>
-<td>optional <a class="link" href="GCancellable.html" title="GCancellable"><span class="type">GCancellable</span></a> object, <a href="./../glib/glib/glib-Standard-Macros.html#NULL:CAPS"><code class="literal">NULL</code></a> to ignore. <span class="annotation">[<acronym title="NULL is ok, both for passing and for returning."><span class="acronym">allow-none</span></acronym>]</span>
-</td>
-</tr>
-<tr>
-<td><p><span class="term"><em class="parameter"><code>error</code></em> :</span></p></td>
-<td>a <a href="./../glib/glib/glib-Error-Reporting.html#GError"><span class="type">GError</span></a>, <a href="./../glib/glib/glib-Standard-Macros.html#NULL:CAPS"><code class="literal">NULL</code></a> to ignore.</td>
-</tr>
-<tr>
-<td><p><span class="term"><span class="emphasis"><em>Returns</em></span> :</span></p></td>
-<td>
-<a href="./../glib/glib/glib-Standard-Macros.html#TRUE:CAPS"><code class="literal">TRUE</code></a> if <em class="parameter"><code>data</code></em> was successfully added to the <em class="parameter"><code>stream</code></em>.</td>
-=======
 <a name="g-data-output-stream-put-uint32"></a><h3>g_data_output_stream_put_uint32 ()</h3>
 <pre class="programlisting"><a href="../glib/glib-Basic-Types.html#gboolean"><span class="returnvalue">gboolean</span></a>
 g_data_output_stream_put_uint32 (<em class="parameter"><code><a class="link" href="GDataOutputStream.html" title="GDataOutputStream"><span class="type">GDataOutputStream</span></a> *stream</code></em>,
@@ -922,7 +500,6 @@
 <td class="parameter_name"><p>error</p></td>
 <td class="parameter_description"><p>a <a href="../glib/glib-Error-Reporting.html#GError"><span class="type">GError</span></a>, <a href="../glib/glib-Standard-Macros.html#NULL:CAPS"><code class="literal">NULL</code></a> to ignore.</p></td>
 <td class="parameter_annotations"> </td>
->>>>>>> 76bed778
 </tr>
 </tbody>
 </table></div>
@@ -936,43 +513,6 @@
 </div>
 <hr>
 <div class="refsect2">
-<<<<<<< HEAD
-<a name="g-data-output-stream-put-uint64"></a><h3>g_data_output_stream_put_uint64 ()</h3>
-<pre class="programlisting"><a href="./../glib/glib/glib-Basic-Types.html#gboolean"><span class="returnvalue">gboolean</span></a>            g_data_output_stream_put_uint64     (<em class="parameter"><code><a class="link" href="GDataOutputStream.html" title="GDataOutputStream"><span class="type">GDataOutputStream</span></a> *stream</code></em>,
-                                                         <em class="parameter"><code><a href="./../glib/glib/glib-Basic-Types.html#guint64"><span class="type">guint64</span></a> data</code></em>,
-                                                         <em class="parameter"><code><a class="link" href="GCancellable.html" title="GCancellable"><span class="type">GCancellable</span></a> *cancellable</code></em>,
-                                                         <em class="parameter"><code><a href="./../glib/glib/glib-Error-Reporting.html#GError"><span class="type">GError</span></a> **error</code></em>);</pre>
-<p>
-Puts an unsigned 64-bit integer into the stream.
-</p>
-<div class="variablelist"><table border="0" class="variablelist">
-<colgroup>
-<col align="left" valign="top">
-<col>
-</colgroup>
-<tbody>
-<tr>
-<td><p><span class="term"><em class="parameter"><code>stream</code></em> :</span></p></td>
-<td>a <a class="link" href="GDataOutputStream.html" title="GDataOutputStream"><span class="type">GDataOutputStream</span></a>.</td>
-</tr>
-<tr>
-<td><p><span class="term"><em class="parameter"><code>data</code></em> :</span></p></td>
-<td>a <a href="./../glib/glib/glib-Basic-Types.html#guint64"><span class="type">guint64</span></a>.</td>
-</tr>
-<tr>
-<td><p><span class="term"><em class="parameter"><code>cancellable</code></em> :</span></p></td>
-<td>optional <a class="link" href="GCancellable.html" title="GCancellable"><span class="type">GCancellable</span></a> object, <a href="./../glib/glib/glib-Standard-Macros.html#NULL:CAPS"><code class="literal">NULL</code></a> to ignore. <span class="annotation">[<acronym title="NULL is ok, both for passing and for returning."><span class="acronym">allow-none</span></acronym>]</span>
-</td>
-</tr>
-<tr>
-<td><p><span class="term"><em class="parameter"><code>error</code></em> :</span></p></td>
-<td>a <a href="./../glib/glib/glib-Error-Reporting.html#GError"><span class="type">GError</span></a>, <a href="./../glib/glib/glib-Standard-Macros.html#NULL:CAPS"><code class="literal">NULL</code></a> to ignore.</td>
-</tr>
-<tr>
-<td><p><span class="term"><span class="emphasis"><em>Returns</em></span> :</span></p></td>
-<td>
-<a href="./../glib/glib/glib-Standard-Macros.html#TRUE:CAPS"><code class="literal">TRUE</code></a> if <em class="parameter"><code>data</code></em> was successfully added to the <em class="parameter"><code>stream</code></em>.</td>
-=======
 <a name="g-data-output-stream-put-int64"></a><h3>g_data_output_stream_put_int64 ()</h3>
 <pre class="programlisting"><a href="../glib/glib-Basic-Types.html#gboolean"><span class="returnvalue">gboolean</span></a>
 g_data_output_stream_put_int64 (<em class="parameter"><code><a class="link" href="GDataOutputStream.html" title="GDataOutputStream"><span class="type">GDataOutputStream</span></a> *stream</code></em>,
@@ -1008,7 +548,6 @@
 <td class="parameter_name"><p>error</p></td>
 <td class="parameter_description"><p>a <a href="../glib/glib-Error-Reporting.html#GError"><span class="type">GError</span></a>, <a href="../glib/glib-Standard-Macros.html#NULL:CAPS"><code class="literal">NULL</code></a> to ignore.</p></td>
 <td class="parameter_annotations"> </td>
->>>>>>> 76bed778
 </tr>
 </tbody>
 </table></div>
@@ -1022,38 +561,6 @@
 </div>
 <hr>
 <div class="refsect2">
-<<<<<<< HEAD
-<a name="g-data-output-stream-put-string"></a><h3>g_data_output_stream_put_string ()</h3>
-<pre class="programlisting"><a href="./../glib/glib/glib-Basic-Types.html#gboolean"><span class="returnvalue">gboolean</span></a>            g_data_output_stream_put_string     (<em class="parameter"><code><a class="link" href="GDataOutputStream.html" title="GDataOutputStream"><span class="type">GDataOutputStream</span></a> *stream</code></em>,
-                                                         <em class="parameter"><code>const <span class="type">char</span> *str</code></em>,
-                                                         <em class="parameter"><code><a class="link" href="GCancellable.html" title="GCancellable"><span class="type">GCancellable</span></a> *cancellable</code></em>,
-                                                         <em class="parameter"><code><a href="./../glib/glib/glib-Error-Reporting.html#GError"><span class="type">GError</span></a> **error</code></em>);</pre>
-<p>
-Puts a string into the output stream.
-</p>
-<div class="variablelist"><table border="0" class="variablelist">
-<colgroup>
-<col align="left" valign="top">
-<col>
-</colgroup>
-<tbody>
-<tr>
-<td><p><span class="term"><em class="parameter"><code>stream</code></em> :</span></p></td>
-<td>a <a class="link" href="GDataOutputStream.html" title="GDataOutputStream"><span class="type">GDataOutputStream</span></a>.</td>
-</tr>
-<tr>
-<td><p><span class="term"><em class="parameter"><code>str</code></em> :</span></p></td>
-<td>a string.</td>
-</tr>
-<tr>
-<td><p><span class="term"><em class="parameter"><code>cancellable</code></em> :</span></p></td>
-<td>optional <a class="link" href="GCancellable.html" title="GCancellable"><span class="type">GCancellable</span></a> object, <a href="./../glib/glib/glib-Standard-Macros.html#NULL:CAPS"><code class="literal">NULL</code></a> to ignore. <span class="annotation">[<acronym title="NULL is ok, both for passing and for returning."><span class="acronym">allow-none</span></acronym>]</span>
-</td>
-</tr>
-<tr>
-<td><p><span class="term"><em class="parameter"><code>error</code></em> :</span></p></td>
-<td>a <a href="./../glib/glib/glib-Error-Reporting.html#GError"><span class="type">GError</span></a>, <a href="./../glib/glib/glib-Standard-Macros.html#NULL:CAPS"><code class="literal">NULL</code></a> to ignore.</td>
-=======
 <a name="g-data-output-stream-put-uint64"></a><h3>g_data_output_stream_put_uint64 ()</h3>
 <pre class="programlisting"><a href="../glib/glib-Basic-Types.html#gboolean"><span class="returnvalue">gboolean</span></a>
 g_data_output_stream_put_uint64 (<em class="parameter"><code><a class="link" href="GDataOutputStream.html" title="GDataOutputStream"><span class="type">GDataOutputStream</span></a> *stream</code></em>,
@@ -1089,7 +596,6 @@
 <td class="parameter_name"><p>error</p></td>
 <td class="parameter_description"><p>a <a href="../glib/glib-Error-Reporting.html#GError"><span class="type">GError</span></a>, <a href="../glib/glib-Standard-Macros.html#NULL:CAPS"><code class="literal">NULL</code></a> to ignore.</p></td>
 <td class="parameter_annotations"> </td>
->>>>>>> 76bed778
 </tr>
 </tbody>
 </table></div>
@@ -1120,11 +626,6 @@
 </colgroup>
 <tbody>
 <tr>
-<<<<<<< HEAD
-<td><p><span class="term"><span class="emphasis"><em>Returns</em></span> :</span></p></td>
-<td>
-<a href="./../glib/glib/glib-Standard-Macros.html#TRUE:CAPS"><code class="literal">TRUE</code></a> if <em class="parameter"><code>string</code></em> was successfully added to the <em class="parameter"><code>stream</code></em>.</td>
-=======
 <td class="parameter_name"><p>stream</p></td>
 <td class="parameter_description"><p>a <a class="link" href="GDataOutputStream.html" title="GDataOutputStream"><span class="type">GDataOutputStream</span></a>.</p></td>
 <td class="parameter_annotations"> </td>
@@ -1143,7 +644,6 @@
 <td class="parameter_name"><p>error</p></td>
 <td class="parameter_description"><p>a <a href="../glib/glib-Error-Reporting.html#GError"><span class="type">GError</span></a>, <a href="../glib/glib-Standard-Macros.html#NULL:CAPS"><code class="literal">NULL</code></a> to ignore.</p></td>
 <td class="parameter_annotations"> </td>
->>>>>>> 76bed778
 </tr>
 </tbody>
 </table></div>
@@ -1164,17 +664,6 @@
 <p>An implementation of <a class="link" href="GBufferedOutputStream.html" title="GBufferedOutputStream"><span class="type">GBufferedOutputStream</span></a> that allows for high-level
 data manipulation of arbitrary data (including binary operations).</p>
 </div>
-<<<<<<< HEAD
-<div class="refsect1">
-<a name="GDataOutputStream.property-details"></a><h2>Property Details</h2>
-<div class="refsect2">
-<a name="GDataOutputStream--byte-order"></a><h3>The <code class="literal">"byte-order"</code> property</h3>
-<pre class="programlisting">  "byte-order"               <a class="link" href="GDataInputStream.html#GDataStreamByteOrder" title="enum GDataStreamByteOrder"><span class="type">GDataStreamByteOrder</span></a>  : Read / Write</pre>
-<p>
-Determines the byte ordering that is used when writing
-multi-byte entities (such as integers) to the stream.
-</p>
-=======
 </div>
 <div class="refsect1">
 <a name="GDataOutputStream.property-details"></a><h2>Property Details</h2>
@@ -1185,7 +674,6 @@
 
 multi-byte entities (such as integers) to the stream.</p>
 <p>Flags: Read / Write</p>
->>>>>>> 76bed778
 <p>Default value: G_DATA_STREAM_BYTE_ORDER_BIG_ENDIAN</p>
 </div>
 </div>
@@ -1195,11 +683,6 @@
 </div>
 </div>
 <div class="footer">
-<<<<<<< HEAD
-<hr>
-          Generated by GTK-Doc V1.18.1</div>
-=======
 <hr>Generated by GTK-Doc V1.24</div>
->>>>>>> 76bed778
 </body>
 </html>