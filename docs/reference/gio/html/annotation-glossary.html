<!DOCTYPE html PUBLIC "-//W3C//DTD HTML 4.01 Transitional//EN">
<html>
<head>
<meta http-equiv="Content-Type" content="text/html; charset=UTF-8">
<<<<<<< HEAD
<title>Annotation Glossary</title>
<meta name="generator" content="DocBook XSL Stylesheets V1.77.1">
<link rel="home" href="index.html" title="GIO Reference Manual">
<link rel="up" href="index.html" title="GIO Reference Manual">
<link rel="prev" href="api-index-2-34.html" title="Index of new symbols in 2.34">
<meta name="generator" content="GTK-Doc V1.18.1 (XML mode)">
<link rel="stylesheet" href="style.css" type="text/css">
</head>
<body bgcolor="white" text="black" link="#0000FF" vlink="#840084" alink="#0000FF">
<table class="navigation" id="top" width="100%" summary="Navigation header" cellpadding="2" cellspacing="2">
<tr valign="middle">
<td><a accesskey="p" href="api-index-2-34.html"><img src="left.png" width="24" height="24" border="0" alt="Prev"></a></td>
<td> </td>
<td><a accesskey="h" href="index.html"><img src="home.png" width="24" height="24" border="0" alt="Home"></a></td>
<th width="100%" align="center">GIO Reference Manual</th>
<td> </td>
</tr>
<tr><td colspan="5" class="shortcuts">
<a class="shortcut" href="#glsO">O</a>
                      | 
                   <a class="shortcut" href="#glsS">S</a>
                      | 
                   <a class="shortcut" href="#glsA">A</a>
                      | 
                   <a class="shortcut" href="#glsC">C</a>
                      | 
                   <a class="shortcut" href="#glsT">T</a>
                      | 
                   <a class="shortcut" href="#glsA">A</a>
                      | 
                   <a class="shortcut" href="#glsE">E</a>
                      | 
                   <a class="shortcut" href="#glsT">T</a>
                      | 
                   <a class="shortcut" href="#glsS">S</a>
                      | 
                   <a class="shortcut" href="#glsT">T</a>
</td></tr>
</table>
<div class="glossary">
<div class="titlepage"><div><div><h1 class="title">
<a name="annotation-glossary"></a>Annotation Glossary</h1></div></div></div>
<a name="glsO"></a><h3 class="title">O</h3>
<dt>
<a name="annotation-glossterm-out%20caller-allocates"></a>out caller-allocates</dt>
<dd><p>Out parameter, where caller must allocate storage.</p></dd>
<dt>
<a name="annotation-glossterm-out"></a>out</dt>
<dd><p>Parameter for returning results. Default is <acronym title="Free data after the code is done."><span class="acronym">transfer full</span></acronym>.</p></dd>
<a name="glsS"></a><h3 class="title">S</h3>
<dt>
<a name="annotation-glossterm-scope%20async"></a>scope async</dt>
<dd><p>The callback is valid until first called.</p></dd>
<a name="glsA"></a><h3 class="title">A</h3>
<dt>
<a name="annotation-glossterm-allow-none"></a>allow-none</dt>
<dd><p>NULL is ok, both for passing and for returning.</p></dd>
<a name="glsC"></a><h3 class="title">C</h3>
<dt>
<a name="annotation-glossterm-closure"></a>closure</dt>
<dd><p>This parameter is a 'user_data', for callbacks; many bindings can pass NULL here.</p></dd>
<a name="glsT"></a><h3 class="title">T</h3>
<dt>
<a name="annotation-glossterm-transfer%20none"></a>transfer none</dt>
<dd><p>Don't free data after the code is done.</p></dd>
<a name="glsA"></a><h3 class="title">A</h3>
<dt>
<a name="annotation-glossterm-array"></a>array</dt>
<dd><p>Parameter points to an array of items.</p></dd>
=======
<title>Annotation Glossary: GIO Reference Manual</title>
<meta name="generator" content="DocBook XSL Stylesheets V1.78.1">
<link rel="home" href="index.html" title="GIO Reference Manual">
<link rel="up" href="index.html" title="GIO Reference Manual">
<link rel="prev" href="api-index-2-46.html" title="Index of new symbols in 2.46">
<meta name="generator" content="GTK-Doc V1.24 (XML mode)">
<link rel="stylesheet" href="style.css" type="text/css">
</head>
<body bgcolor="white" text="black" link="#0000FF" vlink="#840084" alink="#0000FF">
<table class="navigation" id="top" width="100%" summary="Navigation header" cellpadding="2" cellspacing="5"><tr valign="middle">
<td width="100%" align="left" class="shortcuts"><span id="nav_glossary"><a class="shortcut" href="#glsA">A</a>
                     <span class="dim">|</span> 
                  <a class="shortcut" href="#glsC">C</a>
                     <span class="dim">|</span> 
                  <a class="shortcut" href="#glsE">E</a>
                     <span class="dim">|</span> 
                  <a class="shortcut" href="#glsI">I</a>
                     <span class="dim">|</span> 
                  <a class="shortcut" href="#glsN">N</a>
                     <span class="dim">|</span> 
                  <a class="shortcut" href="#glsO">O</a>
                     <span class="dim">|</span> 
                  <a class="shortcut" href="#glsR">R</a>
                     <span class="dim">|</span> 
                  <a class="shortcut" href="#glsS">S</a>
                     <span class="dim">|</span> 
                  <a class="shortcut" href="#glsT">T</a></span></td>
<td><a accesskey="h" href="index.html"><img src="home.png" width="16" height="16" border="0" alt="Home"></a></td>
<td><img src="up-insensitive.png" width="16" height="16" border="0"></td>
<td><a accesskey="p" href="api-index-2-46.html"><img src="left.png" width="16" height="16" border="0" alt="Prev"></a></td>
<td><img src="right-insensitive.png" width="16" height="16" border="0"></td>
</tr></table>
<div class="glossary">
<div class="titlepage"><div><div><h1 class="title">
<a name="annotation-glossary"></a>Annotation Glossary</h1></div></div></div>
<a name="glsA"></a><h3 class="title">A</h3>
<dt><span class="glossterm"><a name="annotation-glossterm-allow-none"></a>allow-none</span></dt>
<dd class="glossdef"><p>NULL is OK, both for passing and for returning.</p></dd>
<dt><span class="glossterm"><a name="annotation-glossterm-array"></a>array</span></dt>
<dd class="glossdef"><p>Parameter points to an array of items.</p></dd>
<a name="glsC"></a><h3 class="title">C</h3>
<dt><span class="glossterm"><a name="annotation-glossterm-closure"></a>closure</span></dt>
<dd class="glossdef"><p>This parameter is a 'user_data', for callbacks; many bindings can pass NULL here.</p></dd>
>>>>>>> 76bed778
<a name="glsE"></a><h3 class="title">E</h3>
<dt><span class="glossterm"><a name="annotation-glossterm-element-type"></a>element-type</span></dt>
<dd class="glossdef"><p>Generics and defining elements of containers and arrays.</p></dd>
<a name="glsI"></a><h3 class="title">I</h3>
<dt><span class="glossterm"><a name="annotation-glossterm-in"></a>in</span></dt>
<dd class="glossdef"><p>Parameter for input. Default is <acronym title="Don't free data after the code is done."><span class="acronym">transfer none</span></acronym>.</p></dd>
<dt><span class="glossterm"><a name="annotation-glossterm-inout"></a>inout</span></dt>
<dd class="glossdef"><p>Parameter for input and for returning results. Default is <acronym title="Free data after the code is done."><span class="acronym">transfer full</span></acronym>.</p></dd>
<a name="glsN"></a><h3 class="title">N</h3>
<dt><span class="glossterm"><a name="annotation-glossterm-nullable"></a>nullable</span></dt>
<dd class="glossdef"><p>NULL may be passed as the value in, out, in-out; or as a return value.</p></dd>
<a name="glsO"></a><h3 class="title">O</h3>
<dt><span class="glossterm"><a name="annotation-glossterm-optional"></a>optional</span></dt>
<dd class="glossdef"><p>NULL may be passed instead of a pointer to a location.</p></dd>
<dt><span class="glossterm"><a name="annotation-glossterm-out"></a>out</span></dt>
<dd class="glossdef"><p>Parameter for returning results. Default is <acronym title="Free data after the code is done."><span class="acronym">transfer full</span></acronym>.</p></dd>
<dt><span class="glossterm"><a name="annotation-glossterm-out%20callee-allocates"></a>out callee-allocates</span></dt>
<dd class="glossdef"><p>Out parameter, where caller must allocate storage.</p></dd>
<dt><span class="glossterm"><a name="annotation-glossterm-out%20caller-allocates"></a>out caller-allocates</span></dt>
<dd class="glossdef"><p>Out parameter, where caller must allocate storage.</p></dd>
<a name="glsR"></a><h3 class="title">R</h3>
<dt><span class="glossterm"><a name="annotation-glossterm-rename-to"></a>rename-to</span></dt>
<dd class="glossdef"><p>Rename the original symbol's name to SYMBOL.</p></dd>
<a name="glsS"></a><h3 class="title">S</h3>
<dt><span class="glossterm"><a name="annotation-glossterm-scope%20async"></a>scope async</span></dt>
<dd class="glossdef"><p>The callback is valid until first called.</p></dd>
<dt><span class="glossterm"><a name="annotation-glossterm-scope%20call"></a>scope call</span></dt>
<dd class="glossdef"><p>The callback is valid only during the call to the method.</p></dd>
<dt><span class="glossterm"><a name="annotation-glossterm-skip"></a>skip</span></dt>
<dd class="glossdef"><p>Exposed in C code, not necessarily available in other languages.</p></dd>
<a name="glsT"></a><h3 class="title">T</h3>
<<<<<<< HEAD
<dt>
<a name="annotation-glossterm-transfer%20container"></a>transfer container</dt>
<dd><p>Free data container after the code is done.</p></dd>
<a name="glsS"></a><h3 class="title">S</h3>
<dt>
<a name="annotation-glossterm-scope%20call"></a>scope call</dt>
<dd><p>The callback is valid only during the call to the method.</p></dd>
<a name="glsT"></a><h3 class="title">T</h3>
<dt>
<a name="annotation-glossterm-transfer%20full"></a>transfer full</dt>
<dd><p>Free data after the code is done.</p></dd>
<dt>
<a name="annotation-glossterm-type"></a>type</dt>
<dd><p>Override the parsed C type with given type.</p></dd>
</div>
<div class="footer">
<hr>
          Generated by GTK-Doc V1.18.1</div>
=======
<dt><span class="glossterm"><a name="annotation-glossterm-transfer%20container"></a>transfer container</span></dt>
<dd class="glossdef"><p>Free data container after the code is done.</p></dd>
<dt><span class="glossterm"><a name="annotation-glossterm-transfer%20full"></a>transfer full</span></dt>
<dd class="glossdef"><p>Free data after the code is done.</p></dd>
<dt><span class="glossterm"><a name="annotation-glossterm-transfer%20none"></a>transfer none</span></dt>
<dd class="glossdef"><p>Don't free data after the code is done.</p></dd>
<dt><span class="glossterm"><a name="annotation-glossterm-type"></a>type</span></dt>
<dd class="glossdef"><p>Override the parsed C type with given type.</p></dd>
</div>
<div class="footer">
<hr>Generated by GTK-Doc V1.24</div>
>>>>>>> 76bed778
</body>
</html><|MERGE_RESOLUTION|>--- conflicted
+++ resolved
@@ -2,77 +2,6 @@
 <html>
 <head>
 <meta http-equiv="Content-Type" content="text/html; charset=UTF-8">
-<<<<<<< HEAD
-<title>Annotation Glossary</title>
-<meta name="generator" content="DocBook XSL Stylesheets V1.77.1">
-<link rel="home" href="index.html" title="GIO Reference Manual">
-<link rel="up" href="index.html" title="GIO Reference Manual">
-<link rel="prev" href="api-index-2-34.html" title="Index of new symbols in 2.34">
-<meta name="generator" content="GTK-Doc V1.18.1 (XML mode)">
-<link rel="stylesheet" href="style.css" type="text/css">
-</head>
-<body bgcolor="white" text="black" link="#0000FF" vlink="#840084" alink="#0000FF">
-<table class="navigation" id="top" width="100%" summary="Navigation header" cellpadding="2" cellspacing="2">
-<tr valign="middle">
-<td><a accesskey="p" href="api-index-2-34.html"><img src="left.png" width="24" height="24" border="0" alt="Prev"></a></td>
-<td> </td>
-<td><a accesskey="h" href="index.html"><img src="home.png" width="24" height="24" border="0" alt="Home"></a></td>
-<th width="100%" align="center">GIO Reference Manual</th>
-<td> </td>
-</tr>
-<tr><td colspan="5" class="shortcuts">
-<a class="shortcut" href="#glsO">O</a>
-                      | 
-                   <a class="shortcut" href="#glsS">S</a>
-                      | 
-                   <a class="shortcut" href="#glsA">A</a>
-                      | 
-                   <a class="shortcut" href="#glsC">C</a>
-                      | 
-                   <a class="shortcut" href="#glsT">T</a>
-                      | 
-                   <a class="shortcut" href="#glsA">A</a>
-                      | 
-                   <a class="shortcut" href="#glsE">E</a>
-                      | 
-                   <a class="shortcut" href="#glsT">T</a>
-                      | 
-                   <a class="shortcut" href="#glsS">S</a>
-                      | 
-                   <a class="shortcut" href="#glsT">T</a>
-</td></tr>
-</table>
-<div class="glossary">
-<div class="titlepage"><div><div><h1 class="title">
-<a name="annotation-glossary"></a>Annotation Glossary</h1></div></div></div>
-<a name="glsO"></a><h3 class="title">O</h3>
-<dt>
-<a name="annotation-glossterm-out%20caller-allocates"></a>out caller-allocates</dt>
-<dd><p>Out parameter, where caller must allocate storage.</p></dd>
-<dt>
-<a name="annotation-glossterm-out"></a>out</dt>
-<dd><p>Parameter for returning results. Default is <acronym title="Free data after the code is done."><span class="acronym">transfer full</span></acronym>.</p></dd>
-<a name="glsS"></a><h3 class="title">S</h3>
-<dt>
-<a name="annotation-glossterm-scope%20async"></a>scope async</dt>
-<dd><p>The callback is valid until first called.</p></dd>
-<a name="glsA"></a><h3 class="title">A</h3>
-<dt>
-<a name="annotation-glossterm-allow-none"></a>allow-none</dt>
-<dd><p>NULL is ok, both for passing and for returning.</p></dd>
-<a name="glsC"></a><h3 class="title">C</h3>
-<dt>
-<a name="annotation-glossterm-closure"></a>closure</dt>
-<dd><p>This parameter is a 'user_data', for callbacks; many bindings can pass NULL here.</p></dd>
-<a name="glsT"></a><h3 class="title">T</h3>
-<dt>
-<a name="annotation-glossterm-transfer%20none"></a>transfer none</dt>
-<dd><p>Don't free data after the code is done.</p></dd>
-<a name="glsA"></a><h3 class="title">A</h3>
-<dt>
-<a name="annotation-glossterm-array"></a>array</dt>
-<dd><p>Parameter points to an array of items.</p></dd>
-=======
 <title>Annotation Glossary: GIO Reference Manual</title>
 <meta name="generator" content="DocBook XSL Stylesheets V1.78.1">
 <link rel="home" href="index.html" title="GIO Reference Manual">
@@ -116,7 +45,6 @@
 <a name="glsC"></a><h3 class="title">C</h3>
 <dt><span class="glossterm"><a name="annotation-glossterm-closure"></a>closure</span></dt>
 <dd class="glossdef"><p>This parameter is a 'user_data', for callbacks; many bindings can pass NULL here.</p></dd>
->>>>>>> 76bed778
 <a name="glsE"></a><h3 class="title">E</h3>
 <dt><span class="glossterm"><a name="annotation-glossterm-element-type"></a>element-type</span></dt>
 <dd class="glossdef"><p>Generics and defining elements of containers and arrays.</p></dd>
@@ -148,26 +76,6 @@
 <dt><span class="glossterm"><a name="annotation-glossterm-skip"></a>skip</span></dt>
 <dd class="glossdef"><p>Exposed in C code, not necessarily available in other languages.</p></dd>
 <a name="glsT"></a><h3 class="title">T</h3>
-<<<<<<< HEAD
-<dt>
-<a name="annotation-glossterm-transfer%20container"></a>transfer container</dt>
-<dd><p>Free data container after the code is done.</p></dd>
-<a name="glsS"></a><h3 class="title">S</h3>
-<dt>
-<a name="annotation-glossterm-scope%20call"></a>scope call</dt>
-<dd><p>The callback is valid only during the call to the method.</p></dd>
-<a name="glsT"></a><h3 class="title">T</h3>
-<dt>
-<a name="annotation-glossterm-transfer%20full"></a>transfer full</dt>
-<dd><p>Free data after the code is done.</p></dd>
-<dt>
-<a name="annotation-glossterm-type"></a>type</dt>
-<dd><p>Override the parsed C type with given type.</p></dd>
-</div>
-<div class="footer">
-<hr>
-          Generated by GTK-Doc V1.18.1</div>
-=======
 <dt><span class="glossterm"><a name="annotation-glossterm-transfer%20container"></a>transfer container</span></dt>
 <dd class="glossdef"><p>Free data container after the code is done.</p></dd>
 <dt><span class="glossterm"><a name="annotation-glossterm-transfer%20full"></a>transfer full</span></dt>
@@ -179,6 +87,5 @@
 </div>
 <div class="footer">
 <hr>Generated by GTK-Doc V1.24</div>
->>>>>>> 76bed778
 </body>
 </html>