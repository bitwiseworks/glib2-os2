<!DOCTYPE html PUBLIC "-//W3C//DTD HTML 4.01 Transitional//EN">
<html>
<head>
<meta http-equiv="Content-Type" content="text/html; charset=UTF-8">
<<<<<<< HEAD
<title>GTcpConnection</title>
<meta name="generator" content="DocBook XSL Stylesheets V1.77.1">
=======
<title>GTcpConnection: GIO Reference Manual</title>
<meta name="generator" content="DocBook XSL Stylesheets V1.78.1">
>>>>>>> 76bed778
<link rel="home" href="index.html" title="GIO Reference Manual">
<link rel="up" href="highlevel-socket.html" title="High-level network functionallity">
<link rel="prev" href="GUnixConnection.html" title="GUnixConnection">
<link rel="next" href="GTcpWrapperConnection.html" title="GTcpWrapperConnection">
<<<<<<< HEAD
<meta name="generator" content="GTK-Doc V1.18.1 (XML mode)">
<link rel="stylesheet" href="style.css" type="text/css">
</head>
<body bgcolor="white" text="black" link="#0000FF" vlink="#840084" alink="#0000FF">
<table class="navigation" id="top" width="100%" summary="Navigation header" cellpadding="2" cellspacing="2">
<tr valign="middle">
<td><a accesskey="p" href="GUnixConnection.html"><img src="left.png" width="24" height="24" border="0" alt="Prev"></a></td>
<td><a accesskey="u" href="highlevel-socket.html"><img src="up.png" width="24" height="24" border="0" alt="Up"></a></td>
<td><a accesskey="h" href="index.html"><img src="home.png" width="24" height="24" border="0" alt="Home"></a></td>
<th width="100%" align="center">GIO Reference Manual</th>
<td><a accesskey="n" href="GTcpWrapperConnection.html"><img src="right.png" width="24" height="24" border="0" alt="Next"></a></td>
</tr>
<tr><td colspan="5" class="shortcuts">
<a href="#GTcpConnection.synopsis" class="shortcut">Top</a>
                   | 
                  <a href="#GTcpConnection.description" class="shortcut">Description</a>
                   | 
                  <a href="#GTcpConnection.object-hierarchy" class="shortcut">Object Hierarchy</a>
                   | 
                  <a href="#GTcpConnection.properties" class="shortcut">Properties</a>
</td></tr>
</table>
=======
<meta name="generator" content="GTK-Doc V1.24 (XML mode)">
<link rel="stylesheet" href="style.css" type="text/css">
</head>
<body bgcolor="white" text="black" link="#0000FF" vlink="#840084" alink="#0000FF">
<table class="navigation" id="top" width="100%" summary="Navigation header" cellpadding="2" cellspacing="5"><tr valign="middle">
<td width="100%" align="left" class="shortcuts">
<a href="#" class="shortcut">Top</a><span id="nav_description">  <span class="dim">|</span> 
                  <a href="#GTcpConnection.description" class="shortcut">Description</a></span><span id="nav_hierarchy">  <span class="dim">|</span> 
                  <a href="#GTcpConnection.object-hierarchy" class="shortcut">Object Hierarchy</a></span><span id="nav_properties">  <span class="dim">|</span> 
                  <a href="#GTcpConnection.properties" class="shortcut">Properties</a></span>
</td>
<td><a accesskey="h" href="index.html"><img src="home.png" width="16" height="16" border="0" alt="Home"></a></td>
<td><a accesskey="u" href="highlevel-socket.html"><img src="up.png" width="16" height="16" border="0" alt="Up"></a></td>
<td><a accesskey="p" href="GUnixConnection.html"><img src="left.png" width="16" height="16" border="0" alt="Prev"></a></td>
<td><a accesskey="n" href="GTcpWrapperConnection.html"><img src="right.png" width="16" height="16" border="0" alt="Next"></a></td>
</tr></table>
>>>>>>> 76bed778
<div class="refentry">
<a name="GTcpConnection"></a><div class="titlepage"></div>
<div class="refnamediv"><table width="100%"><tr>
<td valign="top">
<h2><span class="refentrytitle"><a name="GTcpConnection.top_of_page"></a>GTcpConnection</span></h2>
<p>GTcpConnection — A TCP GSocketConnection</p>
</td>
<td class="gallery_image" valign="top" align="right"></td>
</tr></table></div>
<<<<<<< HEAD
<div class="refsynopsisdiv">
<a name="GTcpConnection.synopsis"></a><h2>Synopsis</h2>
<pre class="synopsis">                    <a class="link" href="GTcpConnection.html#GTcpConnection-struct" title="GTcpConnection">GTcpConnection</a>;
<span class="returnvalue">void</span>                <a class="link" href="GTcpConnection.html#g-tcp-connection-set-graceful-disconnect" title="g_tcp_connection_set_graceful_disconnect ()">g_tcp_connection_set_graceful_disconnect</a>
                                                        (<em class="parameter"><code><a class="link" href="GTcpConnection.html" title="GTcpConnection"><span class="type">GTcpConnection</span></a> *connection</code></em>,
                                                         <em class="parameter"><code><a href="./../glib/glib/glib-Basic-Types.html#gboolean"><span class="type">gboolean</span></a> graceful_disconnect</code></em>);
<a href="./../glib/glib/glib-Basic-Types.html#gboolean"><span class="returnvalue">gboolean</span></a>            <a class="link" href="GTcpConnection.html#g-tcp-connection-get-graceful-disconnect" title="g_tcp_connection_get_graceful_disconnect ()">g_tcp_connection_get_graceful_disconnect</a>
                                                        (<em class="parameter"><code><a class="link" href="GTcpConnection.html" title="GTcpConnection"><span class="type">GTcpConnection</span></a> *connection</code></em>);
</pre>
</div>
<div class="refsect1">
<a name="GTcpConnection.object-hierarchy"></a><h2>Object Hierarchy</h2>
<pre class="synopsis">
  <a href="./../gobject/gobject/gobject-The-Base-Object-Type.html#GObject">GObject</a>
   +----<a class="link" href="GIOStream.html" title="GIOStream">GIOStream</a>
         +----<a class="link" href="GSocketConnection.html" title="GSocketConnection">GSocketConnection</a>
               +----GTcpConnection
                     +----<a class="link" href="GTcpWrapperConnection.html" title="GTcpWrapperConnection">GTcpWrapperConnection</a>
</pre>
</div>
<div class="refsect1">
<a name="GTcpConnection.properties"></a><h2>Properties</h2>
<pre class="synopsis">
  "<a class="link" href="GTcpConnection.html#GTcpConnection--graceful-disconnect" title='The "graceful-disconnect" property'>graceful-disconnect</a>"      <a href="./../glib/glib/glib-Basic-Types.html#gboolean"><span class="type">gboolean</span></a>              : Read / Write
=======
<div class="refsect1">
<a name="GTcpConnection.functions"></a><h2>Functions</h2>
<div class="informaltable"><table width="100%" border="0">
<colgroup>
<col width="150px" class="functions_return">
<col class="functions_name">
</colgroup>
<tbody>
<tr>
<td class="function_type">
<span class="returnvalue">void</span>
</td>
<td class="function_name">
<a class="link" href="GTcpConnection.html#g-tcp-connection-set-graceful-disconnect" title="g_tcp_connection_set_graceful_disconnect ()">g_tcp_connection_set_graceful_disconnect</a> <span class="c_punctuation">()</span>
</td>
</tr>
<tr>
<td class="function_type">
<a href="../glib/glib-Basic-Types.html#gboolean"><span class="returnvalue">gboolean</span></a>
</td>
<td class="function_name">
<a class="link" href="GTcpConnection.html#g-tcp-connection-get-graceful-disconnect" title="g_tcp_connection_get_graceful_disconnect ()">g_tcp_connection_get_graceful_disconnect</a> <span class="c_punctuation">()</span>
</td>
</tr>
</tbody>
</table></div>
</div>
<div class="refsect1">
<a name="GTcpConnection.properties"></a><h2>Properties</h2>
<div class="informaltable"><table border="0">
<colgroup>
<col width="150px" class="properties_type">
<col width="300px" class="properties_name">
<col width="200px" class="properties_flags">
</colgroup>
<tbody><tr>
<td class="property_type"><a href="../glib/glib-Basic-Types.html#gboolean"><span class="type">gboolean</span></a></td>
<td class="property_name"><a class="link" href="GTcpConnection.html#GTcpConnection--graceful-disconnect" title="The “graceful-disconnect” property">graceful-disconnect</a></td>
<td class="property_flags">Read / Write</td>
</tr></tbody>
</table></div>
</div>
<div class="refsect1">
<a name="GTcpConnection.other"></a><h2>Types and Values</h2>
<div class="informaltable"><table width="100%" border="0">
<colgroup>
<col width="150px" class="name">
<col class="description">
</colgroup>
<tbody><tr>
<td class="datatype_keyword"> </td>
<td class="function_name"><a class="link" href="GTcpConnection.html#GTcpConnection-struct" title="GTcpConnection">GTcpConnection</a></td>
</tr></tbody>
</table></div>
</div>
<div class="refsect1">
<a name="GTcpConnection.object-hierarchy"></a><h2>Object Hierarchy</h2>
<pre class="screen">    <a href="../gobject/gobject-The-Base-Object-Type.html#GObject">GObject</a>
    <span class="lineart">╰──</span> <a class="link" href="GIOStream.html" title="GIOStream">GIOStream</a>
        <span class="lineart">╰──</span> <a class="link" href="GSocketConnection.html" title="GSocketConnection">GSocketConnection</a>
            <span class="lineart">╰──</span> GTcpConnection
                <span class="lineart">╰──</span> <a class="link" href="GTcpWrapperConnection.html" title="GTcpWrapperConnection">GTcpWrapperConnection</a>
</pre>
</div>
<div class="refsect1">
<a name="GTcpConnection.includes"></a><h2>Includes</h2>
<pre class="synopsis">#include &lt;gio/gio.h&gt;
>>>>>>> 76bed778
</pre>
</div>
<div class="refsect1">
<a name="GTcpConnection.description"></a><h2>Description</h2>
<<<<<<< HEAD
<p>
This is the subclass of <a class="link" href="GSocketConnection.html" title="GSocketConnection"><span class="type">GSocketConnection</span></a> that is created
for TCP/IP sockets.
</p>
</div>
<div class="refsect1">
<a name="GTcpConnection.details"></a><h2>Details</h2>
<div class="refsect2">
<a name="GTcpConnection-struct"></a><h3>GTcpConnection</h3>
<pre class="programlisting">typedef struct _GTcpConnection GTcpConnection;</pre>
<p>
A <a class="link" href="GSocketConnection.html" title="GSocketConnection"><span class="type">GSocketConnection</span></a> for TCP/IP connections.
</p>
<p class="since">Since 2.22</p>
</div>
<hr>
<div class="refsect2">
<a name="g-tcp-connection-set-graceful-disconnect"></a><h3>g_tcp_connection_set_graceful_disconnect ()</h3>
<pre class="programlisting"><span class="returnvalue">void</span>                g_tcp_connection_set_graceful_disconnect
                                                        (<em class="parameter"><code><a class="link" href="GTcpConnection.html" title="GTcpConnection"><span class="type">GTcpConnection</span></a> *connection</code></em>,
                                                         <em class="parameter"><code><a href="./../glib/glib/glib-Basic-Types.html#gboolean"><span class="type">gboolean</span></a> graceful_disconnect</code></em>);</pre>
<p>
This enabled graceful disconnects on close. A graceful disconnect
means that we signal the receiving end that the connection is terminated
and wait for it to close the connection before closing the connection.
</p>
<p>
A graceful disconnect means that we can be sure that we successfully sent
all the outstanding data to the other end, or get an error reported.
However, it also means we have to wait for all the data to reach the
other side and for it to acknowledge this by closing the socket, which may
take a while. For this reason it is disabled by default.
</p>
<div class="variablelist"><table border="0" class="variablelist">
<colgroup>
<col align="left" valign="top">
<col>
=======
<p>This is the subclass of <a class="link" href="GSocketConnection.html" title="GSocketConnection"><span class="type">GSocketConnection</span></a> that is created
for TCP/IP sockets.</p>
</div>
<div class="refsect1">
<a name="GTcpConnection.functions_details"></a><h2>Functions</h2>
<div class="refsect2">
<a name="g-tcp-connection-set-graceful-disconnect"></a><h3>g_tcp_connection_set_graceful_disconnect ()</h3>
<pre class="programlisting"><span class="returnvalue">void</span>
g_tcp_connection_set_graceful_disconnect
                               (<em class="parameter"><code><a class="link" href="GTcpConnection.html" title="GTcpConnection"><span class="type">GTcpConnection</span></a> *connection</code></em>,
                                <em class="parameter"><code><a href="../glib/glib-Basic-Types.html#gboolean"><span class="type">gboolean</span></a> graceful_disconnect</code></em>);</pre>
<p>This enables graceful disconnects on close. A graceful disconnect
means that we signal the receiving end that the connection is terminated
and wait for it to close the connection before closing the connection.</p>
<p>A graceful disconnect means that we can be sure that we successfully sent
all the outstanding data to the other end, or get an error reported.
However, it also means we have to wait for all the data to reach the
other side and for it to acknowledge this by closing the socket, which may
take a while. For this reason it is disabled by default.</p>
<div class="refsect3">
<a name="id-1.4.14.5.9.2.6"></a><h4>Parameters</h4>
<div class="informaltable"><table width="100%" border="0">
<colgroup>
<col width="150px" class="parameters_name">
<col class="parameters_description">
<col width="200px" class="parameters_annotations">
>>>>>>> 76bed778
</colgroup>
<tbody>
<tr>
<td class="parameter_name"><p>connection</p></td>
<td class="parameter_description"><p>a <a class="link" href="GTcpConnection.html" title="GTcpConnection"><span class="type">GTcpConnection</span></a></p></td>
<td class="parameter_annotations"> </td>
</tr>
<tr>
<<<<<<< HEAD
<td><p><span class="term"><em class="parameter"><code>graceful_disconnect</code></em> :</span></p></td>
<td>Whether to do graceful disconnects or not</td>
=======
<td class="parameter_name"><p>graceful_disconnect</p></td>
<td class="parameter_description"><p>Whether to do graceful disconnects or not</p></td>
<td class="parameter_annotations"> </td>
>>>>>>> 76bed778
</tr>
</tbody>
</table></div>
</div>
<p class="since">Since: <a class="link" href="api-index-2-22.html#api-index-2.22">2.22</a></p>
</div>
<hr>
<div class="refsect2">
<<<<<<< HEAD
<a name="g-tcp-connection-get-graceful-disconnect"></a><h3>g_tcp_connection_get_graceful_disconnect ()</h3>
<pre class="programlisting"><a href="./../glib/glib/glib-Basic-Types.html#gboolean"><span class="returnvalue">gboolean</span></a>            g_tcp_connection_get_graceful_disconnect
                                                        (<em class="parameter"><code><a class="link" href="GTcpConnection.html" title="GTcpConnection"><span class="type">GTcpConnection</span></a> *connection</code></em>);</pre>
<p>
Checks if graceful disconnects are used. See
<a class="link" href="GTcpConnection.html#g-tcp-connection-set-graceful-disconnect" title="g_tcp_connection_set_graceful_disconnect ()"><code class="function">g_tcp_connection_set_graceful_disconnect()</code></a>.
</p>
<div class="variablelist"><table border="0" class="variablelist">
<colgroup>
<col align="left" valign="top">
<col>
</colgroup>
<tbody>
<tr>
<td><p><span class="term"><em class="parameter"><code>connection</code></em> :</span></p></td>
<td>a <a class="link" href="GTcpConnection.html" title="GTcpConnection"><span class="type">GTcpConnection</span></a>
</td>
</tr>
<tr>
<td><p><span class="term"><span class="emphasis"><em>Returns</em></span> :</span></p></td>
<td>
<a href="./../glib/glib/glib-Standard-Macros.html#TRUE:CAPS"><code class="literal">TRUE</code></a> if graceful disconnect is used on close, <a href="./../glib/glib/glib-Standard-Macros.html#FALSE:CAPS"><code class="literal">FALSE</code></a> otherwise</td>
</tr>
</tbody>
=======
<a name="g-tcp-connection-get-graceful-disconnect"></a><h3>g_tcp_connection_get_graceful_disconnect ()</h3>
<pre class="programlisting"><a href="../glib/glib-Basic-Types.html#gboolean"><span class="returnvalue">gboolean</span></a>
g_tcp_connection_get_graceful_disconnect
                               (<em class="parameter"><code><a class="link" href="GTcpConnection.html" title="GTcpConnection"><span class="type">GTcpConnection</span></a> *connection</code></em>);</pre>
<p>Checks if graceful disconnects are used. See
<a class="link" href="GTcpConnection.html#g-tcp-connection-set-graceful-disconnect" title="g_tcp_connection_set_graceful_disconnect ()"><code class="function">g_tcp_connection_set_graceful_disconnect()</code></a>.</p>
<div class="refsect3">
<a name="id-1.4.14.5.9.3.5"></a><h4>Parameters</h4>
<div class="informaltable"><table width="100%" border="0">
<colgroup>
<col width="150px" class="parameters_name">
<col class="parameters_description">
<col width="200px" class="parameters_annotations">
</colgroup>
<tbody><tr>
<td class="parameter_name"><p>connection</p></td>
<td class="parameter_description"><p>a <a class="link" href="GTcpConnection.html" title="GTcpConnection"><span class="type">GTcpConnection</span></a></p></td>
<td class="parameter_annotations"> </td>
</tr></tbody>
>>>>>>> 76bed778
</table></div>
</div>
<div class="refsect3">
<a name="id-1.4.14.5.9.3.6"></a><h4>Returns</h4>
<p> <a href="../glib/glib-Standard-Macros.html#TRUE:CAPS"><code class="literal">TRUE</code></a> if graceful disconnect is used on close, <a href="../glib/glib-Standard-Macros.html#FALSE:CAPS"><code class="literal">FALSE</code></a> otherwise</p>
</div>
<p class="since">Since: <a class="link" href="api-index-2-22.html#api-index-2.22">2.22</a></p>
</div>
</div>
<div class="refsect1">
<<<<<<< HEAD
<a name="GTcpConnection.property-details"></a><h2>Property Details</h2>
<div class="refsect2">
<a name="GTcpConnection--graceful-disconnect"></a><h3>The <code class="literal">"graceful-disconnect"</code> property</h3>
<pre class="programlisting">  "graceful-disconnect"      <a href="./../glib/glib/glib-Basic-Types.html#gboolean"><span class="type">gboolean</span></a>              : Read / Write</pre>
=======
<a name="GTcpConnection.other_details"></a><h2>Types and Values</h2>
<div class="refsect2">
<a name="GTcpConnection-struct"></a><h3>GTcpConnection</h3>
<pre class="programlisting">typedef struct _GTcpConnection GTcpConnection;</pre>
<p>A <a class="link" href="GSocketConnection.html" title="GSocketConnection"><span class="type">GSocketConnection</span></a> for TCP/IP connections.</p>
<p class="since">Since: <a class="link" href="api-index-2-22.html#api-index-2.22">2.22</a></p>
</div>
</div>
<div class="refsect1">
<a name="GTcpConnection.property-details"></a><h2>Property Details</h2>
<div class="refsect2">
<a name="GTcpConnection--graceful-disconnect"></a><h3>The <code class="literal">“graceful-disconnect”</code> property</h3>
<pre class="programlisting">  “graceful-disconnect”      <a href="../glib/glib-Basic-Types.html#gboolean"><span class="type">gboolean</span></a></pre>
>>>>>>> 76bed778
<p>Whether or not close does a graceful disconnect.</p>
<p>Flags: Read / Write</p>
<p>Default value: FALSE</p>
</div>
</div>
<div class="refsect1">
<a name="GTcpConnection.see-also"></a><h2>See Also</h2>
<p><a class="link" href="GSocketConnection.html" title="GSocketConnection"><span class="type">GSocketConnection</span></a>.</p>
</div>
</div>
<div class="footer">
<<<<<<< HEAD
<hr>
          Generated by GTK-Doc V1.18.1</div>
=======
<hr>Generated by GTK-Doc V1.24</div>
>>>>>>> 76bed778
</body>
</html><|MERGE_RESOLUTION|>--- conflicted
+++ resolved
@@ -2,41 +2,12 @@
 <html>
 <head>
 <meta http-equiv="Content-Type" content="text/html; charset=UTF-8">
-<<<<<<< HEAD
-<title>GTcpConnection</title>
-<meta name="generator" content="DocBook XSL Stylesheets V1.77.1">
-=======
 <title>GTcpConnection: GIO Reference Manual</title>
 <meta name="generator" content="DocBook XSL Stylesheets V1.78.1">
->>>>>>> 76bed778
 <link rel="home" href="index.html" title="GIO Reference Manual">
 <link rel="up" href="highlevel-socket.html" title="High-level network functionallity">
 <link rel="prev" href="GUnixConnection.html" title="GUnixConnection">
 <link rel="next" href="GTcpWrapperConnection.html" title="GTcpWrapperConnection">
-<<<<<<< HEAD
-<meta name="generator" content="GTK-Doc V1.18.1 (XML mode)">
-<link rel="stylesheet" href="style.css" type="text/css">
-</head>
-<body bgcolor="white" text="black" link="#0000FF" vlink="#840084" alink="#0000FF">
-<table class="navigation" id="top" width="100%" summary="Navigation header" cellpadding="2" cellspacing="2">
-<tr valign="middle">
-<td><a accesskey="p" href="GUnixConnection.html"><img src="left.png" width="24" height="24" border="0" alt="Prev"></a></td>
-<td><a accesskey="u" href="highlevel-socket.html"><img src="up.png" width="24" height="24" border="0" alt="Up"></a></td>
-<td><a accesskey="h" href="index.html"><img src="home.png" width="24" height="24" border="0" alt="Home"></a></td>
-<th width="100%" align="center">GIO Reference Manual</th>
-<td><a accesskey="n" href="GTcpWrapperConnection.html"><img src="right.png" width="24" height="24" border="0" alt="Next"></a></td>
-</tr>
-<tr><td colspan="5" class="shortcuts">
-<a href="#GTcpConnection.synopsis" class="shortcut">Top</a>
-                   | 
-                  <a href="#GTcpConnection.description" class="shortcut">Description</a>
-                   | 
-                  <a href="#GTcpConnection.object-hierarchy" class="shortcut">Object Hierarchy</a>
-                   | 
-                  <a href="#GTcpConnection.properties" class="shortcut">Properties</a>
-</td></tr>
-</table>
-=======
 <meta name="generator" content="GTK-Doc V1.24 (XML mode)">
 <link rel="stylesheet" href="style.css" type="text/css">
 </head>
@@ -53,7 +24,6 @@
 <td><a accesskey="p" href="GUnixConnection.html"><img src="left.png" width="16" height="16" border="0" alt="Prev"></a></td>
 <td><a accesskey="n" href="GTcpWrapperConnection.html"><img src="right.png" width="16" height="16" border="0" alt="Next"></a></td>
 </tr></table>
->>>>>>> 76bed778
 <div class="refentry">
 <a name="GTcpConnection"></a><div class="titlepage"></div>
 <div class="refnamediv"><table width="100%"><tr>
@@ -63,32 +33,6 @@
 </td>
 <td class="gallery_image" valign="top" align="right"></td>
 </tr></table></div>
-<<<<<<< HEAD
-<div class="refsynopsisdiv">
-<a name="GTcpConnection.synopsis"></a><h2>Synopsis</h2>
-<pre class="synopsis">                    <a class="link" href="GTcpConnection.html#GTcpConnection-struct" title="GTcpConnection">GTcpConnection</a>;
-<span class="returnvalue">void</span>                <a class="link" href="GTcpConnection.html#g-tcp-connection-set-graceful-disconnect" title="g_tcp_connection_set_graceful_disconnect ()">g_tcp_connection_set_graceful_disconnect</a>
-                                                        (<em class="parameter"><code><a class="link" href="GTcpConnection.html" title="GTcpConnection"><span class="type">GTcpConnection</span></a> *connection</code></em>,
-                                                         <em class="parameter"><code><a href="./../glib/glib/glib-Basic-Types.html#gboolean"><span class="type">gboolean</span></a> graceful_disconnect</code></em>);
-<a href="./../glib/glib/glib-Basic-Types.html#gboolean"><span class="returnvalue">gboolean</span></a>            <a class="link" href="GTcpConnection.html#g-tcp-connection-get-graceful-disconnect" title="g_tcp_connection_get_graceful_disconnect ()">g_tcp_connection_get_graceful_disconnect</a>
-                                                        (<em class="parameter"><code><a class="link" href="GTcpConnection.html" title="GTcpConnection"><span class="type">GTcpConnection</span></a> *connection</code></em>);
-</pre>
-</div>
-<div class="refsect1">
-<a name="GTcpConnection.object-hierarchy"></a><h2>Object Hierarchy</h2>
-<pre class="synopsis">
-  <a href="./../gobject/gobject/gobject-The-Base-Object-Type.html#GObject">GObject</a>
-   +----<a class="link" href="GIOStream.html" title="GIOStream">GIOStream</a>
-         +----<a class="link" href="GSocketConnection.html" title="GSocketConnection">GSocketConnection</a>
-               +----GTcpConnection
-                     +----<a class="link" href="GTcpWrapperConnection.html" title="GTcpWrapperConnection">GTcpWrapperConnection</a>
-</pre>
-</div>
-<div class="refsect1">
-<a name="GTcpConnection.properties"></a><h2>Properties</h2>
-<pre class="synopsis">
-  "<a class="link" href="GTcpConnection.html#GTcpConnection--graceful-disconnect" title='The "graceful-disconnect" property'>graceful-disconnect</a>"      <a href="./../glib/glib/glib-Basic-Types.html#gboolean"><span class="type">gboolean</span></a>              : Read / Write
-=======
 <div class="refsect1">
 <a name="GTcpConnection.functions"></a><h2>Functions</h2>
 <div class="informaltable"><table width="100%" border="0">
@@ -156,50 +100,10 @@
 <div class="refsect1">
 <a name="GTcpConnection.includes"></a><h2>Includes</h2>
 <pre class="synopsis">#include &lt;gio/gio.h&gt;
->>>>>>> 76bed778
 </pre>
 </div>
 <div class="refsect1">
 <a name="GTcpConnection.description"></a><h2>Description</h2>
-<<<<<<< HEAD
-<p>
-This is the subclass of <a class="link" href="GSocketConnection.html" title="GSocketConnection"><span class="type">GSocketConnection</span></a> that is created
-for TCP/IP sockets.
-</p>
-</div>
-<div class="refsect1">
-<a name="GTcpConnection.details"></a><h2>Details</h2>
-<div class="refsect2">
-<a name="GTcpConnection-struct"></a><h3>GTcpConnection</h3>
-<pre class="programlisting">typedef struct _GTcpConnection GTcpConnection;</pre>
-<p>
-A <a class="link" href="GSocketConnection.html" title="GSocketConnection"><span class="type">GSocketConnection</span></a> for TCP/IP connections.
-</p>
-<p class="since">Since 2.22</p>
-</div>
-<hr>
-<div class="refsect2">
-<a name="g-tcp-connection-set-graceful-disconnect"></a><h3>g_tcp_connection_set_graceful_disconnect ()</h3>
-<pre class="programlisting"><span class="returnvalue">void</span>                g_tcp_connection_set_graceful_disconnect
-                                                        (<em class="parameter"><code><a class="link" href="GTcpConnection.html" title="GTcpConnection"><span class="type">GTcpConnection</span></a> *connection</code></em>,
-                                                         <em class="parameter"><code><a href="./../glib/glib/glib-Basic-Types.html#gboolean"><span class="type">gboolean</span></a> graceful_disconnect</code></em>);</pre>
-<p>
-This enabled graceful disconnects on close. A graceful disconnect
-means that we signal the receiving end that the connection is terminated
-and wait for it to close the connection before closing the connection.
-</p>
-<p>
-A graceful disconnect means that we can be sure that we successfully sent
-all the outstanding data to the other end, or get an error reported.
-However, it also means we have to wait for all the data to reach the
-other side and for it to acknowledge this by closing the socket, which may
-take a while. For this reason it is disabled by default.
-</p>
-<div class="variablelist"><table border="0" class="variablelist">
-<colgroup>
-<col align="left" valign="top">
-<col>
-=======
 <p>This is the subclass of <a class="link" href="GSocketConnection.html" title="GSocketConnection"><span class="type">GSocketConnection</span></a> that is created
 for TCP/IP sockets.</p>
 </div>
@@ -226,7 +130,6 @@
 <col width="150px" class="parameters_name">
 <col class="parameters_description">
 <col width="200px" class="parameters_annotations">
->>>>>>> 76bed778
 </colgroup>
 <tbody>
 <tr>
@@ -235,14 +138,9 @@
 <td class="parameter_annotations"> </td>
 </tr>
 <tr>
-<<<<<<< HEAD
-<td><p><span class="term"><em class="parameter"><code>graceful_disconnect</code></em> :</span></p></td>
-<td>Whether to do graceful disconnects or not</td>
-=======
 <td class="parameter_name"><p>graceful_disconnect</p></td>
 <td class="parameter_description"><p>Whether to do graceful disconnects or not</p></td>
 <td class="parameter_annotations"> </td>
->>>>>>> 76bed778
 </tr>
 </tbody>
 </table></div>
@@ -251,32 +149,6 @@
 </div>
 <hr>
 <div class="refsect2">
-<<<<<<< HEAD
-<a name="g-tcp-connection-get-graceful-disconnect"></a><h3>g_tcp_connection_get_graceful_disconnect ()</h3>
-<pre class="programlisting"><a href="./../glib/glib/glib-Basic-Types.html#gboolean"><span class="returnvalue">gboolean</span></a>            g_tcp_connection_get_graceful_disconnect
-                                                        (<em class="parameter"><code><a class="link" href="GTcpConnection.html" title="GTcpConnection"><span class="type">GTcpConnection</span></a> *connection</code></em>);</pre>
-<p>
-Checks if graceful disconnects are used. See
-<a class="link" href="GTcpConnection.html#g-tcp-connection-set-graceful-disconnect" title="g_tcp_connection_set_graceful_disconnect ()"><code class="function">g_tcp_connection_set_graceful_disconnect()</code></a>.
-</p>
-<div class="variablelist"><table border="0" class="variablelist">
-<colgroup>
-<col align="left" valign="top">
-<col>
-</colgroup>
-<tbody>
-<tr>
-<td><p><span class="term"><em class="parameter"><code>connection</code></em> :</span></p></td>
-<td>a <a class="link" href="GTcpConnection.html" title="GTcpConnection"><span class="type">GTcpConnection</span></a>
-</td>
-</tr>
-<tr>
-<td><p><span class="term"><span class="emphasis"><em>Returns</em></span> :</span></p></td>
-<td>
-<a href="./../glib/glib/glib-Standard-Macros.html#TRUE:CAPS"><code class="literal">TRUE</code></a> if graceful disconnect is used on close, <a href="./../glib/glib/glib-Standard-Macros.html#FALSE:CAPS"><code class="literal">FALSE</code></a> otherwise</td>
-</tr>
-</tbody>
-=======
 <a name="g-tcp-connection-get-graceful-disconnect"></a><h3>g_tcp_connection_get_graceful_disconnect ()</h3>
 <pre class="programlisting"><a href="../glib/glib-Basic-Types.html#gboolean"><span class="returnvalue">gboolean</span></a>
 g_tcp_connection_get_graceful_disconnect
@@ -296,7 +168,6 @@
 <td class="parameter_description"><p>a <a class="link" href="GTcpConnection.html" title="GTcpConnection"><span class="type">GTcpConnection</span></a></p></td>
 <td class="parameter_annotations"> </td>
 </tr></tbody>
->>>>>>> 76bed778
 </table></div>
 </div>
 <div class="refsect3">
@@ -307,12 +178,6 @@
 </div>
 </div>
 <div class="refsect1">
-<<<<<<< HEAD
-<a name="GTcpConnection.property-details"></a><h2>Property Details</h2>
-<div class="refsect2">
-<a name="GTcpConnection--graceful-disconnect"></a><h3>The <code class="literal">"graceful-disconnect"</code> property</h3>
-<pre class="programlisting">  "graceful-disconnect"      <a href="./../glib/glib/glib-Basic-Types.html#gboolean"><span class="type">gboolean</span></a>              : Read / Write</pre>
-=======
 <a name="GTcpConnection.other_details"></a><h2>Types and Values</h2>
 <div class="refsect2">
 <a name="GTcpConnection-struct"></a><h3>GTcpConnection</h3>
@@ -326,7 +191,6 @@
 <div class="refsect2">
 <a name="GTcpConnection--graceful-disconnect"></a><h3>The <code class="literal">“graceful-disconnect”</code> property</h3>
 <pre class="programlisting">  “graceful-disconnect”      <a href="../glib/glib-Basic-Types.html#gboolean"><span class="type">gboolean</span></a></pre>
->>>>>>> 76bed778
 <p>Whether or not close does a graceful disconnect.</p>
 <p>Flags: Read / Write</p>
 <p>Default value: FALSE</p>
@@ -338,11 +202,6 @@
 </div>
 </div>
 <div class="footer">
-<<<<<<< HEAD
-<hr>
-          Generated by GTK-Doc V1.18.1</div>
-=======
 <hr>Generated by GTK-Doc V1.24</div>
->>>>>>> 76bed778
 </body>
 </html>