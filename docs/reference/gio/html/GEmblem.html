--- conflicted
+++ resolved
@@ -2,43 +2,12 @@
 <html>
 <head>
 <meta http-equiv="Content-Type" content="text/html; charset=UTF-8">
-<<<<<<< HEAD
-<title>GEmblem</title>
-<meta name="generator" content="DocBook XSL Stylesheets V1.77.1">
-=======
 <title>GEmblem: GIO Reference Manual</title>
 <meta name="generator" content="DocBook XSL Stylesheets V1.78.1">
->>>>>>> 76bed778
 <link rel="home" href="index.html" title="GIO Reference Manual">
 <link rel="up" href="icons.html" title="Icons">
 <link rel="prev" href="GEmblemedIcon.html" title="GEmblemedIcon">
 <link rel="next" href="failable_initialization.html" title="Failable Initialization">
-<<<<<<< HEAD
-<meta name="generator" content="GTK-Doc V1.18.1 (XML mode)">
-<link rel="stylesheet" href="style.css" type="text/css">
-</head>
-<body bgcolor="white" text="black" link="#0000FF" vlink="#840084" alink="#0000FF">
-<table class="navigation" id="top" width="100%" summary="Navigation header" cellpadding="2" cellspacing="2">
-<tr valign="middle">
-<td><a accesskey="p" href="GEmblemedIcon.html"><img src="left.png" width="24" height="24" border="0" alt="Prev"></a></td>
-<td><a accesskey="u" href="icons.html"><img src="up.png" width="24" height="24" border="0" alt="Up"></a></td>
-<td><a accesskey="h" href="index.html"><img src="home.png" width="24" height="24" border="0" alt="Home"></a></td>
-<th width="100%" align="center">GIO Reference Manual</th>
-<td><a accesskey="n" href="failable_initialization.html"><img src="right.png" width="24" height="24" border="0" alt="Next"></a></td>
-</tr>
-<tr><td colspan="5" class="shortcuts">
-<a href="#GEmblem.synopsis" class="shortcut">Top</a>
-                   | 
-                  <a href="#GEmblem.description" class="shortcut">Description</a>
-                   | 
-                  <a href="#GEmblem.object-hierarchy" class="shortcut">Object Hierarchy</a>
-                   | 
-                  <a href="#GEmblem.implemented-interfaces" class="shortcut">Implemented Interfaces</a>
-                   | 
-                  <a href="#GEmblem.properties" class="shortcut">Properties</a>
-</td></tr>
-</table>
-=======
 <meta name="generator" content="GTK-Doc V1.24 (XML mode)">
 <link rel="stylesheet" href="style.css" type="text/css">
 </head>
@@ -56,7 +25,6 @@
 <td><a accesskey="p" href="GEmblemedIcon.html"><img src="left.png" width="16" height="16" border="0" alt="Prev"></a></td>
 <td><a accesskey="n" href="failable_initialization.html"><img src="right.png" width="16" height="16" border="0" alt="Next"></a></td>
 </tr></table>
->>>>>>> 76bed778
 <div class="refentry">
 <a name="GEmblem"></a><div class="titlepage"></div>
 <div class="refnamediv"><table width="100%"><tr>
@@ -66,88 +34,12 @@
 </td>
 <td class="gallery_image" valign="top" align="right"></td>
 </tr></table></div>
-<<<<<<< HEAD
-<div class="refsynopsisdiv">
-<a name="GEmblem.synopsis"></a><h2>Synopsis</h2>
-<pre class="synopsis">
-#include &lt;gio/gio.h&gt;
-
-                    <a class="link" href="GEmblem.html#GEmblem-struct" title="GEmblem">GEmblem</a>;
-enum                <a class="link" href="GEmblem.html#GEmblemOrigin" title="enum GEmblemOrigin">GEmblemOrigin</a>;
-<a class="link" href="GEmblem.html" title="GEmblem"><span class="returnvalue">GEmblem</span></a> *           <a class="link" href="GEmblem.html#g-emblem-new" title="g_emblem_new ()">g_emblem_new</a>                        (<em class="parameter"><code><a class="link" href="GIcon.html" title="GIcon"><span class="type">GIcon</span></a> *icon</code></em>);
-<a class="link" href="GEmblem.html" title="GEmblem"><span class="returnvalue">GEmblem</span></a> *           <a class="link" href="GEmblem.html#g-emblem-new-with-origin" title="g_emblem_new_with_origin ()">g_emblem_new_with_origin</a>            (<em class="parameter"><code><a class="link" href="GIcon.html" title="GIcon"><span class="type">GIcon</span></a> *icon</code></em>,
-                                                         <em class="parameter"><code><a class="link" href="GEmblem.html#GEmblemOrigin" title="enum GEmblemOrigin"><span class="type">GEmblemOrigin</span></a> origin</code></em>);
-<a class="link" href="GIcon.html" title="GIcon"><span class="returnvalue">GIcon</span></a> *             <a class="link" href="GEmblem.html#g-emblem-get-icon" title="g_emblem_get_icon ()">g_emblem_get_icon</a>                   (<em class="parameter"><code><a class="link" href="GEmblem.html" title="GEmblem"><span class="type">GEmblem</span></a> *emblem</code></em>);
-<a class="link" href="GEmblem.html#GEmblemOrigin" title="enum GEmblemOrigin"><span class="returnvalue">GEmblemOrigin</span></a>       <a class="link" href="GEmblem.html#g-emblem-get-origin" title="g_emblem_get_origin ()">g_emblem_get_origin</a>                 (<em class="parameter"><code><a class="link" href="GEmblem.html" title="GEmblem"><span class="type">GEmblem</span></a> *emblem</code></em>);
-</pre>
-</div>
-<div class="refsect1">
-<a name="GEmblem.object-hierarchy"></a><h2>Object Hierarchy</h2>
-<pre class="synopsis">
-  <a href="./../gobject/gobject/gobject-The-Base-Object-Type.html#GObject">GObject</a>
-   +----GEmblem
-</pre>
-</div>
-<div class="refsect1">
-<a name="GEmblem.implemented-interfaces"></a><h2>Implemented Interfaces</h2>
-<p>
-GEmblem implements
- <a class="link" href="GIcon.html" title="GIcon">GIcon</a>.</p>
-</div>
-<div class="refsect1">
-<a name="GEmblem.properties"></a><h2>Properties</h2>
-<pre class="synopsis">
-  "<a class="link" href="GEmblem.html#GEmblem--icon" title='The "icon" property'>icon</a>"                     <a href="./../gobject/gobject/gobject-The-Base-Object-Type.html#GObject"><span class="type">GObject</span></a>*              : Read / Write / Construct Only
-  "<a class="link" href="GEmblem.html#GEmblem--origin" title='The "origin" property'>origin</a>"                   <a class="link" href="GEmblem.html#GEmblemOrigin" title="enum GEmblemOrigin"><span class="type">GEmblemOrigin</span></a>         : Read / Write / Construct Only
-</pre>
-</div>
-<div class="refsect1">
-<a name="GEmblem.description"></a><h2>Description</h2>
-<p>
-<a class="link" href="GEmblem.html" title="GEmblem"><span class="type">GEmblem</span></a> is an implementation of <a class="link" href="GIcon.html" title="GIcon"><span class="type">GIcon</span></a> that supports
-having an emblem, which is an icon with additional properties.
-It can than be added to a <a class="link" href="GEmblemedIcon.html" title="GEmblemedIcon"><span class="type">GEmblemedIcon</span></a>.
-</p>
-<p>
-Currently, only metainformation about the emblem's origin is
-supported. More may be added in the future.
-</p>
-</div>
-<div class="refsect1">
-<a name="GEmblem.details"></a><h2>Details</h2>
-<div class="refsect2">
-<a name="GEmblem-struct"></a><h3>GEmblem</h3>
-<pre class="programlisting">typedef struct _GEmblem GEmblem;</pre>
-<p>
-An object for Emblems
-</p>
-</div>
-<hr>
-<div class="refsect2">
-<a name="GEmblemOrigin"></a><h3>enum GEmblemOrigin</h3>
-<pre class="programlisting">typedef enum {
-  G_EMBLEM_ORIGIN_UNKNOWN,
-  G_EMBLEM_ORIGIN_DEVICE,
-  G_EMBLEM_ORIGIN_LIVEMETADATA,
-  G_EMBLEM_ORIGIN_TAG
-} GEmblemOrigin;
-</pre>
-<p>
-GEmblemOrigin is used to add information about the origin of the emblem
-to <a class="link" href="GEmblem.html" title="GEmblem"><span class="type">GEmblem</span></a>.
-</p>
-<div class="variablelist"><table border="0" class="variablelist">
-<colgroup>
-<col align="left" valign="top">
-<col>
-=======
 <div class="refsect1">
 <a name="GEmblem.functions"></a><h2>Functions</h2>
 <div class="informaltable"><table width="100%" border="0">
 <colgroup>
 <col width="150px" class="functions_return">
 <col class="functions_name">
->>>>>>> 76bed778
 </colgroup>
 <tbody>
 <tr>
@@ -185,28 +77,6 @@
 </tbody>
 </table></div>
 </div>
-<<<<<<< HEAD
-<hr>
-<div class="refsect2">
-<a name="g-emblem-new"></a><h3>g_emblem_new ()</h3>
-<pre class="programlisting"><a class="link" href="GEmblem.html" title="GEmblem"><span class="returnvalue">GEmblem</span></a> *           g_emblem_new                        (<em class="parameter"><code><a class="link" href="GIcon.html" title="GIcon"><span class="type">GIcon</span></a> *icon</code></em>);</pre>
-<p>
-Creates a new emblem for <em class="parameter"><code>icon</code></em>.
-</p>
-<div class="variablelist"><table border="0" class="variablelist">
-<colgroup>
-<col align="left" valign="top">
-<col>
-</colgroup>
-<tbody>
-<tr>
-<td><p><span class="term"><em class="parameter"><code>icon</code></em> :</span></p></td>
-<td>a GIcon containing the icon.</td>
-</tr>
-<tr>
-<td><p><span class="term"><span class="emphasis"><em>Returns</em></span> :</span></p></td>
-<td>a new <a class="link" href="GEmblem.html" title="GEmblem"><span class="type">GEmblem</span></a>.</td>
-=======
 <div class="refsect1">
 <a name="GEmblem.properties"></a><h2>Properties</h2>
 <div class="informaltable"><table border="0">
@@ -226,38 +96,10 @@
 <td class="property_type"><a class="link" href="GEmblem.html#GEmblemOrigin" title="enum GEmblemOrigin"><span class="type">GEmblemOrigin</span></a></td>
 <td class="property_name"><a class="link" href="GEmblem.html#GEmblem--origin" title="The “origin” property">origin</a></td>
 <td class="property_flags">Read / Write / Construct Only</td>
->>>>>>> 76bed778
-</tr>
-</tbody>
-</table></div>
-</div>
-<<<<<<< HEAD
-<hr>
-<div class="refsect2">
-<a name="g-emblem-new-with-origin"></a><h3>g_emblem_new_with_origin ()</h3>
-<pre class="programlisting"><a class="link" href="GEmblem.html" title="GEmblem"><span class="returnvalue">GEmblem</span></a> *           g_emblem_new_with_origin            (<em class="parameter"><code><a class="link" href="GIcon.html" title="GIcon"><span class="type">GIcon</span></a> *icon</code></em>,
-                                                         <em class="parameter"><code><a class="link" href="GEmblem.html#GEmblemOrigin" title="enum GEmblemOrigin"><span class="type">GEmblemOrigin</span></a> origin</code></em>);</pre>
-<p>
-Creates a new emblem for <em class="parameter"><code>icon</code></em>.
-</p>
-<div class="variablelist"><table border="0" class="variablelist">
-<colgroup>
-<col align="left" valign="top">
-<col>
-</colgroup>
-<tbody>
-<tr>
-<td><p><span class="term"><em class="parameter"><code>icon</code></em> :</span></p></td>
-<td>a GIcon containing the icon.</td>
-</tr>
-<tr>
-<td><p><span class="term"><em class="parameter"><code>origin</code></em> :</span></p></td>
-<td>a GEmblemOrigin enum defining the emblem's origin</td>
-</tr>
-<tr>
-<td><p><span class="term"><span class="emphasis"><em>Returns</em></span> :</span></p></td>
-<td>a new <a class="link" href="GEmblem.html" title="GEmblem"><span class="type">GEmblem</span></a>.</td>
-=======
+</tr>
+</tbody>
+</table></div>
+</div>
 <div class="refsect1">
 <a name="GEmblem.other"></a><h2>Types and Values</h2>
 <div class="informaltable"><table width="100%" border="0">
@@ -273,35 +115,10 @@
 <tr>
 <td class="datatype_keyword">enum</td>
 <td class="function_name"><a class="link" href="GEmblem.html#GEmblemOrigin" title="enum GEmblemOrigin">GEmblemOrigin</a></td>
->>>>>>> 76bed778
-</tr>
-</tbody>
-</table></div>
-</div>
-<<<<<<< HEAD
-<hr>
-<div class="refsect2">
-<a name="g-emblem-get-icon"></a><h3>g_emblem_get_icon ()</h3>
-<pre class="programlisting"><a class="link" href="GIcon.html" title="GIcon"><span class="returnvalue">GIcon</span></a> *             g_emblem_get_icon                   (<em class="parameter"><code><a class="link" href="GEmblem.html" title="GEmblem"><span class="type">GEmblem</span></a> *emblem</code></em>);</pre>
-<p>
-Gives back the icon from <em class="parameter"><code>emblem</code></em>.
-</p>
-<div class="variablelist"><table border="0" class="variablelist">
-<colgroup>
-<col align="left" valign="top">
-<col>
-</colgroup>
-<tbody>
-<tr>
-<td><p><span class="term"><em class="parameter"><code>emblem</code></em> :</span></p></td>
-<td>a <a class="link" href="GEmblem.html" title="GEmblem"><span class="type">GEmblem</span></a> from which the icon should be extracted.</td>
-</tr>
-<tr>
-<td><p><span class="term"><span class="emphasis"><em>Returns</em></span> :</span></p></td>
-<td>a <a class="link" href="GIcon.html" title="GIcon"><span class="type">GIcon</span></a>. The returned object belongs to
-the emblem and should not be modified or freed. <span class="annotation">[<acronym title="Don't free data after the code is done."><span class="acronym">transfer none</span></acronym>]</span>
-</td>
-=======
+</tr>
+</tbody>
+</table></div>
+</div>
 <div class="refsect1">
 <a name="GEmblem.object-hierarchy"></a><h2>Object Hierarchy</h2>
 <pre class="screen">    <a href="../gobject/gobject-The-Base-Object-Type.html#GObject">GObject</a>
@@ -382,7 +199,6 @@
 <td class="parameter_name"><p>origin</p></td>
 <td class="parameter_description"><p>a GEmblemOrigin enum defining the emblem's origin</p></td>
 <td class="parameter_annotations"> </td>
->>>>>>> 76bed778
 </tr>
 </tbody>
 </table></div>
@@ -395,17 +211,6 @@
 </div>
 <hr>
 <div class="refsect2">
-<<<<<<< HEAD
-<a name="g-emblem-get-origin"></a><h3>g_emblem_get_origin ()</h3>
-<pre class="programlisting"><a class="link" href="GEmblem.html#GEmblemOrigin" title="enum GEmblemOrigin"><span class="returnvalue">GEmblemOrigin</span></a>       g_emblem_get_origin                 (<em class="parameter"><code><a class="link" href="GEmblem.html" title="GEmblem"><span class="type">GEmblem</span></a> *emblem</code></em>);</pre>
-<p>
-Gets the origin of the emblem.
-</p>
-<div class="variablelist"><table border="0" class="variablelist">
-<colgroup>
-<col align="left" valign="top">
-<col>
-=======
 <a name="g-emblem-get-icon"></a><h3>g_emblem_get_icon ()</h3>
 <pre class="programlisting"><a class="link" href="GIcon.html" title="GIcon"><span class="returnvalue">GIcon</span></a> *
 g_emblem_get_icon (<em class="parameter"><code><a class="link" href="GEmblem.html" title="GEmblem"><span class="type">GEmblem</span></a> *emblem</code></em>);</pre>
@@ -482,7 +287,6 @@
 <col width="300px" class="enum_members_name">
 <col class="enum_members_description">
 <col width="200px" class="enum_members_annotations">
->>>>>>> 76bed778
 </colgroup>
 <tbody>
 <tr>
@@ -500,14 +304,9 @@
 <td class="enum_member_annotations"> </td>
 </tr>
 <tr>
-<<<<<<< HEAD
-<td><p><span class="term"><span class="emphasis"><em>Returns</em></span> :</span></p></td>
-<td>the origin of the emblem. <span class="annotation">[<acronym title="Don't free data after the code is done."><span class="acronym">transfer none</span></acronym>]</span>
-=======
 <td class="enum_member_name"><p><a name="G-EMBLEM-ORIGIN-LIVEMETADATA:CAPS"></a>G_EMBLEM_ORIGIN_LIVEMETADATA</p></td>
 <td class="enum_member_description">
 <p>Emblem depicts live metadata, such as "readonly"</p>
->>>>>>> 76bed778
 </td>
 <td class="enum_member_annotations"> </td>
 </tr>
@@ -523,32 +322,19 @@
 </div>
 <p class="since">Since: <a class="link" href="api-index-2-18.html#api-index-2.18">2.18</a></p>
 </div>
-<<<<<<< HEAD
-<div class="refsect1">
-<a name="GEmblem.property-details"></a><h2>Property Details</h2>
-<div class="refsect2">
-<a name="GEmblem--icon"></a><h3>The <code class="literal">"icon"</code> property</h3>
-<pre class="programlisting">  "icon"                     <a href="./../gobject/gobject/gobject-The-Base-Object-Type.html#GObject"><span class="type">GObject</span></a>*              : Read / Write / Construct Only</pre>
-=======
 </div>
 <div class="refsect1">
 <a name="GEmblem.property-details"></a><h2>Property Details</h2>
 <div class="refsect2">
 <a name="GEmblem--icon"></a><h3>The <code class="literal">“icon”</code> property</h3>
 <pre class="programlisting">  “icon”                     <a href="../gobject/gobject-The-Base-Object-Type.html#GObject"><span class="type">GObject</span></a> *</pre>
->>>>>>> 76bed778
 <p>The actual icon of the emblem.</p>
 <p>Flags: Read / Write / Construct Only</p>
 </div>
 <hr>
 <div class="refsect2">
-<<<<<<< HEAD
-<a name="GEmblem--origin"></a><h3>The <code class="literal">"origin"</code> property</h3>
-<pre class="programlisting">  "origin"                   <a class="link" href="GEmblem.html#GEmblemOrigin" title="enum GEmblemOrigin"><span class="type">GEmblemOrigin</span></a>         : Read / Write / Construct Only</pre>
-=======
 <a name="GEmblem--origin"></a><h3>The <code class="literal">“origin”</code> property</h3>
 <pre class="programlisting">  “origin”                   <a class="link" href="GEmblem.html#GEmblemOrigin" title="enum GEmblemOrigin"><span class="type">GEmblemOrigin</span></a></pre>
->>>>>>> 76bed778
 <p>Tells which origin the emblem is derived from.</p>
 <p>Flags: Read / Write / Construct Only</p>
 <p>Default value: G_EMBLEM_ORIGIN_UNKNOWN</p>
@@ -560,11 +346,6 @@
 </div>
 </div>
 <div class="footer">
-<<<<<<< HEAD
-<hr>
-          Generated by GTK-Doc V1.18.1</div>
-=======
 <hr>Generated by GTK-Doc V1.24</div>
->>>>>>> 76bed778
 </body>
 </html>