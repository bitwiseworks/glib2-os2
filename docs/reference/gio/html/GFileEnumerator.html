<!DOCTYPE html PUBLIC "-//W3C//DTD HTML 4.01 Transitional//EN">
<html>
<head>
<meta http-equiv="Content-Type" content="text/html; charset=UTF-8">
<<<<<<< HEAD
<title>GFileEnumerator</title>
<meta name="generator" content="DocBook XSL Stylesheets V1.77.1">
=======
<title>GFileEnumerator: GIO Reference Manual</title>
<meta name="generator" content="DocBook XSL Stylesheets V1.78.1">
>>>>>>> 76bed778
<link rel="home" href="index.html" title="GIO Reference Manual">
<link rel="up" href="file_ops.html" title="File Operations">
<link rel="prev" href="GFileInfo.html" title="GFileInfo">
<link rel="next" href="gio-GIOError.html" title="GIOError">
<<<<<<< HEAD
<meta name="generator" content="GTK-Doc V1.18.1 (XML mode)">
<link rel="stylesheet" href="style.css" type="text/css">
</head>
<body bgcolor="white" text="black" link="#0000FF" vlink="#840084" alink="#0000FF">
<table class="navigation" id="top" width="100%" summary="Navigation header" cellpadding="2" cellspacing="2">
<tr valign="middle">
<td><a accesskey="p" href="GFileInfo.html"><img src="left.png" width="24" height="24" border="0" alt="Prev"></a></td>
<td><a accesskey="u" href="file_ops.html"><img src="up.png" width="24" height="24" border="0" alt="Up"></a></td>
<td><a accesskey="h" href="index.html"><img src="home.png" width="24" height="24" border="0" alt="Home"></a></td>
<th width="100%" align="center">GIO Reference Manual</th>
<td><a accesskey="n" href="gio-GIOError.html"><img src="right.png" width="24" height="24" border="0" alt="Next"></a></td>
</tr>
<tr><td colspan="5" class="shortcuts">
<a href="#GFileEnumerator.synopsis" class="shortcut">Top</a>
                   | 
                  <a href="#GFileEnumerator.description" class="shortcut">Description</a>
                   | 
                  <a href="#GFileEnumerator.object-hierarchy" class="shortcut">Object Hierarchy</a>
                   | 
                  <a href="#GFileEnumerator.properties" class="shortcut">Properties</a>
</td></tr>
</table>
=======
<meta name="generator" content="GTK-Doc V1.24 (XML mode)">
<link rel="stylesheet" href="style.css" type="text/css">
</head>
<body bgcolor="white" text="black" link="#0000FF" vlink="#840084" alink="#0000FF">
<table class="navigation" id="top" width="100%" summary="Navigation header" cellpadding="2" cellspacing="5"><tr valign="middle">
<td width="100%" align="left" class="shortcuts">
<a href="#" class="shortcut">Top</a><span id="nav_description">  <span class="dim">|</span> 
                  <a href="#GFileEnumerator.description" class="shortcut">Description</a></span><span id="nav_hierarchy">  <span class="dim">|</span> 
                  <a href="#GFileEnumerator.object-hierarchy" class="shortcut">Object Hierarchy</a></span><span id="nav_properties">  <span class="dim">|</span> 
                  <a href="#GFileEnumerator.properties" class="shortcut">Properties</a></span>
</td>
<td><a accesskey="h" href="index.html"><img src="home.png" width="16" height="16" border="0" alt="Home"></a></td>
<td><a accesskey="u" href="file_ops.html"><img src="up.png" width="16" height="16" border="0" alt="Up"></a></td>
<td><a accesskey="p" href="GFileInfo.html"><img src="left.png" width="16" height="16" border="0" alt="Prev"></a></td>
<td><a accesskey="n" href="gio-GIOError.html"><img src="right.png" width="16" height="16" border="0" alt="Next"></a></td>
</tr></table>
>>>>>>> 76bed778
<div class="refentry">
<a name="GFileEnumerator"></a><div class="titlepage"></div>
<div class="refnamediv"><table width="100%"><tr>
<td valign="top">
<h2><span class="refentrytitle"><a name="GFileEnumerator.top_of_page"></a>GFileEnumerator</span></h2>
<p>GFileEnumerator — Enumerated Files Routines</p>
</td>
<td class="gallery_image" valign="top" align="right"></td>
</tr></table></div>
<<<<<<< HEAD
<div class="refsynopsisdiv">
<a name="GFileEnumerator.synopsis"></a><h2>Synopsis</h2>
<pre class="synopsis">
#include &lt;gio/gio.h&gt;

                    <a class="link" href="GFileEnumerator.html#GFileEnumerator-struct" title="GFileEnumerator">GFileEnumerator</a>;
<a class="link" href="GFileInfo.html" title="GFileInfo"><span class="returnvalue">GFileInfo</span></a> *         <a class="link" href="GFileEnumerator.html#g-file-enumerator-next-file" title="g_file_enumerator_next_file ()">g_file_enumerator_next_file</a>         (<em class="parameter"><code><a class="link" href="GFileEnumerator.html" title="GFileEnumerator"><span class="type">GFileEnumerator</span></a> *enumerator</code></em>,
                                                         <em class="parameter"><code><a class="link" href="GCancellable.html" title="GCancellable"><span class="type">GCancellable</span></a> *cancellable</code></em>,
                                                         <em class="parameter"><code><a href="./../glib/glib/glib-Error-Reporting.html#GError"><span class="type">GError</span></a> **error</code></em>);
<a href="./../glib/glib/glib-Basic-Types.html#gboolean"><span class="returnvalue">gboolean</span></a>            <a class="link" href="GFileEnumerator.html#g-file-enumerator-close" title="g_file_enumerator_close ()">g_file_enumerator_close</a>             (<em class="parameter"><code><a class="link" href="GFileEnumerator.html" title="GFileEnumerator"><span class="type">GFileEnumerator</span></a> *enumerator</code></em>,
                                                         <em class="parameter"><code><a class="link" href="GCancellable.html" title="GCancellable"><span class="type">GCancellable</span></a> *cancellable</code></em>,
                                                         <em class="parameter"><code><a href="./../glib/glib/glib-Error-Reporting.html#GError"><span class="type">GError</span></a> **error</code></em>);
<span class="returnvalue">void</span>                <a class="link" href="GFileEnumerator.html#g-file-enumerator-next-files-async" title="g_file_enumerator_next_files_async ()">g_file_enumerator_next_files_async</a>  (<em class="parameter"><code><a class="link" href="GFileEnumerator.html" title="GFileEnumerator"><span class="type">GFileEnumerator</span></a> *enumerator</code></em>,
                                                         <em class="parameter"><code><span class="type">int</span> num_files</code></em>,
                                                         <em class="parameter"><code><span class="type">int</span> io_priority</code></em>,
                                                         <em class="parameter"><code><a class="link" href="GCancellable.html" title="GCancellable"><span class="type">GCancellable</span></a> *cancellable</code></em>,
                                                         <em class="parameter"><code><a class="link" href="GAsyncResult.html#GAsyncReadyCallback" title="GAsyncReadyCallback ()"><span class="type">GAsyncReadyCallback</span></a> callback</code></em>,
                                                         <em class="parameter"><code><a href="./../glib/glib/glib-Basic-Types.html#gpointer"><span class="type">gpointer</span></a> user_data</code></em>);
<a href="./../glib/glib/glib-Doubly-Linked-Lists.html#GList"><span class="returnvalue">GList</span></a> *             <a class="link" href="GFileEnumerator.html#g-file-enumerator-next-files-finish" title="g_file_enumerator_next_files_finish ()">g_file_enumerator_next_files_finish</a> (<em class="parameter"><code><a class="link" href="GFileEnumerator.html" title="GFileEnumerator"><span class="type">GFileEnumerator</span></a> *enumerator</code></em>,
                                                         <em class="parameter"><code><a class="link" href="GAsyncResult.html" title="GAsyncResult"><span class="type">GAsyncResult</span></a> *result</code></em>,
                                                         <em class="parameter"><code><a href="./../glib/glib/glib-Error-Reporting.html#GError"><span class="type">GError</span></a> **error</code></em>);
<span class="returnvalue">void</span>                <a class="link" href="GFileEnumerator.html#g-file-enumerator-close-async" title="g_file_enumerator_close_async ()">g_file_enumerator_close_async</a>       (<em class="parameter"><code><a class="link" href="GFileEnumerator.html" title="GFileEnumerator"><span class="type">GFileEnumerator</span></a> *enumerator</code></em>,
                                                         <em class="parameter"><code><span class="type">int</span> io_priority</code></em>,
                                                         <em class="parameter"><code><a class="link" href="GCancellable.html" title="GCancellable"><span class="type">GCancellable</span></a> *cancellable</code></em>,
                                                         <em class="parameter"><code><a class="link" href="GAsyncResult.html#GAsyncReadyCallback" title="GAsyncReadyCallback ()"><span class="type">GAsyncReadyCallback</span></a> callback</code></em>,
                                                         <em class="parameter"><code><a href="./../glib/glib/glib-Basic-Types.html#gpointer"><span class="type">gpointer</span></a> user_data</code></em>);
<a href="./../glib/glib/glib-Basic-Types.html#gboolean"><span class="returnvalue">gboolean</span></a>            <a class="link" href="GFileEnumerator.html#g-file-enumerator-close-finish" title="g_file_enumerator_close_finish ()">g_file_enumerator_close_finish</a>      (<em class="parameter"><code><a class="link" href="GFileEnumerator.html" title="GFileEnumerator"><span class="type">GFileEnumerator</span></a> *enumerator</code></em>,
                                                         <em class="parameter"><code><a class="link" href="GAsyncResult.html" title="GAsyncResult"><span class="type">GAsyncResult</span></a> *result</code></em>,
                                                         <em class="parameter"><code><a href="./../glib/glib/glib-Error-Reporting.html#GError"><span class="type">GError</span></a> **error</code></em>);
<a href="./../glib/glib/glib-Basic-Types.html#gboolean"><span class="returnvalue">gboolean</span></a>            <a class="link" href="GFileEnumerator.html#g-file-enumerator-is-closed" title="g_file_enumerator_is_closed ()">g_file_enumerator_is_closed</a>         (<em class="parameter"><code><a class="link" href="GFileEnumerator.html" title="GFileEnumerator"><span class="type">GFileEnumerator</span></a> *enumerator</code></em>);
<a href="./../glib/glib/glib-Basic-Types.html#gboolean"><span class="returnvalue">gboolean</span></a>            <a class="link" href="GFileEnumerator.html#g-file-enumerator-has-pending" title="g_file_enumerator_has_pending ()">g_file_enumerator_has_pending</a>       (<em class="parameter"><code><a class="link" href="GFileEnumerator.html" title="GFileEnumerator"><span class="type">GFileEnumerator</span></a> *enumerator</code></em>);
<span class="returnvalue">void</span>                <a class="link" href="GFileEnumerator.html#g-file-enumerator-set-pending" title="g_file_enumerator_set_pending ()">g_file_enumerator_set_pending</a>       (<em class="parameter"><code><a class="link" href="GFileEnumerator.html" title="GFileEnumerator"><span class="type">GFileEnumerator</span></a> *enumerator</code></em>,
                                                         <em class="parameter"><code><a href="./../glib/glib/glib-Basic-Types.html#gboolean"><span class="type">gboolean</span></a> pending</code></em>);
<a class="link" href="GFile.html" title="GFile"><span class="returnvalue">GFile</span></a> *             <a class="link" href="GFileEnumerator.html#g-file-enumerator-get-container" title="g_file_enumerator_get_container ()">g_file_enumerator_get_container</a>     (<em class="parameter"><code><a class="link" href="GFileEnumerator.html" title="GFileEnumerator"><span class="type">GFileEnumerator</span></a> *enumerator</code></em>);
</pre>
</div>
<div class="refsect1">
<a name="GFileEnumerator.object-hierarchy"></a><h2>Object Hierarchy</h2>
<pre class="synopsis">
  <a href="./../gobject/gobject/gobject-The-Base-Object-Type.html#GObject">GObject</a>
   +----GFileEnumerator
</pre>
</div>
<div class="refsect1">
<a name="GFileEnumerator.properties"></a><h2>Properties</h2>
<pre class="synopsis">
  "<a class="link" href="GFileEnumerator.html#GFileEnumerator--container" title='The "container" property'>container</a>"                <a class="link" href="GFile.html" title="GFile"><span class="type">GFile</span></a>*                : Write / Construct Only
=======
<div class="refsect1">
<a name="GFileEnumerator.functions"></a><h2>Functions</h2>
<div class="informaltable"><table width="100%" border="0">
<colgroup>
<col width="150px" class="functions_return">
<col class="functions_name">
</colgroup>
<tbody>
<tr>
<td class="function_type">
<a href="../glib/glib-Basic-Types.html#gboolean"><span class="returnvalue">gboolean</span></a>
</td>
<td class="function_name">
<a class="link" href="GFileEnumerator.html#g-file-enumerator-iterate" title="g_file_enumerator_iterate ()">g_file_enumerator_iterate</a> <span class="c_punctuation">()</span>
</td>
</tr>
<tr>
<td class="function_type">
<a class="link" href="GFileInfo.html" title="GFileInfo"><span class="returnvalue">GFileInfo</span></a> *
</td>
<td class="function_name">
<a class="link" href="GFileEnumerator.html#g-file-enumerator-next-file" title="g_file_enumerator_next_file ()">g_file_enumerator_next_file</a> <span class="c_punctuation">()</span>
</td>
</tr>
<tr>
<td class="function_type">
<a href="../glib/glib-Basic-Types.html#gboolean"><span class="returnvalue">gboolean</span></a>
</td>
<td class="function_name">
<a class="link" href="GFileEnumerator.html#g-file-enumerator-close" title="g_file_enumerator_close ()">g_file_enumerator_close</a> <span class="c_punctuation">()</span>
</td>
</tr>
<tr>
<td class="function_type">
<span class="returnvalue">void</span>
</td>
<td class="function_name">
<a class="link" href="GFileEnumerator.html#g-file-enumerator-next-files-async" title="g_file_enumerator_next_files_async ()">g_file_enumerator_next_files_async</a> <span class="c_punctuation">()</span>
</td>
</tr>
<tr>
<td class="function_type">
<a href="../glib/glib-Doubly-Linked-Lists.html#GList"><span class="returnvalue">GList</span></a> *
</td>
<td class="function_name">
<a class="link" href="GFileEnumerator.html#g-file-enumerator-next-files-finish" title="g_file_enumerator_next_files_finish ()">g_file_enumerator_next_files_finish</a> <span class="c_punctuation">()</span>
</td>
</tr>
<tr>
<td class="function_type">
<span class="returnvalue">void</span>
</td>
<td class="function_name">
<a class="link" href="GFileEnumerator.html#g-file-enumerator-close-async" title="g_file_enumerator_close_async ()">g_file_enumerator_close_async</a> <span class="c_punctuation">()</span>
</td>
</tr>
<tr>
<td class="function_type">
<a href="../glib/glib-Basic-Types.html#gboolean"><span class="returnvalue">gboolean</span></a>
</td>
<td class="function_name">
<a class="link" href="GFileEnumerator.html#g-file-enumerator-close-finish" title="g_file_enumerator_close_finish ()">g_file_enumerator_close_finish</a> <span class="c_punctuation">()</span>
</td>
</tr>
<tr>
<td class="function_type">
<a href="../glib/glib-Basic-Types.html#gboolean"><span class="returnvalue">gboolean</span></a>
</td>
<td class="function_name">
<a class="link" href="GFileEnumerator.html#g-file-enumerator-is-closed" title="g_file_enumerator_is_closed ()">g_file_enumerator_is_closed</a> <span class="c_punctuation">()</span>
</td>
</tr>
<tr>
<td class="function_type">
<a href="../glib/glib-Basic-Types.html#gboolean"><span class="returnvalue">gboolean</span></a>
</td>
<td class="function_name">
<a class="link" href="GFileEnumerator.html#g-file-enumerator-has-pending" title="g_file_enumerator_has_pending ()">g_file_enumerator_has_pending</a> <span class="c_punctuation">()</span>
</td>
</tr>
<tr>
<td class="function_type">
<span class="returnvalue">void</span>
</td>
<td class="function_name">
<a class="link" href="GFileEnumerator.html#g-file-enumerator-set-pending" title="g_file_enumerator_set_pending ()">g_file_enumerator_set_pending</a> <span class="c_punctuation">()</span>
</td>
</tr>
<tr>
<td class="function_type">
<a class="link" href="GFile.html" title="GFile"><span class="returnvalue">GFile</span></a> *
</td>
<td class="function_name">
<a class="link" href="GFileEnumerator.html#g-file-enumerator-get-container" title="g_file_enumerator_get_container ()">g_file_enumerator_get_container</a> <span class="c_punctuation">()</span>
</td>
</tr>
<tr>
<td class="function_type">
<a class="link" href="GFile.html" title="GFile"><span class="returnvalue">GFile</span></a> *
</td>
<td class="function_name">
<a class="link" href="GFileEnumerator.html#g-file-enumerator-get-child" title="g_file_enumerator_get_child ()">g_file_enumerator_get_child</a> <span class="c_punctuation">()</span>
</td>
</tr>
</tbody>
</table></div>
</div>
<div class="refsect1">
<a name="GFileEnumerator.properties"></a><h2>Properties</h2>
<div class="informaltable"><table border="0">
<colgroup>
<col width="150px" class="properties_type">
<col width="300px" class="properties_name">
<col width="200px" class="properties_flags">
</colgroup>
<tbody><tr>
<td class="property_type">
<a class="link" href="GFile.html" title="GFile"><span class="type">GFile</span></a> *</td>
<td class="property_name"><a class="link" href="GFileEnumerator.html#GFileEnumerator--container" title="The “container” property">container</a></td>
<td class="property_flags">Write / Construct Only</td>
</tr></tbody>
</table></div>
</div>
<div class="refsect1">
<a name="GFileEnumerator.other"></a><h2>Types and Values</h2>
<div class="informaltable"><table width="100%" border="0">
<colgroup>
<col width="150px" class="name">
<col class="description">
</colgroup>
<tbody><tr>
<td class="datatype_keyword"> </td>
<td class="function_name"><a class="link" href="GFileEnumerator.html#GFileEnumerator-struct" title="GFileEnumerator">GFileEnumerator</a></td>
</tr></tbody>
</table></div>
</div>
<div class="refsect1">
<a name="GFileEnumerator.object-hierarchy"></a><h2>Object Hierarchy</h2>
<pre class="screen">    <a href="../gobject/gobject-The-Base-Object-Type.html#GObject">GObject</a>
    <span class="lineart">╰──</span> GFileEnumerator
</pre>
</div>
<div class="refsect1">
<a name="GFileEnumerator.includes"></a><h2>Includes</h2>
<pre class="synopsis">#include &lt;gio/gio.h&gt;
>>>>>>> 76bed778
</pre>
</div>
<div class="refsect1">
<a name="GFileEnumerator.description"></a><h2>Description</h2>
<p><a class="link" href="GFileEnumerator.html" title="GFileEnumerator"><span class="type">GFileEnumerator</span></a> allows you to operate on a set of <a href="GFile.html"><span class="type">GFiles</span></a>, 
returning a <a class="link" href="GFileInfo.html" title="GFileInfo"><span class="type">GFileInfo</span></a> structure for each file enumerated (e.g. 
<a class="link" href="GFile.html#g-file-enumerate-children" title="g_file_enumerate_children ()"><code class="function">g_file_enumerate_children()</code></a> will return a <a class="link" href="GFileEnumerator.html" title="GFileEnumerator"><span class="type">GFileEnumerator</span></a> for each 
of the children within a directory).</p>
<p>To get the next file's information from a <a class="link" href="GFileEnumerator.html" title="GFileEnumerator"><span class="type">GFileEnumerator</span></a>, use 
<a class="link" href="GFileEnumerator.html#g-file-enumerator-next-file" title="g_file_enumerator_next_file ()"><code class="function">g_file_enumerator_next_file()</code></a> or its asynchronous version, 
<a class="link" href="GFileEnumerator.html#g-file-enumerator-next-files-async" title="g_file_enumerator_next_files_async ()"><code class="function">g_file_enumerator_next_files_async()</code></a>. Note that the asynchronous 
version will return a list of <a href="GFileInfo.html"><span class="type">GFileInfos</span></a>, whereas the 
synchronous will only return the next file in the enumerator.</p>
<p>The ordering of returned files is unspecified for non-Unix
platforms; for more information, see <a href="../glib/glib-File-Utilities.html#g-dir-read-name"><code class="function">g_dir_read_name()</code></a>.  On Unix,
when operating on local files, returned files will be sorted by
inode number.  Effectively you can assume that the ordering of
returned files will be stable between successive calls (and
applications) assuming the directory is unchanged.</p>
<p>If your application needs a specific ordering, such as by name or
modification time, you will have to implement that in your
application code.</p>
<p>To close a <a class="link" href="GFileEnumerator.html" title="GFileEnumerator"><span class="type">GFileEnumerator</span></a>, use <a class="link" href="GFileEnumerator.html#g-file-enumerator-close" title="g_file_enumerator_close ()"><code class="function">g_file_enumerator_close()</code></a>, or 
its asynchronous version, <a class="link" href="GFileEnumerator.html#g-file-enumerator-close-async" title="g_file_enumerator_close_async ()"><code class="function">g_file_enumerator_close_async()</code></a>. Once 
a <a class="link" href="GFileEnumerator.html" title="GFileEnumerator"><span class="type">GFileEnumerator</span></a> is closed, no further actions may be performed 
<<<<<<< HEAD
on it, and it should be freed with <a href="./../gobject/gobject/gobject-The-Base-Object-Type.html#g-object-unref"><code class="function">g_object_unref()</code></a>.
</p>
</div>
<div class="refsect1">
<a name="GFileEnumerator.details"></a><h2>Details</h2>
<div class="refsect2">
<a name="GFileEnumerator-struct"></a><h3>GFileEnumerator</h3>
<pre class="programlisting">typedef struct _GFileEnumerator GFileEnumerator;</pre>
<p>
A per matched file iterator.
</p>
</div>
<hr>
<div class="refsect2">
<a name="g-file-enumerator-next-file"></a><h3>g_file_enumerator_next_file ()</h3>
<pre class="programlisting"><a class="link" href="GFileInfo.html" title="GFileInfo"><span class="returnvalue">GFileInfo</span></a> *         g_file_enumerator_next_file         (<em class="parameter"><code><a class="link" href="GFileEnumerator.html" title="GFileEnumerator"><span class="type">GFileEnumerator</span></a> *enumerator</code></em>,
                                                         <em class="parameter"><code><a class="link" href="GCancellable.html" title="GCancellable"><span class="type">GCancellable</span></a> *cancellable</code></em>,
                                                         <em class="parameter"><code><a href="./../glib/glib/glib-Error-Reporting.html#GError"><span class="type">GError</span></a> **error</code></em>);</pre>
<p>
Returns information for the next file in the enumerated object.
Will block until the information is available. The <a class="link" href="GFileInfo.html" title="GFileInfo"><span class="type">GFileInfo</span></a> 
returned from this function will contain attributes that match the 
attribute string that was passed when the <a class="link" href="GFileEnumerator.html" title="GFileEnumerator"><span class="type">GFileEnumerator</span></a> was created.
</p>
<p>
On error, returns <a href="./../glib/glib/glib-Standard-Macros.html#NULL:CAPS"><code class="literal">NULL</code></a> and sets <em class="parameter"><code>error</code></em> to the error. If the
enumerator is at the end, <a href="./../glib/glib/glib-Standard-Macros.html#NULL:CAPS"><code class="literal">NULL</code></a> will be returned and <em class="parameter"><code>error</code></em> will
be unset.
</p>
<div class="variablelist"><table border="0" class="variablelist">
<colgroup>
<col align="left" valign="top">
<col>
</colgroup>
<tbody>
<tr>
<td><p><span class="term"><em class="parameter"><code>enumerator</code></em> :</span></p></td>
<td>a <a class="link" href="GFileEnumerator.html" title="GFileEnumerator"><span class="type">GFileEnumerator</span></a>.</td>
</tr>
<tr>
<td><p><span class="term"><em class="parameter"><code>cancellable</code></em> :</span></p></td>
<td>optional <a class="link" href="GCancellable.html" title="GCancellable"><span class="type">GCancellable</span></a> object, <a href="./../glib/glib/glib-Standard-Macros.html#NULL:CAPS"><code class="literal">NULL</code></a> to ignore. <span class="annotation">[<acronym title="NULL is ok, both for passing and for returning."><span class="acronym">allow-none</span></acronym>]</span>
</td>
</tr>
<tr>
<td><p><span class="term"><em class="parameter"><code>error</code></em> :</span></p></td>
<td>location to store the error occurring, or <a href="./../glib/glib/glib-Standard-Macros.html#NULL:CAPS"><code class="literal">NULL</code></a> to ignore</td>
</tr>
<tr>
<td><p><span class="term"><span class="emphasis"><em>Returns</em></span> :</span></p></td>
<td>A <a class="link" href="GFileInfo.html" title="GFileInfo"><span class="type">GFileInfo</span></a> or <a href="./../glib/glib/glib-Standard-Macros.html#NULL:CAPS"><code class="literal">NULL</code></a> on error or end of enumerator.
Free the returned object with <a href="./../gobject/gobject/gobject-The-Base-Object-Type.html#g-object-unref"><code class="function">g_object_unref()</code></a> when no longer needed. <span class="annotation">[<acronym title="Free data after the code is done."><span class="acronym">transfer full</span></acronym>]</span>
</td>
=======
on it, and it should be freed with <a href="../gobject/gobject-The-Base-Object-Type.html#g-object-unref"><code class="function">g_object_unref()</code></a>.</p>
</div>
<div class="refsect1">
<a name="GFileEnumerator.functions_details"></a><h2>Functions</h2>
<div class="refsect2">
<a name="g-file-enumerator-iterate"></a><h3>g_file_enumerator_iterate ()</h3>
<pre class="programlisting"><a href="../glib/glib-Basic-Types.html#gboolean"><span class="returnvalue">gboolean</span></a>
g_file_enumerator_iterate (<em class="parameter"><code><a class="link" href="GFileEnumerator.html" title="GFileEnumerator"><span class="type">GFileEnumerator</span></a> *direnum</code></em>,
                           <em class="parameter"><code><a class="link" href="GFileInfo.html" title="GFileInfo"><span class="type">GFileInfo</span></a> **out_info</code></em>,
                           <em class="parameter"><code><a class="link" href="GFile.html" title="GFile"><span class="type">GFile</span></a> **out_child</code></em>,
                           <em class="parameter"><code><a class="link" href="GCancellable.html" title="GCancellable"><span class="type">GCancellable</span></a> *cancellable</code></em>,
                           <em class="parameter"><code><a href="../glib/glib-Error-Reporting.html#GError"><span class="type">GError</span></a> **error</code></em>);</pre>
<p>This is a version of <a class="link" href="GFileEnumerator.html#g-file-enumerator-next-file" title="g_file_enumerator_next_file ()"><code class="function">g_file_enumerator_next_file()</code></a> that's easier to
use correctly from C programs.  With <a class="link" href="GFileEnumerator.html#g-file-enumerator-next-file" title="g_file_enumerator_next_file ()"><code class="function">g_file_enumerator_next_file()</code></a>,
the gboolean return value signifies "end of iteration or error", which
requires allocation of a temporary <a href="../glib/glib-Error-Reporting.html#GError"><span class="type">GError</span></a>.</p>
<p>In contrast, with this function, a <a href="../glib/glib-Standard-Macros.html#FALSE:CAPS"><code class="literal">FALSE</code></a> return from
<code class="function">gs_file_enumerator_iterate()</code> *always* means
"error".  End of iteration is signaled by <em class="parameter"><code>out_info</code></em>
 or <em class="parameter"><code>out_child</code></em>
 being <a href="../glib/glib-Standard-Macros.html#NULL:CAPS"><code class="literal">NULL</code></a>.</p>
<p>Another crucial difference is that the references for <em class="parameter"><code>out_info</code></em>
 and
<em class="parameter"><code>out_child</code></em>
 are owned by <em class="parameter"><code>direnum</code></em>
 (they are cached as hidden
properties).  You must not unref them in your own code.  This makes
memory management significantly easier for C code in combination
with loops.</p>
<p>Finally, this function optionally allows retrieving a <a class="link" href="GFile.html" title="GFile"><span class="type">GFile</span></a> as
well.</p>
<p>You must specify at least one of <em class="parameter"><code>out_info</code></em>
 or <em class="parameter"><code>out_child</code></em>
.</p>
<p>The code pattern for correctly using <a class="link" href="GFileEnumerator.html#g-file-enumerator-iterate" title="g_file_enumerator_iterate ()"><code class="function">g_file_enumerator_iterate()</code></a> from C
is:</p>
<div class="informalexample">
  <table class="listing_frame" border="0" cellpadding="0" cellspacing="0">
    <tbody>
      <tr>
        <td class="listing_lines" align="right"><pre>1
2
3
4
5
6
7
8
9
10
11
12
13</pre></td>
        <td class="listing_code"><pre class="programlisting">direnum <span class="gtkdoc opt">=</span> <span class="function"><a href="GFile.html#g-file-enumerate-children">g_file_enumerate_children</a></span> <span class="gtkdoc opt">(</span>file<span class="gtkdoc opt">, ...);</span>
<span class="keyword">while</span> <span class="gtkdoc opt">(</span>TRUE<span class="gtkdoc opt">)</span>
  <span class="gtkdoc opt">{</span>
    GFileInfo <span class="gtkdoc opt">*</span>info<span class="gtkdoc opt">;</span>
    <span class="keyword">if</span> <span class="gtkdoc opt">(!</span><span class="function"><a href="GFileEnumerator.html#g-file-enumerator-iterate">g_file_enumerator_iterate</a></span> <span class="gtkdoc opt">(</span>direnum<span class="gtkdoc opt">, &amp;</span>info<span class="gtkdoc opt">,</span> NULL<span class="gtkdoc opt">,</span> cancellable<span class="gtkdoc opt">,</span> error<span class="gtkdoc opt">))</span>
      <span class="keyword">goto</span> out<span class="gtkdoc opt">;</span>
    <span class="keyword">if</span> <span class="gtkdoc opt">(!</span>info<span class="gtkdoc opt">)</span>
      <span class="keyword">break</span><span class="gtkdoc opt">;</span>
    <span class="gtkdoc opt">...</span> <span class="keyword">do</span> stuff with <span class="string">&quot;info&quot;</span><span class="gtkdoc opt">;</span> <span class="keyword">do not</span> unref it<span class="gtkdoc opt">! ...</span>
  <span class="gtkdoc opt">}</span>

out<span class="gtkdoc opt">:</span>
  <span class="function"><a href="../gobject/gobject-The-Base-Object-Type.html#g-object-unref">g_object_unref</a></span> <span class="gtkdoc opt">(</span>direnum<span class="gtkdoc opt">);</span> <span class="gtkdoc slc">// Note: frees the last &#64;info</span></pre></td>
      </tr>
    </tbody>
  </table>
</div>

<p></p>
<div class="refsect3">
<a name="id-1.4.2.5.9.2.12"></a><h4>Parameters</h4>
<div class="informaltable"><table width="100%" border="0">
<colgroup>
<col width="150px" class="parameters_name">
<col class="parameters_description">
<col width="200px" class="parameters_annotations">
</colgroup>
<tbody>
<tr>
<td class="parameter_name"><p>direnum</p></td>
<td class="parameter_description"><p>an open <a class="link" href="GFileEnumerator.html" title="GFileEnumerator"><span class="type">GFileEnumerator</span></a></p></td>
<td class="parameter_annotations"> </td>
</tr>
<tr>
<td class="parameter_name"><p>out_info</p></td>
<td class="parameter_description"><p> Output location for the next <a class="link" href="GFileInfo.html" title="GFileInfo"><span class="type">GFileInfo</span></a>, or <a href="../glib/glib-Standard-Macros.html#NULL:CAPS"><code class="literal">NULL</code></a>. </p></td>
<td class="parameter_annotations"><span class="annotation">[<acronym title="Parameter for returning results. Default is transfer full."><span class="acronym">out</span></acronym>][<acronym title="Don't free data after the code is done."><span class="acronym">transfer none</span></acronym>][<acronym title="NULL is OK, both for passing and for returning."><span class="acronym">allow-none</span></acronym>]</span></td>
</tr>
<tr>
<td class="parameter_name"><p>out_child</p></td>
<td class="parameter_description"><p> Output location for the next <a class="link" href="GFile.html" title="GFile"><span class="type">GFile</span></a>, or <a href="../glib/glib-Standard-Macros.html#NULL:CAPS"><code class="literal">NULL</code></a>. </p></td>
<td class="parameter_annotations"><span class="annotation">[<acronym title="Parameter for returning results. Default is transfer full."><span class="acronym">out</span></acronym>][<acronym title="Don't free data after the code is done."><span class="acronym">transfer none</span></acronym>][<acronym title="NULL is OK, both for passing and for returning."><span class="acronym">allow-none</span></acronym>]</span></td>
</tr>
<tr>
<td class="parameter_name"><p>cancellable</p></td>
<td class="parameter_description"><p>a <a class="link" href="GCancellable.html" title="GCancellable"><span class="type">GCancellable</span></a></p></td>
<td class="parameter_annotations"> </td>
</tr>
<tr>
<td class="parameter_name"><p>error</p></td>
<td class="parameter_description"><p>a <a href="../glib/glib-Error-Reporting.html#GError"><span class="type">GError</span></a></p></td>
<td class="parameter_annotations"> </td>
>>>>>>> 76bed778
</tr>
</tbody>
</table></div>
</div>
<p class="since">Since: <a class="link" href="api-index-2-44.html#api-index-2.44">2.44</a></p>
</div>
<hr>
<div class="refsect2">
<<<<<<< HEAD
<a name="g-file-enumerator-close"></a><h3>g_file_enumerator_close ()</h3>
<pre class="programlisting"><a href="./../glib/glib/glib-Basic-Types.html#gboolean"><span class="returnvalue">gboolean</span></a>            g_file_enumerator_close             (<em class="parameter"><code><a class="link" href="GFileEnumerator.html" title="GFileEnumerator"><span class="type">GFileEnumerator</span></a> *enumerator</code></em>,
                                                         <em class="parameter"><code><a class="link" href="GCancellable.html" title="GCancellable"><span class="type">GCancellable</span></a> *cancellable</code></em>,
                                                         <em class="parameter"><code><a href="./../glib/glib/glib-Error-Reporting.html#GError"><span class="type">GError</span></a> **error</code></em>);</pre>
<p>
Releases all resources used by this enumerator, making the
enumerator return <a class="link" href="gio-GIOError.html#G-IO-ERROR-CLOSED:CAPS"><code class="literal">G_IO_ERROR_CLOSED</code></a> on all calls.
</p>
<p>
This will be automatically called when the last reference
is dropped, but you might want to call this function to make 
sure resources are released as early as possible.
</p>
<div class="variablelist"><table border="0" class="variablelist">
<colgroup>
<col align="left" valign="top">
<col>
</colgroup>
<tbody>
<tr>
<td><p><span class="term"><em class="parameter"><code>enumerator</code></em> :</span></p></td>
<td>a <a class="link" href="GFileEnumerator.html" title="GFileEnumerator"><span class="type">GFileEnumerator</span></a>.</td>
</tr>
<tr>
<td><p><span class="term"><em class="parameter"><code>cancellable</code></em> :</span></p></td>
<td>optional <a class="link" href="GCancellable.html" title="GCancellable"><span class="type">GCancellable</span></a> object, <a href="./../glib/glib/glib-Standard-Macros.html#NULL:CAPS"><code class="literal">NULL</code></a> to ignore. <span class="annotation">[<acronym title="NULL is ok, both for passing and for returning."><span class="acronym">allow-none</span></acronym>]</span>
</td>
</tr>
<tr>
<td><p><span class="term"><em class="parameter"><code>error</code></em> :</span></p></td>
<td>location to store the error occurring, or <a href="./../glib/glib/glib-Standard-Macros.html#NULL:CAPS"><code class="literal">NULL</code></a> to ignore</td>
=======
<a name="g-file-enumerator-next-file"></a><h3>g_file_enumerator_next_file ()</h3>
<pre class="programlisting"><a class="link" href="GFileInfo.html" title="GFileInfo"><span class="returnvalue">GFileInfo</span></a> *
g_file_enumerator_next_file (<em class="parameter"><code><a class="link" href="GFileEnumerator.html" title="GFileEnumerator"><span class="type">GFileEnumerator</span></a> *enumerator</code></em>,
                             <em class="parameter"><code><a class="link" href="GCancellable.html" title="GCancellable"><span class="type">GCancellable</span></a> *cancellable</code></em>,
                             <em class="parameter"><code><a href="../glib/glib-Error-Reporting.html#GError"><span class="type">GError</span></a> **error</code></em>);</pre>
<p>Returns information for the next file in the enumerated object.
Will block until the information is available. The <a class="link" href="GFileInfo.html" title="GFileInfo"><span class="type">GFileInfo</span></a> 
returned from this function will contain attributes that match the 
attribute string that was passed when the <a class="link" href="GFileEnumerator.html" title="GFileEnumerator"><span class="type">GFileEnumerator</span></a> was created.</p>
<p>See the documentation of <a class="link" href="GFileEnumerator.html" title="GFileEnumerator"><span class="type">GFileEnumerator</span></a> for information about the
order of returned files.</p>
<p>On error, returns <a href="../glib/glib-Standard-Macros.html#NULL:CAPS"><code class="literal">NULL</code></a> and sets <em class="parameter"><code>error</code></em>
 to the error. If the
enumerator is at the end, <a href="../glib/glib-Standard-Macros.html#NULL:CAPS"><code class="literal">NULL</code></a> will be returned and <em class="parameter"><code>error</code></em>
 will
be unset.</p>
<div class="refsect3">
<a name="id-1.4.2.5.9.3.7"></a><h4>Parameters</h4>
<div class="informaltable"><table width="100%" border="0">
<colgroup>
<col width="150px" class="parameters_name">
<col class="parameters_description">
<col width="200px" class="parameters_annotations">
</colgroup>
<tbody>
<tr>
<td class="parameter_name"><p>enumerator</p></td>
<td class="parameter_description"><p>a <a class="link" href="GFileEnumerator.html" title="GFileEnumerator"><span class="type">GFileEnumerator</span></a>.</p></td>
<td class="parameter_annotations"> </td>
</tr>
<tr>
<td class="parameter_name"><p>cancellable</p></td>
<td class="parameter_description"><p> optional <a class="link" href="GCancellable.html" title="GCancellable"><span class="type">GCancellable</span></a> object, <a href="../glib/glib-Standard-Macros.html#NULL:CAPS"><code class="literal">NULL</code></a> to ignore. </p></td>
<td class="parameter_annotations"><span class="annotation">[<acronym title="NULL is OK, both for passing and for returning."><span class="acronym">allow-none</span></acronym>]</span></td>
</tr>
<tr>
<td class="parameter_name"><p>error</p></td>
<td class="parameter_description"><p>location to store the error occurring, or <a href="../glib/glib-Standard-Macros.html#NULL:CAPS"><code class="literal">NULL</code></a> to ignore</p></td>
<td class="parameter_annotations"> </td>
>>>>>>> 76bed778
</tr>
</tbody>
</table></div>
</div>
<div class="refsect3">
<a name="id-1.4.2.5.9.3.8"></a><h4>Returns</h4>
<p> A <a class="link" href="GFileInfo.html" title="GFileInfo"><span class="type">GFileInfo</span></a> or <a href="../glib/glib-Standard-Macros.html#NULL:CAPS"><code class="literal">NULL</code></a> on error
or end of enumerator.  Free the returned object with
<a href="../gobject/gobject-The-Base-Object-Type.html#g-object-unref"><code class="function">g_object_unref()</code></a> when no longer needed. </p>
<p><span class="annotation">[<acronym title="NULL may be passed as the value in, out, in-out; or as a return value."><span class="acronym">nullable</span></acronym>][<acronym title="Free data after the code is done."><span class="acronym">transfer full</span></acronym>]</span></p>
</div>
</div>
<hr>
<div class="refsect2">
<a name="g-file-enumerator-close"></a><h3>g_file_enumerator_close ()</h3>
<pre class="programlisting"><a href="../glib/glib-Basic-Types.html#gboolean"><span class="returnvalue">gboolean</span></a>
g_file_enumerator_close (<em class="parameter"><code><a class="link" href="GFileEnumerator.html" title="GFileEnumerator"><span class="type">GFileEnumerator</span></a> *enumerator</code></em>,
                         <em class="parameter"><code><a class="link" href="GCancellable.html" title="GCancellable"><span class="type">GCancellable</span></a> *cancellable</code></em>,
                         <em class="parameter"><code><a href="../glib/glib-Error-Reporting.html#GError"><span class="type">GError</span></a> **error</code></em>);</pre>
<p>Releases all resources used by this enumerator, making the
enumerator return <a class="link" href="gio-GIOError.html#G-IO-ERROR-CLOSED:CAPS"><code class="literal">G_IO_ERROR_CLOSED</code></a> on all calls.</p>
<p>This will be automatically called when the last reference
is dropped, but you might want to call this function to make 
sure resources are released as early as possible.</p>
<div class="refsect3">
<a name="id-1.4.2.5.9.4.6"></a><h4>Parameters</h4>
<div class="informaltable"><table width="100%" border="0">
<colgroup>
<col width="150px" class="parameters_name">
<col class="parameters_description">
<col width="200px" class="parameters_annotations">
</colgroup>
<tbody>
<tr>
<<<<<<< HEAD
<td><p><span class="term"><span class="emphasis"><em>Returns</em></span> :</span></p></td>
<td>
<a href="./../glib/glib/glib-Standard-Macros.html#TRUE:CAPS"><span class="type">TRUE</span></a> on success or <a href="./../glib/glib/glib-Standard-Macros.html#FALSE:CAPS"><span class="type">FALSE</span></a> on error.</td>
=======
<td class="parameter_name"><p>enumerator</p></td>
<td class="parameter_description"><p>a <a class="link" href="GFileEnumerator.html" title="GFileEnumerator"><span class="type">GFileEnumerator</span></a>.</p></td>
<td class="parameter_annotations"> </td>
</tr>
<tr>
<td class="parameter_name"><p>cancellable</p></td>
<td class="parameter_description"><p> optional <a class="link" href="GCancellable.html" title="GCancellable"><span class="type">GCancellable</span></a> object, <a href="../glib/glib-Standard-Macros.html#NULL:CAPS"><code class="literal">NULL</code></a> to ignore. </p></td>
<td class="parameter_annotations"><span class="annotation">[<acronym title="NULL is OK, both for passing and for returning."><span class="acronym">allow-none</span></acronym>]</span></td>
</tr>
<tr>
<td class="parameter_name"><p>error</p></td>
<td class="parameter_description"><p>location to store the error occurring, or <a href="../glib/glib-Standard-Macros.html#NULL:CAPS"><code class="literal">NULL</code></a> to ignore</p></td>
<td class="parameter_annotations"> </td>
>>>>>>> 76bed778
</tr>
</tbody>
</table></div>
</div>
<div class="refsect3">
<a name="id-1.4.2.5.9.4.7"></a><h4>Returns</h4>
<p> <a href="../glib/glib-Standard-Macros.html#TRUE:CAPS"><span class="type">TRUE</span></a> on success or <a href="../glib/glib-Standard-Macros.html#FALSE:CAPS"><span class="type">FALSE</span></a> on error.</p>
</div>
</div>
<hr>
<div class="refsect2">
<<<<<<< HEAD
<a name="g-file-enumerator-next-files-async"></a><h3>g_file_enumerator_next_files_async ()</h3>
<pre class="programlisting"><span class="returnvalue">void</span>                g_file_enumerator_next_files_async  (<em class="parameter"><code><a class="link" href="GFileEnumerator.html" title="GFileEnumerator"><span class="type">GFileEnumerator</span></a> *enumerator</code></em>,
                                                         <em class="parameter"><code><span class="type">int</span> num_files</code></em>,
                                                         <em class="parameter"><code><span class="type">int</span> io_priority</code></em>,
                                                         <em class="parameter"><code><a class="link" href="GCancellable.html" title="GCancellable"><span class="type">GCancellable</span></a> *cancellable</code></em>,
                                                         <em class="parameter"><code><a class="link" href="GAsyncResult.html#GAsyncReadyCallback" title="GAsyncReadyCallback ()"><span class="type">GAsyncReadyCallback</span></a> callback</code></em>,
                                                         <em class="parameter"><code><a href="./../glib/glib/glib-Basic-Types.html#gpointer"><span class="type">gpointer</span></a> user_data</code></em>);</pre>
<p>
Request information for a number of files from the enumerator asynchronously.
When all i/o for the operation is finished the <em class="parameter"><code>callback</code></em> will be called with
the requested information. 
</p>
<p>
The callback can be called with less than <em class="parameter"><code>num_files</code></em> files in case of error
=======
<a name="g-file-enumerator-next-files-async"></a><h3>g_file_enumerator_next_files_async ()</h3>
<pre class="programlisting"><span class="returnvalue">void</span>
g_file_enumerator_next_files_async (<em class="parameter"><code><a class="link" href="GFileEnumerator.html" title="GFileEnumerator"><span class="type">GFileEnumerator</span></a> *enumerator</code></em>,
                                    <em class="parameter"><code><span class="type">int</span> num_files</code></em>,
                                    <em class="parameter"><code><span class="type">int</span> io_priority</code></em>,
                                    <em class="parameter"><code><a class="link" href="GCancellable.html" title="GCancellable"><span class="type">GCancellable</span></a> *cancellable</code></em>,
                                    <em class="parameter"><code><a class="link" href="GAsyncResult.html#GAsyncReadyCallback" title="GAsyncReadyCallback ()"><span class="type">GAsyncReadyCallback</span></a> callback</code></em>,
                                    <em class="parameter"><code><a href="../glib/glib-Basic-Types.html#gpointer"><span class="type">gpointer</span></a> user_data</code></em>);</pre>
<p>Request information for a number of files from the enumerator asynchronously.
When all i/o for the operation is finished the <em class="parameter"><code>callback</code></em>
 will be called with
the requested information. </p>
<p>See the documentation of <a class="link" href="GFileEnumerator.html" title="GFileEnumerator"><span class="type">GFileEnumerator</span></a> for information about the
order of returned files.</p>
<p>The callback can be called with less than <em class="parameter"><code>num_files</code></em>
 files in case of error
>>>>>>> 76bed778
or at the end of the enumerator. In case of a partial error the callback will
be called with any succeeding items and no error, and on the next request the
error will be reported. If a request is cancelled the callback will be called
with <a class="link" href="gio-GIOError.html#G-IO-ERROR-CANCELLED:CAPS"><code class="literal">G_IO_ERROR_CANCELLED</code></a>.</p>
<p>During an async request no other sync and async calls are allowed, and will
result in <a class="link" href="gio-GIOError.html#G-IO-ERROR-PENDING:CAPS"><code class="literal">G_IO_ERROR_PENDING</code></a> errors. </p>
<p>Any outstanding i/o request with higher priority (lower numerical value) will
be executed before an outstanding request with lower priority. Default
<<<<<<< HEAD
priority is <a href="./../glib/glib/glib-The-Main-Event-Loop.html#G-PRIORITY-DEFAULT:CAPS"><code class="literal">G_PRIORITY_DEFAULT</code></a>.
</p>
<div class="variablelist"><table border="0" class="variablelist">
<colgroup>
<col align="left" valign="top">
<col>
</colgroup>
<tbody>
<tr>
<td><p><span class="term"><em class="parameter"><code>enumerator</code></em> :</span></p></td>
<td>a <a class="link" href="GFileEnumerator.html" title="GFileEnumerator"><span class="type">GFileEnumerator</span></a>.</td>
</tr>
<tr>
<td><p><span class="term"><em class="parameter"><code>num_files</code></em> :</span></p></td>
<td>the number of file info objects to request</td>
</tr>
<tr>
<td><p><span class="term"><em class="parameter"><code>io_priority</code></em> :</span></p></td>
<td>the io priority
of the request.</td>
</tr>
<tr>
<td><p><span class="term"><em class="parameter"><code>cancellable</code></em> :</span></p></td>
<td>optional <a class="link" href="GCancellable.html" title="GCancellable"><span class="type">GCancellable</span></a> object, <a href="./../glib/glib/glib-Standard-Macros.html#NULL:CAPS"><code class="literal">NULL</code></a> to ignore. <span class="annotation">[<acronym title="NULL is ok, both for passing and for returning."><span class="acronym">allow-none</span></acronym>]</span>
</td>
</tr>
<tr>
<td><p><span class="term"><em class="parameter"><code>callback</code></em> :</span></p></td>
<td>a <a class="link" href="GAsyncResult.html#GAsyncReadyCallback" title="GAsyncReadyCallback ()"><span class="type">GAsyncReadyCallback</span></a> to call when the request is satisfied. <span class="annotation">[<acronym title="The callback is valid until first called."><span class="acronym">scope async</span></acronym>]</span>
</td>
</tr>
<tr>
<td><p><span class="term"><em class="parameter"><code>user_data</code></em> :</span></p></td>
<td>the data to pass to callback function. <span class="annotation">[<acronym title="This parameter is a 'user_data', for callbacks; many bindings can pass NULL here."><span class="acronym">closure</span></acronym>]</span>
</td>
=======
priority is <a href="../glib/glib-The-Main-Event-Loop.html#G-PRIORITY-DEFAULT:CAPS"><code class="literal">G_PRIORITY_DEFAULT</code></a>.</p>
<div class="refsect3">
<a name="id-1.4.2.5.9.5.9"></a><h4>Parameters</h4>
<div class="informaltable"><table width="100%" border="0">
<colgroup>
<col width="150px" class="parameters_name">
<col class="parameters_description">
<col width="200px" class="parameters_annotations">
</colgroup>
<tbody>
<tr>
<td class="parameter_name"><p>enumerator</p></td>
<td class="parameter_description"><p>a <a class="link" href="GFileEnumerator.html" title="GFileEnumerator"><span class="type">GFileEnumerator</span></a>.</p></td>
<td class="parameter_annotations"> </td>
</tr>
<tr>
<td class="parameter_name"><p>num_files</p></td>
<td class="parameter_description"><p>the number of file info objects to request</p></td>
<td class="parameter_annotations"> </td>
</tr>
<tr>
<td class="parameter_name"><p>io_priority</p></td>
<td class="parameter_description"><p>the <a class="link" href="GAsyncResult.html#io-priority" title="I/O Priority">I/O priority</a> of the request </p></td>
<td class="parameter_annotations"> </td>
</tr>
<tr>
<td class="parameter_name"><p>cancellable</p></td>
<td class="parameter_description"><p> optional <a class="link" href="GCancellable.html" title="GCancellable"><span class="type">GCancellable</span></a> object, <a href="../glib/glib-Standard-Macros.html#NULL:CAPS"><code class="literal">NULL</code></a> to ignore. </p></td>
<td class="parameter_annotations"><span class="annotation">[<acronym title="NULL is OK, both for passing and for returning."><span class="acronym">allow-none</span></acronym>]</span></td>
</tr>
<tr>
<td class="parameter_name"><p>callback</p></td>
<td class="parameter_description"><p> a <a class="link" href="GAsyncResult.html#GAsyncReadyCallback" title="GAsyncReadyCallback ()"><span class="type">GAsyncReadyCallback</span></a> to call when the request is satisfied. </p></td>
<td class="parameter_annotations"><span class="annotation">[<acronym title="The callback is valid until first called."><span class="acronym">scope async</span></acronym>]</span></td>
</tr>
<tr>
<td class="parameter_name"><p>user_data</p></td>
<td class="parameter_description"><p> the data to pass to callback function. </p></td>
<td class="parameter_annotations"><span class="annotation">[<acronym title="This parameter is a 'user_data', for callbacks; many bindings can pass NULL here."><span class="acronym">closure</span></acronym>]</span></td>
>>>>>>> 76bed778
</tr>
</tbody>
</table></div>
</div>
</div>
<hr>
<div class="refsect2">
<<<<<<< HEAD
<a name="g-file-enumerator-next-files-finish"></a><h3>g_file_enumerator_next_files_finish ()</h3>
<pre class="programlisting"><a href="./../glib/glib/glib-Doubly-Linked-Lists.html#GList"><span class="returnvalue">GList</span></a> *             g_file_enumerator_next_files_finish (<em class="parameter"><code><a class="link" href="GFileEnumerator.html" title="GFileEnumerator"><span class="type">GFileEnumerator</span></a> *enumerator</code></em>,
                                                         <em class="parameter"><code><a class="link" href="GAsyncResult.html" title="GAsyncResult"><span class="type">GAsyncResult</span></a> *result</code></em>,
                                                         <em class="parameter"><code><a href="./../glib/glib/glib-Error-Reporting.html#GError"><span class="type">GError</span></a> **error</code></em>);</pre>
<p>
Finishes the asynchronous operation started with <a class="link" href="GFileEnumerator.html#g-file-enumerator-next-files-async" title="g_file_enumerator_next_files_async ()"><code class="function">g_file_enumerator_next_files_async()</code></a>.
</p>
<div class="variablelist"><table border="0" class="variablelist">
<colgroup>
<col align="left" valign="top">
<col>
</colgroup>
<tbody>
<tr>
<td><p><span class="term"><em class="parameter"><code>enumerator</code></em> :</span></p></td>
<td>a <a class="link" href="GFileEnumerator.html" title="GFileEnumerator"><span class="type">GFileEnumerator</span></a>.</td>
</tr>
<tr>
<td><p><span class="term"><em class="parameter"><code>result</code></em> :</span></p></td>
<td>a <a class="link" href="GAsyncResult.html" title="GAsyncResult"><span class="type">GAsyncResult</span></a>.</td>
</tr>
<tr>
<td><p><span class="term"><em class="parameter"><code>error</code></em> :</span></p></td>
<td>a <a href="./../glib/glib/glib-Error-Reporting.html#GError"><span class="type">GError</span></a> location to store the error occurring, or <a href="./../glib/glib/glib-Standard-Macros.html#NULL:CAPS"><code class="literal">NULL</code></a> to
ignore.</td>
</tr>
<tr>
<td><p><span class="term"><span class="emphasis"><em>Returns</em></span> :</span></p></td>
<td>a <a href="./../glib/glib/glib-Doubly-Linked-Lists.html#GList"><span class="type">GList</span></a> of <a class="link" href="GFileInfo.html" title="GFileInfo"><span class="type">GFileInfo</span></a>s. You must free the list with
<a href="./../glib/glib/glib-Doubly-Linked-Lists.html#g-list-free"><code class="function">g_list_free()</code></a> and unref the infos with <a href="./../gobject/gobject/gobject-The-Base-Object-Type.html#g-object-unref"><code class="function">g_object_unref()</code></a> when you're
done with them. <span class="annotation">[<acronym title="Free data after the code is done."><span class="acronym">transfer full</span></acronym>][<acronym title="Generics and defining elements of containers and arrays."><span class="acronym">element-type</span></acronym> Gio.FileInfo]</span>
</td>
=======
<a name="g-file-enumerator-next-files-finish"></a><h3>g_file_enumerator_next_files_finish ()</h3>
<pre class="programlisting"><a href="../glib/glib-Doubly-Linked-Lists.html#GList"><span class="returnvalue">GList</span></a> *
g_file_enumerator_next_files_finish (<em class="parameter"><code><a class="link" href="GFileEnumerator.html" title="GFileEnumerator"><span class="type">GFileEnumerator</span></a> *enumerator</code></em>,
                                     <em class="parameter"><code><a class="link" href="GAsyncResult.html" title="GAsyncResult"><span class="type">GAsyncResult</span></a> *result</code></em>,
                                     <em class="parameter"><code><a href="../glib/glib-Error-Reporting.html#GError"><span class="type">GError</span></a> **error</code></em>);</pre>
<p>Finishes the asynchronous operation started with <a class="link" href="GFileEnumerator.html#g-file-enumerator-next-files-async" title="g_file_enumerator_next_files_async ()"><code class="function">g_file_enumerator_next_files_async()</code></a>.</p>
<div class="refsect3">
<a name="id-1.4.2.5.9.6.5"></a><h4>Parameters</h4>
<div class="informaltable"><table width="100%" border="0">
<colgroup>
<col width="150px" class="parameters_name">
<col class="parameters_description">
<col width="200px" class="parameters_annotations">
</colgroup>
<tbody>
<tr>
<td class="parameter_name"><p>enumerator</p></td>
<td class="parameter_description"><p>a <a class="link" href="GFileEnumerator.html" title="GFileEnumerator"><span class="type">GFileEnumerator</span></a>.</p></td>
<td class="parameter_annotations"> </td>
</tr>
<tr>
<td class="parameter_name"><p>result</p></td>
<td class="parameter_description"><p>a <a class="link" href="GAsyncResult.html" title="GAsyncResult"><span class="type">GAsyncResult</span></a>.</p></td>
<td class="parameter_annotations"> </td>
</tr>
<tr>
<td class="parameter_name"><p>error</p></td>
<td class="parameter_description"><p>a <a href="../glib/glib-Error-Reporting.html#GError"><span class="type">GError</span></a> location to store the error occurring, or <a href="../glib/glib-Standard-Macros.html#NULL:CAPS"><code class="literal">NULL</code></a> to
ignore.</p></td>
<td class="parameter_annotations"> </td>
>>>>>>> 76bed778
</tr>
</tbody>
</table></div>
</div>
<div class="refsect3">
<a name="id-1.4.2.5.9.6.6"></a><h4>Returns</h4>
<p> a <a href="../glib/glib-Doubly-Linked-Lists.html#GList"><span class="type">GList</span></a> of <a href="GFileInfo.html"><span class="type">GFileInfos</span></a>. You must free the list with
<a href="../glib/glib-Doubly-Linked-Lists.html#g-list-free"><code class="function">g_list_free()</code></a> and unref the infos with <a href="../gobject/gobject-The-Base-Object-Type.html#g-object-unref"><code class="function">g_object_unref()</code></a> when you're
done with them. </p>
<p><span class="annotation">[<acronym title="Free data after the code is done."><span class="acronym">transfer full</span></acronym>][<acronym title="Generics and defining elements of containers and arrays."><span class="acronym">element-type</span></acronym> Gio.FileInfo]</span></p>
</div>
</div>
<hr>
<div class="refsect2">
<<<<<<< HEAD
<a name="g-file-enumerator-close-async"></a><h3>g_file_enumerator_close_async ()</h3>
<pre class="programlisting"><span class="returnvalue">void</span>                g_file_enumerator_close_async       (<em class="parameter"><code><a class="link" href="GFileEnumerator.html" title="GFileEnumerator"><span class="type">GFileEnumerator</span></a> *enumerator</code></em>,
                                                         <em class="parameter"><code><span class="type">int</span> io_priority</code></em>,
                                                         <em class="parameter"><code><a class="link" href="GCancellable.html" title="GCancellable"><span class="type">GCancellable</span></a> *cancellable</code></em>,
                                                         <em class="parameter"><code><a class="link" href="GAsyncResult.html#GAsyncReadyCallback" title="GAsyncReadyCallback ()"><span class="type">GAsyncReadyCallback</span></a> callback</code></em>,
                                                         <em class="parameter"><code><a href="./../glib/glib/glib-Basic-Types.html#gpointer"><span class="type">gpointer</span></a> user_data</code></em>);</pre>
<p>
Asynchronously closes the file enumerator. 
</p>
<p>
If <em class="parameter"><code>cancellable</code></em> is not <a href="./../glib/glib/glib-Standard-Macros.html#NULL:CAPS"><code class="literal">NULL</code></a>, then the operation can be cancelled by
triggering the cancellable object from another thread. If the operation
was cancelled, the error <a class="link" href="gio-GIOError.html#G-IO-ERROR-CANCELLED:CAPS"><code class="literal">G_IO_ERROR_CANCELLED</code></a> will be returned in 
<a class="link" href="GFileEnumerator.html#g-file-enumerator-close-finish" title="g_file_enumerator_close_finish ()"><code class="function">g_file_enumerator_close_finish()</code></a>.
</p>
<div class="variablelist"><table border="0" class="variablelist">
<colgroup>
<col align="left" valign="top">
<col>
</colgroup>
<tbody>
<tr>
<td><p><span class="term"><em class="parameter"><code>enumerator</code></em> :</span></p></td>
<td>a <a class="link" href="GFileEnumerator.html" title="GFileEnumerator"><span class="type">GFileEnumerator</span></a>.</td>
</tr>
<tr>
<td><p><span class="term"><em class="parameter"><code>io_priority</code></em> :</span></p></td>
<td>the <a class="link" href="gio-GIOScheduler.html#io-priority">I/O priority</a>
of the request.</td>
</tr>
<tr>
<td><p><span class="term"><em class="parameter"><code>cancellable</code></em> :</span></p></td>
<td>optional <a class="link" href="GCancellable.html" title="GCancellable"><span class="type">GCancellable</span></a> object, <a href="./../glib/glib/glib-Standard-Macros.html#NULL:CAPS"><code class="literal">NULL</code></a> to ignore. <span class="annotation">[<acronym title="NULL is ok, both for passing and for returning."><span class="acronym">allow-none</span></acronym>]</span>
</td>
</tr>
<tr>
<td><p><span class="term"><em class="parameter"><code>callback</code></em> :</span></p></td>
<td>a <a class="link" href="GAsyncResult.html#GAsyncReadyCallback" title="GAsyncReadyCallback ()"><span class="type">GAsyncReadyCallback</span></a> to call when the request is satisfied. <span class="annotation">[<acronym title="The callback is valid until first called."><span class="acronym">scope async</span></acronym>]</span>
</td>
</tr>
<tr>
<td><p><span class="term"><em class="parameter"><code>user_data</code></em> :</span></p></td>
<td>the data to pass to callback function. <span class="annotation">[<acronym title="This parameter is a 'user_data', for callbacks; many bindings can pass NULL here."><span class="acronym">closure</span></acronym>]</span>
</td>
=======
<a name="g-file-enumerator-close-async"></a><h3>g_file_enumerator_close_async ()</h3>
<pre class="programlisting"><span class="returnvalue">void</span>
g_file_enumerator_close_async (<em class="parameter"><code><a class="link" href="GFileEnumerator.html" title="GFileEnumerator"><span class="type">GFileEnumerator</span></a> *enumerator</code></em>,
                               <em class="parameter"><code><span class="type">int</span> io_priority</code></em>,
                               <em class="parameter"><code><a class="link" href="GCancellable.html" title="GCancellable"><span class="type">GCancellable</span></a> *cancellable</code></em>,
                               <em class="parameter"><code><a class="link" href="GAsyncResult.html#GAsyncReadyCallback" title="GAsyncReadyCallback ()"><span class="type">GAsyncReadyCallback</span></a> callback</code></em>,
                               <em class="parameter"><code><a href="../glib/glib-Basic-Types.html#gpointer"><span class="type">gpointer</span></a> user_data</code></em>);</pre>
<p>Asynchronously closes the file enumerator. </p>
<p>If <em class="parameter"><code>cancellable</code></em>
 is not <a href="../glib/glib-Standard-Macros.html#NULL:CAPS"><code class="literal">NULL</code></a>, then the operation can be cancelled by
triggering the cancellable object from another thread. If the operation
was cancelled, the error <a class="link" href="gio-GIOError.html#G-IO-ERROR-CANCELLED:CAPS"><code class="literal">G_IO_ERROR_CANCELLED</code></a> will be returned in 
<a class="link" href="GFileEnumerator.html#g-file-enumerator-close-finish" title="g_file_enumerator_close_finish ()"><code class="function">g_file_enumerator_close_finish()</code></a>.</p>
<div class="refsect3">
<a name="id-1.4.2.5.9.7.6"></a><h4>Parameters</h4>
<div class="informaltable"><table width="100%" border="0">
<colgroup>
<col width="150px" class="parameters_name">
<col class="parameters_description">
<col width="200px" class="parameters_annotations">
</colgroup>
<tbody>
<tr>
<td class="parameter_name"><p>enumerator</p></td>
<td class="parameter_description"><p>a <a class="link" href="GFileEnumerator.html" title="GFileEnumerator"><span class="type">GFileEnumerator</span></a>.</p></td>
<td class="parameter_annotations"> </td>
</tr>
<tr>
<td class="parameter_name"><p>io_priority</p></td>
<td class="parameter_description"><p>the <a class="link" href="GAsyncResult.html#io-priority" title="I/O Priority">I/O priority</a> of the request</p></td>
<td class="parameter_annotations"> </td>
</tr>
<tr>
<td class="parameter_name"><p>cancellable</p></td>
<td class="parameter_description"><p> optional <a class="link" href="GCancellable.html" title="GCancellable"><span class="type">GCancellable</span></a> object, <a href="../glib/glib-Standard-Macros.html#NULL:CAPS"><code class="literal">NULL</code></a> to ignore. </p></td>
<td class="parameter_annotations"><span class="annotation">[<acronym title="NULL is OK, both for passing and for returning."><span class="acronym">allow-none</span></acronym>]</span></td>
</tr>
<tr>
<td class="parameter_name"><p>callback</p></td>
<td class="parameter_description"><p> a <a class="link" href="GAsyncResult.html#GAsyncReadyCallback" title="GAsyncReadyCallback ()"><span class="type">GAsyncReadyCallback</span></a> to call when the request is satisfied. </p></td>
<td class="parameter_annotations"><span class="annotation">[<acronym title="The callback is valid until first called."><span class="acronym">scope async</span></acronym>]</span></td>
</tr>
<tr>
<td class="parameter_name"><p>user_data</p></td>
<td class="parameter_description"><p> the data to pass to callback function. </p></td>
<td class="parameter_annotations"><span class="annotation">[<acronym title="This parameter is a 'user_data', for callbacks; many bindings can pass NULL here."><span class="acronym">closure</span></acronym>]</span></td>
>>>>>>> 76bed778
</tr>
</tbody>
</table></div>
</div>
</div>
<hr>
<div class="refsect2">
<<<<<<< HEAD
<a name="g-file-enumerator-close-finish"></a><h3>g_file_enumerator_close_finish ()</h3>
<pre class="programlisting"><a href="./../glib/glib/glib-Basic-Types.html#gboolean"><span class="returnvalue">gboolean</span></a>            g_file_enumerator_close_finish      (<em class="parameter"><code><a class="link" href="GFileEnumerator.html" title="GFileEnumerator"><span class="type">GFileEnumerator</span></a> *enumerator</code></em>,
                                                         <em class="parameter"><code><a class="link" href="GAsyncResult.html" title="GAsyncResult"><span class="type">GAsyncResult</span></a> *result</code></em>,
                                                         <em class="parameter"><code><a href="./../glib/glib/glib-Error-Reporting.html#GError"><span class="type">GError</span></a> **error</code></em>);</pre>
<p>
Finishes closing a file enumerator, started from <a class="link" href="GFileEnumerator.html#g-file-enumerator-close-async" title="g_file_enumerator_close_async ()"><code class="function">g_file_enumerator_close_async()</code></a>.
</p>
<p>
If the file enumerator was already closed when <a class="link" href="GFileEnumerator.html#g-file-enumerator-close-async" title="g_file_enumerator_close_async ()"><code class="function">g_file_enumerator_close_async()</code></a> 
was called, then this function will report <a class="link" href="gio-GIOError.html#G-IO-ERROR-CLOSED:CAPS"><code class="literal">G_IO_ERROR_CLOSED</code></a> in <em class="parameter"><code>error</code></em>, and 
return <a href="./../glib/glib/glib-Standard-Macros.html#FALSE:CAPS"><code class="literal">FALSE</code></a>. If the file enumerator had pending operation when the close 
operation was started, then this function will report <a class="link" href="gio-GIOError.html#G-IO-ERROR-PENDING:CAPS"><code class="literal">G_IO_ERROR_PENDING</code></a>, and
return <a href="./../glib/glib/glib-Standard-Macros.html#FALSE:CAPS"><code class="literal">FALSE</code></a>.  If <em class="parameter"><code>cancellable</code></em> was not <a href="./../glib/glib/glib-Standard-Macros.html#NULL:CAPS"><code class="literal">NULL</code></a>, then the operation may have been 
cancelled by triggering the cancellable object from another thread. If the operation
was cancelled, the error <a class="link" href="gio-GIOError.html#G-IO-ERROR-CANCELLED:CAPS"><code class="literal">G_IO_ERROR_CANCELLED</code></a> will be set, and <a href="./../glib/glib/glib-Standard-Macros.html#FALSE:CAPS"><code class="literal">FALSE</code></a> will be 
returned.
</p>
<div class="variablelist"><table border="0" class="variablelist">
<colgroup>
<col align="left" valign="top">
<col>
</colgroup>
<tbody>
<tr>
<td><p><span class="term"><em class="parameter"><code>enumerator</code></em> :</span></p></td>
<td>a <a class="link" href="GFileEnumerator.html" title="GFileEnumerator"><span class="type">GFileEnumerator</span></a>.</td>
</tr>
<tr>
<td><p><span class="term"><em class="parameter"><code>result</code></em> :</span></p></td>
<td>a <a class="link" href="GAsyncResult.html" title="GAsyncResult"><span class="type">GAsyncResult</span></a>.</td>
</tr>
<tr>
<td><p><span class="term"><em class="parameter"><code>error</code></em> :</span></p></td>
<td>a <a href="./../glib/glib/glib-Error-Reporting.html#GError"><span class="type">GError</span></a> location to store the error occurring, or <a href="./../glib/glib/glib-Standard-Macros.html#NULL:CAPS"><code class="literal">NULL</code></a> to
ignore.</td>
</tr>
<tr>
<td><p><span class="term"><span class="emphasis"><em>Returns</em></span> :</span></p></td>
<td>
<a href="./../glib/glib/glib-Standard-Macros.html#TRUE:CAPS"><code class="literal">TRUE</code></a> if the close operation has finished successfully.</td>
=======
<a name="g-file-enumerator-close-finish"></a><h3>g_file_enumerator_close_finish ()</h3>
<pre class="programlisting"><a href="../glib/glib-Basic-Types.html#gboolean"><span class="returnvalue">gboolean</span></a>
g_file_enumerator_close_finish (<em class="parameter"><code><a class="link" href="GFileEnumerator.html" title="GFileEnumerator"><span class="type">GFileEnumerator</span></a> *enumerator</code></em>,
                                <em class="parameter"><code><a class="link" href="GAsyncResult.html" title="GAsyncResult"><span class="type">GAsyncResult</span></a> *result</code></em>,
                                <em class="parameter"><code><a href="../glib/glib-Error-Reporting.html#GError"><span class="type">GError</span></a> **error</code></em>);</pre>
<p>Finishes closing a file enumerator, started from <a class="link" href="GFileEnumerator.html#g-file-enumerator-close-async" title="g_file_enumerator_close_async ()"><code class="function">g_file_enumerator_close_async()</code></a>.</p>
<p>If the file enumerator was already closed when <a class="link" href="GFileEnumerator.html#g-file-enumerator-close-async" title="g_file_enumerator_close_async ()"><code class="function">g_file_enumerator_close_async()</code></a> 
was called, then this function will report <a class="link" href="gio-GIOError.html#G-IO-ERROR-CLOSED:CAPS"><code class="literal">G_IO_ERROR_CLOSED</code></a> in <em class="parameter"><code>error</code></em>
, and 
return <a href="../glib/glib-Standard-Macros.html#FALSE:CAPS"><code class="literal">FALSE</code></a>. If the file enumerator had pending operation when the close 
operation was started, then this function will report <a class="link" href="gio-GIOError.html#G-IO-ERROR-PENDING:CAPS"><code class="literal">G_IO_ERROR_PENDING</code></a>, and
return <a href="../glib/glib-Standard-Macros.html#FALSE:CAPS"><code class="literal">FALSE</code></a>.  If <em class="parameter"><code>cancellable</code></em>
 was not <a href="../glib/glib-Standard-Macros.html#NULL:CAPS"><code class="literal">NULL</code></a>, then the operation may have been 
cancelled by triggering the cancellable object from another thread. If the operation
was cancelled, the error <a class="link" href="gio-GIOError.html#G-IO-ERROR-CANCELLED:CAPS"><code class="literal">G_IO_ERROR_CANCELLED</code></a> will be set, and <a href="../glib/glib-Standard-Macros.html#FALSE:CAPS"><code class="literal">FALSE</code></a> will be 
returned.</p>
<div class="refsect3">
<a name="id-1.4.2.5.9.8.6"></a><h4>Parameters</h4>
<div class="informaltable"><table width="100%" border="0">
<colgroup>
<col width="150px" class="parameters_name">
<col class="parameters_description">
<col width="200px" class="parameters_annotations">
</colgroup>
<tbody>
<tr>
<td class="parameter_name"><p>enumerator</p></td>
<td class="parameter_description"><p>a <a class="link" href="GFileEnumerator.html" title="GFileEnumerator"><span class="type">GFileEnumerator</span></a>.</p></td>
<td class="parameter_annotations"> </td>
</tr>
<tr>
<td class="parameter_name"><p>result</p></td>
<td class="parameter_description"><p>a <a class="link" href="GAsyncResult.html" title="GAsyncResult"><span class="type">GAsyncResult</span></a>.</p></td>
<td class="parameter_annotations"> </td>
</tr>
<tr>
<td class="parameter_name"><p>error</p></td>
<td class="parameter_description"><p>a <a href="../glib/glib-Error-Reporting.html#GError"><span class="type">GError</span></a> location to store the error occurring, or <a href="../glib/glib-Standard-Macros.html#NULL:CAPS"><code class="literal">NULL</code></a> to
ignore.</p></td>
<td class="parameter_annotations"> </td>
>>>>>>> 76bed778
</tr>
</tbody>
</table></div>
</div>
<div class="refsect3">
<a name="id-1.4.2.5.9.8.7"></a><h4>Returns</h4>
<p> <a href="../glib/glib-Standard-Macros.html#TRUE:CAPS"><code class="literal">TRUE</code></a> if the close operation has finished successfully.</p>
</div>
</div>
<hr>
<div class="refsect2">
<<<<<<< HEAD
<a name="g-file-enumerator-is-closed"></a><h3>g_file_enumerator_is_closed ()</h3>
<pre class="programlisting"><a href="./../glib/glib/glib-Basic-Types.html#gboolean"><span class="returnvalue">gboolean</span></a>            g_file_enumerator_is_closed         (<em class="parameter"><code><a class="link" href="GFileEnumerator.html" title="GFileEnumerator"><span class="type">GFileEnumerator</span></a> *enumerator</code></em>);</pre>
<p>
Checks if the file enumerator has been closed.
</p>
<div class="variablelist"><table border="0" class="variablelist">
<colgroup>
<col align="left" valign="top">
<col>
</colgroup>
<tbody>
<tr>
<td><p><span class="term"><em class="parameter"><code>enumerator</code></em> :</span></p></td>
<td>a <a class="link" href="GFileEnumerator.html" title="GFileEnumerator"><span class="type">GFileEnumerator</span></a>.</td>
</tr>
<tr>
<td><p><span class="term"><span class="emphasis"><em>Returns</em></span> :</span></p></td>
<td>
<a href="./../glib/glib/glib-Standard-Macros.html#TRUE:CAPS"><code class="literal">TRUE</code></a> if the <em class="parameter"><code>enumerator</code></em> is closed.</td>
</tr>
</tbody>
=======
<a name="g-file-enumerator-is-closed"></a><h3>g_file_enumerator_is_closed ()</h3>
<pre class="programlisting"><a href="../glib/glib-Basic-Types.html#gboolean"><span class="returnvalue">gboolean</span></a>
g_file_enumerator_is_closed (<em class="parameter"><code><a class="link" href="GFileEnumerator.html" title="GFileEnumerator"><span class="type">GFileEnumerator</span></a> *enumerator</code></em>);</pre>
<p>Checks if the file enumerator has been closed.</p>
<div class="refsect3">
<a name="id-1.4.2.5.9.9.5"></a><h4>Parameters</h4>
<div class="informaltable"><table width="100%" border="0">
<colgroup>
<col width="150px" class="parameters_name">
<col class="parameters_description">
<col width="200px" class="parameters_annotations">
</colgroup>
<tbody><tr>
<td class="parameter_name"><p>enumerator</p></td>
<td class="parameter_description"><p>a <a class="link" href="GFileEnumerator.html" title="GFileEnumerator"><span class="type">GFileEnumerator</span></a>.</p></td>
<td class="parameter_annotations"> </td>
</tr></tbody>
>>>>>>> 76bed778
</table></div>
</div>
<div class="refsect3">
<a name="id-1.4.2.5.9.9.6"></a><h4>Returns</h4>
<p> <a href="../glib/glib-Standard-Macros.html#TRUE:CAPS"><code class="literal">TRUE</code></a> if the <em class="parameter"><code>enumerator</code></em>
is closed.</p>
</div>
</div>
<hr>
<div class="refsect2">
<<<<<<< HEAD
<a name="g-file-enumerator-has-pending"></a><h3>g_file_enumerator_has_pending ()</h3>
<pre class="programlisting"><a href="./../glib/glib/glib-Basic-Types.html#gboolean"><span class="returnvalue">gboolean</span></a>            g_file_enumerator_has_pending       (<em class="parameter"><code><a class="link" href="GFileEnumerator.html" title="GFileEnumerator"><span class="type">GFileEnumerator</span></a> *enumerator</code></em>);</pre>
<p>
Checks if the file enumerator has pending operations.
</p>
<div class="variablelist"><table border="0" class="variablelist">
<colgroup>
<col align="left" valign="top">
<col>
</colgroup>
<tbody>
<tr>
<td><p><span class="term"><em class="parameter"><code>enumerator</code></em> :</span></p></td>
<td>a <a class="link" href="GFileEnumerator.html" title="GFileEnumerator"><span class="type">GFileEnumerator</span></a>.</td>
</tr>
<tr>
<td><p><span class="term"><span class="emphasis"><em>Returns</em></span> :</span></p></td>
<td>
<a href="./../glib/glib/glib-Standard-Macros.html#TRUE:CAPS"><code class="literal">TRUE</code></a> if the <em class="parameter"><code>enumerator</code></em> has pending operations.</td>
</tr>
</tbody>
=======
<a name="g-file-enumerator-has-pending"></a><h3>g_file_enumerator_has_pending ()</h3>
<pre class="programlisting"><a href="../glib/glib-Basic-Types.html#gboolean"><span class="returnvalue">gboolean</span></a>
g_file_enumerator_has_pending (<em class="parameter"><code><a class="link" href="GFileEnumerator.html" title="GFileEnumerator"><span class="type">GFileEnumerator</span></a> *enumerator</code></em>);</pre>
<p>Checks if the file enumerator has pending operations.</p>
<div class="refsect3">
<a name="id-1.4.2.5.9.10.5"></a><h4>Parameters</h4>
<div class="informaltable"><table width="100%" border="0">
<colgroup>
<col width="150px" class="parameters_name">
<col class="parameters_description">
<col width="200px" class="parameters_annotations">
</colgroup>
<tbody><tr>
<td class="parameter_name"><p>enumerator</p></td>
<td class="parameter_description"><p>a <a class="link" href="GFileEnumerator.html" title="GFileEnumerator"><span class="type">GFileEnumerator</span></a>.</p></td>
<td class="parameter_annotations"> </td>
</tr></tbody>
>>>>>>> 76bed778
</table></div>
</div>
<div class="refsect3">
<a name="id-1.4.2.5.9.10.6"></a><h4>Returns</h4>
<p> <a href="../glib/glib-Standard-Macros.html#TRUE:CAPS"><code class="literal">TRUE</code></a> if the <em class="parameter"><code>enumerator</code></em>
has pending operations.</p>
</div>
</div>
<hr>
<div class="refsect2">
<<<<<<< HEAD
<a name="g-file-enumerator-set-pending"></a><h3>g_file_enumerator_set_pending ()</h3>
<pre class="programlisting"><span class="returnvalue">void</span>                g_file_enumerator_set_pending       (<em class="parameter"><code><a class="link" href="GFileEnumerator.html" title="GFileEnumerator"><span class="type">GFileEnumerator</span></a> *enumerator</code></em>,
                                                         <em class="parameter"><code><a href="./../glib/glib/glib-Basic-Types.html#gboolean"><span class="type">gboolean</span></a> pending</code></em>);</pre>
<p>
Sets the file enumerator as having pending operations.
</p>
<div class="variablelist"><table border="0" class="variablelist">
<colgroup>
<col align="left" valign="top">
<col>
</colgroup>
<tbody>
<tr>
<td><p><span class="term"><em class="parameter"><code>enumerator</code></em> :</span></p></td>
<td>a <a class="link" href="GFileEnumerator.html" title="GFileEnumerator"><span class="type">GFileEnumerator</span></a>.</td>
</tr>
<tr>
<td><p><span class="term"><em class="parameter"><code>pending</code></em> :</span></p></td>
<td>a boolean value.</td>
=======
<a name="g-file-enumerator-set-pending"></a><h3>g_file_enumerator_set_pending ()</h3>
<pre class="programlisting"><span class="returnvalue">void</span>
g_file_enumerator_set_pending (<em class="parameter"><code><a class="link" href="GFileEnumerator.html" title="GFileEnumerator"><span class="type">GFileEnumerator</span></a> *enumerator</code></em>,
                               <em class="parameter"><code><a href="../glib/glib-Basic-Types.html#gboolean"><span class="type">gboolean</span></a> pending</code></em>);</pre>
<p>Sets the file enumerator as having pending operations.</p>
<div class="refsect3">
<a name="id-1.4.2.5.9.11.5"></a><h4>Parameters</h4>
<div class="informaltable"><table width="100%" border="0">
<colgroup>
<col width="150px" class="parameters_name">
<col class="parameters_description">
<col width="200px" class="parameters_annotations">
</colgroup>
<tbody>
<tr>
<td class="parameter_name"><p>enumerator</p></td>
<td class="parameter_description"><p>a <a class="link" href="GFileEnumerator.html" title="GFileEnumerator"><span class="type">GFileEnumerator</span></a>.</p></td>
<td class="parameter_annotations"> </td>
</tr>
<tr>
<td class="parameter_name"><p>pending</p></td>
<td class="parameter_description"><p>a boolean value.</p></td>
<td class="parameter_annotations"> </td>
>>>>>>> 76bed778
</tr>
</tbody>
</table></div>
</div>
</div>
<hr>
<div class="refsect2">
<a name="g-file-enumerator-get-container"></a><h3>g_file_enumerator_get_container ()</h3>
<pre class="programlisting"><a class="link" href="GFile.html" title="GFile"><span class="returnvalue">GFile</span></a> *
g_file_enumerator_get_container (<em class="parameter"><code><a class="link" href="GFileEnumerator.html" title="GFileEnumerator"><span class="type">GFileEnumerator</span></a> *enumerator</code></em>);</pre>
<p>Get the <a class="link" href="GFile.html" title="GFile"><span class="type">GFile</span></a> container which is being enumerated.</p>
<div class="refsect3">
<a name="id-1.4.2.5.9.12.5"></a><h4>Parameters</h4>
<div class="informaltable"><table width="100%" border="0">
<colgroup>
<col width="150px" class="parameters_name">
<col class="parameters_description">
<col width="200px" class="parameters_annotations">
</colgroup>
<tbody><tr>
<td class="parameter_name"><p>enumerator</p></td>
<td class="parameter_description"><p>a <a class="link" href="GFileEnumerator.html" title="GFileEnumerator"><span class="type">GFileEnumerator</span></a></p></td>
<td class="parameter_annotations"> </td>
</tr></tbody>
</table></div>
</div>
<div class="refsect3">
<a name="id-1.4.2.5.9.12.6"></a><h4>Returns</h4>
<p> the <a class="link" href="GFile.html" title="GFile"><span class="type">GFile</span></a> which is being enumerated. </p>
<p><span class="annotation">[<acronym title="Don't free data after the code is done."><span class="acronym">transfer none</span></acronym>]</span></p>
</div>
<p class="since">Since: <a class="link" href="api-index-2-18.html#api-index-2.18">2.18</a></p>
</div>
<hr>
<div class="refsect2">
<<<<<<< HEAD
<a name="g-file-enumerator-get-container"></a><h3>g_file_enumerator_get_container ()</h3>
<pre class="programlisting"><a class="link" href="GFile.html" title="GFile"><span class="returnvalue">GFile</span></a> *             g_file_enumerator_get_container     (<em class="parameter"><code><a class="link" href="GFileEnumerator.html" title="GFileEnumerator"><span class="type">GFileEnumerator</span></a> *enumerator</code></em>);</pre>
<p>
Get the <a class="link" href="GFile.html" title="GFile"><span class="type">GFile</span></a> container which is being enumerated.
</p>
<div class="variablelist"><table border="0" class="variablelist">
<colgroup>
<col align="left" valign="top">
<col>
=======
<a name="g-file-enumerator-get-child"></a><h3>g_file_enumerator_get_child ()</h3>
<pre class="programlisting"><a class="link" href="GFile.html" title="GFile"><span class="returnvalue">GFile</span></a> *
g_file_enumerator_get_child (<em class="parameter"><code><a class="link" href="GFileEnumerator.html" title="GFileEnumerator"><span class="type">GFileEnumerator</span></a> *enumerator</code></em>,
                             <em class="parameter"><code><a class="link" href="GFileInfo.html" title="GFileInfo"><span class="type">GFileInfo</span></a> *info</code></em>);</pre>
<p>Return a new <a class="link" href="GFile.html" title="GFile"><span class="type">GFile</span></a> which refers to the file named by <em class="parameter"><code>info</code></em>
 in the source
directory of <em class="parameter"><code>enumerator</code></em>
.  This function is primarily intended to be used
inside loops with <a class="link" href="GFileEnumerator.html#g-file-enumerator-next-file" title="g_file_enumerator_next_file ()"><code class="function">g_file_enumerator_next_file()</code></a>.</p>
<p>This is a convenience method that's equivalent to:</p>
<div class="informalexample">
  <table class="listing_frame" border="0" cellpadding="0" cellspacing="0">
    <tbody>
      <tr>
        <td class="listing_lines" align="right"><pre>1
2
3</pre></td>
        <td class="listing_code"><pre class="programlisting">gchar <span class="gtkdoc opt">*</span>name <span class="gtkdoc opt">=</span> <span class="function"><a href="GFileInfo.html#g-file-info-get-name">g_file_info_get_name</a></span> <span class="gtkdoc opt">(</span>info<span class="gtkdoc opt">);</span>
GFile <span class="gtkdoc opt">*</span>child <span class="gtkdoc opt">=</span> <span class="function"><a href="GFile.html#g-file-get-child">g_file_get_child</a></span> <span class="gtkdoc opt">(</span><span class="function"><a href="GFileEnumerator.html#g-file-enumerator-get-container">g_file_enumerator_get_container</a></span> <span class="gtkdoc opt">(</span>enumr<span class="gtkdoc opt">),</span>
                                 name<span class="gtkdoc opt">);</span></pre></td>
      </tr>
    </tbody>
  </table>
</div>

<p></p>
<div class="refsect3">
<a name="id-1.4.2.5.9.13.8"></a><h4>Parameters</h4>
<div class="informaltable"><table width="100%" border="0">
<colgroup>
<col width="150px" class="parameters_name">
<col class="parameters_description">
<col width="200px" class="parameters_annotations">
>>>>>>> 76bed778
</colgroup>
<tbody>
<tr>
<td class="parameter_name"><p>enumerator</p></td>
<td class="parameter_description"><p>a <a class="link" href="GFileEnumerator.html" title="GFileEnumerator"><span class="type">GFileEnumerator</span></a></p></td>
<td class="parameter_annotations"> </td>
</tr>
<tr>
<<<<<<< HEAD
<td><p><span class="term"><span class="emphasis"><em>Returns</em></span> :</span></p></td>
<td>the <a class="link" href="GFile.html" title="GFile"><span class="type">GFile</span></a> which is being enumerated. <span class="annotation">[<acronym title="Don't free data after the code is done."><span class="acronym">transfer none</span></acronym>]</span>
</td>
=======
<td class="parameter_name"><p>info</p></td>
<td class="parameter_description"><p>a <a class="link" href="GFileInfo.html" title="GFileInfo"><span class="type">GFileInfo</span></a> gotten from <a class="link" href="GFileEnumerator.html#g-file-enumerator-next-file" title="g_file_enumerator_next_file ()"><code class="function">g_file_enumerator_next_file()</code></a>
or the async equivalents.</p></td>
<td class="parameter_annotations"> </td>
>>>>>>> 76bed778
</tr>
</tbody>
</table></div>
</div>
<div class="refsect3">
<a name="id-1.4.2.5.9.13.9"></a><h4>Returns</h4>
<p> a <a class="link" href="GFile.html" title="GFile"><span class="type">GFile</span></a> for the <a class="link" href="GFileInfo.html" title="GFileInfo"><span class="type">GFileInfo</span></a> passed it. </p>
<p><span class="annotation">[<acronym title="Free data after the code is done."><span class="acronym">transfer full</span></acronym>]</span></p>
</div>
<p class="since">Since: <a class="link" href="api-index-2-36.html#api-index-2.36">2.36</a></p>
</div>
</div>
<div class="refsect1">
<<<<<<< HEAD
<a name="GFileEnumerator.property-details"></a><h2>Property Details</h2>
<div class="refsect2">
<a name="GFileEnumerator--container"></a><h3>The <code class="literal">"container"</code> property</h3>
<pre class="programlisting">  "container"                <a class="link" href="GFile.html" title="GFile"><span class="type">GFile</span></a>*                : Write / Construct Only</pre>
=======
<a name="GFileEnumerator.other_details"></a><h2>Types and Values</h2>
<div class="refsect2">
<a name="GFileEnumerator-struct"></a><h3>GFileEnumerator</h3>
<pre class="programlisting">typedef struct _GFileEnumerator GFileEnumerator;</pre>
<p>A per matched file iterator.</p>
</div>
</div>
<div class="refsect1">
<a name="GFileEnumerator.property-details"></a><h2>Property Details</h2>
<div class="refsect2">
<a name="GFileEnumerator--container"></a><h3>The <code class="literal">“container”</code> property</h3>
<pre class="programlisting">  “container”                <a class="link" href="GFile.html" title="GFile"><span class="type">GFile</span></a> *</pre>
>>>>>>> 76bed778
<p>The container that is being enumerated.</p>
<p>Flags: Write / Construct Only</p>
</div>
</div>
</div>
<div class="footer">
<<<<<<< HEAD
<hr>
          Generated by GTK-Doc V1.18.1</div>
=======
<hr>Generated by GTK-Doc V1.24</div>
>>>>>>> 76bed778
</body>
</html><|MERGE_RESOLUTION|>--- conflicted
+++ resolved
@@ -2,41 +2,12 @@
 <html>
 <head>
 <meta http-equiv="Content-Type" content="text/html; charset=UTF-8">
-<<<<<<< HEAD
-<title>GFileEnumerator</title>
-<meta name="generator" content="DocBook XSL Stylesheets V1.77.1">
-=======
 <title>GFileEnumerator: GIO Reference Manual</title>
 <meta name="generator" content="DocBook XSL Stylesheets V1.78.1">
->>>>>>> 76bed778
 <link rel="home" href="index.html" title="GIO Reference Manual">
 <link rel="up" href="file_ops.html" title="File Operations">
 <link rel="prev" href="GFileInfo.html" title="GFileInfo">
 <link rel="next" href="gio-GIOError.html" title="GIOError">
-<<<<<<< HEAD
-<meta name="generator" content="GTK-Doc V1.18.1 (XML mode)">
-<link rel="stylesheet" href="style.css" type="text/css">
-</head>
-<body bgcolor="white" text="black" link="#0000FF" vlink="#840084" alink="#0000FF">
-<table class="navigation" id="top" width="100%" summary="Navigation header" cellpadding="2" cellspacing="2">
-<tr valign="middle">
-<td><a accesskey="p" href="GFileInfo.html"><img src="left.png" width="24" height="24" border="0" alt="Prev"></a></td>
-<td><a accesskey="u" href="file_ops.html"><img src="up.png" width="24" height="24" border="0" alt="Up"></a></td>
-<td><a accesskey="h" href="index.html"><img src="home.png" width="24" height="24" border="0" alt="Home"></a></td>
-<th width="100%" align="center">GIO Reference Manual</th>
-<td><a accesskey="n" href="gio-GIOError.html"><img src="right.png" width="24" height="24" border="0" alt="Next"></a></td>
-</tr>
-<tr><td colspan="5" class="shortcuts">
-<a href="#GFileEnumerator.synopsis" class="shortcut">Top</a>
-                   | 
-                  <a href="#GFileEnumerator.description" class="shortcut">Description</a>
-                   | 
-                  <a href="#GFileEnumerator.object-hierarchy" class="shortcut">Object Hierarchy</a>
-                   | 
-                  <a href="#GFileEnumerator.properties" class="shortcut">Properties</a>
-</td></tr>
-</table>
-=======
 <meta name="generator" content="GTK-Doc V1.24 (XML mode)">
 <link rel="stylesheet" href="style.css" type="text/css">
 </head>
@@ -53,7 +24,6 @@
 <td><a accesskey="p" href="GFileInfo.html"><img src="left.png" width="16" height="16" border="0" alt="Prev"></a></td>
 <td><a accesskey="n" href="gio-GIOError.html"><img src="right.png" width="16" height="16" border="0" alt="Next"></a></td>
 </tr></table>
->>>>>>> 76bed778
 <div class="refentry">
 <a name="GFileEnumerator"></a><div class="titlepage"></div>
 <div class="refnamediv"><table width="100%"><tr>
@@ -63,55 +33,6 @@
 </td>
 <td class="gallery_image" valign="top" align="right"></td>
 </tr></table></div>
-<<<<<<< HEAD
-<div class="refsynopsisdiv">
-<a name="GFileEnumerator.synopsis"></a><h2>Synopsis</h2>
-<pre class="synopsis">
-#include &lt;gio/gio.h&gt;
-
-                    <a class="link" href="GFileEnumerator.html#GFileEnumerator-struct" title="GFileEnumerator">GFileEnumerator</a>;
-<a class="link" href="GFileInfo.html" title="GFileInfo"><span class="returnvalue">GFileInfo</span></a> *         <a class="link" href="GFileEnumerator.html#g-file-enumerator-next-file" title="g_file_enumerator_next_file ()">g_file_enumerator_next_file</a>         (<em class="parameter"><code><a class="link" href="GFileEnumerator.html" title="GFileEnumerator"><span class="type">GFileEnumerator</span></a> *enumerator</code></em>,
-                                                         <em class="parameter"><code><a class="link" href="GCancellable.html" title="GCancellable"><span class="type">GCancellable</span></a> *cancellable</code></em>,
-                                                         <em class="parameter"><code><a href="./../glib/glib/glib-Error-Reporting.html#GError"><span class="type">GError</span></a> **error</code></em>);
-<a href="./../glib/glib/glib-Basic-Types.html#gboolean"><span class="returnvalue">gboolean</span></a>            <a class="link" href="GFileEnumerator.html#g-file-enumerator-close" title="g_file_enumerator_close ()">g_file_enumerator_close</a>             (<em class="parameter"><code><a class="link" href="GFileEnumerator.html" title="GFileEnumerator"><span class="type">GFileEnumerator</span></a> *enumerator</code></em>,
-                                                         <em class="parameter"><code><a class="link" href="GCancellable.html" title="GCancellable"><span class="type">GCancellable</span></a> *cancellable</code></em>,
-                                                         <em class="parameter"><code><a href="./../glib/glib/glib-Error-Reporting.html#GError"><span class="type">GError</span></a> **error</code></em>);
-<span class="returnvalue">void</span>                <a class="link" href="GFileEnumerator.html#g-file-enumerator-next-files-async" title="g_file_enumerator_next_files_async ()">g_file_enumerator_next_files_async</a>  (<em class="parameter"><code><a class="link" href="GFileEnumerator.html" title="GFileEnumerator"><span class="type">GFileEnumerator</span></a> *enumerator</code></em>,
-                                                         <em class="parameter"><code><span class="type">int</span> num_files</code></em>,
-                                                         <em class="parameter"><code><span class="type">int</span> io_priority</code></em>,
-                                                         <em class="parameter"><code><a class="link" href="GCancellable.html" title="GCancellable"><span class="type">GCancellable</span></a> *cancellable</code></em>,
-                                                         <em class="parameter"><code><a class="link" href="GAsyncResult.html#GAsyncReadyCallback" title="GAsyncReadyCallback ()"><span class="type">GAsyncReadyCallback</span></a> callback</code></em>,
-                                                         <em class="parameter"><code><a href="./../glib/glib/glib-Basic-Types.html#gpointer"><span class="type">gpointer</span></a> user_data</code></em>);
-<a href="./../glib/glib/glib-Doubly-Linked-Lists.html#GList"><span class="returnvalue">GList</span></a> *             <a class="link" href="GFileEnumerator.html#g-file-enumerator-next-files-finish" title="g_file_enumerator_next_files_finish ()">g_file_enumerator_next_files_finish</a> (<em class="parameter"><code><a class="link" href="GFileEnumerator.html" title="GFileEnumerator"><span class="type">GFileEnumerator</span></a> *enumerator</code></em>,
-                                                         <em class="parameter"><code><a class="link" href="GAsyncResult.html" title="GAsyncResult"><span class="type">GAsyncResult</span></a> *result</code></em>,
-                                                         <em class="parameter"><code><a href="./../glib/glib/glib-Error-Reporting.html#GError"><span class="type">GError</span></a> **error</code></em>);
-<span class="returnvalue">void</span>                <a class="link" href="GFileEnumerator.html#g-file-enumerator-close-async" title="g_file_enumerator_close_async ()">g_file_enumerator_close_async</a>       (<em class="parameter"><code><a class="link" href="GFileEnumerator.html" title="GFileEnumerator"><span class="type">GFileEnumerator</span></a> *enumerator</code></em>,
-                                                         <em class="parameter"><code><span class="type">int</span> io_priority</code></em>,
-                                                         <em class="parameter"><code><a class="link" href="GCancellable.html" title="GCancellable"><span class="type">GCancellable</span></a> *cancellable</code></em>,
-                                                         <em class="parameter"><code><a class="link" href="GAsyncResult.html#GAsyncReadyCallback" title="GAsyncReadyCallback ()"><span class="type">GAsyncReadyCallback</span></a> callback</code></em>,
-                                                         <em class="parameter"><code><a href="./../glib/glib/glib-Basic-Types.html#gpointer"><span class="type">gpointer</span></a> user_data</code></em>);
-<a href="./../glib/glib/glib-Basic-Types.html#gboolean"><span class="returnvalue">gboolean</span></a>            <a class="link" href="GFileEnumerator.html#g-file-enumerator-close-finish" title="g_file_enumerator_close_finish ()">g_file_enumerator_close_finish</a>      (<em class="parameter"><code><a class="link" href="GFileEnumerator.html" title="GFileEnumerator"><span class="type">GFileEnumerator</span></a> *enumerator</code></em>,
-                                                         <em class="parameter"><code><a class="link" href="GAsyncResult.html" title="GAsyncResult"><span class="type">GAsyncResult</span></a> *result</code></em>,
-                                                         <em class="parameter"><code><a href="./../glib/glib/glib-Error-Reporting.html#GError"><span class="type">GError</span></a> **error</code></em>);
-<a href="./../glib/glib/glib-Basic-Types.html#gboolean"><span class="returnvalue">gboolean</span></a>            <a class="link" href="GFileEnumerator.html#g-file-enumerator-is-closed" title="g_file_enumerator_is_closed ()">g_file_enumerator_is_closed</a>         (<em class="parameter"><code><a class="link" href="GFileEnumerator.html" title="GFileEnumerator"><span class="type">GFileEnumerator</span></a> *enumerator</code></em>);
-<a href="./../glib/glib/glib-Basic-Types.html#gboolean"><span class="returnvalue">gboolean</span></a>            <a class="link" href="GFileEnumerator.html#g-file-enumerator-has-pending" title="g_file_enumerator_has_pending ()">g_file_enumerator_has_pending</a>       (<em class="parameter"><code><a class="link" href="GFileEnumerator.html" title="GFileEnumerator"><span class="type">GFileEnumerator</span></a> *enumerator</code></em>);
-<span class="returnvalue">void</span>                <a class="link" href="GFileEnumerator.html#g-file-enumerator-set-pending" title="g_file_enumerator_set_pending ()">g_file_enumerator_set_pending</a>       (<em class="parameter"><code><a class="link" href="GFileEnumerator.html" title="GFileEnumerator"><span class="type">GFileEnumerator</span></a> *enumerator</code></em>,
-                                                         <em class="parameter"><code><a href="./../glib/glib/glib-Basic-Types.html#gboolean"><span class="type">gboolean</span></a> pending</code></em>);
-<a class="link" href="GFile.html" title="GFile"><span class="returnvalue">GFile</span></a> *             <a class="link" href="GFileEnumerator.html#g-file-enumerator-get-container" title="g_file_enumerator_get_container ()">g_file_enumerator_get_container</a>     (<em class="parameter"><code><a class="link" href="GFileEnumerator.html" title="GFileEnumerator"><span class="type">GFileEnumerator</span></a> *enumerator</code></em>);
-</pre>
-</div>
-<div class="refsect1">
-<a name="GFileEnumerator.object-hierarchy"></a><h2>Object Hierarchy</h2>
-<pre class="synopsis">
-  <a href="./../gobject/gobject/gobject-The-Base-Object-Type.html#GObject">GObject</a>
-   +----GFileEnumerator
-</pre>
-</div>
-<div class="refsect1">
-<a name="GFileEnumerator.properties"></a><h2>Properties</h2>
-<pre class="synopsis">
-  "<a class="link" href="GFileEnumerator.html#GFileEnumerator--container" title='The "container" property'>container</a>"                <a class="link" href="GFile.html" title="GFile"><span class="type">GFile</span></a>*                : Write / Construct Only
-=======
 <div class="refsect1">
 <a name="GFileEnumerator.functions"></a><h2>Functions</h2>
 <div class="informaltable"><table width="100%" border="0">
@@ -257,7 +178,6 @@
 <div class="refsect1">
 <a name="GFileEnumerator.includes"></a><h2>Includes</h2>
 <pre class="synopsis">#include &lt;gio/gio.h&gt;
->>>>>>> 76bed778
 </pre>
 </div>
 <div class="refsect1">
@@ -283,61 +203,6 @@
 <p>To close a <a class="link" href="GFileEnumerator.html" title="GFileEnumerator"><span class="type">GFileEnumerator</span></a>, use <a class="link" href="GFileEnumerator.html#g-file-enumerator-close" title="g_file_enumerator_close ()"><code class="function">g_file_enumerator_close()</code></a>, or 
 its asynchronous version, <a class="link" href="GFileEnumerator.html#g-file-enumerator-close-async" title="g_file_enumerator_close_async ()"><code class="function">g_file_enumerator_close_async()</code></a>. Once 
 a <a class="link" href="GFileEnumerator.html" title="GFileEnumerator"><span class="type">GFileEnumerator</span></a> is closed, no further actions may be performed 
-<<<<<<< HEAD
-on it, and it should be freed with <a href="./../gobject/gobject/gobject-The-Base-Object-Type.html#g-object-unref"><code class="function">g_object_unref()</code></a>.
-</p>
-</div>
-<div class="refsect1">
-<a name="GFileEnumerator.details"></a><h2>Details</h2>
-<div class="refsect2">
-<a name="GFileEnumerator-struct"></a><h3>GFileEnumerator</h3>
-<pre class="programlisting">typedef struct _GFileEnumerator GFileEnumerator;</pre>
-<p>
-A per matched file iterator.
-</p>
-</div>
-<hr>
-<div class="refsect2">
-<a name="g-file-enumerator-next-file"></a><h3>g_file_enumerator_next_file ()</h3>
-<pre class="programlisting"><a class="link" href="GFileInfo.html" title="GFileInfo"><span class="returnvalue">GFileInfo</span></a> *         g_file_enumerator_next_file         (<em class="parameter"><code><a class="link" href="GFileEnumerator.html" title="GFileEnumerator"><span class="type">GFileEnumerator</span></a> *enumerator</code></em>,
-                                                         <em class="parameter"><code><a class="link" href="GCancellable.html" title="GCancellable"><span class="type">GCancellable</span></a> *cancellable</code></em>,
-                                                         <em class="parameter"><code><a href="./../glib/glib/glib-Error-Reporting.html#GError"><span class="type">GError</span></a> **error</code></em>);</pre>
-<p>
-Returns information for the next file in the enumerated object.
-Will block until the information is available. The <a class="link" href="GFileInfo.html" title="GFileInfo"><span class="type">GFileInfo</span></a> 
-returned from this function will contain attributes that match the 
-attribute string that was passed when the <a class="link" href="GFileEnumerator.html" title="GFileEnumerator"><span class="type">GFileEnumerator</span></a> was created.
-</p>
-<p>
-On error, returns <a href="./../glib/glib/glib-Standard-Macros.html#NULL:CAPS"><code class="literal">NULL</code></a> and sets <em class="parameter"><code>error</code></em> to the error. If the
-enumerator is at the end, <a href="./../glib/glib/glib-Standard-Macros.html#NULL:CAPS"><code class="literal">NULL</code></a> will be returned and <em class="parameter"><code>error</code></em> will
-be unset.
-</p>
-<div class="variablelist"><table border="0" class="variablelist">
-<colgroup>
-<col align="left" valign="top">
-<col>
-</colgroup>
-<tbody>
-<tr>
-<td><p><span class="term"><em class="parameter"><code>enumerator</code></em> :</span></p></td>
-<td>a <a class="link" href="GFileEnumerator.html" title="GFileEnumerator"><span class="type">GFileEnumerator</span></a>.</td>
-</tr>
-<tr>
-<td><p><span class="term"><em class="parameter"><code>cancellable</code></em> :</span></p></td>
-<td>optional <a class="link" href="GCancellable.html" title="GCancellable"><span class="type">GCancellable</span></a> object, <a href="./../glib/glib/glib-Standard-Macros.html#NULL:CAPS"><code class="literal">NULL</code></a> to ignore. <span class="annotation">[<acronym title="NULL is ok, both for passing and for returning."><span class="acronym">allow-none</span></acronym>]</span>
-</td>
-</tr>
-<tr>
-<td><p><span class="term"><em class="parameter"><code>error</code></em> :</span></p></td>
-<td>location to store the error occurring, or <a href="./../glib/glib/glib-Standard-Macros.html#NULL:CAPS"><code class="literal">NULL</code></a> to ignore</td>
-</tr>
-<tr>
-<td><p><span class="term"><span class="emphasis"><em>Returns</em></span> :</span></p></td>
-<td>A <a class="link" href="GFileInfo.html" title="GFileInfo"><span class="type">GFileInfo</span></a> or <a href="./../glib/glib/glib-Standard-Macros.html#NULL:CAPS"><code class="literal">NULL</code></a> on error or end of enumerator.
-Free the returned object with <a href="./../gobject/gobject/gobject-The-Base-Object-Type.html#g-object-unref"><code class="function">g_object_unref()</code></a> when no longer needed. <span class="annotation">[<acronym title="Free data after the code is done."><span class="acronym">transfer full</span></acronym>]</span>
-</td>
-=======
 on it, and it should be freed with <a href="../gobject/gobject-The-Base-Object-Type.html#g-object-unref"><code class="function">g_object_unref()</code></a>.</p>
 </div>
 <div class="refsect1">
@@ -443,7 +308,6 @@
 <td class="parameter_name"><p>error</p></td>
 <td class="parameter_description"><p>a <a href="../glib/glib-Error-Reporting.html#GError"><span class="type">GError</span></a></p></td>
 <td class="parameter_annotations"> </td>
->>>>>>> 76bed778
 </tr>
 </tbody>
 </table></div>
@@ -452,39 +316,6 @@
 </div>
 <hr>
 <div class="refsect2">
-<<<<<<< HEAD
-<a name="g-file-enumerator-close"></a><h3>g_file_enumerator_close ()</h3>
-<pre class="programlisting"><a href="./../glib/glib/glib-Basic-Types.html#gboolean"><span class="returnvalue">gboolean</span></a>            g_file_enumerator_close             (<em class="parameter"><code><a class="link" href="GFileEnumerator.html" title="GFileEnumerator"><span class="type">GFileEnumerator</span></a> *enumerator</code></em>,
-                                                         <em class="parameter"><code><a class="link" href="GCancellable.html" title="GCancellable"><span class="type">GCancellable</span></a> *cancellable</code></em>,
-                                                         <em class="parameter"><code><a href="./../glib/glib/glib-Error-Reporting.html#GError"><span class="type">GError</span></a> **error</code></em>);</pre>
-<p>
-Releases all resources used by this enumerator, making the
-enumerator return <a class="link" href="gio-GIOError.html#G-IO-ERROR-CLOSED:CAPS"><code class="literal">G_IO_ERROR_CLOSED</code></a> on all calls.
-</p>
-<p>
-This will be automatically called when the last reference
-is dropped, but you might want to call this function to make 
-sure resources are released as early as possible.
-</p>
-<div class="variablelist"><table border="0" class="variablelist">
-<colgroup>
-<col align="left" valign="top">
-<col>
-</colgroup>
-<tbody>
-<tr>
-<td><p><span class="term"><em class="parameter"><code>enumerator</code></em> :</span></p></td>
-<td>a <a class="link" href="GFileEnumerator.html" title="GFileEnumerator"><span class="type">GFileEnumerator</span></a>.</td>
-</tr>
-<tr>
-<td><p><span class="term"><em class="parameter"><code>cancellable</code></em> :</span></p></td>
-<td>optional <a class="link" href="GCancellable.html" title="GCancellable"><span class="type">GCancellable</span></a> object, <a href="./../glib/glib/glib-Standard-Macros.html#NULL:CAPS"><code class="literal">NULL</code></a> to ignore. <span class="annotation">[<acronym title="NULL is ok, both for passing and for returning."><span class="acronym">allow-none</span></acronym>]</span>
-</td>
-</tr>
-<tr>
-<td><p><span class="term"><em class="parameter"><code>error</code></em> :</span></p></td>
-<td>location to store the error occurring, or <a href="./../glib/glib/glib-Standard-Macros.html#NULL:CAPS"><code class="literal">NULL</code></a> to ignore</td>
-=======
 <a name="g-file-enumerator-next-file"></a><h3>g_file_enumerator_next_file ()</h3>
 <pre class="programlisting"><a class="link" href="GFileInfo.html" title="GFileInfo"><span class="returnvalue">GFileInfo</span></a> *
 g_file_enumerator_next_file (<em class="parameter"><code><a class="link" href="GFileEnumerator.html" title="GFileEnumerator"><span class="type">GFileEnumerator</span></a> *enumerator</code></em>,
@@ -524,7 +355,6 @@
 <td class="parameter_name"><p>error</p></td>
 <td class="parameter_description"><p>location to store the error occurring, or <a href="../glib/glib-Standard-Macros.html#NULL:CAPS"><code class="literal">NULL</code></a> to ignore</p></td>
 <td class="parameter_annotations"> </td>
->>>>>>> 76bed778
 </tr>
 </tbody>
 </table></div>
@@ -559,11 +389,6 @@
 </colgroup>
 <tbody>
 <tr>
-<<<<<<< HEAD
-<td><p><span class="term"><span class="emphasis"><em>Returns</em></span> :</span></p></td>
-<td>
-<a href="./../glib/glib/glib-Standard-Macros.html#TRUE:CAPS"><span class="type">TRUE</span></a> on success or <a href="./../glib/glib/glib-Standard-Macros.html#FALSE:CAPS"><span class="type">FALSE</span></a> on error.</td>
-=======
 <td class="parameter_name"><p>enumerator</p></td>
 <td class="parameter_description"><p>a <a class="link" href="GFileEnumerator.html" title="GFileEnumerator"><span class="type">GFileEnumerator</span></a>.</p></td>
 <td class="parameter_annotations"> </td>
@@ -577,7 +402,6 @@
 <td class="parameter_name"><p>error</p></td>
 <td class="parameter_description"><p>location to store the error occurring, or <a href="../glib/glib-Standard-Macros.html#NULL:CAPS"><code class="literal">NULL</code></a> to ignore</p></td>
 <td class="parameter_annotations"> </td>
->>>>>>> 76bed778
 </tr>
 </tbody>
 </table></div>
@@ -589,22 +413,6 @@
 </div>
 <hr>
 <div class="refsect2">
-<<<<<<< HEAD
-<a name="g-file-enumerator-next-files-async"></a><h3>g_file_enumerator_next_files_async ()</h3>
-<pre class="programlisting"><span class="returnvalue">void</span>                g_file_enumerator_next_files_async  (<em class="parameter"><code><a class="link" href="GFileEnumerator.html" title="GFileEnumerator"><span class="type">GFileEnumerator</span></a> *enumerator</code></em>,
-                                                         <em class="parameter"><code><span class="type">int</span> num_files</code></em>,
-                                                         <em class="parameter"><code><span class="type">int</span> io_priority</code></em>,
-                                                         <em class="parameter"><code><a class="link" href="GCancellable.html" title="GCancellable"><span class="type">GCancellable</span></a> *cancellable</code></em>,
-                                                         <em class="parameter"><code><a class="link" href="GAsyncResult.html#GAsyncReadyCallback" title="GAsyncReadyCallback ()"><span class="type">GAsyncReadyCallback</span></a> callback</code></em>,
-                                                         <em class="parameter"><code><a href="./../glib/glib/glib-Basic-Types.html#gpointer"><span class="type">gpointer</span></a> user_data</code></em>);</pre>
-<p>
-Request information for a number of files from the enumerator asynchronously.
-When all i/o for the operation is finished the <em class="parameter"><code>callback</code></em> will be called with
-the requested information. 
-</p>
-<p>
-The callback can be called with less than <em class="parameter"><code>num_files</code></em> files in case of error
-=======
 <a name="g-file-enumerator-next-files-async"></a><h3>g_file_enumerator_next_files_async ()</h3>
 <pre class="programlisting"><span class="returnvalue">void</span>
 g_file_enumerator_next_files_async (<em class="parameter"><code><a class="link" href="GFileEnumerator.html" title="GFileEnumerator"><span class="type">GFileEnumerator</span></a> *enumerator</code></em>,
@@ -621,7 +429,6 @@
 order of returned files.</p>
 <p>The callback can be called with less than <em class="parameter"><code>num_files</code></em>
  files in case of error
->>>>>>> 76bed778
 or at the end of the enumerator. In case of a partial error the callback will
 be called with any succeeding items and no error, and on the next request the
 error will be reported. If a request is cancelled the callback will be called
@@ -630,43 +437,6 @@
 result in <a class="link" href="gio-GIOError.html#G-IO-ERROR-PENDING:CAPS"><code class="literal">G_IO_ERROR_PENDING</code></a> errors. </p>
 <p>Any outstanding i/o request with higher priority (lower numerical value) will
 be executed before an outstanding request with lower priority. Default
-<<<<<<< HEAD
-priority is <a href="./../glib/glib/glib-The-Main-Event-Loop.html#G-PRIORITY-DEFAULT:CAPS"><code class="literal">G_PRIORITY_DEFAULT</code></a>.
-</p>
-<div class="variablelist"><table border="0" class="variablelist">
-<colgroup>
-<col align="left" valign="top">
-<col>
-</colgroup>
-<tbody>
-<tr>
-<td><p><span class="term"><em class="parameter"><code>enumerator</code></em> :</span></p></td>
-<td>a <a class="link" href="GFileEnumerator.html" title="GFileEnumerator"><span class="type">GFileEnumerator</span></a>.</td>
-</tr>
-<tr>
-<td><p><span class="term"><em class="parameter"><code>num_files</code></em> :</span></p></td>
-<td>the number of file info objects to request</td>
-</tr>
-<tr>
-<td><p><span class="term"><em class="parameter"><code>io_priority</code></em> :</span></p></td>
-<td>the io priority
-of the request.</td>
-</tr>
-<tr>
-<td><p><span class="term"><em class="parameter"><code>cancellable</code></em> :</span></p></td>
-<td>optional <a class="link" href="GCancellable.html" title="GCancellable"><span class="type">GCancellable</span></a> object, <a href="./../glib/glib/glib-Standard-Macros.html#NULL:CAPS"><code class="literal">NULL</code></a> to ignore. <span class="annotation">[<acronym title="NULL is ok, both for passing and for returning."><span class="acronym">allow-none</span></acronym>]</span>
-</td>
-</tr>
-<tr>
-<td><p><span class="term"><em class="parameter"><code>callback</code></em> :</span></p></td>
-<td>a <a class="link" href="GAsyncResult.html#GAsyncReadyCallback" title="GAsyncReadyCallback ()"><span class="type">GAsyncReadyCallback</span></a> to call when the request is satisfied. <span class="annotation">[<acronym title="The callback is valid until first called."><span class="acronym">scope async</span></acronym>]</span>
-</td>
-</tr>
-<tr>
-<td><p><span class="term"><em class="parameter"><code>user_data</code></em> :</span></p></td>
-<td>the data to pass to callback function. <span class="annotation">[<acronym title="This parameter is a 'user_data', for callbacks; many bindings can pass NULL here."><span class="acronym">closure</span></acronym>]</span>
-</td>
-=======
 priority is <a href="../glib/glib-The-Main-Event-Loop.html#G-PRIORITY-DEFAULT:CAPS"><code class="literal">G_PRIORITY_DEFAULT</code></a>.</p>
 <div class="refsect3">
 <a name="id-1.4.2.5.9.5.9"></a><h4>Parameters</h4>
@@ -706,48 +476,13 @@
 <td class="parameter_name"><p>user_data</p></td>
 <td class="parameter_description"><p> the data to pass to callback function. </p></td>
 <td class="parameter_annotations"><span class="annotation">[<acronym title="This parameter is a 'user_data', for callbacks; many bindings can pass NULL here."><span class="acronym">closure</span></acronym>]</span></td>
->>>>>>> 76bed778
-</tr>
-</tbody>
-</table></div>
-</div>
-</div>
-<hr>
-<div class="refsect2">
-<<<<<<< HEAD
-<a name="g-file-enumerator-next-files-finish"></a><h3>g_file_enumerator_next_files_finish ()</h3>
-<pre class="programlisting"><a href="./../glib/glib/glib-Doubly-Linked-Lists.html#GList"><span class="returnvalue">GList</span></a> *             g_file_enumerator_next_files_finish (<em class="parameter"><code><a class="link" href="GFileEnumerator.html" title="GFileEnumerator"><span class="type">GFileEnumerator</span></a> *enumerator</code></em>,
-                                                         <em class="parameter"><code><a class="link" href="GAsyncResult.html" title="GAsyncResult"><span class="type">GAsyncResult</span></a> *result</code></em>,
-                                                         <em class="parameter"><code><a href="./../glib/glib/glib-Error-Reporting.html#GError"><span class="type">GError</span></a> **error</code></em>);</pre>
-<p>
-Finishes the asynchronous operation started with <a class="link" href="GFileEnumerator.html#g-file-enumerator-next-files-async" title="g_file_enumerator_next_files_async ()"><code class="function">g_file_enumerator_next_files_async()</code></a>.
-</p>
-<div class="variablelist"><table border="0" class="variablelist">
-<colgroup>
-<col align="left" valign="top">
-<col>
-</colgroup>
-<tbody>
-<tr>
-<td><p><span class="term"><em class="parameter"><code>enumerator</code></em> :</span></p></td>
-<td>a <a class="link" href="GFileEnumerator.html" title="GFileEnumerator"><span class="type">GFileEnumerator</span></a>.</td>
-</tr>
-<tr>
-<td><p><span class="term"><em class="parameter"><code>result</code></em> :</span></p></td>
-<td>a <a class="link" href="GAsyncResult.html" title="GAsyncResult"><span class="type">GAsyncResult</span></a>.</td>
-</tr>
-<tr>
-<td><p><span class="term"><em class="parameter"><code>error</code></em> :</span></p></td>
-<td>a <a href="./../glib/glib/glib-Error-Reporting.html#GError"><span class="type">GError</span></a> location to store the error occurring, or <a href="./../glib/glib/glib-Standard-Macros.html#NULL:CAPS"><code class="literal">NULL</code></a> to
-ignore.</td>
-</tr>
-<tr>
-<td><p><span class="term"><span class="emphasis"><em>Returns</em></span> :</span></p></td>
-<td>a <a href="./../glib/glib/glib-Doubly-Linked-Lists.html#GList"><span class="type">GList</span></a> of <a class="link" href="GFileInfo.html" title="GFileInfo"><span class="type">GFileInfo</span></a>s. You must free the list with
-<a href="./../glib/glib/glib-Doubly-Linked-Lists.html#g-list-free"><code class="function">g_list_free()</code></a> and unref the infos with <a href="./../gobject/gobject/gobject-The-Base-Object-Type.html#g-object-unref"><code class="function">g_object_unref()</code></a> when you're
-done with them. <span class="annotation">[<acronym title="Free data after the code is done."><span class="acronym">transfer full</span></acronym>][<acronym title="Generics and defining elements of containers and arrays."><span class="acronym">element-type</span></acronym> Gio.FileInfo]</span>
-</td>
-=======
+</tr>
+</tbody>
+</table></div>
+</div>
+</div>
+<hr>
+<div class="refsect2">
 <a name="g-file-enumerator-next-files-finish"></a><h3>g_file_enumerator_next_files_finish ()</h3>
 <pre class="programlisting"><a href="../glib/glib-Doubly-Linked-Lists.html#GList"><span class="returnvalue">GList</span></a> *
 g_file_enumerator_next_files_finish (<em class="parameter"><code><a class="link" href="GFileEnumerator.html" title="GFileEnumerator"><span class="type">GFileEnumerator</span></a> *enumerator</code></em>,
@@ -778,7 +513,6 @@
 <td class="parameter_description"><p>a <a href="../glib/glib-Error-Reporting.html#GError"><span class="type">GError</span></a> location to store the error occurring, or <a href="../glib/glib-Standard-Macros.html#NULL:CAPS"><code class="literal">NULL</code></a> to
 ignore.</p></td>
 <td class="parameter_annotations"> </td>
->>>>>>> 76bed778
 </tr>
 </tbody>
 </table></div>
@@ -793,52 +527,6 @@
 </div>
 <hr>
 <div class="refsect2">
-<<<<<<< HEAD
-<a name="g-file-enumerator-close-async"></a><h3>g_file_enumerator_close_async ()</h3>
-<pre class="programlisting"><span class="returnvalue">void</span>                g_file_enumerator_close_async       (<em class="parameter"><code><a class="link" href="GFileEnumerator.html" title="GFileEnumerator"><span class="type">GFileEnumerator</span></a> *enumerator</code></em>,
-                                                         <em class="parameter"><code><span class="type">int</span> io_priority</code></em>,
-                                                         <em class="parameter"><code><a class="link" href="GCancellable.html" title="GCancellable"><span class="type">GCancellable</span></a> *cancellable</code></em>,
-                                                         <em class="parameter"><code><a class="link" href="GAsyncResult.html#GAsyncReadyCallback" title="GAsyncReadyCallback ()"><span class="type">GAsyncReadyCallback</span></a> callback</code></em>,
-                                                         <em class="parameter"><code><a href="./../glib/glib/glib-Basic-Types.html#gpointer"><span class="type">gpointer</span></a> user_data</code></em>);</pre>
-<p>
-Asynchronously closes the file enumerator. 
-</p>
-<p>
-If <em class="parameter"><code>cancellable</code></em> is not <a href="./../glib/glib/glib-Standard-Macros.html#NULL:CAPS"><code class="literal">NULL</code></a>, then the operation can be cancelled by
-triggering the cancellable object from another thread. If the operation
-was cancelled, the error <a class="link" href="gio-GIOError.html#G-IO-ERROR-CANCELLED:CAPS"><code class="literal">G_IO_ERROR_CANCELLED</code></a> will be returned in 
-<a class="link" href="GFileEnumerator.html#g-file-enumerator-close-finish" title="g_file_enumerator_close_finish ()"><code class="function">g_file_enumerator_close_finish()</code></a>.
-</p>
-<div class="variablelist"><table border="0" class="variablelist">
-<colgroup>
-<col align="left" valign="top">
-<col>
-</colgroup>
-<tbody>
-<tr>
-<td><p><span class="term"><em class="parameter"><code>enumerator</code></em> :</span></p></td>
-<td>a <a class="link" href="GFileEnumerator.html" title="GFileEnumerator"><span class="type">GFileEnumerator</span></a>.</td>
-</tr>
-<tr>
-<td><p><span class="term"><em class="parameter"><code>io_priority</code></em> :</span></p></td>
-<td>the <a class="link" href="gio-GIOScheduler.html#io-priority">I/O priority</a>
-of the request.</td>
-</tr>
-<tr>
-<td><p><span class="term"><em class="parameter"><code>cancellable</code></em> :</span></p></td>
-<td>optional <a class="link" href="GCancellable.html" title="GCancellable"><span class="type">GCancellable</span></a> object, <a href="./../glib/glib/glib-Standard-Macros.html#NULL:CAPS"><code class="literal">NULL</code></a> to ignore. <span class="annotation">[<acronym title="NULL is ok, both for passing and for returning."><span class="acronym">allow-none</span></acronym>]</span>
-</td>
-</tr>
-<tr>
-<td><p><span class="term"><em class="parameter"><code>callback</code></em> :</span></p></td>
-<td>a <a class="link" href="GAsyncResult.html#GAsyncReadyCallback" title="GAsyncReadyCallback ()"><span class="type">GAsyncReadyCallback</span></a> to call when the request is satisfied. <span class="annotation">[<acronym title="The callback is valid until first called."><span class="acronym">scope async</span></acronym>]</span>
-</td>
-</tr>
-<tr>
-<td><p><span class="term"><em class="parameter"><code>user_data</code></em> :</span></p></td>
-<td>the data to pass to callback function. <span class="annotation">[<acronym title="This parameter is a 'user_data', for callbacks; many bindings can pass NULL here."><span class="acronym">closure</span></acronym>]</span>
-</td>
-=======
 <a name="g-file-enumerator-close-async"></a><h3>g_file_enumerator_close_async ()</h3>
 <pre class="programlisting"><span class="returnvalue">void</span>
 g_file_enumerator_close_async (<em class="parameter"><code><a class="link" href="GFileEnumerator.html" title="GFileEnumerator"><span class="type">GFileEnumerator</span></a> *enumerator</code></em>,
@@ -885,56 +573,13 @@
 <td class="parameter_name"><p>user_data</p></td>
 <td class="parameter_description"><p> the data to pass to callback function. </p></td>
 <td class="parameter_annotations"><span class="annotation">[<acronym title="This parameter is a 'user_data', for callbacks; many bindings can pass NULL here."><span class="acronym">closure</span></acronym>]</span></td>
->>>>>>> 76bed778
-</tr>
-</tbody>
-</table></div>
-</div>
-</div>
-<hr>
-<div class="refsect2">
-<<<<<<< HEAD
-<a name="g-file-enumerator-close-finish"></a><h3>g_file_enumerator_close_finish ()</h3>
-<pre class="programlisting"><a href="./../glib/glib/glib-Basic-Types.html#gboolean"><span class="returnvalue">gboolean</span></a>            g_file_enumerator_close_finish      (<em class="parameter"><code><a class="link" href="GFileEnumerator.html" title="GFileEnumerator"><span class="type">GFileEnumerator</span></a> *enumerator</code></em>,
-                                                         <em class="parameter"><code><a class="link" href="GAsyncResult.html" title="GAsyncResult"><span class="type">GAsyncResult</span></a> *result</code></em>,
-                                                         <em class="parameter"><code><a href="./../glib/glib/glib-Error-Reporting.html#GError"><span class="type">GError</span></a> **error</code></em>);</pre>
-<p>
-Finishes closing a file enumerator, started from <a class="link" href="GFileEnumerator.html#g-file-enumerator-close-async" title="g_file_enumerator_close_async ()"><code class="function">g_file_enumerator_close_async()</code></a>.
-</p>
-<p>
-If the file enumerator was already closed when <a class="link" href="GFileEnumerator.html#g-file-enumerator-close-async" title="g_file_enumerator_close_async ()"><code class="function">g_file_enumerator_close_async()</code></a> 
-was called, then this function will report <a class="link" href="gio-GIOError.html#G-IO-ERROR-CLOSED:CAPS"><code class="literal">G_IO_ERROR_CLOSED</code></a> in <em class="parameter"><code>error</code></em>, and 
-return <a href="./../glib/glib/glib-Standard-Macros.html#FALSE:CAPS"><code class="literal">FALSE</code></a>. If the file enumerator had pending operation when the close 
-operation was started, then this function will report <a class="link" href="gio-GIOError.html#G-IO-ERROR-PENDING:CAPS"><code class="literal">G_IO_ERROR_PENDING</code></a>, and
-return <a href="./../glib/glib/glib-Standard-Macros.html#FALSE:CAPS"><code class="literal">FALSE</code></a>.  If <em class="parameter"><code>cancellable</code></em> was not <a href="./../glib/glib/glib-Standard-Macros.html#NULL:CAPS"><code class="literal">NULL</code></a>, then the operation may have been 
-cancelled by triggering the cancellable object from another thread. If the operation
-was cancelled, the error <a class="link" href="gio-GIOError.html#G-IO-ERROR-CANCELLED:CAPS"><code class="literal">G_IO_ERROR_CANCELLED</code></a> will be set, and <a href="./../glib/glib/glib-Standard-Macros.html#FALSE:CAPS"><code class="literal">FALSE</code></a> will be 
-returned.
-</p>
-<div class="variablelist"><table border="0" class="variablelist">
-<colgroup>
-<col align="left" valign="top">
-<col>
-</colgroup>
-<tbody>
-<tr>
-<td><p><span class="term"><em class="parameter"><code>enumerator</code></em> :</span></p></td>
-<td>a <a class="link" href="GFileEnumerator.html" title="GFileEnumerator"><span class="type">GFileEnumerator</span></a>.</td>
-</tr>
-<tr>
-<td><p><span class="term"><em class="parameter"><code>result</code></em> :</span></p></td>
-<td>a <a class="link" href="GAsyncResult.html" title="GAsyncResult"><span class="type">GAsyncResult</span></a>.</td>
-</tr>
-<tr>
-<td><p><span class="term"><em class="parameter"><code>error</code></em> :</span></p></td>
-<td>a <a href="./../glib/glib/glib-Error-Reporting.html#GError"><span class="type">GError</span></a> location to store the error occurring, or <a href="./../glib/glib/glib-Standard-Macros.html#NULL:CAPS"><code class="literal">NULL</code></a> to
-ignore.</td>
-</tr>
-<tr>
-<td><p><span class="term"><span class="emphasis"><em>Returns</em></span> :</span></p></td>
-<td>
-<a href="./../glib/glib/glib-Standard-Macros.html#TRUE:CAPS"><code class="literal">TRUE</code></a> if the close operation has finished successfully.</td>
-=======
+</tr>
+</tbody>
+</table></div>
+</div>
+</div>
+<hr>
+<div class="refsect2">
 <a name="g-file-enumerator-close-finish"></a><h3>g_file_enumerator_close_finish ()</h3>
 <pre class="programlisting"><a href="../glib/glib-Basic-Types.html#gboolean"><span class="returnvalue">gboolean</span></a>
 g_file_enumerator_close_finish (<em class="parameter"><code><a class="link" href="GFileEnumerator.html" title="GFileEnumerator"><span class="type">GFileEnumerator</span></a> *enumerator</code></em>,
@@ -975,7 +620,6 @@
 <td class="parameter_description"><p>a <a href="../glib/glib-Error-Reporting.html#GError"><span class="type">GError</span></a> location to store the error occurring, or <a href="../glib/glib-Standard-Macros.html#NULL:CAPS"><code class="literal">NULL</code></a> to
 ignore.</p></td>
 <td class="parameter_annotations"> </td>
->>>>>>> 76bed778
 </tr>
 </tbody>
 </table></div>
@@ -987,29 +631,6 @@
 </div>
 <hr>
 <div class="refsect2">
-<<<<<<< HEAD
-<a name="g-file-enumerator-is-closed"></a><h3>g_file_enumerator_is_closed ()</h3>
-<pre class="programlisting"><a href="./../glib/glib/glib-Basic-Types.html#gboolean"><span class="returnvalue">gboolean</span></a>            g_file_enumerator_is_closed         (<em class="parameter"><code><a class="link" href="GFileEnumerator.html" title="GFileEnumerator"><span class="type">GFileEnumerator</span></a> *enumerator</code></em>);</pre>
-<p>
-Checks if the file enumerator has been closed.
-</p>
-<div class="variablelist"><table border="0" class="variablelist">
-<colgroup>
-<col align="left" valign="top">
-<col>
-</colgroup>
-<tbody>
-<tr>
-<td><p><span class="term"><em class="parameter"><code>enumerator</code></em> :</span></p></td>
-<td>a <a class="link" href="GFileEnumerator.html" title="GFileEnumerator"><span class="type">GFileEnumerator</span></a>.</td>
-</tr>
-<tr>
-<td><p><span class="term"><span class="emphasis"><em>Returns</em></span> :</span></p></td>
-<td>
-<a href="./../glib/glib/glib-Standard-Macros.html#TRUE:CAPS"><code class="literal">TRUE</code></a> if the <em class="parameter"><code>enumerator</code></em> is closed.</td>
-</tr>
-</tbody>
-=======
 <a name="g-file-enumerator-is-closed"></a><h3>g_file_enumerator_is_closed ()</h3>
 <pre class="programlisting"><a href="../glib/glib-Basic-Types.html#gboolean"><span class="returnvalue">gboolean</span></a>
 g_file_enumerator_is_closed (<em class="parameter"><code><a class="link" href="GFileEnumerator.html" title="GFileEnumerator"><span class="type">GFileEnumerator</span></a> *enumerator</code></em>);</pre>
@@ -1027,7 +648,6 @@
 <td class="parameter_description"><p>a <a class="link" href="GFileEnumerator.html" title="GFileEnumerator"><span class="type">GFileEnumerator</span></a>.</p></td>
 <td class="parameter_annotations"> </td>
 </tr></tbody>
->>>>>>> 76bed778
 </table></div>
 </div>
 <div class="refsect3">
@@ -1038,29 +658,6 @@
 </div>
 <hr>
 <div class="refsect2">
-<<<<<<< HEAD
-<a name="g-file-enumerator-has-pending"></a><h3>g_file_enumerator_has_pending ()</h3>
-<pre class="programlisting"><a href="./../glib/glib/glib-Basic-Types.html#gboolean"><span class="returnvalue">gboolean</span></a>            g_file_enumerator_has_pending       (<em class="parameter"><code><a class="link" href="GFileEnumerator.html" title="GFileEnumerator"><span class="type">GFileEnumerator</span></a> *enumerator</code></em>);</pre>
-<p>
-Checks if the file enumerator has pending operations.
-</p>
-<div class="variablelist"><table border="0" class="variablelist">
-<colgroup>
-<col align="left" valign="top">
-<col>
-</colgroup>
-<tbody>
-<tr>
-<td><p><span class="term"><em class="parameter"><code>enumerator</code></em> :</span></p></td>
-<td>a <a class="link" href="GFileEnumerator.html" title="GFileEnumerator"><span class="type">GFileEnumerator</span></a>.</td>
-</tr>
-<tr>
-<td><p><span class="term"><span class="emphasis"><em>Returns</em></span> :</span></p></td>
-<td>
-<a href="./../glib/glib/glib-Standard-Macros.html#TRUE:CAPS"><code class="literal">TRUE</code></a> if the <em class="parameter"><code>enumerator</code></em> has pending operations.</td>
-</tr>
-</tbody>
-=======
 <a name="g-file-enumerator-has-pending"></a><h3>g_file_enumerator_has_pending ()</h3>
 <pre class="programlisting"><a href="../glib/glib-Basic-Types.html#gboolean"><span class="returnvalue">gboolean</span></a>
 g_file_enumerator_has_pending (<em class="parameter"><code><a class="link" href="GFileEnumerator.html" title="GFileEnumerator"><span class="type">GFileEnumerator</span></a> *enumerator</code></em>);</pre>
@@ -1078,7 +675,6 @@
 <td class="parameter_description"><p>a <a class="link" href="GFileEnumerator.html" title="GFileEnumerator"><span class="type">GFileEnumerator</span></a>.</p></td>
 <td class="parameter_annotations"> </td>
 </tr></tbody>
->>>>>>> 76bed778
 </table></div>
 </div>
 <div class="refsect3">
@@ -1089,27 +685,6 @@
 </div>
 <hr>
 <div class="refsect2">
-<<<<<<< HEAD
-<a name="g-file-enumerator-set-pending"></a><h3>g_file_enumerator_set_pending ()</h3>
-<pre class="programlisting"><span class="returnvalue">void</span>                g_file_enumerator_set_pending       (<em class="parameter"><code><a class="link" href="GFileEnumerator.html" title="GFileEnumerator"><span class="type">GFileEnumerator</span></a> *enumerator</code></em>,
-                                                         <em class="parameter"><code><a href="./../glib/glib/glib-Basic-Types.html#gboolean"><span class="type">gboolean</span></a> pending</code></em>);</pre>
-<p>
-Sets the file enumerator as having pending operations.
-</p>
-<div class="variablelist"><table border="0" class="variablelist">
-<colgroup>
-<col align="left" valign="top">
-<col>
-</colgroup>
-<tbody>
-<tr>
-<td><p><span class="term"><em class="parameter"><code>enumerator</code></em> :</span></p></td>
-<td>a <a class="link" href="GFileEnumerator.html" title="GFileEnumerator"><span class="type">GFileEnumerator</span></a>.</td>
-</tr>
-<tr>
-<td><p><span class="term"><em class="parameter"><code>pending</code></em> :</span></p></td>
-<td>a boolean value.</td>
-=======
 <a name="g-file-enumerator-set-pending"></a><h3>g_file_enumerator_set_pending ()</h3>
 <pre class="programlisting"><span class="returnvalue">void</span>
 g_file_enumerator_set_pending (<em class="parameter"><code><a class="link" href="GFileEnumerator.html" title="GFileEnumerator"><span class="type">GFileEnumerator</span></a> *enumerator</code></em>,
@@ -1133,7 +708,6 @@
 <td class="parameter_name"><p>pending</p></td>
 <td class="parameter_description"><p>a boolean value.</p></td>
 <td class="parameter_annotations"> </td>
->>>>>>> 76bed778
 </tr>
 </tbody>
 </table></div>
@@ -1169,17 +743,6 @@
 </div>
 <hr>
 <div class="refsect2">
-<<<<<<< HEAD
-<a name="g-file-enumerator-get-container"></a><h3>g_file_enumerator_get_container ()</h3>
-<pre class="programlisting"><a class="link" href="GFile.html" title="GFile"><span class="returnvalue">GFile</span></a> *             g_file_enumerator_get_container     (<em class="parameter"><code><a class="link" href="GFileEnumerator.html" title="GFileEnumerator"><span class="type">GFileEnumerator</span></a> *enumerator</code></em>);</pre>
-<p>
-Get the <a class="link" href="GFile.html" title="GFile"><span class="type">GFile</span></a> container which is being enumerated.
-</p>
-<div class="variablelist"><table border="0" class="variablelist">
-<colgroup>
-<col align="left" valign="top">
-<col>
-=======
 <a name="g-file-enumerator-get-child"></a><h3>g_file_enumerator_get_child ()</h3>
 <pre class="programlisting"><a class="link" href="GFile.html" title="GFile"><span class="returnvalue">GFile</span></a> *
 g_file_enumerator_get_child (<em class="parameter"><code><a class="link" href="GFileEnumerator.html" title="GFileEnumerator"><span class="type">GFileEnumerator</span></a> *enumerator</code></em>,
@@ -1213,7 +776,6 @@
 <col width="150px" class="parameters_name">
 <col class="parameters_description">
 <col width="200px" class="parameters_annotations">
->>>>>>> 76bed778
 </colgroup>
 <tbody>
 <tr>
@@ -1222,16 +784,10 @@
 <td class="parameter_annotations"> </td>
 </tr>
 <tr>
-<<<<<<< HEAD
-<td><p><span class="term"><span class="emphasis"><em>Returns</em></span> :</span></p></td>
-<td>the <a class="link" href="GFile.html" title="GFile"><span class="type">GFile</span></a> which is being enumerated. <span class="annotation">[<acronym title="Don't free data after the code is done."><span class="acronym">transfer none</span></acronym>]</span>
-</td>
-=======
 <td class="parameter_name"><p>info</p></td>
 <td class="parameter_description"><p>a <a class="link" href="GFileInfo.html" title="GFileInfo"><span class="type">GFileInfo</span></a> gotten from <a class="link" href="GFileEnumerator.html#g-file-enumerator-next-file" title="g_file_enumerator_next_file ()"><code class="function">g_file_enumerator_next_file()</code></a>
 or the async equivalents.</p></td>
 <td class="parameter_annotations"> </td>
->>>>>>> 76bed778
 </tr>
 </tbody>
 </table></div>
@@ -1245,12 +801,6 @@
 </div>
 </div>
 <div class="refsect1">
-<<<<<<< HEAD
-<a name="GFileEnumerator.property-details"></a><h2>Property Details</h2>
-<div class="refsect2">
-<a name="GFileEnumerator--container"></a><h3>The <code class="literal">"container"</code> property</h3>
-<pre class="programlisting">  "container"                <a class="link" href="GFile.html" title="GFile"><span class="type">GFile</span></a>*                : Write / Construct Only</pre>
-=======
 <a name="GFileEnumerator.other_details"></a><h2>Types and Values</h2>
 <div class="refsect2">
 <a name="GFileEnumerator-struct"></a><h3>GFileEnumerator</h3>
@@ -1263,18 +813,12 @@
 <div class="refsect2">
 <a name="GFileEnumerator--container"></a><h3>The <code class="literal">“container”</code> property</h3>
 <pre class="programlisting">  “container”                <a class="link" href="GFile.html" title="GFile"><span class="type">GFile</span></a> *</pre>
->>>>>>> 76bed778
 <p>The container that is being enumerated.</p>
 <p>Flags: Write / Construct Only</p>
 </div>
 </div>
 </div>
 <div class="footer">
-<<<<<<< HEAD
-<hr>
-          Generated by GTK-Doc V1.18.1</div>
-=======
 <hr>Generated by GTK-Doc V1.24</div>
->>>>>>> 76bed778
 </body>
 </html>