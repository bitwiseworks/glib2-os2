--- conflicted
+++ resolved
@@ -2,39 +2,12 @@
 <html>
 <head>
 <meta http-equiv="Content-Type" content="text/html; charset=UTF-8">
-<<<<<<< HEAD
-<title>GCredentials</title>
-<meta name="generator" content="DocBook XSL Stylesheets V1.77.1">
-=======
 <title>GCredentials: GIO Reference Manual</title>
 <meta name="generator" content="DocBook XSL Stylesheets V1.78.1">
->>>>>>> 76bed778
 <link rel="home" href="index.html" title="GIO Reference Manual">
 <link rel="up" href="networking.html" title="Low-level network support">
 <link rel="prev" href="GUnixFDMessage.html" title="GUnixFDMessage">
 <link rel="next" href="GUnixCredentialsMessage.html" title="GUnixCredentialsMessage">
-<<<<<<< HEAD
-<meta name="generator" content="GTK-Doc V1.18.1 (XML mode)">
-<link rel="stylesheet" href="style.css" type="text/css">
-</head>
-<body bgcolor="white" text="black" link="#0000FF" vlink="#840084" alink="#0000FF">
-<table class="navigation" id="top" width="100%" summary="Navigation header" cellpadding="2" cellspacing="2">
-<tr valign="middle">
-<td><a accesskey="p" href="GUnixFDMessage.html"><img src="left.png" width="24" height="24" border="0" alt="Prev"></a></td>
-<td><a accesskey="u" href="networking.html"><img src="up.png" width="24" height="24" border="0" alt="Up"></a></td>
-<td><a accesskey="h" href="index.html"><img src="home.png" width="24" height="24" border="0" alt="Home"></a></td>
-<th width="100%" align="center">GIO Reference Manual</th>
-<td><a accesskey="n" href="GUnixCredentialsMessage.html"><img src="right.png" width="24" height="24" border="0" alt="Next"></a></td>
-</tr>
-<tr><td colspan="5" class="shortcuts">
-<a href="#GCredentials.synopsis" class="shortcut">Top</a>
-                   | 
-                  <a href="#GCredentials.description" class="shortcut">Description</a>
-                   | 
-                  <a href="#GCredentials.object-hierarchy" class="shortcut">Object Hierarchy</a>
-</td></tr>
-</table>
-=======
 <meta name="generator" content="GTK-Doc V1.24 (XML mode)">
 <link rel="stylesheet" href="style.css" type="text/css">
 </head>
@@ -50,7 +23,6 @@
 <td><a accesskey="p" href="GUnixFDMessage.html"><img src="left.png" width="16" height="16" border="0" alt="Prev"></a></td>
 <td><a accesskey="n" href="GUnixCredentialsMessage.html"><img src="right.png" width="16" height="16" border="0" alt="Next"></a></td>
 </tr></table>
->>>>>>> 76bed778
 <div class="refentry">
 <a name="GCredentials"></a><div class="titlepage"></div>
 <div class="refnamediv"><table width="100%"><tr>
@@ -60,110 +32,12 @@
 </td>
 <td class="gallery_image" valign="top" align="right"></td>
 </tr></table></div>
-<<<<<<< HEAD
-<div class="refsynopsisdiv">
-<a name="GCredentials.synopsis"></a><h2>Synopsis</h2>
-<pre class="synopsis">
-#include &lt;gio/gio.h&gt;
-
-                    <a class="link" href="GCredentials.html#GCredentials-struct" title="GCredentials">GCredentials</a>;
-enum                <a class="link" href="GCredentials.html#GCredentialsType" title="enum GCredentialsType">GCredentialsType</a>;
-<a class="link" href="GCredentials.html" title="GCredentials"><span class="returnvalue">GCredentials</span></a> *      <a class="link" href="GCredentials.html#g-credentials-new" title="g_credentials_new ()">g_credentials_new</a>                   (<em class="parameter"><code><span class="type">void</span></code></em>);
-<a href="./../glib/glib/glib-Basic-Types.html#gchar"><span class="returnvalue">gchar</span></a> *             <a class="link" href="GCredentials.html#g-credentials-to-string" title="g_credentials_to_string ()">g_credentials_to_string</a>             (<em class="parameter"><code><a class="link" href="GCredentials.html" title="GCredentials"><span class="type">GCredentials</span></a> *credentials</code></em>);
-<a href="./../glib/glib/glib-Basic-Types.html#gpointer"><span class="returnvalue">gpointer</span></a>            <a class="link" href="GCredentials.html#g-credentials-get-native" title="g_credentials_get_native ()">g_credentials_get_native</a>            (<em class="parameter"><code><a class="link" href="GCredentials.html" title="GCredentials"><span class="type">GCredentials</span></a> *credentials</code></em>,
-                                                         <em class="parameter"><code><a class="link" href="GCredentials.html#GCredentialsType" title="enum GCredentialsType"><span class="type">GCredentialsType</span></a> native_type</code></em>);
-<span class="returnvalue">void</span>                <a class="link" href="GCredentials.html#g-credentials-set-native" title="g_credentials_set_native ()">g_credentials_set_native</a>            (<em class="parameter"><code><a class="link" href="GCredentials.html" title="GCredentials"><span class="type">GCredentials</span></a> *credentials</code></em>,
-                                                         <em class="parameter"><code><a class="link" href="GCredentials.html#GCredentialsType" title="enum GCredentialsType"><span class="type">GCredentialsType</span></a> native_type</code></em>,
-                                                         <em class="parameter"><code><a href="./../glib/glib/glib-Basic-Types.html#gpointer"><span class="type">gpointer</span></a> native</code></em>);
-<a href="./../glib/glib/glib-Basic-Types.html#gboolean"><span class="returnvalue">gboolean</span></a>            <a class="link" href="GCredentials.html#g-credentials-is-same-user" title="g_credentials_is_same_user ()">g_credentials_is_same_user</a>          (<em class="parameter"><code><a class="link" href="GCredentials.html" title="GCredentials"><span class="type">GCredentials</span></a> *credentials</code></em>,
-                                                         <em class="parameter"><code><a class="link" href="GCredentials.html" title="GCredentials"><span class="type">GCredentials</span></a> *other_credentials</code></em>,
-                                                         <em class="parameter"><code><a href="./../glib/glib/glib-Error-Reporting.html#GError"><span class="type">GError</span></a> **error</code></em>);
-<span class="returnvalue">uid_t</span>               <a class="link" href="GCredentials.html#g-credentials-get-unix-user" title="g_credentials_get_unix_user ()">g_credentials_get_unix_user</a>         (<em class="parameter"><code><a class="link" href="GCredentials.html" title="GCredentials"><span class="type">GCredentials</span></a> *credentials</code></em>,
-                                                         <em class="parameter"><code><a href="./../glib/glib/glib-Error-Reporting.html#GError"><span class="type">GError</span></a> **error</code></em>);
-<a href="./../glib/glib/glib-Basic-Types.html#gboolean"><span class="returnvalue">gboolean</span></a>            <a class="link" href="GCredentials.html#g-credentials-set-unix-user" title="g_credentials_set_unix_user ()">g_credentials_set_unix_user</a>         (<em class="parameter"><code><a class="link" href="GCredentials.html" title="GCredentials"><span class="type">GCredentials</span></a> *credentials</code></em>,
-                                                         <em class="parameter"><code><span class="type">uid_t</span> uid</code></em>,
-                                                         <em class="parameter"><code><a href="./../glib/glib/glib-Error-Reporting.html#GError"><span class="type">GError</span></a> **error</code></em>);
-</pre>
-</div>
-<div class="refsect1">
-<a name="GCredentials.object-hierarchy"></a><h2>Object Hierarchy</h2>
-<pre class="synopsis">
-  <a href="./../gobject/gobject/gobject-The-Base-Object-Type.html#GObject">GObject</a>
-   +----GCredentials
-</pre>
-</div>
-<div class="refsect1">
-<a name="GCredentials.description"></a><h2>Description</h2>
-<p>
-The <a class="link" href="GCredentials.html" title="GCredentials"><span class="type">GCredentials</span></a> type is a reference-counted wrapper for native
-credentials. This information is typically used for identifying,
-authenticating and authorizing other processes.
-</p>
-<p>
-Some operating systems supports looking up the credentials of the
-remote peer of a communication endpoint - see e.g.
-<a class="link" href="GSocket.html#g-socket-get-credentials" title="g_socket_get_credentials ()"><code class="function">g_socket_get_credentials()</code></a>.
-</p>
-<p>
-Some operating systems supports securely sending and receiving
-credentials over a Unix Domain Socket, see
-<a class="link" href="GUnixCredentialsMessage.html" title="GUnixCredentialsMessage"><span class="type">GUnixCredentialsMessage</span></a>, <a class="link" href="GUnixConnection.html#g-unix-connection-send-credentials" title="g_unix_connection_send_credentials ()"><code class="function">g_unix_connection_send_credentials()</code></a> and
-<a class="link" href="GUnixConnection.html#g-unix-connection-receive-credentials" title="g_unix_connection_receive_credentials ()"><code class="function">g_unix_connection_receive_credentials()</code></a> for details.
-</p>
-<p>
-On Linux, the native credential type is a <span class="type">struct ucred</span>
-</p>
-<div class="itemizedlist"><ul class="itemizedlist" style="list-style-type: disc; "><li class="listitem"><p>see the
-<span class="citerefentry"><span class="refentrytitle">unix</span>(7)</span>
-man page for details. This corresponds to
-<a class="link" href="GCredentials.html#G-CREDENTIALS-TYPE-LINUX-UCRED:CAPS"><code class="literal">G_CREDENTIALS_TYPE_LINUX_UCRED</code></a>.</p></li></ul></div>
-<p>
-</p>
-<p>
-On FreeBSD, the native credential type is a <span class="type">struct cmsgcred</span>.
-This corresponds to <a class="link" href="GCredentials.html#G-CREDENTIALS-TYPE-FREEBSD-CMSGCRED:CAPS"><code class="literal">G_CREDENTIALS_TYPE_FREEBSD_CMSGCRED</code></a>.
-</p>
-<p>
-On OpenBSD, the native credential type is a <span class="type">struct sockpeercred</span>.
-This corresponds to <a class="link" href="GCredentials.html#G-CREDENTIALS-TYPE-OPENBSD-SOCKPEERCRED:CAPS"><code class="literal">G_CREDENTIALS_TYPE_OPENBSD_SOCKPEERCRED</code></a>.
-</p>
-</div>
-<div class="refsect1">
-<a name="GCredentials.details"></a><h2>Details</h2>
-<div class="refsect2">
-<a name="GCredentials-struct"></a><h3>GCredentials</h3>
-<pre class="programlisting">typedef struct _GCredentials GCredentials;</pre>
-<p>
-The <a class="link" href="GCredentials.html" title="GCredentials"><span class="type">GCredentials</span></a> structure contains only private data and
-should only be accessed using the provided API.
-</p>
-<p class="since">Since 2.26</p>
-</div>
-<hr>
-<div class="refsect2">
-<a name="GCredentialsType"></a><h3>enum GCredentialsType</h3>
-<pre class="programlisting">typedef enum {
-  G_CREDENTIALS_TYPE_INVALID,
-  G_CREDENTIALS_TYPE_LINUX_UCRED,
-  G_CREDENTIALS_TYPE_FREEBSD_CMSGCRED,
-  G_CREDENTIALS_TYPE_OPENBSD_SOCKPEERCRED
-} GCredentialsType;
-</pre>
-<p>
-Enumeration describing different kinds of native credential types.
-</p>
-<div class="variablelist"><table border="0" class="variablelist">
-<colgroup>
-<col align="left" valign="top">
-<col>
-=======
 <div class="refsect1">
 <a name="GCredentials.functions"></a><h2>Functions</h2>
 <div class="informaltable"><table width="100%" border="0">
 <colgroup>
 <col width="150px" class="functions_return">
 <col class="functions_name">
->>>>>>> 76bed778
 </colgroup>
 <tbody>
 <tr>
@@ -228,16 +102,6 @@
 </td>
 <td class="function_name">
 <a class="link" href="GCredentials.html#g-credentials-get-unix-pid" title="g_credentials_get_unix_pid ()">g_credentials_get_unix_pid</a> <span class="c_punctuation">()</span>
-</td>
-</tr>
-<tr>
-<td><p><a name="G-CREDENTIALS-TYPE-FREEBSD-CMSGCRED:CAPS"></a><span class="term"><code class="literal">G_CREDENTIALS_TYPE_FREEBSD_CMSGCRED</code></span></p></td>
-<td>The native credentials type is a <span class="type">struct cmsgcred</span>.
-</td>
-</tr>
-<tr>
-<td><p><a name="G-CREDENTIALS-TYPE-OPENBSD-SOCKPEERCRED:CAPS"></a><span class="term"><code class="literal">G_CREDENTIALS_TYPE_OPENBSD_SOCKPEERCRED</code></span></p></td>
-<td>The native credentials type is a <span class="type">struct sockpeercred</span>. Added in 2.30.
 </td>
 </tr>
 </tbody>
@@ -315,22 +179,6 @@
 </div>
 <hr>
 <div class="refsect2">
-<<<<<<< HEAD
-<a name="g-credentials-new"></a><h3>g_credentials_new ()</h3>
-<pre class="programlisting"><a class="link" href="GCredentials.html" title="GCredentials"><span class="returnvalue">GCredentials</span></a> *      g_credentials_new                   (<em class="parameter"><code><span class="type">void</span></code></em>);</pre>
-<p>
-Creates a new <a class="link" href="GCredentials.html" title="GCredentials"><span class="type">GCredentials</span></a> object with credentials matching the
-the current process.
-</p>
-<div class="variablelist"><table border="0" class="variablelist">
-<colgroup>
-<col align="left" valign="top">
-<col>
-</colgroup>
-<tbody><tr>
-<td><p><span class="term"><span class="emphasis"><em>Returns</em></span> :</span></p></td>
-<td>A <a class="link" href="GCredentials.html" title="GCredentials"><span class="type">GCredentials</span></a>. Free with <a href="./../gobject/gobject/gobject-The-Base-Object-Type.html#g-object-unref"><code class="function">g_object_unref()</code></a>.</td>
-=======
 <a name="g-credentials-to-string"></a><h3>g_credentials_to_string ()</h3>
 <pre class="programlisting"><a href="../glib/glib-Basic-Types.html#gchar"><span class="returnvalue">gchar</span></a> *
 g_credentials_to_string (<em class="parameter"><code><a class="link" href="GCredentials.html" title="GCredentials"><span class="type">GCredentials</span></a> *credentials</code></em>);</pre>
@@ -350,7 +198,6 @@
 <td class="parameter_name"><p>credentials</p></td>
 <td class="parameter_description"><p>A <a class="link" href="GCredentials.html" title="GCredentials"><span class="type">GCredentials</span></a> object.</p></td>
 <td class="parameter_annotations"> </td>
->>>>>>> 76bed778
 </tr></tbody>
 </table></div>
 </div>
@@ -362,28 +209,6 @@
 </div>
 <hr>
 <div class="refsect2">
-<<<<<<< HEAD
-<a name="g-credentials-to-string"></a><h3>g_credentials_to_string ()</h3>
-<pre class="programlisting"><a href="./../glib/glib/glib-Basic-Types.html#gchar"><span class="returnvalue">gchar</span></a> *             g_credentials_to_string             (<em class="parameter"><code><a class="link" href="GCredentials.html" title="GCredentials"><span class="type">GCredentials</span></a> *credentials</code></em>);</pre>
-<p>
-Creates a human-readable textual representation of <em class="parameter"><code>credentials</code></em>
-that can be used in logging and debug messages. The format of the
-returned string may change in future GLib release.
-</p>
-<div class="variablelist"><table border="0" class="variablelist">
-<colgroup>
-<col align="left" valign="top">
-<col>
-</colgroup>
-<tbody>
-<tr>
-<td><p><span class="term"><em class="parameter"><code>credentials</code></em> :</span></p></td>
-<td>A <a class="link" href="GCredentials.html" title="GCredentials"><span class="type">GCredentials</span></a> object.</td>
-</tr>
-<tr>
-<td><p><span class="term"><span class="emphasis"><em>Returns</em></span> :</span></p></td>
-<td>A string that should be freed with <a href="./../glib/glib/glib-Memory-Allocation.html#g-free"><code class="function">g_free()</code></a>.</td>
-=======
 <a name="g-credentials-get-native"></a><h3>g_credentials_get_native ()</h3>
 <pre class="programlisting"><a href="../glib/glib-Basic-Types.html#gpointer"><span class="returnvalue">gpointer</span></a>
 g_credentials_get_native (<em class="parameter"><code><a class="link" href="GCredentials.html" title="GCredentials"><span class="type">GCredentials</span></a> *credentials</code></em>,
@@ -415,7 +240,6 @@
 <td class="parameter_name"><p>native_type</p></td>
 <td class="parameter_description"><p>The type of native credentials to get.</p></td>
 <td class="parameter_annotations"> </td>
->>>>>>> 76bed778
 </tr>
 </tbody>
 </table></div>
@@ -433,40 +257,6 @@
 </div>
 <hr>
 <div class="refsect2">
-<<<<<<< HEAD
-<a name="g-credentials-get-native"></a><h3>g_credentials_get_native ()</h3>
-<pre class="programlisting"><a href="./../glib/glib/glib-Basic-Types.html#gpointer"><span class="returnvalue">gpointer</span></a>            g_credentials_get_native            (<em class="parameter"><code><a class="link" href="GCredentials.html" title="GCredentials"><span class="type">GCredentials</span></a> *credentials</code></em>,
-                                                         <em class="parameter"><code><a class="link" href="GCredentials.html#GCredentialsType" title="enum GCredentialsType"><span class="type">GCredentialsType</span></a> native_type</code></em>);</pre>
-<p>
-Gets a pointer to native credentials of type <em class="parameter"><code>native_type</code></em> from
-<em class="parameter"><code>credentials</code></em>.
-</p>
-<p>
-It is a programming error (which will cause an warning to be
-logged) to use this method if there is no <a class="link" href="GCredentials.html" title="GCredentials"><span class="type">GCredentials</span></a> support for
-the OS or if <em class="parameter"><code>native_type</code></em> isn't supported by the OS.
-</p>
-<div class="variablelist"><table border="0" class="variablelist">
-<colgroup>
-<col align="left" valign="top">
-<col>
-</colgroup>
-<tbody>
-<tr>
-<td><p><span class="term"><em class="parameter"><code>credentials</code></em> :</span></p></td>
-<td>A <a class="link" href="GCredentials.html" title="GCredentials"><span class="type">GCredentials</span></a>.</td>
-</tr>
-<tr>
-<td><p><span class="term"><em class="parameter"><code>native_type</code></em> :</span></p></td>
-<td>The type of native credentials to get.</td>
-</tr>
-<tr>
-<td><p><span class="term"><span class="emphasis"><em>Returns</em></span> :</span></p></td>
-<td>The pointer to native credentials or <a href="./../glib/glib/glib-Standard-Macros.html#NULL:CAPS"><code class="literal">NULL</code></a> if the
-operation there is no <a class="link" href="GCredentials.html" title="GCredentials"><span class="type">GCredentials</span></a> support for the OS or if
-<em class="parameter"><code>native_type</code></em> isn't supported by the OS. Do not free the returned
-data, it is owned by <em class="parameter"><code>credentials</code></em>.</td>
-=======
 <a name="g-credentials-set-native"></a><h3>g_credentials_set_native ()</h3>
 <pre class="programlisting"><span class="returnvalue">void</span>
 g_credentials_set_native (<em class="parameter"><code><a class="link" href="GCredentials.html" title="GCredentials"><span class="type">GCredentials</span></a> *credentials</code></em>,
@@ -504,47 +294,14 @@
 <td class="parameter_name"><p>native</p></td>
 <td class="parameter_description"><p>A pointer to native credentials.</p></td>
 <td class="parameter_annotations"> </td>
->>>>>>> 76bed778
-</tr>
-</tbody>
-</table></div>
-</div>
-<p class="since">Since: <a class="link" href="api-index-2-26.html#api-index-2.26">2.26</a></p>
-</div>
-<hr>
-<div class="refsect2">
-<<<<<<< HEAD
-<a name="g-credentials-set-native"></a><h3>g_credentials_set_native ()</h3>
-<pre class="programlisting"><span class="returnvalue">void</span>                g_credentials_set_native            (<em class="parameter"><code><a class="link" href="GCredentials.html" title="GCredentials"><span class="type">GCredentials</span></a> *credentials</code></em>,
-                                                         <em class="parameter"><code><a class="link" href="GCredentials.html#GCredentialsType" title="enum GCredentialsType"><span class="type">GCredentialsType</span></a> native_type</code></em>,
-                                                         <em class="parameter"><code><a href="./../glib/glib/glib-Basic-Types.html#gpointer"><span class="type">gpointer</span></a> native</code></em>);</pre>
-<p>
-Copies the native credentials of type <em class="parameter"><code>native_type</code></em> from <em class="parameter"><code>native</code></em>
-into <em class="parameter"><code>credentials</code></em>.
-</p>
-<p>
-It is a programming error (which will cause an warning to be
-logged) to use this method if there is no <a class="link" href="GCredentials.html" title="GCredentials"><span class="type">GCredentials</span></a> support for
-the OS or if <em class="parameter"><code>native_type</code></em> isn't supported by the OS.
-</p>
-<div class="variablelist"><table border="0" class="variablelist">
-<colgroup>
-<col align="left" valign="top">
-<col>
-</colgroup>
-<tbody>
-<tr>
-<td><p><span class="term"><em class="parameter"><code>credentials</code></em> :</span></p></td>
-<td>A <a class="link" href="GCredentials.html" title="GCredentials"><span class="type">GCredentials</span></a>.</td>
-</tr>
-<tr>
-<td><p><span class="term"><em class="parameter"><code>native_type</code></em> :</span></p></td>
-<td>The type of native credentials to set.</td>
-</tr>
-<tr>
-<td><p><span class="term"><em class="parameter"><code>native</code></em> :</span></p></td>
-<td>A pointer to native credentials.</td>
-=======
+</tr>
+</tbody>
+</table></div>
+</div>
+<p class="since">Since: <a class="link" href="api-index-2-26.html#api-index-2.26">2.26</a></p>
+</div>
+<hr>
+<div class="refsect2">
 <a name="g-credentials-is-same-user"></a><h3>g_credentials_is_same_user ()</h3>
 <pre class="programlisting"><a href="../glib/glib-Basic-Types.html#gboolean"><span class="returnvalue">gboolean</span></a>
 g_credentials_is_same_user (<em class="parameter"><code><a class="link" href="GCredentials.html" title="GCredentials"><span class="type">GCredentials</span></a> *credentials</code></em>,
@@ -578,7 +335,6 @@
 <td class="parameter_name"><p>error</p></td>
 <td class="parameter_description"><p>Return location for error or <a href="../glib/glib-Standard-Macros.html#NULL:CAPS"><code class="literal">NULL</code></a>.</p></td>
 <td class="parameter_annotations"> </td>
->>>>>>> 76bed778
 </tr>
 </tbody>
 </table></div>
@@ -595,42 +351,6 @@
 </div>
 <hr>
 <div class="refsect2">
-<<<<<<< HEAD
-<a name="g-credentials-is-same-user"></a><h3>g_credentials_is_same_user ()</h3>
-<pre class="programlisting"><a href="./../glib/glib/glib-Basic-Types.html#gboolean"><span class="returnvalue">gboolean</span></a>            g_credentials_is_same_user          (<em class="parameter"><code><a class="link" href="GCredentials.html" title="GCredentials"><span class="type">GCredentials</span></a> *credentials</code></em>,
-                                                         <em class="parameter"><code><a class="link" href="GCredentials.html" title="GCredentials"><span class="type">GCredentials</span></a> *other_credentials</code></em>,
-                                                         <em class="parameter"><code><a href="./../glib/glib/glib-Error-Reporting.html#GError"><span class="type">GError</span></a> **error</code></em>);</pre>
-<p>
-Checks if <em class="parameter"><code>credentials</code></em> and <em class="parameter"><code>other_credentials</code></em> is the same user.
-</p>
-<p>
-This operation can fail if <a class="link" href="GCredentials.html" title="GCredentials"><span class="type">GCredentials</span></a> is not supported on the
-the OS.
-</p>
-<div class="variablelist"><table border="0" class="variablelist">
-<colgroup>
-<col align="left" valign="top">
-<col>
-</colgroup>
-<tbody>
-<tr>
-<td><p><span class="term"><em class="parameter"><code>credentials</code></em> :</span></p></td>
-<td>A <a class="link" href="GCredentials.html" title="GCredentials"><span class="type">GCredentials</span></a>.</td>
-</tr>
-<tr>
-<td><p><span class="term"><em class="parameter"><code>other_credentials</code></em> :</span></p></td>
-<td>A <a class="link" href="GCredentials.html" title="GCredentials"><span class="type">GCredentials</span></a>.</td>
-</tr>
-<tr>
-<td><p><span class="term"><em class="parameter"><code>error</code></em> :</span></p></td>
-<td>Return location for error or <a href="./../glib/glib/glib-Standard-Macros.html#NULL:CAPS"><code class="literal">NULL</code></a>.</td>
-</tr>
-<tr>
-<td><p><span class="term"><span class="emphasis"><em>Returns</em></span> :</span></p></td>
-<td>
-<a href="./../glib/glib/glib-Standard-Macros.html#TRUE:CAPS"><code class="literal">TRUE</code></a> if <em class="parameter"><code>credentials</code></em> and <em class="parameter"><code>other_credentials</code></em> has the same
-user, <a href="./../glib/glib/glib-Standard-Macros.html#FALSE:CAPS"><code class="literal">FALSE</code></a> otherwise or if <em class="parameter"><code>error</code></em> is set.</td>
-=======
 <a name="g-credentials-get-unix-user"></a><h3>g_credentials_get_unix_user ()</h3>
 <pre class="programlisting"><span class="returnvalue">uid_t</span>
 g_credentials_get_unix_user (<em class="parameter"><code><a class="link" href="GCredentials.html" title="GCredentials"><span class="type">GCredentials</span></a> *credentials</code></em>,
@@ -707,7 +427,6 @@
 <td class="parameter_name"><p>error</p></td>
 <td class="parameter_description"><p>Return location for error or <a href="../glib/glib-Standard-Macros.html#NULL:CAPS"><code class="literal">NULL</code></a>.</p></td>
 <td class="parameter_annotations"> </td>
->>>>>>> 76bed778
 </tr>
 </tbody>
 </table></div>
@@ -721,38 +440,6 @@
 </div>
 <hr>
 <div class="refsect2">
-<<<<<<< HEAD
-<a name="g-credentials-get-unix-user"></a><h3>g_credentials_get_unix_user ()</h3>
-<pre class="programlisting"><span class="returnvalue">uid_t</span>               g_credentials_get_unix_user         (<em class="parameter"><code><a class="link" href="GCredentials.html" title="GCredentials"><span class="type">GCredentials</span></a> *credentials</code></em>,
-                                                         <em class="parameter"><code><a href="./../glib/glib/glib-Error-Reporting.html#GError"><span class="type">GError</span></a> **error</code></em>);</pre>
-<p>
-Tries to get the UNIX user identifier from <em class="parameter"><code>credentials</code></em>. This
-method is only available on UNIX platforms.
-</p>
-<p>
-This operation can fail if <a class="link" href="GCredentials.html" title="GCredentials"><span class="type">GCredentials</span></a> is not supported on the
-OS or if the native credentials type does not contain information
-about the UNIX user.
-</p>
-<div class="variablelist"><table border="0" class="variablelist">
-<colgroup>
-<col align="left" valign="top">
-<col>
-</colgroup>
-<tbody>
-<tr>
-<td><p><span class="term"><em class="parameter"><code>credentials</code></em> :</span></p></td>
-<td>A <a class="link" href="GCredentials.html" title="GCredentials"><span class="type">GCredentials</span></a>
-</td>
-</tr>
-<tr>
-<td><p><span class="term"><em class="parameter"><code>error</code></em> :</span></p></td>
-<td>Return location for error or <a href="./../glib/glib/glib-Standard-Macros.html#NULL:CAPS"><code class="literal">NULL</code></a>.</td>
-</tr>
-<tr>
-<td><p><span class="term"><span class="emphasis"><em>Returns</em></span> :</span></p></td>
-<td>The UNIX user identifier or -1 if <em class="parameter"><code>error</code></em> is set.</td>
-=======
 <a name="g-credentials-get-unix-pid"></a><h3>g_credentials_get_unix_pid ()</h3>
 <pre class="programlisting"><span class="returnvalue">pid_t</span>
 g_credentials_get_unix_pid (<em class="parameter"><code><a class="link" href="GCredentials.html" title="GCredentials"><span class="type">GCredentials</span></a> *credentials</code></em>,
@@ -781,7 +468,6 @@
 <td class="parameter_name"><p>error</p></td>
 <td class="parameter_description"><p>Return location for error or <a href="../glib/glib-Standard-Macros.html#NULL:CAPS"><code class="literal">NULL</code></a>.</p></td>
 <td class="parameter_annotations"> </td>
->>>>>>> 76bed778
 </tr>
 </tbody>
 </table></div>
@@ -805,43 +491,6 @@
 </div>
 <hr>
 <div class="refsect2">
-<<<<<<< HEAD
-<a name="g-credentials-set-unix-user"></a><h3>g_credentials_set_unix_user ()</h3>
-<pre class="programlisting"><a href="./../glib/glib/glib-Basic-Types.html#gboolean"><span class="returnvalue">gboolean</span></a>            g_credentials_set_unix_user         (<em class="parameter"><code><a class="link" href="GCredentials.html" title="GCredentials"><span class="type">GCredentials</span></a> *credentials</code></em>,
-                                                         <em class="parameter"><code><span class="type">uid_t</span> uid</code></em>,
-                                                         <em class="parameter"><code><a href="./../glib/glib/glib-Error-Reporting.html#GError"><span class="type">GError</span></a> **error</code></em>);</pre>
-<p>
-Tries to set the UNIX user identifier on <em class="parameter"><code>credentials</code></em>. This method
-is only available on UNIX platforms.
-</p>
-<p>
-This operation can fail if <a class="link" href="GCredentials.html" title="GCredentials"><span class="type">GCredentials</span></a> is not supported on the
-OS or if the native credentials type does not contain information
-about the UNIX user.
-</p>
-<div class="variablelist"><table border="0" class="variablelist">
-<colgroup>
-<col align="left" valign="top">
-<col>
-</colgroup>
-<tbody>
-<tr>
-<td><p><span class="term"><em class="parameter"><code>credentials</code></em> :</span></p></td>
-<td>A <a class="link" href="GCredentials.html" title="GCredentials"><span class="type">GCredentials</span></a>.</td>
-</tr>
-<tr>
-<td><p><span class="term"><em class="parameter"><code>uid</code></em> :</span></p></td>
-<td>The UNIX user identifier to set.</td>
-</tr>
-<tr>
-<td><p><span class="term"><em class="parameter"><code>error</code></em> :</span></p></td>
-<td>Return location for error or <a href="./../glib/glib/glib-Standard-Macros.html#NULL:CAPS"><code class="literal">NULL</code></a>.</td>
-</tr>
-<tr>
-<td><p><span class="term"><span class="emphasis"><em>Returns</em></span> :</span></p></td>
-<td>
-<a href="./../glib/glib/glib-Standard-Macros.html#TRUE:CAPS"><code class="literal">TRUE</code></a> if <em class="parameter"><code>uid</code></em> was set, <a href="./../glib/glib/glib-Standard-Macros.html#FALSE:CAPS"><code class="literal">FALSE</code></a> if error is set.</td>
-=======
 <a name="GCredentialsType"></a><h3>enum GCredentialsType</h3>
 <p>Enumeration describing different kinds of native credential types.</p>
 <div class="refsect3">
@@ -894,7 +543,6 @@
 <p>The native credentials type is a &lt;type&gt;struct unpcbid&lt;/type&gt;.</p>
 </td>
 <td class="enum_member_annotations"> </td>
->>>>>>> 76bed778
 </tr>
 </tbody>
 </table></div>
@@ -904,11 +552,6 @@
 </div>
 </div>
 <div class="footer">
-<<<<<<< HEAD
-<hr>
-          Generated by GTK-Doc V1.18.1</div>
-=======
 <hr>Generated by GTK-Doc V1.24</div>
->>>>>>> 76bed778
 </body>
 </html>