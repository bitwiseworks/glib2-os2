<!DOCTYPE html PUBLIC "-//W3C//DTD HTML 4.01 Transitional//EN">
<html>
<head>
<meta http-equiv="Content-Type" content="text/html; charset=UTF-8">
<<<<<<< HEAD
<title>GFilterInputStream</title>
<meta name="generator" content="DocBook XSL Stylesheets V1.77.1">
=======
<title>GFilterInputStream: GIO Reference Manual</title>
<meta name="generator" content="DocBook XSL Stylesheets V1.78.1">
>>>>>>> 76bed778
<link rel="home" href="index.html" title="GIO Reference Manual">
<link rel="up" href="streaming.html" title="Streaming I/O">
<link rel="prev" href="GFileDescriptorBased.html" title="GFileDescriptorBased">
<link rel="next" href="GFilterOutputStream.html" title="GFilterOutputStream">
<<<<<<< HEAD
<meta name="generator" content="GTK-Doc V1.18.1 (XML mode)">
<link rel="stylesheet" href="style.css" type="text/css">
</head>
<body bgcolor="white" text="black" link="#0000FF" vlink="#840084" alink="#0000FF">
<table class="navigation" id="top" width="100%" summary="Navigation header" cellpadding="2" cellspacing="2">
<tr valign="middle">
<td><a accesskey="p" href="GFileDescriptorBased.html"><img src="left.png" width="24" height="24" border="0" alt="Prev"></a></td>
<td><a accesskey="u" href="streaming.html"><img src="up.png" width="24" height="24" border="0" alt="Up"></a></td>
<td><a accesskey="h" href="index.html"><img src="home.png" width="24" height="24" border="0" alt="Home"></a></td>
<th width="100%" align="center">GIO Reference Manual</th>
<td><a accesskey="n" href="GFilterOutputStream.html"><img src="right.png" width="24" height="24" border="0" alt="Next"></a></td>
</tr>
<tr><td colspan="5" class="shortcuts">
<a href="#GFilterInputStream.synopsis" class="shortcut">Top</a>
                   | 
                  <a href="#GFilterInputStream.description" class="shortcut">Description</a>
                   | 
                  <a href="#GFilterInputStream.object-hierarchy" class="shortcut">Object Hierarchy</a>
                   | 
                  <a href="#GFilterInputStream.properties" class="shortcut">Properties</a>
</td></tr>
</table>
=======
<meta name="generator" content="GTK-Doc V1.24 (XML mode)">
<link rel="stylesheet" href="style.css" type="text/css">
</head>
<body bgcolor="white" text="black" link="#0000FF" vlink="#840084" alink="#0000FF">
<table class="navigation" id="top" width="100%" summary="Navigation header" cellpadding="2" cellspacing="5"><tr valign="middle">
<td width="100%" align="left" class="shortcuts">
<a href="#" class="shortcut">Top</a><span id="nav_description">  <span class="dim">|</span> 
                  <a href="#GFilterInputStream.description" class="shortcut">Description</a></span><span id="nav_hierarchy">  <span class="dim">|</span> 
                  <a href="#GFilterInputStream.object-hierarchy" class="shortcut">Object Hierarchy</a></span><span id="nav_properties">  <span class="dim">|</span> 
                  <a href="#GFilterInputStream.properties" class="shortcut">Properties</a></span>
</td>
<td><a accesskey="h" href="index.html"><img src="home.png" width="16" height="16" border="0" alt="Home"></a></td>
<td><a accesskey="u" href="streaming.html"><img src="up.png" width="16" height="16" border="0" alt="Up"></a></td>
<td><a accesskey="p" href="GFileDescriptorBased.html"><img src="left.png" width="16" height="16" border="0" alt="Prev"></a></td>
<td><a accesskey="n" href="GFilterOutputStream.html"><img src="right.png" width="16" height="16" border="0" alt="Next"></a></td>
</tr></table>
>>>>>>> 76bed778
<div class="refentry">
<a name="GFilterInputStream"></a><div class="titlepage"></div>
<div class="refnamediv"><table width="100%"><tr>
<td valign="top">
<h2><span class="refentrytitle"><a name="GFilterInputStream.top_of_page"></a>GFilterInputStream</span></h2>
<p>GFilterInputStream — Filter Input Stream</p>
</td>
<td class="gallery_image" valign="top" align="right"></td>
</tr></table></div>
<<<<<<< HEAD
<div class="refsynopsisdiv">
<a name="GFilterInputStream.synopsis"></a><h2>Synopsis</h2>
<pre class="synopsis">
#include &lt;gio/gio.h&gt;

                    <a class="link" href="GFilterInputStream.html#GFilterInputStream-struct" title="GFilterInputStream">GFilterInputStream</a>;
<a class="link" href="GInputStream.html" title="GInputStream"><span class="returnvalue">GInputStream</span></a> *      <a class="link" href="GFilterInputStream.html#g-filter-input-stream-get-base-stream" title="g_filter_input_stream_get_base_stream ()">g_filter_input_stream_get_base_stream</a>
                                                        (<em class="parameter"><code><a class="link" href="GFilterInputStream.html" title="GFilterInputStream"><span class="type">GFilterInputStream</span></a> *stream</code></em>);
<a href="./../glib/glib/glib-Basic-Types.html#gboolean"><span class="returnvalue">gboolean</span></a>            <a class="link" href="GFilterInputStream.html#g-filter-input-stream-get-close-base-stream" title="g_filter_input_stream_get_close_base_stream ()">g_filter_input_stream_get_close_base_stream</a>
                                                        (<em class="parameter"><code><a class="link" href="GFilterInputStream.html" title="GFilterInputStream"><span class="type">GFilterInputStream</span></a> *stream</code></em>);
<span class="returnvalue">void</span>                <a class="link" href="GFilterInputStream.html#g-filter-input-stream-set-close-base-stream" title="g_filter_input_stream_set_close_base_stream ()">g_filter_input_stream_set_close_base_stream</a>
                                                        (<em class="parameter"><code><a class="link" href="GFilterInputStream.html" title="GFilterInputStream"><span class="type">GFilterInputStream</span></a> *stream</code></em>,
                                                         <em class="parameter"><code><a href="./../glib/glib/glib-Basic-Types.html#gboolean"><span class="type">gboolean</span></a> close_base</code></em>);
</pre>
</div>
<div class="refsect1">
<a name="GFilterInputStream.object-hierarchy"></a><h2>Object Hierarchy</h2>
<pre class="synopsis">
  <a href="./../gobject/gobject/gobject-The-Base-Object-Type.html#GObject">GObject</a>
   +----<a class="link" href="GInputStream.html" title="GInputStream">GInputStream</a>
         +----GFilterInputStream
               +----<a class="link" href="GBufferedInputStream.html" title="GBufferedInputStream">GBufferedInputStream</a>
               +----<a class="link" href="gio-GConverterInputstream.html#GConverterInputStream">GConverterInputStream</a>
</pre>
</div>
<div class="refsect1">
<a name="GFilterInputStream.properties"></a><h2>Properties</h2>
<pre class="synopsis">
  "<a class="link" href="GFilterInputStream.html#GFilterInputStream--base-stream" title='The "base-stream" property'>base-stream</a>"              <a class="link" href="GInputStream.html" title="GInputStream"><span class="type">GInputStream</span></a>*         : Read / Write / Construct Only
  "<a class="link" href="GFilterInputStream.html#GFilterInputStream--close-base-stream" title='The "close-base-stream" property'>close-base-stream</a>"        <a href="./../glib/glib/glib-Basic-Types.html#gboolean"><span class="type">gboolean</span></a>              : Read / Write / Construct
</pre>
</div>
<div class="refsect1">
<a name="GFilterInputStream.description"></a><h2>Description</h2>
<p>
Base class for input stream implementations that perform some
kind of filtering operation on a base stream. Typical examples
of filtering operations are character set conversion, compression
and byte order flipping.
</p>
</div>
<div class="refsect1">
<a name="GFilterInputStream.details"></a><h2>Details</h2>
<div class="refsect2">
<a name="GFilterInputStream-struct"></a><h3>GFilterInputStream</h3>
<pre class="programlisting">typedef struct _GFilterInputStream GFilterInputStream;</pre>
<p>
A base class for all input streams that work on an underlying stream.
</p>
</div>
<hr>
<div class="refsect2">
<a name="g-filter-input-stream-get-base-stream"></a><h3>g_filter_input_stream_get_base_stream ()</h3>
<pre class="programlisting"><a class="link" href="GInputStream.html" title="GInputStream"><span class="returnvalue">GInputStream</span></a> *      g_filter_input_stream_get_base_stream
                                                        (<em class="parameter"><code><a class="link" href="GFilterInputStream.html" title="GFilterInputStream"><span class="type">GFilterInputStream</span></a> *stream</code></em>);</pre>
<p>
Gets the base stream for the filter stream.
</p>
<div class="variablelist"><table border="0" class="variablelist">
<colgroup>
<col align="left" valign="top">
<col>
</colgroup>
<tbody>
<tr>
<td><p><span class="term"><em class="parameter"><code>stream</code></em> :</span></p></td>
<td>a <a class="link" href="GFilterInputStream.html" title="GFilterInputStream"><span class="type">GFilterInputStream</span></a>.</td>
</tr>
<tr>
<td><p><span class="term"><span class="emphasis"><em>Returns</em></span> :</span></p></td>
<td>a <a class="link" href="GInputStream.html" title="GInputStream"><span class="type">GInputStream</span></a>. <span class="annotation">[<acronym title="Don't free data after the code is done."><span class="acronym">transfer none</span></acronym>]</span>
=======
<div class="refsect1">
<a name="GFilterInputStream.functions"></a><h2>Functions</h2>
<div class="informaltable"><table width="100%" border="0">
<colgroup>
<col width="150px" class="functions_return">
<col class="functions_name">
</colgroup>
<tbody>
<tr>
<td class="function_type">
<a class="link" href="GInputStream.html" title="GInputStream"><span class="returnvalue">GInputStream</span></a> *
</td>
<td class="function_name">
<a class="link" href="GFilterInputStream.html#g-filter-input-stream-get-base-stream" title="g_filter_input_stream_get_base_stream ()">g_filter_input_stream_get_base_stream</a> <span class="c_punctuation">()</span>
</td>
</tr>
<tr>
<td class="function_type">
<a href="../glib/glib-Basic-Types.html#gboolean"><span class="returnvalue">gboolean</span></a>
</td>
<td class="function_name">
<a class="link" href="GFilterInputStream.html#g-filter-input-stream-get-close-base-stream" title="g_filter_input_stream_get_close_base_stream ()">g_filter_input_stream_get_close_base_stream</a> <span class="c_punctuation">()</span>
</td>
</tr>
<tr>
<td class="function_type">
<span class="returnvalue">void</span>
</td>
<td class="function_name">
<a class="link" href="GFilterInputStream.html#g-filter-input-stream-set-close-base-stream" title="g_filter_input_stream_set_close_base_stream ()">g_filter_input_stream_set_close_base_stream</a> <span class="c_punctuation">()</span>
>>>>>>> 76bed778
</td>
</tr>
</tbody>
</table></div>
</div>
<<<<<<< HEAD
<hr>
<div class="refsect2">
<a name="g-filter-input-stream-get-close-base-stream"></a><h3>g_filter_input_stream_get_close_base_stream ()</h3>
<pre class="programlisting"><a href="./../glib/glib/glib-Basic-Types.html#gboolean"><span class="returnvalue">gboolean</span></a>            g_filter_input_stream_get_close_base_stream
                                                        (<em class="parameter"><code><a class="link" href="GFilterInputStream.html" title="GFilterInputStream"><span class="type">GFilterInputStream</span></a> *stream</code></em>);</pre>
<p>
Returns whether the base stream will be closed when <em class="parameter"><code>stream</code></em> is
closed.
</p>
<div class="variablelist"><table border="0" class="variablelist">
<colgroup>
<col align="left" valign="top">
<col>
</colgroup>
<tbody>
<tr>
<td><p><span class="term"><em class="parameter"><code>stream</code></em> :</span></p></td>
<td>a <a class="link" href="GFilterInputStream.html" title="GFilterInputStream"><span class="type">GFilterInputStream</span></a>.</td>
</tr>
<tr>
<td><p><span class="term"><span class="emphasis"><em>Returns</em></span> :</span></p></td>
<td>
<a href="./../glib/glib/glib-Standard-Macros.html#TRUE:CAPS"><code class="literal">TRUE</code></a> if the base stream will be closed.</td>
=======
<div class="refsect1">
<a name="GFilterInputStream.properties"></a><h2>Properties</h2>
<div class="informaltable"><table border="0">
<colgroup>
<col width="150px" class="properties_type">
<col width="300px" class="properties_name">
<col width="200px" class="properties_flags">
</colgroup>
<tbody>
<tr>
<td class="property_type">
<a class="link" href="GInputStream.html" title="GInputStream"><span class="type">GInputStream</span></a> *</td>
<td class="property_name"><a class="link" href="GFilterInputStream.html#GFilterInputStream--base-stream" title="The “base-stream” property">base-stream</a></td>
<td class="property_flags">Read / Write / Construct Only</td>
</tr>
<tr>
<td class="property_type"><a href="../glib/glib-Basic-Types.html#gboolean"><span class="type">gboolean</span></a></td>
<td class="property_name"><a class="link" href="GFilterInputStream.html#GFilterInputStream--close-base-stream" title="The “close-base-stream” property">close-base-stream</a></td>
<td class="property_flags">Read / Write / Construct</td>
>>>>>>> 76bed778
</tr>
</tbody>
</table></div>
</div>
<div class="refsect1">
<a name="GFilterInputStream.other"></a><h2>Types and Values</h2>
<div class="informaltable"><table width="100%" border="0">
<colgroup>
<col width="150px" class="name">
<col class="description">
</colgroup>
<tbody><tr>
<td class="datatype_keyword"> </td>
<td class="function_name"><a class="link" href="GFilterInputStream.html#GFilterInputStream-struct" title="GFilterInputStream">GFilterInputStream</a></td>
</tr></tbody>
</table></div>
</div>
<div class="refsect1">
<a name="GFilterInputStream.object-hierarchy"></a><h2>Object Hierarchy</h2>
<pre class="screen">    <a href="../gobject/gobject-The-Base-Object-Type.html#GObject">GObject</a>
    <span class="lineart">╰──</span> <a class="link" href="GInputStream.html" title="GInputStream">GInputStream</a>
        <span class="lineart">╰──</span> GFilterInputStream
            <span class="lineart">├──</span> <a class="link" href="GBufferedInputStream.html" title="GBufferedInputStream">GBufferedInputStream</a>
            <span class="lineart">╰──</span> <a class="link" href="gio-GConverterInputstream.html#GConverterInputStream">GConverterInputStream</a>
</pre>
</div>
<div class="refsect1">
<a name="GFilterInputStream.includes"></a><h2>Includes</h2>
<pre class="synopsis">#include &lt;gio/gio.h&gt;
</pre>
</div>
<div class="refsect1">
<a name="GFilterInputStream.description"></a><h2>Description</h2>
<p>Base class for input stream implementations that perform some
kind of filtering operation on a base stream. Typical examples
of filtering operations are character set conversion, compression
and byte order flipping.</p>
</div>
<div class="refsect1">
<a name="GFilterInputStream.functions_details"></a><h2>Functions</h2>
<div class="refsect2">
<a name="g-filter-input-stream-get-base-stream"></a><h3>g_filter_input_stream_get_base_stream ()</h3>
<pre class="programlisting"><a class="link" href="GInputStream.html" title="GInputStream"><span class="returnvalue">GInputStream</span></a> *
g_filter_input_stream_get_base_stream (<em class="parameter"><code><a class="link" href="GFilterInputStream.html" title="GFilterInputStream"><span class="type">GFilterInputStream</span></a> *stream</code></em>);</pre>
<p>Gets the base stream for the filter stream.</p>
<div class="refsect3">
<a name="id-1.4.7.11.9.2.5"></a><h4>Parameters</h4>
<div class="informaltable"><table width="100%" border="0">
<colgroup>
<col width="150px" class="parameters_name">
<col class="parameters_description">
<col width="200px" class="parameters_annotations">
</colgroup>
<tbody><tr>
<td class="parameter_name"><p>stream</p></td>
<td class="parameter_description"><p>a <a class="link" href="GFilterInputStream.html" title="GFilterInputStream"><span class="type">GFilterInputStream</span></a>.</p></td>
<td class="parameter_annotations"> </td>
</tr></tbody>
</table></div>
</div>
<div class="refsect3">
<a name="id-1.4.7.11.9.2.6"></a><h4>Returns</h4>
<p> a <a class="link" href="GInputStream.html" title="GInputStream"><span class="type">GInputStream</span></a>. </p>
<p><span class="annotation">[<acronym title="Don't free data after the code is done."><span class="acronym">transfer none</span></acronym>]</span></p>
</div>
</div>
<hr>
<div class="refsect2">
<<<<<<< HEAD
<a name="g-filter-input-stream-set-close-base-stream"></a><h3>g_filter_input_stream_set_close_base_stream ()</h3>
<pre class="programlisting"><span class="returnvalue">void</span>                g_filter_input_stream_set_close_base_stream
                                                        (<em class="parameter"><code><a class="link" href="GFilterInputStream.html" title="GFilterInputStream"><span class="type">GFilterInputStream</span></a> *stream</code></em>,
                                                         <em class="parameter"><code><a href="./../glib/glib/glib-Basic-Types.html#gboolean"><span class="type">gboolean</span></a> close_base</code></em>);</pre>
<p>
Sets whether the base stream will be closed when <em class="parameter"><code>stream</code></em> is closed.
</p>
<div class="variablelist"><table border="0" class="variablelist">
<colgroup>
<col align="left" valign="top">
<col>
</colgroup>
<tbody>
<tr>
<td><p><span class="term"><em class="parameter"><code>stream</code></em> :</span></p></td>
<td>a <a class="link" href="GFilterInputStream.html" title="GFilterInputStream"><span class="type">GFilterInputStream</span></a>.</td>
</tr>
<tr>
<td><p><span class="term"><em class="parameter"><code>close_base</code></em> :</span></p></td>
<td>
<a href="./../glib/glib/glib-Standard-Macros.html#TRUE:CAPS"><code class="literal">TRUE</code></a> to close the base stream.</td>
=======
<a name="g-filter-input-stream-get-close-base-stream"></a><h3>g_filter_input_stream_get_close_base_stream ()</h3>
<pre class="programlisting"><a href="../glib/glib-Basic-Types.html#gboolean"><span class="returnvalue">gboolean</span></a>
g_filter_input_stream_get_close_base_stream
                               (<em class="parameter"><code><a class="link" href="GFilterInputStream.html" title="GFilterInputStream"><span class="type">GFilterInputStream</span></a> *stream</code></em>);</pre>
<p>Returns whether the base stream will be closed when <em class="parameter"><code>stream</code></em>
 is
closed.</p>
<div class="refsect3">
<a name="id-1.4.7.11.9.3.5"></a><h4>Parameters</h4>
<div class="informaltable"><table width="100%" border="0">
<colgroup>
<col width="150px" class="parameters_name">
<col class="parameters_description">
<col width="200px" class="parameters_annotations">
</colgroup>
<tbody><tr>
<td class="parameter_name"><p>stream</p></td>
<td class="parameter_description"><p>a <a class="link" href="GFilterInputStream.html" title="GFilterInputStream"><span class="type">GFilterInputStream</span></a>.</p></td>
<td class="parameter_annotations"> </td>
</tr></tbody>
</table></div>
</div>
<div class="refsect3">
<a name="id-1.4.7.11.9.3.6"></a><h4>Returns</h4>
<p> <a href="../glib/glib-Standard-Macros.html#TRUE:CAPS"><code class="literal">TRUE</code></a> if the base stream will be closed.</p>
</div>
</div>
<hr>
<div class="refsect2">
<a name="g-filter-input-stream-set-close-base-stream"></a><h3>g_filter_input_stream_set_close_base_stream ()</h3>
<pre class="programlisting"><span class="returnvalue">void</span>
g_filter_input_stream_set_close_base_stream
                               (<em class="parameter"><code><a class="link" href="GFilterInputStream.html" title="GFilterInputStream"><span class="type">GFilterInputStream</span></a> *stream</code></em>,
                                <em class="parameter"><code><a href="../glib/glib-Basic-Types.html#gboolean"><span class="type">gboolean</span></a> close_base</code></em>);</pre>
<p>Sets whether the base stream will be closed when <em class="parameter"><code>stream</code></em>
 is closed.</p>
<div class="refsect3">
<a name="id-1.4.7.11.9.4.5"></a><h4>Parameters</h4>
<div class="informaltable"><table width="100%" border="0">
<colgroup>
<col width="150px" class="parameters_name">
<col class="parameters_description">
<col width="200px" class="parameters_annotations">
</colgroup>
<tbody>
<tr>
<td class="parameter_name"><p>stream</p></td>
<td class="parameter_description"><p>a <a class="link" href="GFilterInputStream.html" title="GFilterInputStream"><span class="type">GFilterInputStream</span></a>.</p></td>
<td class="parameter_annotations"> </td>
</tr>
<tr>
<td class="parameter_name"><p>close_base</p></td>
<td class="parameter_description"><p><a href="../glib/glib-Standard-Macros.html#TRUE:CAPS"><code class="literal">TRUE</code></a> to close the base stream.</p></td>
<td class="parameter_annotations"> </td>
>>>>>>> 76bed778
</tr>
</tbody>
</table></div>
</div>
</div>
<<<<<<< HEAD
<div class="refsect1">
<a name="GFilterInputStream.property-details"></a><h2>Property Details</h2>
<div class="refsect2">
<a name="GFilterInputStream--base-stream"></a><h3>The <code class="literal">"base-stream"</code> property</h3>
<pre class="programlisting">  "base-stream"              <a class="link" href="GInputStream.html" title="GInputStream"><span class="type">GInputStream</span></a>*         : Read / Write / Construct Only</pre>
=======
</div>
<div class="refsect1">
<a name="GFilterInputStream.other_details"></a><h2>Types and Values</h2>
<div class="refsect2">
<a name="GFilterInputStream-struct"></a><h3>GFilterInputStream</h3>
<pre class="programlisting">typedef struct _GFilterInputStream GFilterInputStream;</pre>
<p>A base class for all input streams that work on an underlying stream.</p>
</div>
</div>
<div class="refsect1">
<a name="GFilterInputStream.property-details"></a><h2>Property Details</h2>
<div class="refsect2">
<a name="GFilterInputStream--base-stream"></a><h3>The <code class="literal">“base-stream”</code> property</h3>
<pre class="programlisting">  “base-stream”              <a class="link" href="GInputStream.html" title="GInputStream"><span class="type">GInputStream</span></a> *</pre>
>>>>>>> 76bed778
<p>The underlying base stream on which the io ops will be done.</p>
<p>Flags: Read / Write / Construct Only</p>
</div>
<hr>
<div class="refsect2">
<<<<<<< HEAD
<a name="GFilterInputStream--close-base-stream"></a><h3>The <code class="literal">"close-base-stream"</code> property</h3>
<pre class="programlisting">  "close-base-stream"        <a href="./../glib/glib/glib-Basic-Types.html#gboolean"><span class="type">gboolean</span></a>              : Read / Write / Construct</pre>
=======
<a name="GFilterInputStream--close-base-stream"></a><h3>The <code class="literal">“close-base-stream”</code> property</h3>
<pre class="programlisting">  “close-base-stream”        <a href="../glib/glib-Basic-Types.html#gboolean"><span class="type">gboolean</span></a></pre>
>>>>>>> 76bed778
<p>If the base stream should be closed when the filter stream is closed.</p>
<p>Flags: Read / Write / Construct</p>
<p>Default value: TRUE</p>
</div>
</div>
</div>
<div class="footer">
<<<<<<< HEAD
<hr>
          Generated by GTK-Doc V1.18.1</div>
=======
<hr>Generated by GTK-Doc V1.24</div>
>>>>>>> 76bed778
</body>
</html><|MERGE_RESOLUTION|>--- conflicted
+++ resolved
@@ -2,41 +2,12 @@
 <html>
 <head>
 <meta http-equiv="Content-Type" content="text/html; charset=UTF-8">
-<<<<<<< HEAD
-<title>GFilterInputStream</title>
-<meta name="generator" content="DocBook XSL Stylesheets V1.77.1">
-=======
 <title>GFilterInputStream: GIO Reference Manual</title>
 <meta name="generator" content="DocBook XSL Stylesheets V1.78.1">
->>>>>>> 76bed778
 <link rel="home" href="index.html" title="GIO Reference Manual">
 <link rel="up" href="streaming.html" title="Streaming I/O">
 <link rel="prev" href="GFileDescriptorBased.html" title="GFileDescriptorBased">
 <link rel="next" href="GFilterOutputStream.html" title="GFilterOutputStream">
-<<<<<<< HEAD
-<meta name="generator" content="GTK-Doc V1.18.1 (XML mode)">
-<link rel="stylesheet" href="style.css" type="text/css">
-</head>
-<body bgcolor="white" text="black" link="#0000FF" vlink="#840084" alink="#0000FF">
-<table class="navigation" id="top" width="100%" summary="Navigation header" cellpadding="2" cellspacing="2">
-<tr valign="middle">
-<td><a accesskey="p" href="GFileDescriptorBased.html"><img src="left.png" width="24" height="24" border="0" alt="Prev"></a></td>
-<td><a accesskey="u" href="streaming.html"><img src="up.png" width="24" height="24" border="0" alt="Up"></a></td>
-<td><a accesskey="h" href="index.html"><img src="home.png" width="24" height="24" border="0" alt="Home"></a></td>
-<th width="100%" align="center">GIO Reference Manual</th>
-<td><a accesskey="n" href="GFilterOutputStream.html"><img src="right.png" width="24" height="24" border="0" alt="Next"></a></td>
-</tr>
-<tr><td colspan="5" class="shortcuts">
-<a href="#GFilterInputStream.synopsis" class="shortcut">Top</a>
-                   | 
-                  <a href="#GFilterInputStream.description" class="shortcut">Description</a>
-                   | 
-                  <a href="#GFilterInputStream.object-hierarchy" class="shortcut">Object Hierarchy</a>
-                   | 
-                  <a href="#GFilterInputStream.properties" class="shortcut">Properties</a>
-</td></tr>
-</table>
-=======
 <meta name="generator" content="GTK-Doc V1.24 (XML mode)">
 <link rel="stylesheet" href="style.css" type="text/css">
 </head>
@@ -53,7 +24,6 @@
 <td><a accesskey="p" href="GFileDescriptorBased.html"><img src="left.png" width="16" height="16" border="0" alt="Prev"></a></td>
 <td><a accesskey="n" href="GFilterOutputStream.html"><img src="right.png" width="16" height="16" border="0" alt="Next"></a></td>
 </tr></table>
->>>>>>> 76bed778
 <div class="refentry">
 <a name="GFilterInputStream"></a><div class="titlepage"></div>
 <div class="refnamediv"><table width="100%"><tr>
@@ -63,79 +33,6 @@
 </td>
 <td class="gallery_image" valign="top" align="right"></td>
 </tr></table></div>
-<<<<<<< HEAD
-<div class="refsynopsisdiv">
-<a name="GFilterInputStream.synopsis"></a><h2>Synopsis</h2>
-<pre class="synopsis">
-#include &lt;gio/gio.h&gt;
-
-                    <a class="link" href="GFilterInputStream.html#GFilterInputStream-struct" title="GFilterInputStream">GFilterInputStream</a>;
-<a class="link" href="GInputStream.html" title="GInputStream"><span class="returnvalue">GInputStream</span></a> *      <a class="link" href="GFilterInputStream.html#g-filter-input-stream-get-base-stream" title="g_filter_input_stream_get_base_stream ()">g_filter_input_stream_get_base_stream</a>
-                                                        (<em class="parameter"><code><a class="link" href="GFilterInputStream.html" title="GFilterInputStream"><span class="type">GFilterInputStream</span></a> *stream</code></em>);
-<a href="./../glib/glib/glib-Basic-Types.html#gboolean"><span class="returnvalue">gboolean</span></a>            <a class="link" href="GFilterInputStream.html#g-filter-input-stream-get-close-base-stream" title="g_filter_input_stream_get_close_base_stream ()">g_filter_input_stream_get_close_base_stream</a>
-                                                        (<em class="parameter"><code><a class="link" href="GFilterInputStream.html" title="GFilterInputStream"><span class="type">GFilterInputStream</span></a> *stream</code></em>);
-<span class="returnvalue">void</span>                <a class="link" href="GFilterInputStream.html#g-filter-input-stream-set-close-base-stream" title="g_filter_input_stream_set_close_base_stream ()">g_filter_input_stream_set_close_base_stream</a>
-                                                        (<em class="parameter"><code><a class="link" href="GFilterInputStream.html" title="GFilterInputStream"><span class="type">GFilterInputStream</span></a> *stream</code></em>,
-                                                         <em class="parameter"><code><a href="./../glib/glib/glib-Basic-Types.html#gboolean"><span class="type">gboolean</span></a> close_base</code></em>);
-</pre>
-</div>
-<div class="refsect1">
-<a name="GFilterInputStream.object-hierarchy"></a><h2>Object Hierarchy</h2>
-<pre class="synopsis">
-  <a href="./../gobject/gobject/gobject-The-Base-Object-Type.html#GObject">GObject</a>
-   +----<a class="link" href="GInputStream.html" title="GInputStream">GInputStream</a>
-         +----GFilterInputStream
-               +----<a class="link" href="GBufferedInputStream.html" title="GBufferedInputStream">GBufferedInputStream</a>
-               +----<a class="link" href="gio-GConverterInputstream.html#GConverterInputStream">GConverterInputStream</a>
-</pre>
-</div>
-<div class="refsect1">
-<a name="GFilterInputStream.properties"></a><h2>Properties</h2>
-<pre class="synopsis">
-  "<a class="link" href="GFilterInputStream.html#GFilterInputStream--base-stream" title='The "base-stream" property'>base-stream</a>"              <a class="link" href="GInputStream.html" title="GInputStream"><span class="type">GInputStream</span></a>*         : Read / Write / Construct Only
-  "<a class="link" href="GFilterInputStream.html#GFilterInputStream--close-base-stream" title='The "close-base-stream" property'>close-base-stream</a>"        <a href="./../glib/glib/glib-Basic-Types.html#gboolean"><span class="type">gboolean</span></a>              : Read / Write / Construct
-</pre>
-</div>
-<div class="refsect1">
-<a name="GFilterInputStream.description"></a><h2>Description</h2>
-<p>
-Base class for input stream implementations that perform some
-kind of filtering operation on a base stream. Typical examples
-of filtering operations are character set conversion, compression
-and byte order flipping.
-</p>
-</div>
-<div class="refsect1">
-<a name="GFilterInputStream.details"></a><h2>Details</h2>
-<div class="refsect2">
-<a name="GFilterInputStream-struct"></a><h3>GFilterInputStream</h3>
-<pre class="programlisting">typedef struct _GFilterInputStream GFilterInputStream;</pre>
-<p>
-A base class for all input streams that work on an underlying stream.
-</p>
-</div>
-<hr>
-<div class="refsect2">
-<a name="g-filter-input-stream-get-base-stream"></a><h3>g_filter_input_stream_get_base_stream ()</h3>
-<pre class="programlisting"><a class="link" href="GInputStream.html" title="GInputStream"><span class="returnvalue">GInputStream</span></a> *      g_filter_input_stream_get_base_stream
-                                                        (<em class="parameter"><code><a class="link" href="GFilterInputStream.html" title="GFilterInputStream"><span class="type">GFilterInputStream</span></a> *stream</code></em>);</pre>
-<p>
-Gets the base stream for the filter stream.
-</p>
-<div class="variablelist"><table border="0" class="variablelist">
-<colgroup>
-<col align="left" valign="top">
-<col>
-</colgroup>
-<tbody>
-<tr>
-<td><p><span class="term"><em class="parameter"><code>stream</code></em> :</span></p></td>
-<td>a <a class="link" href="GFilterInputStream.html" title="GFilterInputStream"><span class="type">GFilterInputStream</span></a>.</td>
-</tr>
-<tr>
-<td><p><span class="term"><span class="emphasis"><em>Returns</em></span> :</span></p></td>
-<td>a <a class="link" href="GInputStream.html" title="GInputStream"><span class="type">GInputStream</span></a>. <span class="annotation">[<acronym title="Don't free data after the code is done."><span class="acronym">transfer none</span></acronym>]</span>
-=======
 <div class="refsect1">
 <a name="GFilterInputStream.functions"></a><h2>Functions</h2>
 <div class="informaltable"><table width="100%" border="0">
@@ -166,37 +63,11 @@
 </td>
 <td class="function_name">
 <a class="link" href="GFilterInputStream.html#g-filter-input-stream-set-close-base-stream" title="g_filter_input_stream_set_close_base_stream ()">g_filter_input_stream_set_close_base_stream</a> <span class="c_punctuation">()</span>
->>>>>>> 76bed778
 </td>
 </tr>
 </tbody>
 </table></div>
 </div>
-<<<<<<< HEAD
-<hr>
-<div class="refsect2">
-<a name="g-filter-input-stream-get-close-base-stream"></a><h3>g_filter_input_stream_get_close_base_stream ()</h3>
-<pre class="programlisting"><a href="./../glib/glib/glib-Basic-Types.html#gboolean"><span class="returnvalue">gboolean</span></a>            g_filter_input_stream_get_close_base_stream
-                                                        (<em class="parameter"><code><a class="link" href="GFilterInputStream.html" title="GFilterInputStream"><span class="type">GFilterInputStream</span></a> *stream</code></em>);</pre>
-<p>
-Returns whether the base stream will be closed when <em class="parameter"><code>stream</code></em> is
-closed.
-</p>
-<div class="variablelist"><table border="0" class="variablelist">
-<colgroup>
-<col align="left" valign="top">
-<col>
-</colgroup>
-<tbody>
-<tr>
-<td><p><span class="term"><em class="parameter"><code>stream</code></em> :</span></p></td>
-<td>a <a class="link" href="GFilterInputStream.html" title="GFilterInputStream"><span class="type">GFilterInputStream</span></a>.</td>
-</tr>
-<tr>
-<td><p><span class="term"><span class="emphasis"><em>Returns</em></span> :</span></p></td>
-<td>
-<a href="./../glib/glib/glib-Standard-Macros.html#TRUE:CAPS"><code class="literal">TRUE</code></a> if the base stream will be closed.</td>
-=======
 <div class="refsect1">
 <a name="GFilterInputStream.properties"></a><h2>Properties</h2>
 <div class="informaltable"><table border="0">
@@ -216,7 +87,6 @@
 <td class="property_type"><a href="../glib/glib-Basic-Types.html#gboolean"><span class="type">gboolean</span></a></td>
 <td class="property_name"><a class="link" href="GFilterInputStream.html#GFilterInputStream--close-base-stream" title="The “close-base-stream” property">close-base-stream</a></td>
 <td class="property_flags">Read / Write / Construct</td>
->>>>>>> 76bed778
 </tr>
 </tbody>
 </table></div>
@@ -285,29 +155,6 @@
 </div>
 <hr>
 <div class="refsect2">
-<<<<<<< HEAD
-<a name="g-filter-input-stream-set-close-base-stream"></a><h3>g_filter_input_stream_set_close_base_stream ()</h3>
-<pre class="programlisting"><span class="returnvalue">void</span>                g_filter_input_stream_set_close_base_stream
-                                                        (<em class="parameter"><code><a class="link" href="GFilterInputStream.html" title="GFilterInputStream"><span class="type">GFilterInputStream</span></a> *stream</code></em>,
-                                                         <em class="parameter"><code><a href="./../glib/glib/glib-Basic-Types.html#gboolean"><span class="type">gboolean</span></a> close_base</code></em>);</pre>
-<p>
-Sets whether the base stream will be closed when <em class="parameter"><code>stream</code></em> is closed.
-</p>
-<div class="variablelist"><table border="0" class="variablelist">
-<colgroup>
-<col align="left" valign="top">
-<col>
-</colgroup>
-<tbody>
-<tr>
-<td><p><span class="term"><em class="parameter"><code>stream</code></em> :</span></p></td>
-<td>a <a class="link" href="GFilterInputStream.html" title="GFilterInputStream"><span class="type">GFilterInputStream</span></a>.</td>
-</tr>
-<tr>
-<td><p><span class="term"><em class="parameter"><code>close_base</code></em> :</span></p></td>
-<td>
-<a href="./../glib/glib/glib-Standard-Macros.html#TRUE:CAPS"><code class="literal">TRUE</code></a> to close the base stream.</td>
-=======
 <a name="g-filter-input-stream-get-close-base-stream"></a><h3>g_filter_input_stream_get_close_base_stream ()</h3>
 <pre class="programlisting"><a href="../glib/glib-Basic-Types.html#gboolean"><span class="returnvalue">gboolean</span></a>
 g_filter_input_stream_get_close_base_stream
@@ -362,19 +209,11 @@
 <td class="parameter_name"><p>close_base</p></td>
 <td class="parameter_description"><p><a href="../glib/glib-Standard-Macros.html#TRUE:CAPS"><code class="literal">TRUE</code></a> to close the base stream.</p></td>
 <td class="parameter_annotations"> </td>
->>>>>>> 76bed778
 </tr>
 </tbody>
 </table></div>
 </div>
 </div>
-<<<<<<< HEAD
-<div class="refsect1">
-<a name="GFilterInputStream.property-details"></a><h2>Property Details</h2>
-<div class="refsect2">
-<a name="GFilterInputStream--base-stream"></a><h3>The <code class="literal">"base-stream"</code> property</h3>
-<pre class="programlisting">  "base-stream"              <a class="link" href="GInputStream.html" title="GInputStream"><span class="type">GInputStream</span></a>*         : Read / Write / Construct Only</pre>
-=======
 </div>
 <div class="refsect1">
 <a name="GFilterInputStream.other_details"></a><h2>Types and Values</h2>
@@ -389,19 +228,13 @@
 <div class="refsect2">
 <a name="GFilterInputStream--base-stream"></a><h3>The <code class="literal">“base-stream”</code> property</h3>
 <pre class="programlisting">  “base-stream”              <a class="link" href="GInputStream.html" title="GInputStream"><span class="type">GInputStream</span></a> *</pre>
->>>>>>> 76bed778
 <p>The underlying base stream on which the io ops will be done.</p>
 <p>Flags: Read / Write / Construct Only</p>
 </div>
 <hr>
 <div class="refsect2">
-<<<<<<< HEAD
-<a name="GFilterInputStream--close-base-stream"></a><h3>The <code class="literal">"close-base-stream"</code> property</h3>
-<pre class="programlisting">  "close-base-stream"        <a href="./../glib/glib/glib-Basic-Types.html#gboolean"><span class="type">gboolean</span></a>              : Read / Write / Construct</pre>
-=======
 <a name="GFilterInputStream--close-base-stream"></a><h3>The <code class="literal">“close-base-stream”</code> property</h3>
 <pre class="programlisting">  “close-base-stream”        <a href="../glib/glib-Basic-Types.html#gboolean"><span class="type">gboolean</span></a></pre>
->>>>>>> 76bed778
 <p>If the base stream should be closed when the filter stream is closed.</p>
 <p>Flags: Read / Write / Construct</p>
 <p>Default value: TRUE</p>
@@ -409,11 +242,6 @@
 </div>
 </div>
 <div class="footer">
-<<<<<<< HEAD
-<hr>
-          Generated by GTK-Doc V1.18.1</div>
-=======
 <hr>Generated by GTK-Doc V1.24</div>
->>>>>>> 76bed778
 </body>
 </html>