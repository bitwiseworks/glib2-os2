--- conflicted
+++ resolved
@@ -2,39 +2,12 @@
 <html>
 <head>
 <meta http-equiv="Content-Type" content="text/html; charset=UTF-8">
-<<<<<<< HEAD
-<title>GDBusMethodInvocation</title>
-<meta name="generator" content="DocBook XSL Stylesheets V1.77.1">
-=======
 <title>GDBusMethodInvocation: GIO Reference Manual</title>
 <meta name="generator" content="DocBook XSL Stylesheets V1.78.1">
->>>>>>> 76bed778
 <link rel="home" href="index.html" title="GIO Reference Manual">
 <link rel="up" href="gdbus-lowlevel.html" title="Low-level D-Bus Support">
 <link rel="prev" href="GDBusConnection.html" title="GDBusConnection">
 <link rel="next" href="GDBusServer.html" title="GDBusServer">
-<<<<<<< HEAD
-<meta name="generator" content="GTK-Doc V1.18.1 (XML mode)">
-<link rel="stylesheet" href="style.css" type="text/css">
-</head>
-<body bgcolor="white" text="black" link="#0000FF" vlink="#840084" alink="#0000FF">
-<table class="navigation" id="top" width="100%" summary="Navigation header" cellpadding="2" cellspacing="2">
-<tr valign="middle">
-<td><a accesskey="p" href="GDBusConnection.html"><img src="left.png" width="24" height="24" border="0" alt="Prev"></a></td>
-<td><a accesskey="u" href="gdbus-lowlevel.html"><img src="up.png" width="24" height="24" border="0" alt="Up"></a></td>
-<td><a accesskey="h" href="index.html"><img src="home.png" width="24" height="24" border="0" alt="Home"></a></td>
-<th width="100%" align="center">GIO Reference Manual</th>
-<td><a accesskey="n" href="GDBusServer.html"><img src="right.png" width="24" height="24" border="0" alt="Next"></a></td>
-</tr>
-<tr><td colspan="5" class="shortcuts">
-<a href="#GDBusMethodInvocation.synopsis" class="shortcut">Top</a>
-                   | 
-                  <a href="#GDBusMethodInvocation.description" class="shortcut">Description</a>
-                   | 
-                  <a href="#GDBusMethodInvocation.object-hierarchy" class="shortcut">Object Hierarchy</a>
-</td></tr>
-</table>
-=======
 <meta name="generator" content="GTK-Doc V1.24 (XML mode)">
 <link rel="stylesheet" href="style.css" type="text/css">
 </head>
@@ -50,7 +23,6 @@
 <td><a accesskey="p" href="GDBusConnection.html"><img src="left.png" width="16" height="16" border="0" alt="Prev"></a></td>
 <td><a accesskey="n" href="GDBusServer.html"><img src="right.png" width="16" height="16" border="0" alt="Next"></a></td>
 </tr></table>
->>>>>>> 76bed778
 <div class="refentry">
 <a name="GDBusMethodInvocation"></a><div class="titlepage"></div>
 <div class="refnamediv"><table width="100%"><tr>
@@ -60,337 +32,6 @@
 </td>
 <td class="gallery_image" valign="top" align="right"></td>
 </tr></table></div>
-<<<<<<< HEAD
-<div class="refsynopsisdiv">
-<a name="GDBusMethodInvocation.synopsis"></a><h2>Synopsis</h2>
-<pre class="synopsis">
-#include &lt;gio/gio.h&gt;
-
-                    <a class="link" href="GDBusMethodInvocation.html#GDBusMethodInvocation-struct" title="GDBusMethodInvocation">GDBusMethodInvocation</a>;
-const <a href="./../glib/glib/glib-Basic-Types.html#gchar"><span class="returnvalue">gchar</span></a> *       <a class="link" href="GDBusMethodInvocation.html#g-dbus-method-invocation-get-sender" title="g_dbus_method_invocation_get_sender ()">g_dbus_method_invocation_get_sender</a> (<em class="parameter"><code><a class="link" href="GDBusMethodInvocation.html" title="GDBusMethodInvocation"><span class="type">GDBusMethodInvocation</span></a> *invocation</code></em>);
-const <a href="./../glib/glib/glib-Basic-Types.html#gchar"><span class="returnvalue">gchar</span></a> *       <a class="link" href="GDBusMethodInvocation.html#g-dbus-method-invocation-get-object-path" title="g_dbus_method_invocation_get_object_path ()">g_dbus_method_invocation_get_object_path</a>
-                                                        (<em class="parameter"><code><a class="link" href="GDBusMethodInvocation.html" title="GDBusMethodInvocation"><span class="type">GDBusMethodInvocation</span></a> *invocation</code></em>);
-const <a href="./../glib/glib/glib-Basic-Types.html#gchar"><span class="returnvalue">gchar</span></a> *       <a class="link" href="GDBusMethodInvocation.html#g-dbus-method-invocation-get-interface-name" title="g_dbus_method_invocation_get_interface_name ()">g_dbus_method_invocation_get_interface_name</a>
-                                                        (<em class="parameter"><code><a class="link" href="GDBusMethodInvocation.html" title="GDBusMethodInvocation"><span class="type">GDBusMethodInvocation</span></a> *invocation</code></em>);
-const <a href="./../glib/glib/glib-Basic-Types.html#gchar"><span class="returnvalue">gchar</span></a> *       <a class="link" href="GDBusMethodInvocation.html#g-dbus-method-invocation-get-method-name" title="g_dbus_method_invocation_get_method_name ()">g_dbus_method_invocation_get_method_name</a>
-                                                        (<em class="parameter"><code><a class="link" href="GDBusMethodInvocation.html" title="GDBusMethodInvocation"><span class="type">GDBusMethodInvocation</span></a> *invocation</code></em>);
-const <a class="link" href="gio-D-Bus-Introspection-Data.html#GDBusMethodInfo"><span class="returnvalue">GDBusMethodInfo</span></a> * <a class="link" href="GDBusMethodInvocation.html#g-dbus-method-invocation-get-method-info" title="g_dbus_method_invocation_get_method_info ()">g_dbus_method_invocation_get_method_info</a>
-                                                        (<em class="parameter"><code><a class="link" href="GDBusMethodInvocation.html" title="GDBusMethodInvocation"><span class="type">GDBusMethodInvocation</span></a> *invocation</code></em>);
-<a class="link" href="GDBusConnection.html" title="GDBusConnection"><span class="returnvalue">GDBusConnection</span></a> *   <a class="link" href="GDBusMethodInvocation.html#g-dbus-method-invocation-get-connection" title="g_dbus_method_invocation_get_connection ()">g_dbus_method_invocation_get_connection</a>
-                                                        (<em class="parameter"><code><a class="link" href="GDBusMethodInvocation.html" title="GDBusMethodInvocation"><span class="type">GDBusMethodInvocation</span></a> *invocation</code></em>);
-<a class="link" href="GDBusMessage.html" title="GDBusMessage"><span class="returnvalue">GDBusMessage</span></a> *      <a class="link" href="GDBusMethodInvocation.html#g-dbus-method-invocation-get-message" title="g_dbus_method_invocation_get_message ()">g_dbus_method_invocation_get_message</a>
-                                                        (<em class="parameter"><code><a class="link" href="GDBusMethodInvocation.html" title="GDBusMethodInvocation"><span class="type">GDBusMethodInvocation</span></a> *invocation</code></em>);
-<a href="./../glib/glib/glib-GVariant.html#GVariant"><span class="returnvalue">GVariant</span></a> *          <a class="link" href="GDBusMethodInvocation.html#g-dbus-method-invocation-get-parameters" title="g_dbus_method_invocation_get_parameters ()">g_dbus_method_invocation_get_parameters</a>
-                                                        (<em class="parameter"><code><a class="link" href="GDBusMethodInvocation.html" title="GDBusMethodInvocation"><span class="type">GDBusMethodInvocation</span></a> *invocation</code></em>);
-<a href="./../glib/glib/glib-Basic-Types.html#gpointer"><span class="returnvalue">gpointer</span></a>            <a class="link" href="GDBusMethodInvocation.html#g-dbus-method-invocation-get-user-data" title="g_dbus_method_invocation_get_user_data ()">g_dbus_method_invocation_get_user_data</a>
-                                                        (<em class="parameter"><code><a class="link" href="GDBusMethodInvocation.html" title="GDBusMethodInvocation"><span class="type">GDBusMethodInvocation</span></a> *invocation</code></em>);
-<span class="returnvalue">void</span>                <a class="link" href="GDBusMethodInvocation.html#g-dbus-method-invocation-return-value" title="g_dbus_method_invocation_return_value ()">g_dbus_method_invocation_return_value</a>
-                                                        (<em class="parameter"><code><a class="link" href="GDBusMethodInvocation.html" title="GDBusMethodInvocation"><span class="type">GDBusMethodInvocation</span></a> *invocation</code></em>,
-                                                         <em class="parameter"><code><a href="./../glib/glib/glib-GVariant.html#GVariant"><span class="type">GVariant</span></a> *parameters</code></em>);
-<span class="returnvalue">void</span>                <a class="link" href="GDBusMethodInvocation.html#g-dbus-method-invocation-return-error" title="g_dbus_method_invocation_return_error ()">g_dbus_method_invocation_return_error</a>
-                                                        (<em class="parameter"><code><a class="link" href="GDBusMethodInvocation.html" title="GDBusMethodInvocation"><span class="type">GDBusMethodInvocation</span></a> *invocation</code></em>,
-                                                         <em class="parameter"><code><a href="./../glib/glib/glib-Quarks.html#GQuark"><span class="type">GQuark</span></a> domain</code></em>,
-                                                         <em class="parameter"><code><a href="./../glib/glib/glib-Basic-Types.html#gint"><span class="type">gint</span></a> code</code></em>,
-                                                         <em class="parameter"><code>const <a href="./../glib/glib/glib-Basic-Types.html#gchar"><span class="type">gchar</span></a> *format</code></em>,
-                                                         <em class="parameter"><code>...</code></em>);
-<span class="returnvalue">void</span>                <a class="link" href="GDBusMethodInvocation.html#g-dbus-method-invocation-return-error-valist" title="g_dbus_method_invocation_return_error_valist ()">g_dbus_method_invocation_return_error_valist</a>
-                                                        (<em class="parameter"><code><a class="link" href="GDBusMethodInvocation.html" title="GDBusMethodInvocation"><span class="type">GDBusMethodInvocation</span></a> *invocation</code></em>,
-                                                         <em class="parameter"><code><a href="./../glib/glib/glib-Quarks.html#GQuark"><span class="type">GQuark</span></a> domain</code></em>,
-                                                         <em class="parameter"><code><a href="./../glib/glib/glib-Basic-Types.html#gint"><span class="type">gint</span></a> code</code></em>,
-                                                         <em class="parameter"><code>const <a href="./../glib/glib/glib-Basic-Types.html#gchar"><span class="type">gchar</span></a> *format</code></em>,
-                                                         <em class="parameter"><code><span class="type">va_list</span> var_args</code></em>);
-<span class="returnvalue">void</span>                <a class="link" href="GDBusMethodInvocation.html#g-dbus-method-invocation-return-error-literal" title="g_dbus_method_invocation_return_error_literal ()">g_dbus_method_invocation_return_error_literal</a>
-                                                        (<em class="parameter"><code><a class="link" href="GDBusMethodInvocation.html" title="GDBusMethodInvocation"><span class="type">GDBusMethodInvocation</span></a> *invocation</code></em>,
-                                                         <em class="parameter"><code><a href="./../glib/glib/glib-Quarks.html#GQuark"><span class="type">GQuark</span></a> domain</code></em>,
-                                                         <em class="parameter"><code><a href="./../glib/glib/glib-Basic-Types.html#gint"><span class="type">gint</span></a> code</code></em>,
-                                                         <em class="parameter"><code>const <a href="./../glib/glib/glib-Basic-Types.html#gchar"><span class="type">gchar</span></a> *message</code></em>);
-<span class="returnvalue">void</span>                <a class="link" href="GDBusMethodInvocation.html#g-dbus-method-invocation-return-gerror" title="g_dbus_method_invocation_return_gerror ()">g_dbus_method_invocation_return_gerror</a>
-                                                        (<em class="parameter"><code><a class="link" href="GDBusMethodInvocation.html" title="GDBusMethodInvocation"><span class="type">GDBusMethodInvocation</span></a> *invocation</code></em>,
-                                                         <em class="parameter"><code>const <a href="./../glib/glib/glib-Error-Reporting.html#GError"><span class="type">GError</span></a> *error</code></em>);
-<span class="returnvalue">void</span>                <a class="link" href="GDBusMethodInvocation.html#g-dbus-method-invocation-return-dbus-error" title="g_dbus_method_invocation_return_dbus_error ()">g_dbus_method_invocation_return_dbus_error</a>
-                                                        (<em class="parameter"><code><a class="link" href="GDBusMethodInvocation.html" title="GDBusMethodInvocation"><span class="type">GDBusMethodInvocation</span></a> *invocation</code></em>,
-                                                         <em class="parameter"><code>const <a href="./../glib/glib/glib-Basic-Types.html#gchar"><span class="type">gchar</span></a> *error_name</code></em>,
-                                                         <em class="parameter"><code>const <a href="./../glib/glib/glib-Basic-Types.html#gchar"><span class="type">gchar</span></a> *error_message</code></em>);
-<span class="returnvalue">void</span>                <a class="link" href="GDBusMethodInvocation.html#g-dbus-method-invocation-take-error" title="g_dbus_method_invocation_take_error ()">g_dbus_method_invocation_take_error</a> (<em class="parameter"><code><a class="link" href="GDBusMethodInvocation.html" title="GDBusMethodInvocation"><span class="type">GDBusMethodInvocation</span></a> *invocation</code></em>,
-                                                         <em class="parameter"><code><a href="./../glib/glib/glib-Error-Reporting.html#GError"><span class="type">GError</span></a> *error</code></em>);
-<span class="returnvalue">void</span>                <a class="link" href="GDBusMethodInvocation.html#g-dbus-method-invocation-return-value-with-unix-fd-list" title="g_dbus_method_invocation_return_value_with_unix_fd_list ()">g_dbus_method_invocation_return_value_with_unix_fd_list</a>
-                                                        (<em class="parameter"><code><a class="link" href="GDBusMethodInvocation.html" title="GDBusMethodInvocation"><span class="type">GDBusMethodInvocation</span></a> *invocation</code></em>,
-                                                         <em class="parameter"><code><a href="./../glib/glib/glib-GVariant.html#GVariant"><span class="type">GVariant</span></a> *parameters</code></em>,
-                                                         <em class="parameter"><code><a class="link" href="GUnixFDList.html" title="GUnixFDList"><span class="type">GUnixFDList</span></a> *fd_list</code></em>);
-</pre>
-</div>
-<div class="refsect1">
-<a name="GDBusMethodInvocation.object-hierarchy"></a><h2>Object Hierarchy</h2>
-<pre class="synopsis">
-  <a href="./../gobject/gobject/gobject-The-Base-Object-Type.html#GObject">GObject</a>
-   +----GDBusMethodInvocation
-</pre>
-</div>
-<div class="refsect1">
-<a name="GDBusMethodInvocation.description"></a><h2>Description</h2>
-<p>
-Instances of the <a class="link" href="GDBusMethodInvocation.html" title="GDBusMethodInvocation"><span class="type">GDBusMethodInvocation</span></a> class are used when
-handling D-Bus method calls. It provides a way to asynchronously
-return results and errors.
-</p>
-<p>
-The normal way to obtain a <a class="link" href="GDBusMethodInvocation.html" title="GDBusMethodInvocation"><span class="type">GDBusMethodInvocation</span></a> object is to receive
-it as an argument to the <code class="function">handle_method_call()</code> function in a
-<a class="link" href="GDBusConnection.html#GDBusInterfaceVTable" title="GDBusInterfaceVTable"><span class="type">GDBusInterfaceVTable</span></a> that was passed to <a class="link" href="GDBusConnection.html#g-dbus-connection-register-object" title="g_dbus_connection_register_object ()"><code class="function">g_dbus_connection_register_object()</code></a>.
-</p>
-</div>
-<div class="refsect1">
-<a name="GDBusMethodInvocation.details"></a><h2>Details</h2>
-<div class="refsect2">
-<a name="GDBusMethodInvocation-struct"></a><h3>GDBusMethodInvocation</h3>
-<pre class="programlisting">typedef struct _GDBusMethodInvocation GDBusMethodInvocation;</pre>
-<p>
-The <a class="link" href="GDBusMethodInvocation.html" title="GDBusMethodInvocation"><span class="type">GDBusMethodInvocation</span></a> structure contains only private data and
-should only be accessed using the provided API.
-</p>
-<p class="since">Since 2.26</p>
-</div>
-<hr>
-<div class="refsect2">
-<a name="g-dbus-method-invocation-get-sender"></a><h3>g_dbus_method_invocation_get_sender ()</h3>
-<pre class="programlisting">const <a href="./../glib/glib/glib-Basic-Types.html#gchar"><span class="returnvalue">gchar</span></a> *       g_dbus_method_invocation_get_sender (<em class="parameter"><code><a class="link" href="GDBusMethodInvocation.html" title="GDBusMethodInvocation"><span class="type">GDBusMethodInvocation</span></a> *invocation</code></em>);</pre>
-<p>
-Gets the bus name that invoked the method.
-</p>
-<div class="variablelist"><table border="0" class="variablelist">
-<colgroup>
-<col align="left" valign="top">
-<col>
-</colgroup>
-<tbody>
-<tr>
-<td><p><span class="term"><em class="parameter"><code>invocation</code></em> :</span></p></td>
-<td>A <a class="link" href="GDBusMethodInvocation.html" title="GDBusMethodInvocation"><span class="type">GDBusMethodInvocation</span></a>.</td>
-</tr>
-<tr>
-<td><p><span class="term"><span class="emphasis"><em>Returns</em></span> :</span></p></td>
-<td>A string. Do not free, it is owned by <em class="parameter"><code>invocation</code></em>.</td>
-</tr>
-</tbody>
-</table></div>
-<p class="since">Since 2.26</p>
-</div>
-<hr>
-<div class="refsect2">
-<a name="g-dbus-method-invocation-get-object-path"></a><h3>g_dbus_method_invocation_get_object_path ()</h3>
-<pre class="programlisting">const <a href="./../glib/glib/glib-Basic-Types.html#gchar"><span class="returnvalue">gchar</span></a> *       g_dbus_method_invocation_get_object_path
-                                                        (<em class="parameter"><code><a class="link" href="GDBusMethodInvocation.html" title="GDBusMethodInvocation"><span class="type">GDBusMethodInvocation</span></a> *invocation</code></em>);</pre>
-<p>
-Gets the object path the method was invoked on.
-</p>
-<div class="variablelist"><table border="0" class="variablelist">
-<colgroup>
-<col align="left" valign="top">
-<col>
-</colgroup>
-<tbody>
-<tr>
-<td><p><span class="term"><em class="parameter"><code>invocation</code></em> :</span></p></td>
-<td>A <a class="link" href="GDBusMethodInvocation.html" title="GDBusMethodInvocation"><span class="type">GDBusMethodInvocation</span></a>.</td>
-</tr>
-<tr>
-<td><p><span class="term"><span class="emphasis"><em>Returns</em></span> :</span></p></td>
-<td>A string. Do not free, it is owned by <em class="parameter"><code>invocation</code></em>.</td>
-</tr>
-</tbody>
-</table></div>
-<p class="since">Since 2.26</p>
-</div>
-<hr>
-<div class="refsect2">
-<a name="g-dbus-method-invocation-get-interface-name"></a><h3>g_dbus_method_invocation_get_interface_name ()</h3>
-<pre class="programlisting">const <a href="./../glib/glib/glib-Basic-Types.html#gchar"><span class="returnvalue">gchar</span></a> *       g_dbus_method_invocation_get_interface_name
-                                                        (<em class="parameter"><code><a class="link" href="GDBusMethodInvocation.html" title="GDBusMethodInvocation"><span class="type">GDBusMethodInvocation</span></a> *invocation</code></em>);</pre>
-<p>
-Gets the name of the D-Bus interface the method was invoked on.
-</p>
-<div class="variablelist"><table border="0" class="variablelist">
-<colgroup>
-<col align="left" valign="top">
-<col>
-</colgroup>
-<tbody>
-<tr>
-<td><p><span class="term"><em class="parameter"><code>invocation</code></em> :</span></p></td>
-<td>A <a class="link" href="GDBusMethodInvocation.html" title="GDBusMethodInvocation"><span class="type">GDBusMethodInvocation</span></a>.</td>
-</tr>
-<tr>
-<td><p><span class="term"><span class="emphasis"><em>Returns</em></span> :</span></p></td>
-<td>A string. Do not free, it is owned by <em class="parameter"><code>invocation</code></em>.</td>
-</tr>
-</tbody>
-</table></div>
-<p class="since">Since 2.26</p>
-</div>
-<hr>
-<div class="refsect2">
-<a name="g-dbus-method-invocation-get-method-name"></a><h3>g_dbus_method_invocation_get_method_name ()</h3>
-<pre class="programlisting">const <a href="./../glib/glib/glib-Basic-Types.html#gchar"><span class="returnvalue">gchar</span></a> *       g_dbus_method_invocation_get_method_name
-                                                        (<em class="parameter"><code><a class="link" href="GDBusMethodInvocation.html" title="GDBusMethodInvocation"><span class="type">GDBusMethodInvocation</span></a> *invocation</code></em>);</pre>
-<p>
-Gets the name of the method that was invoked.
-</p>
-<div class="variablelist"><table border="0" class="variablelist">
-<colgroup>
-<col align="left" valign="top">
-<col>
-</colgroup>
-<tbody>
-<tr>
-<td><p><span class="term"><em class="parameter"><code>invocation</code></em> :</span></p></td>
-<td>A <a class="link" href="GDBusMethodInvocation.html" title="GDBusMethodInvocation"><span class="type">GDBusMethodInvocation</span></a>.</td>
-</tr>
-<tr>
-<td><p><span class="term"><span class="emphasis"><em>Returns</em></span> :</span></p></td>
-<td>A string. Do not free, it is owned by <em class="parameter"><code>invocation</code></em>.</td>
-</tr>
-</tbody>
-</table></div>
-<p class="since">Since 2.26</p>
-</div>
-<hr>
-<div class="refsect2">
-<a name="g-dbus-method-invocation-get-method-info"></a><h3>g_dbus_method_invocation_get_method_info ()</h3>
-<pre class="programlisting">const <a class="link" href="gio-D-Bus-Introspection-Data.html#GDBusMethodInfo"><span class="returnvalue">GDBusMethodInfo</span></a> * g_dbus_method_invocation_get_method_info
-                                                        (<em class="parameter"><code><a class="link" href="GDBusMethodInvocation.html" title="GDBusMethodInvocation"><span class="type">GDBusMethodInvocation</span></a> *invocation</code></em>);</pre>
-<p>
-Gets information about the method call, if any.
-</p>
-<div class="variablelist"><table border="0" class="variablelist">
-<colgroup>
-<col align="left" valign="top">
-<col>
-</colgroup>
-<tbody>
-<tr>
-<td><p><span class="term"><em class="parameter"><code>invocation</code></em> :</span></p></td>
-<td>A <a class="link" href="GDBusMethodInvocation.html" title="GDBusMethodInvocation"><span class="type">GDBusMethodInvocation</span></a>.</td>
-</tr>
-<tr>
-<td><p><span class="term"><span class="emphasis"><em>Returns</em></span> :</span></p></td>
-<td>A <a class="link" href="gio-D-Bus-Introspection-Data.html#GDBusMethodInfo"><span class="type">GDBusMethodInfo</span></a> or <a href="./../glib/glib/glib-Standard-Macros.html#NULL:CAPS"><code class="literal">NULL</code></a>. Do not free, it is owned by <em class="parameter"><code>invocation</code></em>.</td>
-</tr>
-</tbody>
-</table></div>
-<p class="since">Since 2.26</p>
-</div>
-<hr>
-<div class="refsect2">
-<a name="g-dbus-method-invocation-get-connection"></a><h3>g_dbus_method_invocation_get_connection ()</h3>
-<pre class="programlisting"><a class="link" href="GDBusConnection.html" title="GDBusConnection"><span class="returnvalue">GDBusConnection</span></a> *   g_dbus_method_invocation_get_connection
-                                                        (<em class="parameter"><code><a class="link" href="GDBusMethodInvocation.html" title="GDBusMethodInvocation"><span class="type">GDBusMethodInvocation</span></a> *invocation</code></em>);</pre>
-<p>
-Gets the <a class="link" href="GDBusConnection.html" title="GDBusConnection"><span class="type">GDBusConnection</span></a> the method was invoked on.
-</p>
-<div class="variablelist"><table border="0" class="variablelist">
-<colgroup>
-<col align="left" valign="top">
-<col>
-</colgroup>
-<tbody>
-<tr>
-<td><p><span class="term"><em class="parameter"><code>invocation</code></em> :</span></p></td>
-<td>A <a class="link" href="GDBusMethodInvocation.html" title="GDBusMethodInvocation"><span class="type">GDBusMethodInvocation</span></a>.</td>
-</tr>
-<tr>
-<td><p><span class="term"><span class="emphasis"><em>Returns</em></span> :</span></p></td>
-<td>A <a class="link" href="GDBusConnection.html" title="GDBusConnection"><span class="type">GDBusConnection</span></a>. Do not free, it is owned by <em class="parameter"><code>invocation</code></em>. <span class="annotation">[<acronym title="Don't free data after the code is done."><span class="acronym">transfer none</span></acronym>]</span>
-</td>
-</tr>
-</tbody>
-</table></div>
-<p class="since">Since 2.26</p>
-</div>
-<hr>
-<div class="refsect2">
-<a name="g-dbus-method-invocation-get-message"></a><h3>g_dbus_method_invocation_get_message ()</h3>
-<pre class="programlisting"><a class="link" href="GDBusMessage.html" title="GDBusMessage"><span class="returnvalue">GDBusMessage</span></a> *      g_dbus_method_invocation_get_message
-                                                        (<em class="parameter"><code><a class="link" href="GDBusMethodInvocation.html" title="GDBusMethodInvocation"><span class="type">GDBusMethodInvocation</span></a> *invocation</code></em>);</pre>
-<p>
-Gets the <a class="link" href="GDBusMessage.html" title="GDBusMessage"><span class="type">GDBusMessage</span></a> for the method invocation. This is useful if
-you need to use low-level protocol features, such as UNIX file
-descriptor passing, that cannot be properly expressed in the
-<a href="./../glib/glib/glib-GVariant.html#GVariant"><span class="type">GVariant</span></a> API.
-</p>
-<p>
-See <a class="xref" href="GDBusConnection.html#gdbus-server" title="Example 2. D-Bus server example">Example 2, “D-Bus server example”</a> and <a class="xref" href="GDBusConnection.html#gdbus-unix-fd-client" title="Example 4. D-Bus UNIX File Descriptor example">Example 4, “D-Bus UNIX File Descriptor example”</a> for an example of how to use this
-low-level API to send and receive UNIX file descriptors.
-</p>
-<div class="variablelist"><table border="0" class="variablelist">
-<colgroup>
-<col align="left" valign="top">
-<col>
-</colgroup>
-<tbody>
-<tr>
-<td><p><span class="term"><em class="parameter"><code>invocation</code></em> :</span></p></td>
-<td>A <a class="link" href="GDBusMethodInvocation.html" title="GDBusMethodInvocation"><span class="type">GDBusMethodInvocation</span></a>.</td>
-</tr>
-<tr>
-<td><p><span class="term"><span class="emphasis"><em>Returns</em></span> :</span></p></td>
-<td>
-<a class="link" href="GDBusMessage.html" title="GDBusMessage"><span class="type">GDBusMessage</span></a>. Do not free, it is owned by <em class="parameter"><code>invocation</code></em>. <span class="annotation">[<acronym title="Don't free data after the code is done."><span class="acronym">transfer none</span></acronym>]</span>
-</td>
-</tr>
-</tbody>
-</table></div>
-<p class="since">Since 2.26</p>
-</div>
-<hr>
-<div class="refsect2">
-<a name="g-dbus-method-invocation-get-parameters"></a><h3>g_dbus_method_invocation_get_parameters ()</h3>
-<pre class="programlisting"><a href="./../glib/glib/glib-GVariant.html#GVariant"><span class="returnvalue">GVariant</span></a> *          g_dbus_method_invocation_get_parameters
-                                                        (<em class="parameter"><code><a class="link" href="GDBusMethodInvocation.html" title="GDBusMethodInvocation"><span class="type">GDBusMethodInvocation</span></a> *invocation</code></em>);</pre>
-<p>
-Gets the parameters of the method invocation. If there are no input
-parameters then this will return a GVariant with 0 children rather than NULL.
-</p>
-<div class="variablelist"><table border="0" class="variablelist">
-<colgroup>
-<col align="left" valign="top">
-<col>
-</colgroup>
-<tbody>
-<tr>
-<td><p><span class="term"><em class="parameter"><code>invocation</code></em> :</span></p></td>
-<td>A <a class="link" href="GDBusMethodInvocation.html" title="GDBusMethodInvocation"><span class="type">GDBusMethodInvocation</span></a>.</td>
-</tr>
-<tr>
-<td><p><span class="term"><span class="emphasis"><em>Returns</em></span> :</span></p></td>
-<td>A <a href="./../glib/glib/glib-GVariant.html#GVariant"><span class="type">GVariant</span></a> tuple. Do not unref this because it is owned by <em class="parameter"><code>invocation</code></em>. <span class="annotation">[<acronym title="Don't free data after the code is done."><span class="acronym">transfer none</span></acronym>]</span>
-</td>
-</tr>
-</tbody>
-</table></div>
-<p class="since">Since 2.26</p>
-</div>
-<hr>
-<div class="refsect2">
-<a name="g-dbus-method-invocation-get-user-data"></a><h3>g_dbus_method_invocation_get_user_data ()</h3>
-<pre class="programlisting"><a href="./../glib/glib/glib-Basic-Types.html#gpointer"><span class="returnvalue">gpointer</span></a>            g_dbus_method_invocation_get_user_data
-                                                        (<em class="parameter"><code><a class="link" href="GDBusMethodInvocation.html" title="GDBusMethodInvocation"><span class="type">GDBusMethodInvocation</span></a> *invocation</code></em>);</pre>
-<p>
-Gets the <em class="parameter"><code>user_data</code></em> <a href="./../glib/glib/glib-Basic-Types.html#gpointer"><span class="type">gpointer</span></a> passed to <a class="link" href="GDBusConnection.html#g-dbus-connection-register-object" title="g_dbus_connection_register_object ()"><code class="function">g_dbus_connection_register_object()</code></a>.
-</p>
-<div class="variablelist"><table border="0" class="variablelist">
-<colgroup>
-<col align="left" valign="top">
-<col>
-</colgroup>
-<tbody>
-<tr>
-<td><p><span class="term"><em class="parameter"><code>invocation</code></em> :</span></p></td>
-<td>A <a class="link" href="GDBusMethodInvocation.html" title="GDBusMethodInvocation"><span class="type">GDBusMethodInvocation</span></a>.</td>
-</tr>
-<tr>
-<td><p><span class="term"><span class="emphasis"><em>Returns</em></span> :</span></p></td>
-<td>A <a href="./../glib/glib/glib-Basic-Types.html#gpointer"><span class="type">gpointer</span></a>.</td>
-=======
 <div class="refsect1">
 <a name="GDBusMethodInvocation.functions"></a><h2>Functions</h2>
 <div class="informaltable"><table width="100%" border="0">
@@ -536,7 +177,6 @@
 <td class="function_name">
 <a class="link" href="GDBusMethodInvocation.html#g-dbus-method-invocation-return-value-with-unix-fd-list" title="g_dbus_method_invocation_return_value_with_unix_fd_list ()">g_dbus_method_invocation_return_value_with_unix_fd_list</a> <span class="c_punctuation">()</span>
 </td>
->>>>>>> 76bed778
 </tr>
 </tbody>
 </table></div>
@@ -605,37 +245,6 @@
 </div>
 <hr>
 <div class="refsect2">
-<<<<<<< HEAD
-<a name="g-dbus-method-invocation-return-value"></a><h3>g_dbus_method_invocation_return_value ()</h3>
-<pre class="programlisting"><span class="returnvalue">void</span>                g_dbus_method_invocation_return_value
-                                                        (<em class="parameter"><code><a class="link" href="GDBusMethodInvocation.html" title="GDBusMethodInvocation"><span class="type">GDBusMethodInvocation</span></a> *invocation</code></em>,
-                                                         <em class="parameter"><code><a href="./../glib/glib/glib-GVariant.html#GVariant"><span class="type">GVariant</span></a> *parameters</code></em>);</pre>
-<p>
-Finishes handling a D-Bus method call by returning <em class="parameter"><code>parameters</code></em>.
-If the <em class="parameter"><code>parameters</code></em> GVariant is floating, it is consumed.
-</p>
-<p>
-It is an error if <em class="parameter"><code>parameters</code></em> is not of the right format.
-</p>
-<p>
-This method will free <em class="parameter"><code>invocation</code></em>, you cannot use it afterwards.
-</p>
-<div class="variablelist"><table border="0" class="variablelist">
-<colgroup>
-<col align="left" valign="top">
-<col>
-</colgroup>
-<tbody>
-<tr>
-<td><p><span class="term"><em class="parameter"><code>invocation</code></em> :</span></p></td>
-<td>A <a class="link" href="GDBusMethodInvocation.html" title="GDBusMethodInvocation"><span class="type">GDBusMethodInvocation</span></a>. <span class="annotation">[<acronym title="Free data after the code is done."><span class="acronym">transfer full</span></acronym>]</span>
-</td>
-</tr>
-<tr>
-<td><p><span class="term"><em class="parameter"><code>parameters</code></em> :</span></p></td>
-<td>A <a href="./../glib/glib/glib-GVariant.html#GVariant"><span class="type">GVariant</span></a> tuple with out parameters for the method or <a href="./../glib/glib/glib-Standard-Macros.html#NULL:CAPS"><code class="literal">NULL</code></a> if not passing any parameters. <span class="annotation">[<acronym title="NULL is ok, both for passing and for returning."><span class="acronym">allow-none</span></acronym>]</span>
-</td>
-=======
 <a name="g-dbus-method-invocation-get-object-path"></a><h3>g_dbus_method_invocation_get_object_path ()</h3>
 <pre class="programlisting">const <a href="../glib/glib-Basic-Types.html#gchar"><span class="returnvalue">gchar</span></a> *
 g_dbus_method_invocation_get_object_path
@@ -952,7 +561,6 @@
 <td class="parameter_name"><p>parameters</p></td>
 <td class="parameter_description"><p> A <a href="../glib/glib-GVariant.html#GVariant"><span class="type">GVariant</span></a> tuple with out parameters for the method or <a href="../glib/glib-Standard-Macros.html#NULL:CAPS"><code class="literal">NULL</code></a> if not passing any parameters. </p></td>
 <td class="parameter_annotations"><span class="annotation">[<acronym title="NULL is OK, both for passing and for returning."><span class="acronym">allow-none</span></acronym>]</span></td>
->>>>>>> 76bed778
 </tr>
 </tbody>
 </table></div>
@@ -961,20 +569,6 @@
 </div>
 <hr>
 <div class="refsect2">
-<<<<<<< HEAD
-<a name="g-dbus-method-invocation-return-error"></a><h3>g_dbus_method_invocation_return_error ()</h3>
-<pre class="programlisting"><span class="returnvalue">void</span>                g_dbus_method_invocation_return_error
-                                                        (<em class="parameter"><code><a class="link" href="GDBusMethodInvocation.html" title="GDBusMethodInvocation"><span class="type">GDBusMethodInvocation</span></a> *invocation</code></em>,
-                                                         <em class="parameter"><code><a href="./../glib/glib/glib-Quarks.html#GQuark"><span class="type">GQuark</span></a> domain</code></em>,
-                                                         <em class="parameter"><code><a href="./../glib/glib/glib-Basic-Types.html#gint"><span class="type">gint</span></a> code</code></em>,
-                                                         <em class="parameter"><code>const <a href="./../glib/glib/glib-Basic-Types.html#gchar"><span class="type">gchar</span></a> *format</code></em>,
-                                                         <em class="parameter"><code>...</code></em>);</pre>
-<p>
-Finishes handling a D-Bus method call by returning an error.
-</p>
-<p>
-See <a class="link" href="gio-GDBusError.html#g-dbus-error-encode-gerror" title="g_dbus_error_encode_gerror ()"><code class="function">g_dbus_error_encode_gerror()</code></a> for details about what error name
-=======
 <a name="g-dbus-method-invocation-return-error"></a><h3>g_dbus_method_invocation_return_error ()</h3>
 <pre class="programlisting"><span class="returnvalue">void</span>
 g_dbus_method_invocation_return_error (<em class="parameter"><code><a class="link" href="GDBusMethodInvocation.html" title="GDBusMethodInvocation"><span class="type">GDBusMethodInvocation</span></a> *invocation</code></em>,
@@ -984,50 +578,9 @@
                                        <em class="parameter"><code>...</code></em>);</pre>
 <p>Finishes handling a D-Bus method call by returning an error.</p>
 <p>See <a class="link" href="gio-GDBusError.html#g-dbus-error-encode-gerror" title="g_dbus_error_encode_gerror ()"><code class="function">g_dbus_error_encode_gerror()</code></a> for details about what error name
->>>>>>> 76bed778
 will be returned on the wire. In a nutshell, if the given error is
 registered using <a class="link" href="gio-GDBusError.html#g-dbus-error-register-error" title="g_dbus_error_register_error ()"><code class="function">g_dbus_error_register_error()</code></a> the name given
 during registration is used. Otherwise, a name of the form
-<<<<<<< HEAD
-<code class="literal">org.gtk.GDBus.UnmappedGError.Quark...</code> is
-used. This provides transparent mapping of <a href="./../glib/glib/glib-Error-Reporting.html#GError"><span class="type">GError</span></a> between
-applications using GDBus.
-</p>
-<p>
-If you are writing an application intended to be portable,
-<span class="emphasis"><em>always</em></span> register errors with <a class="link" href="gio-GDBusError.html#g-dbus-error-register-error" title="g_dbus_error_register_error ()"><code class="function">g_dbus_error_register_error()</code></a>
-or use <a class="link" href="GDBusMethodInvocation.html#g-dbus-method-invocation-return-dbus-error" title="g_dbus_method_invocation_return_dbus_error ()"><code class="function">g_dbus_method_invocation_return_dbus_error()</code></a>.
-</p>
-<p>
-This method will free <em class="parameter"><code>invocation</code></em>, you cannot use it afterwards.
-</p>
-<div class="variablelist"><table border="0" class="variablelist">
-<colgroup>
-<col align="left" valign="top">
-<col>
-</colgroup>
-<tbody>
-<tr>
-<td><p><span class="term"><em class="parameter"><code>invocation</code></em> :</span></p></td>
-<td>A <a class="link" href="GDBusMethodInvocation.html" title="GDBusMethodInvocation"><span class="type">GDBusMethodInvocation</span></a>. <span class="annotation">[<acronym title="Free data after the code is done."><span class="acronym">transfer full</span></acronym>]</span>
-</td>
-</tr>
-<tr>
-<td><p><span class="term"><em class="parameter"><code>domain</code></em> :</span></p></td>
-<td>A <a href="./../glib/glib/glib-Quarks.html#GQuark"><span class="type">GQuark</span></a> for the <a href="./../glib/glib/glib-Error-Reporting.html#GError"><span class="type">GError</span></a> error domain.</td>
-</tr>
-<tr>
-<td><p><span class="term"><em class="parameter"><code>code</code></em> :</span></p></td>
-<td>The error code.</td>
-</tr>
-<tr>
-<td><p><span class="term"><em class="parameter"><code>format</code></em> :</span></p></td>
-<td>printf()-style format.</td>
-</tr>
-<tr>
-<td><p><span class="term"><em class="parameter"><code>...</code></em> :</span></p></td>
-<td>Parameters for <em class="parameter"><code>format</code></em>.</td>
-=======
 <code class="literal">org.gtk.GDBus.UnmappedGError.Quark...</code> is used. This provides
 transparent mapping of <a href="../glib/glib-Error-Reporting.html#GError"><span class="type">GError</span></a> between applications using GDBus.</p>
 <p>If you are writing an application intended to be portable,
@@ -1069,7 +622,6 @@
 <td class="parameter_description"><p>Parameters for <em class="parameter"><code>format</code></em>
 .</p></td>
 <td class="parameter_annotations"> </td>
->>>>>>> 76bed778
 </tr>
 </tbody>
 </table></div>
@@ -1078,49 +630,6 @@
 </div>
 <hr>
 <div class="refsect2">
-<<<<<<< HEAD
-<a name="g-dbus-method-invocation-return-error-valist"></a><h3>g_dbus_method_invocation_return_error_valist ()</h3>
-<pre class="programlisting"><span class="returnvalue">void</span>                g_dbus_method_invocation_return_error_valist
-                                                        (<em class="parameter"><code><a class="link" href="GDBusMethodInvocation.html" title="GDBusMethodInvocation"><span class="type">GDBusMethodInvocation</span></a> *invocation</code></em>,
-                                                         <em class="parameter"><code><a href="./../glib/glib/glib-Quarks.html#GQuark"><span class="type">GQuark</span></a> domain</code></em>,
-                                                         <em class="parameter"><code><a href="./../glib/glib/glib-Basic-Types.html#gint"><span class="type">gint</span></a> code</code></em>,
-                                                         <em class="parameter"><code>const <a href="./../glib/glib/glib-Basic-Types.html#gchar"><span class="type">gchar</span></a> *format</code></em>,
-                                                         <em class="parameter"><code><span class="type">va_list</span> var_args</code></em>);</pre>
-<p>
-Like <a class="link" href="GDBusMethodInvocation.html#g-dbus-method-invocation-return-error" title="g_dbus_method_invocation_return_error ()"><code class="function">g_dbus_method_invocation_return_error()</code></a> but intended for
-language bindings.
-</p>
-<p>
-This method will free <em class="parameter"><code>invocation</code></em>, you cannot use it afterwards.
-</p>
-<div class="variablelist"><table border="0" class="variablelist">
-<colgroup>
-<col align="left" valign="top">
-<col>
-</colgroup>
-<tbody>
-<tr>
-<td><p><span class="term"><em class="parameter"><code>invocation</code></em> :</span></p></td>
-<td>A <a class="link" href="GDBusMethodInvocation.html" title="GDBusMethodInvocation"><span class="type">GDBusMethodInvocation</span></a>. <span class="annotation">[<acronym title="Free data after the code is done."><span class="acronym">transfer full</span></acronym>]</span>
-</td>
-</tr>
-<tr>
-<td><p><span class="term"><em class="parameter"><code>domain</code></em> :</span></p></td>
-<td>A <a href="./../glib/glib/glib-Quarks.html#GQuark"><span class="type">GQuark</span></a> for the <a href="./../glib/glib/glib-Error-Reporting.html#GError"><span class="type">GError</span></a> error domain.</td>
-</tr>
-<tr>
-<td><p><span class="term"><em class="parameter"><code>code</code></em> :</span></p></td>
-<td>The error code.</td>
-</tr>
-<tr>
-<td><p><span class="term"><em class="parameter"><code>format</code></em> :</span></p></td>
-<td>printf()-style format.</td>
-</tr>
-<tr>
-<td><p><span class="term"><em class="parameter"><code>var_args</code></em> :</span></p></td>
-<td>
-<span class="type">va_list</span> of parameters for <em class="parameter"><code>format</code></em>.</td>
-=======
 <a name="g-dbus-method-invocation-return-error-valist"></a><h3>g_dbus_method_invocation_return_error_valist ()</h3>
 <pre class="programlisting"><span class="returnvalue">void</span>
 g_dbus_method_invocation_return_error_valist
@@ -1167,7 +676,6 @@
 <td class="parameter_description"><p><span class="type">va_list</span> of parameters for <em class="parameter"><code>format</code></em>
 .</p></td>
 <td class="parameter_annotations"> </td>
->>>>>>> 76bed778
 </tr>
 </tbody>
 </table></div>
@@ -1176,42 +684,6 @@
 </div>
 <hr>
 <div class="refsect2">
-<<<<<<< HEAD
-<a name="g-dbus-method-invocation-return-error-literal"></a><h3>g_dbus_method_invocation_return_error_literal ()</h3>
-<pre class="programlisting"><span class="returnvalue">void</span>                g_dbus_method_invocation_return_error_literal
-                                                        (<em class="parameter"><code><a class="link" href="GDBusMethodInvocation.html" title="GDBusMethodInvocation"><span class="type">GDBusMethodInvocation</span></a> *invocation</code></em>,
-                                                         <em class="parameter"><code><a href="./../glib/glib/glib-Quarks.html#GQuark"><span class="type">GQuark</span></a> domain</code></em>,
-                                                         <em class="parameter"><code><a href="./../glib/glib/glib-Basic-Types.html#gint"><span class="type">gint</span></a> code</code></em>,
-                                                         <em class="parameter"><code>const <a href="./../glib/glib/glib-Basic-Types.html#gchar"><span class="type">gchar</span></a> *message</code></em>);</pre>
-<p>
-Like <a class="link" href="GDBusMethodInvocation.html#g-dbus-method-invocation-return-error" title="g_dbus_method_invocation_return_error ()"><code class="function">g_dbus_method_invocation_return_error()</code></a> but without <code class="function">printf()</code>-style formatting.
-</p>
-<p>
-This method will free <em class="parameter"><code>invocation</code></em>, you cannot use it afterwards.
-</p>
-<div class="variablelist"><table border="0" class="variablelist">
-<colgroup>
-<col align="left" valign="top">
-<col>
-</colgroup>
-<tbody>
-<tr>
-<td><p><span class="term"><em class="parameter"><code>invocation</code></em> :</span></p></td>
-<td>A <a class="link" href="GDBusMethodInvocation.html" title="GDBusMethodInvocation"><span class="type">GDBusMethodInvocation</span></a>. <span class="annotation">[<acronym title="Free data after the code is done."><span class="acronym">transfer full</span></acronym>]</span>
-</td>
-</tr>
-<tr>
-<td><p><span class="term"><em class="parameter"><code>domain</code></em> :</span></p></td>
-<td>A <a href="./../glib/glib/glib-Quarks.html#GQuark"><span class="type">GQuark</span></a> for the <a href="./../glib/glib/glib-Error-Reporting.html#GError"><span class="type">GError</span></a> error domain.</td>
-</tr>
-<tr>
-<td><p><span class="term"><em class="parameter"><code>code</code></em> :</span></p></td>
-<td>The error code.</td>
-</tr>
-<tr>
-<td><p><span class="term"><em class="parameter"><code>message</code></em> :</span></p></td>
-<td>The error message.</td>
-=======
 <a name="g-dbus-method-invocation-return-error-literal"></a><h3>g_dbus_method_invocation_return_error_literal ()</h3>
 <pre class="programlisting"><span class="returnvalue">void</span>
 g_dbus_method_invocation_return_error_literal
@@ -1250,7 +722,6 @@
 <td class="parameter_name"><p>message</p></td>
 <td class="parameter_description"><p>The error message.</p></td>
 <td class="parameter_annotations"> </td>
->>>>>>> 76bed778
 </tr>
 </tbody>
 </table></div>
@@ -1259,33 +730,6 @@
 </div>
 <hr>
 <div class="refsect2">
-<<<<<<< HEAD
-<a name="g-dbus-method-invocation-return-gerror"></a><h3>g_dbus_method_invocation_return_gerror ()</h3>
-<pre class="programlisting"><span class="returnvalue">void</span>                g_dbus_method_invocation_return_gerror
-                                                        (<em class="parameter"><code><a class="link" href="GDBusMethodInvocation.html" title="GDBusMethodInvocation"><span class="type">GDBusMethodInvocation</span></a> *invocation</code></em>,
-                                                         <em class="parameter"><code>const <a href="./../glib/glib/glib-Error-Reporting.html#GError"><span class="type">GError</span></a> *error</code></em>);</pre>
-<p>
-Like <a class="link" href="GDBusMethodInvocation.html#g-dbus-method-invocation-return-error" title="g_dbus_method_invocation_return_error ()"><code class="function">g_dbus_method_invocation_return_error()</code></a> but takes a <a href="./../glib/glib/glib-Error-Reporting.html#GError"><span class="type">GError</span></a>
-instead of the error domain, error code and message.
-</p>
-<p>
-This method will free <em class="parameter"><code>invocation</code></em>, you cannot use it afterwards.
-</p>
-<div class="variablelist"><table border="0" class="variablelist">
-<colgroup>
-<col align="left" valign="top">
-<col>
-</colgroup>
-<tbody>
-<tr>
-<td><p><span class="term"><em class="parameter"><code>invocation</code></em> :</span></p></td>
-<td>A <a class="link" href="GDBusMethodInvocation.html" title="GDBusMethodInvocation"><span class="type">GDBusMethodInvocation</span></a>. <span class="annotation">[<acronym title="Free data after the code is done."><span class="acronym">transfer full</span></acronym>]</span>
-</td>
-</tr>
-<tr>
-<td><p><span class="term"><em class="parameter"><code>error</code></em> :</span></p></td>
-<td>A <a href="./../glib/glib/glib-Error-Reporting.html#GError"><span class="type">GError</span></a>.</td>
-=======
 <a name="g-dbus-method-invocation-return-gerror"></a><h3>g_dbus_method_invocation_return_gerror ()</h3>
 <pre class="programlisting"><span class="returnvalue">void</span>
 g_dbus_method_invocation_return_gerror
@@ -1313,7 +757,6 @@
 <td class="parameter_name"><p>error</p></td>
 <td class="parameter_description"><p>A <a href="../glib/glib-Error-Reporting.html#GError"><span class="type">GError</span></a>.</p></td>
 <td class="parameter_annotations"> </td>
->>>>>>> 76bed778
 </tr>
 </tbody>
 </table></div>
@@ -1322,37 +765,6 @@
 </div>
 <hr>
 <div class="refsect2">
-<<<<<<< HEAD
-<a name="g-dbus-method-invocation-return-dbus-error"></a><h3>g_dbus_method_invocation_return_dbus_error ()</h3>
-<pre class="programlisting"><span class="returnvalue">void</span>                g_dbus_method_invocation_return_dbus_error
-                                                        (<em class="parameter"><code><a class="link" href="GDBusMethodInvocation.html" title="GDBusMethodInvocation"><span class="type">GDBusMethodInvocation</span></a> *invocation</code></em>,
-                                                         <em class="parameter"><code>const <a href="./../glib/glib/glib-Basic-Types.html#gchar"><span class="type">gchar</span></a> *error_name</code></em>,
-                                                         <em class="parameter"><code>const <a href="./../glib/glib/glib-Basic-Types.html#gchar"><span class="type">gchar</span></a> *error_message</code></em>);</pre>
-<p>
-Finishes handling a D-Bus method call by returning an error.
-</p>
-<p>
-This method will free <em class="parameter"><code>invocation</code></em>, you cannot use it afterwards.
-</p>
-<div class="variablelist"><table border="0" class="variablelist">
-<colgroup>
-<col align="left" valign="top">
-<col>
-</colgroup>
-<tbody>
-<tr>
-<td><p><span class="term"><em class="parameter"><code>invocation</code></em> :</span></p></td>
-<td>A <a class="link" href="GDBusMethodInvocation.html" title="GDBusMethodInvocation"><span class="type">GDBusMethodInvocation</span></a>. <span class="annotation">[<acronym title="Free data after the code is done."><span class="acronym">transfer full</span></acronym>]</span>
-</td>
-</tr>
-<tr>
-<td><p><span class="term"><em class="parameter"><code>error_name</code></em> :</span></p></td>
-<td>A valid D-Bus error name.</td>
-</tr>
-<tr>
-<td><p><span class="term"><em class="parameter"><code>error_message</code></em> :</span></p></td>
-<td>A valid D-Bus error message.</td>
-=======
 <a name="g-dbus-method-invocation-return-dbus-error"></a><h3>g_dbus_method_invocation_return_dbus_error ()</h3>
 <pre class="programlisting"><span class="returnvalue">void</span>
 g_dbus_method_invocation_return_dbus_error
@@ -1385,88 +797,11 @@
 <td class="parameter_name"><p>error_message</p></td>
 <td class="parameter_description"><p>A valid D-Bus error message.</p></td>
 <td class="parameter_annotations"> </td>
->>>>>>> 76bed778
 </tr>
 </tbody>
 </table></div>
 </div>
-<<<<<<< HEAD
-<hr>
-<div class="refsect2">
-<a name="g-dbus-method-invocation-take-error"></a><h3>g_dbus_method_invocation_take_error ()</h3>
-<pre class="programlisting"><span class="returnvalue">void</span>                g_dbus_method_invocation_take_error (<em class="parameter"><code><a class="link" href="GDBusMethodInvocation.html" title="GDBusMethodInvocation"><span class="type">GDBusMethodInvocation</span></a> *invocation</code></em>,
-                                                         <em class="parameter"><code><a href="./../glib/glib/glib-Error-Reporting.html#GError"><span class="type">GError</span></a> *error</code></em>);</pre>
-<p>
-Like <a class="link" href="GDBusMethodInvocation.html#g-dbus-method-invocation-return-gerror" title="g_dbus_method_invocation_return_gerror ()"><code class="function">g_dbus_method_invocation_return_gerror()</code></a> but takes ownership
-of <em class="parameter"><code>error</code></em> so the caller does not need to free it.
-</p>
-<p>
-This method will free <em class="parameter"><code>invocation</code></em>, you cannot use it afterwards.
-</p>
-<div class="variablelist"><table border="0" class="variablelist">
-<colgroup>
-<col align="left" valign="top">
-<col>
-</colgroup>
-<tbody>
-<tr>
-<td><p><span class="term"><em class="parameter"><code>invocation</code></em> :</span></p></td>
-<td>A <a class="link" href="GDBusMethodInvocation.html" title="GDBusMethodInvocation"><span class="type">GDBusMethodInvocation</span></a>. <span class="annotation">[<acronym title="Free data after the code is done."><span class="acronym">transfer full</span></acronym>]</span>
-</td>
-</tr>
-<tr>
-<td><p><span class="term"><em class="parameter"><code>error</code></em> :</span></p></td>
-<td>A <a href="./../glib/glib/glib-Error-Reporting.html#GError"><span class="type">GError</span></a>. <span class="annotation">[<acronym title="Free data after the code is done."><span class="acronym">transfer full</span></acronym>]</span>
-</td>
-</tr>
-</tbody>
-</table></div>
-<p class="since">Since 2.30</p>
-</div>
-<hr>
-<div class="refsect2">
-<a name="g-dbus-method-invocation-return-value-with-unix-fd-list"></a><h3>g_dbus_method_invocation_return_value_with_unix_fd_list ()</h3>
-<pre class="programlisting"><span class="returnvalue">void</span>                g_dbus_method_invocation_return_value_with_unix_fd_list
-                                                        (<em class="parameter"><code><a class="link" href="GDBusMethodInvocation.html" title="GDBusMethodInvocation"><span class="type">GDBusMethodInvocation</span></a> *invocation</code></em>,
-                                                         <em class="parameter"><code><a href="./../glib/glib/glib-GVariant.html#GVariant"><span class="type">GVariant</span></a> *parameters</code></em>,
-                                                         <em class="parameter"><code><a class="link" href="GUnixFDList.html" title="GUnixFDList"><span class="type">GUnixFDList</span></a> *fd_list</code></em>);</pre>
-<p>
-Like <a class="link" href="GDBusMethodInvocation.html#g-dbus-method-invocation-return-value" title="g_dbus_method_invocation_return_value ()"><code class="function">g_dbus_method_invocation_return_value()</code></a> but also takes a <a class="link" href="GUnixFDList.html" title="GUnixFDList"><span class="type">GUnixFDList</span></a>.
-</p>
-<p>
-This method is only available on UNIX.
-</p>
-<p>
-This method will free <em class="parameter"><code>invocation</code></em>, you cannot use it afterwards.
-</p>
-<div class="variablelist"><table border="0" class="variablelist">
-<colgroup>
-<col align="left" valign="top">
-<col>
-</colgroup>
-<tbody>
-<tr>
-<td><p><span class="term"><em class="parameter"><code>invocation</code></em> :</span></p></td>
-<td>A <a class="link" href="GDBusMethodInvocation.html" title="GDBusMethodInvocation"><span class="type">GDBusMethodInvocation</span></a>. <span class="annotation">[<acronym title="Free data after the code is done."><span class="acronym">transfer full</span></acronym>]</span>
-</td>
-</tr>
-<tr>
-<td><p><span class="term"><em class="parameter"><code>parameters</code></em> :</span></p></td>
-<td>A <a href="./../glib/glib/glib-GVariant.html#GVariant"><span class="type">GVariant</span></a> tuple with out parameters for the method or <a href="./../glib/glib/glib-Standard-Macros.html#NULL:CAPS"><code class="literal">NULL</code></a> if not passing any parameters. <span class="annotation">[<acronym title="NULL is ok, both for passing and for returning."><span class="acronym">allow-none</span></acronym>]</span>
-</td>
-</tr>
-<tr>
-<td><p><span class="term"><em class="parameter"><code>fd_list</code></em> :</span></p></td>
-<td>A <a class="link" href="GUnixFDList.html" title="GUnixFDList"><span class="type">GUnixFDList</span></a> or <a href="./../glib/glib/glib-Standard-Macros.html#NULL:CAPS"><code class="literal">NULL</code></a>. <span class="annotation">[<acronym title="NULL is ok, both for passing and for returning."><span class="acronym">allow-none</span></acronym>]</span>
-</td>
-</tr>
-</tbody>
-</table></div>
-<p class="since">Since 2.30</p>
-</div>
-=======
-<p class="since">Since: <a class="link" href="api-index-2-26.html#api-index-2.26">2.26</a></p>
->>>>>>> 76bed778
+<p class="since">Since: <a class="link" href="api-index-2-26.html#api-index-2.26">2.26</a></p>
 </div>
 <hr>
 <div class="refsect2">
@@ -1505,9 +840,6 @@
 <p class="since">Since: <a class="link" href="api-index-2-30.html#api-index-2.30">2.30</a></p>
 </div>
 <hr>
-<<<<<<< HEAD
-          Generated by GTK-Doc V1.18.1</div>
-=======
 <div class="refsect2">
 <a name="g-dbus-method-invocation-return-value-with-unix-fd-list"></a><h3>g_dbus_method_invocation_return_value_with_unix_fd_list ()</h3>
 <pre class="programlisting"><span class="returnvalue">void</span>
@@ -1562,6 +894,5 @@
 </div>
 <div class="footer">
 <hr>Generated by GTK-Doc V1.24</div>
->>>>>>> 76bed778
 </body>
 </html>