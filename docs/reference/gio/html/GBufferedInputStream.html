<!DOCTYPE html PUBLIC "-//W3C//DTD HTML 4.01 Transitional//EN">
<html>
<head>
<meta http-equiv="Content-Type" content="text/html; charset=UTF-8">
<<<<<<< HEAD
<title>GBufferedInputStream</title>
<meta name="generator" content="DocBook XSL Stylesheets V1.77.1">
=======
<title>GBufferedInputStream: GIO Reference Manual</title>
<meta name="generator" content="DocBook XSL Stylesheets V1.78.1">
>>>>>>> 76bed778
<link rel="home" href="index.html" title="GIO Reference Manual">
<link rel="up" href="streaming.html" title="Streaming I/O">
<link rel="prev" href="GMemoryOutputStream.html" title="GMemoryOutputStream">
<link rel="next" href="GBufferedOutputStream.html" title="GBufferedOutputStream">
<<<<<<< HEAD
<meta name="generator" content="GTK-Doc V1.18.1 (XML mode)">
<link rel="stylesheet" href="style.css" type="text/css">
</head>
<body bgcolor="white" text="black" link="#0000FF" vlink="#840084" alink="#0000FF">
<table class="navigation" id="top" width="100%" summary="Navigation header" cellpadding="2" cellspacing="2">
<tr valign="middle">
<td><a accesskey="p" href="GMemoryOutputStream.html"><img src="left.png" width="24" height="24" border="0" alt="Prev"></a></td>
<td><a accesskey="u" href="streaming.html"><img src="up.png" width="24" height="24" border="0" alt="Up"></a></td>
<td><a accesskey="h" href="index.html"><img src="home.png" width="24" height="24" border="0" alt="Home"></a></td>
<th width="100%" align="center">GIO Reference Manual</th>
<td><a accesskey="n" href="GBufferedOutputStream.html"><img src="right.png" width="24" height="24" border="0" alt="Next"></a></td>
</tr>
<tr><td colspan="5" class="shortcuts">
<a href="#GBufferedInputStream.synopsis" class="shortcut">Top</a>
                   | 
                  <a href="#GBufferedInputStream.description" class="shortcut">Description</a>
                   | 
                  <a href="#GBufferedInputStream.object-hierarchy" class="shortcut">Object Hierarchy</a>
                   | 
                  <a href="#GBufferedInputStream.implemented-interfaces" class="shortcut">Implemented Interfaces</a>
                   | 
                  <a href="#GBufferedInputStream.properties" class="shortcut">Properties</a>
</td></tr>
</table>
=======
<meta name="generator" content="GTK-Doc V1.24 (XML mode)">
<link rel="stylesheet" href="style.css" type="text/css">
</head>
<body bgcolor="white" text="black" link="#0000FF" vlink="#840084" alink="#0000FF">
<table class="navigation" id="top" width="100%" summary="Navigation header" cellpadding="2" cellspacing="5"><tr valign="middle">
<td width="100%" align="left" class="shortcuts">
<a href="#" class="shortcut">Top</a><span id="nav_description">  <span class="dim">|</span> 
                  <a href="#GBufferedInputStream.description" class="shortcut">Description</a></span><span id="nav_hierarchy">  <span class="dim">|</span> 
                  <a href="#GBufferedInputStream.object-hierarchy" class="shortcut">Object Hierarchy</a></span><span id="nav_interfaces">  <span class="dim">|</span> 
                  <a href="#GBufferedInputStream.implemented-interfaces" class="shortcut">Implemented Interfaces</a></span><span id="nav_properties">  <span class="dim">|</span> 
                  <a href="#GBufferedInputStream.properties" class="shortcut">Properties</a></span>
</td>
<td><a accesskey="h" href="index.html"><img src="home.png" width="16" height="16" border="0" alt="Home"></a></td>
<td><a accesskey="u" href="streaming.html"><img src="up.png" width="16" height="16" border="0" alt="Up"></a></td>
<td><a accesskey="p" href="GMemoryOutputStream.html"><img src="left.png" width="16" height="16" border="0" alt="Prev"></a></td>
<td><a accesskey="n" href="GBufferedOutputStream.html"><img src="right.png" width="16" height="16" border="0" alt="Next"></a></td>
</tr></table>
>>>>>>> 76bed778
<div class="refentry">
<a name="GBufferedInputStream"></a><div class="titlepage"></div>
<div class="refnamediv"><table width="100%"><tr>
<td valign="top">
<h2><span class="refentrytitle"><a name="GBufferedInputStream.top_of_page"></a>GBufferedInputStream</span></h2>
<p>GBufferedInputStream — Buffered Input Stream</p>
</td>
<td class="gallery_image" valign="top" align="right"></td>
</tr></table></div>
<<<<<<< HEAD
<div class="refsynopsisdiv">
<a name="GBufferedInputStream.synopsis"></a><h2>Synopsis</h2>
<pre class="synopsis">
#include &lt;gio/gio.h&gt;

                    <a class="link" href="GBufferedInputStream.html#GBufferedInputStream-struct" title="GBufferedInputStream">GBufferedInputStream</a>;
<a class="link" href="GInputStream.html" title="GInputStream"><span class="returnvalue">GInputStream</span></a> *      <a class="link" href="GBufferedInputStream.html#g-buffered-input-stream-new" title="g_buffered_input_stream_new ()">g_buffered_input_stream_new</a>         (<em class="parameter"><code><a class="link" href="GInputStream.html" title="GInputStream"><span class="type">GInputStream</span></a> *base_stream</code></em>);
<a class="link" href="GInputStream.html" title="GInputStream"><span class="returnvalue">GInputStream</span></a> *      <a class="link" href="GBufferedInputStream.html#g-buffered-input-stream-new-sized" title="g_buffered_input_stream_new_sized ()">g_buffered_input_stream_new_sized</a>   (<em class="parameter"><code><a class="link" href="GInputStream.html" title="GInputStream"><span class="type">GInputStream</span></a> *base_stream</code></em>,
                                                         <em class="parameter"><code><a href="./../glib/glib/glib-Basic-Types.html#gsize"><span class="type">gsize</span></a> size</code></em>);
<a href="./../glib/glib/glib-Basic-Types.html#gsize"><span class="returnvalue">gsize</span></a>               <a class="link" href="GBufferedInputStream.html#g-buffered-input-stream-get-buffer-size" title="g_buffered_input_stream_get_buffer_size ()">g_buffered_input_stream_get_buffer_size</a>
                                                        (<em class="parameter"><code><a class="link" href="GBufferedInputStream.html" title="GBufferedInputStream"><span class="type">GBufferedInputStream</span></a> *stream</code></em>);
<span class="returnvalue">void</span>                <a class="link" href="GBufferedInputStream.html#g-buffered-input-stream-set-buffer-size" title="g_buffered_input_stream_set_buffer_size ()">g_buffered_input_stream_set_buffer_size</a>
                                                        (<em class="parameter"><code><a class="link" href="GBufferedInputStream.html" title="GBufferedInputStream"><span class="type">GBufferedInputStream</span></a> *stream</code></em>,
                                                         <em class="parameter"><code><a href="./../glib/glib/glib-Basic-Types.html#gsize"><span class="type">gsize</span></a> size</code></em>);
<a href="./../glib/glib/glib-Basic-Types.html#gsize"><span class="returnvalue">gsize</span></a>               <a class="link" href="GBufferedInputStream.html#g-buffered-input-stream-get-available" title="g_buffered_input_stream_get_available ()">g_buffered_input_stream_get_available</a>
                                                        (<em class="parameter"><code><a class="link" href="GBufferedInputStream.html" title="GBufferedInputStream"><span class="type">GBufferedInputStream</span></a> *stream</code></em>);
const <span class="returnvalue">void</span> *        <a class="link" href="GBufferedInputStream.html#g-buffered-input-stream-peek-buffer" title="g_buffered_input_stream_peek_buffer ()">g_buffered_input_stream_peek_buffer</a> (<em class="parameter"><code><a class="link" href="GBufferedInputStream.html" title="GBufferedInputStream"><span class="type">GBufferedInputStream</span></a> *stream</code></em>,
                                                         <em class="parameter"><code><a href="./../glib/glib/glib-Basic-Types.html#gsize"><span class="type">gsize</span></a> *count</code></em>);
<a href="./../glib/glib/glib-Basic-Types.html#gsize"><span class="returnvalue">gsize</span></a>               <a class="link" href="GBufferedInputStream.html#g-buffered-input-stream-peek" title="g_buffered_input_stream_peek ()">g_buffered_input_stream_peek</a>        (<em class="parameter"><code><a class="link" href="GBufferedInputStream.html" title="GBufferedInputStream"><span class="type">GBufferedInputStream</span></a> *stream</code></em>,
                                                         <em class="parameter"><code><span class="type">void</span> *buffer</code></em>,
                                                         <em class="parameter"><code><a href="./../glib/glib/glib-Basic-Types.html#gsize"><span class="type">gsize</span></a> offset</code></em>,
                                                         <em class="parameter"><code><a href="./../glib/glib/glib-Basic-Types.html#gsize"><span class="type">gsize</span></a> count</code></em>);
<a href="./../glib/glib/glib-Basic-Types.html#gssize"><span class="returnvalue">gssize</span></a>              <a class="link" href="GBufferedInputStream.html#g-buffered-input-stream-fill" title="g_buffered_input_stream_fill ()">g_buffered_input_stream_fill</a>        (<em class="parameter"><code><a class="link" href="GBufferedInputStream.html" title="GBufferedInputStream"><span class="type">GBufferedInputStream</span></a> *stream</code></em>,
                                                         <em class="parameter"><code><a href="./../glib/glib/glib-Basic-Types.html#gssize"><span class="type">gssize</span></a> count</code></em>,
                                                         <em class="parameter"><code><a class="link" href="GCancellable.html" title="GCancellable"><span class="type">GCancellable</span></a> *cancellable</code></em>,
                                                         <em class="parameter"><code><a href="./../glib/glib/glib-Error-Reporting.html#GError"><span class="type">GError</span></a> **error</code></em>);
<span class="returnvalue">void</span>                <a class="link" href="GBufferedInputStream.html#g-buffered-input-stream-fill-async" title="g_buffered_input_stream_fill_async ()">g_buffered_input_stream_fill_async</a>  (<em class="parameter"><code><a class="link" href="GBufferedInputStream.html" title="GBufferedInputStream"><span class="type">GBufferedInputStream</span></a> *stream</code></em>,
                                                         <em class="parameter"><code><a href="./../glib/glib/glib-Basic-Types.html#gssize"><span class="type">gssize</span></a> count</code></em>,
                                                         <em class="parameter"><code><span class="type">int</span> io_priority</code></em>,
                                                         <em class="parameter"><code><a class="link" href="GCancellable.html" title="GCancellable"><span class="type">GCancellable</span></a> *cancellable</code></em>,
                                                         <em class="parameter"><code><a class="link" href="GAsyncResult.html#GAsyncReadyCallback" title="GAsyncReadyCallback ()"><span class="type">GAsyncReadyCallback</span></a> callback</code></em>,
                                                         <em class="parameter"><code><a href="./../glib/glib/glib-Basic-Types.html#gpointer"><span class="type">gpointer</span></a> user_data</code></em>);
<a href="./../glib/glib/glib-Basic-Types.html#gssize"><span class="returnvalue">gssize</span></a>              <a class="link" href="GBufferedInputStream.html#g-buffered-input-stream-fill-finish" title="g_buffered_input_stream_fill_finish ()">g_buffered_input_stream_fill_finish</a> (<em class="parameter"><code><a class="link" href="GBufferedInputStream.html" title="GBufferedInputStream"><span class="type">GBufferedInputStream</span></a> *stream</code></em>,
                                                         <em class="parameter"><code><a class="link" href="GAsyncResult.html" title="GAsyncResult"><span class="type">GAsyncResult</span></a> *result</code></em>,
                                                         <em class="parameter"><code><a href="./../glib/glib/glib-Error-Reporting.html#GError"><span class="type">GError</span></a> **error</code></em>);
<span class="returnvalue">int</span>                 <a class="link" href="GBufferedInputStream.html#g-buffered-input-stream-read-byte" title="g_buffered_input_stream_read_byte ()">g_buffered_input_stream_read_byte</a>   (<em class="parameter"><code><a class="link" href="GBufferedInputStream.html" title="GBufferedInputStream"><span class="type">GBufferedInputStream</span></a> *stream</code></em>,
                                                         <em class="parameter"><code><a class="link" href="GCancellable.html" title="GCancellable"><span class="type">GCancellable</span></a> *cancellable</code></em>,
                                                         <em class="parameter"><code><a href="./../glib/glib/glib-Error-Reporting.html#GError"><span class="type">GError</span></a> **error</code></em>);
</pre>
</div>
<div class="refsect1">
<a name="GBufferedInputStream.object-hierarchy"></a><h2>Object Hierarchy</h2>
<pre class="synopsis">
  <a href="./../gobject/gobject/gobject-The-Base-Object-Type.html#GObject">GObject</a>
   +----<a class="link" href="GInputStream.html" title="GInputStream">GInputStream</a>
         +----<a class="link" href="GFilterInputStream.html" title="GFilterInputStream">GFilterInputStream</a>
               +----GBufferedInputStream
                     +----<a class="link" href="GDataInputStream.html" title="GDataInputStream">GDataInputStream</a>
</pre>
</div>
<div class="refsect1">
<a name="GBufferedInputStream.implemented-interfaces"></a><h2>Implemented Interfaces</h2>
<p>
GBufferedInputStream implements
 <a class="link" href="GSeekable.html" title="GSeekable">GSeekable</a>.</p>
</div>
<div class="refsect1">
<a name="GBufferedInputStream.properties"></a><h2>Properties</h2>
<pre class="synopsis">
  "<a class="link" href="GBufferedInputStream.html#GBufferedInputStream--buffer-size" title='The "buffer-size" property'>buffer-size</a>"              <a href="./../glib/glib/glib-Basic-Types.html#guint"><span class="type">guint</span></a>                 : Read / Write / Construct
</pre>
</div>
<div class="refsect1">
<a name="GBufferedInputStream.description"></a><h2>Description</h2>
<p>
Buffered input stream implements <a class="link" href="GFilterInputStream.html" title="GFilterInputStream"><span class="type">GFilterInputStream</span></a> and provides
for buffered reads.
</p>
<p>
By default, <a class="link" href="GBufferedInputStream.html" title="GBufferedInputStream"><span class="type">GBufferedInputStream</span></a>'s buffer size is set at 4 kilobytes.
</p>
<p>
To create a buffered input stream, use <a class="link" href="GBufferedInputStream.html#g-buffered-input-stream-new" title="g_buffered_input_stream_new ()"><code class="function">g_buffered_input_stream_new()</code></a>,
or <a class="link" href="GBufferedInputStream.html#g-buffered-input-stream-new-sized" title="g_buffered_input_stream_new_sized ()"><code class="function">g_buffered_input_stream_new_sized()</code></a> to specify the buffer's size at
construction.
</p>
<p>
To get the size of a buffer within a buffered input stream, use
<a class="link" href="GBufferedInputStream.html#g-buffered-input-stream-get-buffer-size" title="g_buffered_input_stream_get_buffer_size ()"><code class="function">g_buffered_input_stream_get_buffer_size()</code></a>. To change the size of a
buffered input stream's buffer, use
<a class="link" href="GBufferedInputStream.html#g-buffered-input-stream-set-buffer-size" title="g_buffered_input_stream_set_buffer_size ()"><code class="function">g_buffered_input_stream_set_buffer_size()</code></a>. Note that the buffer's size
cannot be reduced below the size of the data within the buffer.
</p>
</div>
<div class="refsect1">
<a name="GBufferedInputStream.details"></a><h2>Details</h2>
<div class="refsect2">
<a name="GBufferedInputStream-struct"></a><h3>GBufferedInputStream</h3>
<pre class="programlisting">typedef struct _GBufferedInputStream GBufferedInputStream;</pre>
<p>
Implements <a class="link" href="GFilterInputStream.html" title="GFilterInputStream"><span class="type">GFilterInputStream</span></a> with a sized input buffer.
</p>
</div>
<hr>
<div class="refsect2">
<a name="g-buffered-input-stream-new"></a><h3>g_buffered_input_stream_new ()</h3>
<pre class="programlisting"><a class="link" href="GInputStream.html" title="GInputStream"><span class="returnvalue">GInputStream</span></a> *      g_buffered_input_stream_new         (<em class="parameter"><code><a class="link" href="GInputStream.html" title="GInputStream"><span class="type">GInputStream</span></a> *base_stream</code></em>);</pre>
<p>
Creates a new <a class="link" href="GInputStream.html" title="GInputStream"><span class="type">GInputStream</span></a> from the given <em class="parameter"><code>base_stream</code></em>, with
a buffer set to the default size (4 kilobytes).
</p>
<div class="variablelist"><table border="0" class="variablelist">
<colgroup>
<col align="left" valign="top">
<col>
=======
<div class="refsect1">
<a name="GBufferedInputStream.functions"></a><h2>Functions</h2>
<div class="informaltable"><table width="100%" border="0">
<colgroup>
<col width="150px" class="functions_return">
<col class="functions_name">
>>>>>>> 76bed778
</colgroup>
<tbody>
<tr>
<td class="function_type">
<a class="link" href="GInputStream.html" title="GInputStream"><span class="returnvalue">GInputStream</span></a> *
</td>
<td class="function_name">
<a class="link" href="GBufferedInputStream.html#g-buffered-input-stream-new" title="g_buffered_input_stream_new ()">g_buffered_input_stream_new</a> <span class="c_punctuation">()</span>
</td>
</tr>
<tr>
<<<<<<< HEAD
<td><p><span class="term"><span class="emphasis"><em>Returns</em></span> :</span></p></td>
<td>a <a class="link" href="GInputStream.html" title="GInputStream"><span class="type">GInputStream</span></a> for the given <em class="parameter"><code>base_stream</code></em>.</td>
</tr>
</tbody>
</table></div>
</div>
<hr>
<div class="refsect2">
<a name="g-buffered-input-stream-new-sized"></a><h3>g_buffered_input_stream_new_sized ()</h3>
<pre class="programlisting"><a class="link" href="GInputStream.html" title="GInputStream"><span class="returnvalue">GInputStream</span></a> *      g_buffered_input_stream_new_sized   (<em class="parameter"><code><a class="link" href="GInputStream.html" title="GInputStream"><span class="type">GInputStream</span></a> *base_stream</code></em>,
                                                         <em class="parameter"><code><a href="./../glib/glib/glib-Basic-Types.html#gsize"><span class="type">gsize</span></a> size</code></em>);</pre>
<p>
Creates a new <a class="link" href="GBufferedInputStream.html" title="GBufferedInputStream"><span class="type">GBufferedInputStream</span></a> from the given <em class="parameter"><code>base_stream</code></em>,
with a buffer set to <em class="parameter"><code>size</code></em>.
</p>
<div class="variablelist"><table border="0" class="variablelist">
<colgroup>
<col align="left" valign="top">
<col>
</colgroup>
<tbody>
=======
<td class="function_type">
<a class="link" href="GInputStream.html" title="GInputStream"><span class="returnvalue">GInputStream</span></a> *
</td>
<td class="function_name">
<a class="link" href="GBufferedInputStream.html#g-buffered-input-stream-new-sized" title="g_buffered_input_stream_new_sized ()">g_buffered_input_stream_new_sized</a> <span class="c_punctuation">()</span>
</td>
</tr>
>>>>>>> 76bed778
<tr>
<td class="function_type">
<a href="../glib/glib-Basic-Types.html#gsize"><span class="returnvalue">gsize</span></a>
</td>
<td class="function_name">
<a class="link" href="GBufferedInputStream.html#g-buffered-input-stream-get-buffer-size" title="g_buffered_input_stream_get_buffer_size ()">g_buffered_input_stream_get_buffer_size</a> <span class="c_punctuation">()</span>
</td>
</tr>
<tr>
<<<<<<< HEAD
<td><p><span class="term"><em class="parameter"><code>size</code></em> :</span></p></td>
<td>a <a href="./../glib/glib/glib-Basic-Types.html#gsize"><span class="type">gsize</span></a>
</td>
</tr>
<tr>
<td><p><span class="term"><span class="emphasis"><em>Returns</em></span> :</span></p></td>
<td>a <a class="link" href="GInputStream.html" title="GInputStream"><span class="type">GInputStream</span></a>.</td>
</tr>
</tbody>
</table></div>
</div>
<hr>
<div class="refsect2">
<a name="g-buffered-input-stream-get-buffer-size"></a><h3>g_buffered_input_stream_get_buffer_size ()</h3>
<pre class="programlisting"><a href="./../glib/glib/glib-Basic-Types.html#gsize"><span class="returnvalue">gsize</span></a>               g_buffered_input_stream_get_buffer_size
                                                        (<em class="parameter"><code><a class="link" href="GBufferedInputStream.html" title="GBufferedInputStream"><span class="type">GBufferedInputStream</span></a> *stream</code></em>);</pre>
<p>
Gets the size of the input buffer.
</p>
<div class="variablelist"><table border="0" class="variablelist">
<colgroup>
<col align="left" valign="top">
<col>
</colgroup>
<tbody>
=======
<td class="function_type">
<span class="returnvalue">void</span>
</td>
<td class="function_name">
<a class="link" href="GBufferedInputStream.html#g-buffered-input-stream-set-buffer-size" title="g_buffered_input_stream_set_buffer_size ()">g_buffered_input_stream_set_buffer_size</a> <span class="c_punctuation">()</span>
</td>
</tr>
<tr>
<td class="function_type">
<a href="../glib/glib-Basic-Types.html#gsize"><span class="returnvalue">gsize</span></a>
</td>
<td class="function_name">
<a class="link" href="GBufferedInputStream.html#g-buffered-input-stream-get-available" title="g_buffered_input_stream_get_available ()">g_buffered_input_stream_get_available</a> <span class="c_punctuation">()</span>
</td>
</tr>
<tr>
<td class="function_type">const <span class="returnvalue">void</span> *
</td>
<td class="function_name">
<a class="link" href="GBufferedInputStream.html#g-buffered-input-stream-peek-buffer" title="g_buffered_input_stream_peek_buffer ()">g_buffered_input_stream_peek_buffer</a> <span class="c_punctuation">()</span>
</td>
</tr>
<tr>
<td class="function_type">
<a href="../glib/glib-Basic-Types.html#gsize"><span class="returnvalue">gsize</span></a>
</td>
<td class="function_name">
<a class="link" href="GBufferedInputStream.html#g-buffered-input-stream-peek" title="g_buffered_input_stream_peek ()">g_buffered_input_stream_peek</a> <span class="c_punctuation">()</span>
</td>
</tr>
>>>>>>> 76bed778
<tr>
<td class="function_type">
<a href="../glib/glib-Basic-Types.html#gssize"><span class="returnvalue">gssize</span></a>
</td>
<td class="function_name">
<a class="link" href="GBufferedInputStream.html#g-buffered-input-stream-fill" title="g_buffered_input_stream_fill ()">g_buffered_input_stream_fill</a> <span class="c_punctuation">()</span>
</td>
</tr>
<tr>
<<<<<<< HEAD
<td><p><span class="term"><span class="emphasis"><em>Returns</em></span> :</span></p></td>
<td>the current buffer size.</td>
=======
<td class="function_type">
<span class="returnvalue">void</span>
</td>
<td class="function_name">
<a class="link" href="GBufferedInputStream.html#g-buffered-input-stream-fill-async" title="g_buffered_input_stream_fill_async ()">g_buffered_input_stream_fill_async</a> <span class="c_punctuation">()</span>
</td>
</tr>
<tr>
<td class="function_type">
<a href="../glib/glib-Basic-Types.html#gssize"><span class="returnvalue">gssize</span></a>
</td>
<td class="function_name">
<a class="link" href="GBufferedInputStream.html#g-buffered-input-stream-fill-finish" title="g_buffered_input_stream_fill_finish ()">g_buffered_input_stream_fill_finish</a> <span class="c_punctuation">()</span>
</td>
</tr>
<tr>
<td class="function_type">
<span class="returnvalue">int</span>
</td>
<td class="function_name">
<a class="link" href="GBufferedInputStream.html#g-buffered-input-stream-read-byte" title="g_buffered_input_stream_read_byte ()">g_buffered_input_stream_read_byte</a> <span class="c_punctuation">()</span>
</td>
>>>>>>> 76bed778
</tr>
</tbody>
</table></div>
</div>
<<<<<<< HEAD
<hr>
<div class="refsect2">
<a name="g-buffered-input-stream-set-buffer-size"></a><h3>g_buffered_input_stream_set_buffer_size ()</h3>
<pre class="programlisting"><span class="returnvalue">void</span>                g_buffered_input_stream_set_buffer_size
                                                        (<em class="parameter"><code><a class="link" href="GBufferedInputStream.html" title="GBufferedInputStream"><span class="type">GBufferedInputStream</span></a> *stream</code></em>,
                                                         <em class="parameter"><code><a href="./../glib/glib/glib-Basic-Types.html#gsize"><span class="type">gsize</span></a> size</code></em>);</pre>
<p>
Sets the size of the internal buffer of <em class="parameter"><code>stream</code></em> to <em class="parameter"><code>size</code></em>, or to the
size of the contents of the buffer. The buffer can never be resized
smaller than its current contents.
</p>
<div class="variablelist"><table border="0" class="variablelist">
<colgroup>
<col align="left" valign="top">
<col>
=======
<div class="refsect1">
<a name="GBufferedInputStream.properties"></a><h2>Properties</h2>
<div class="informaltable"><table border="0">
<colgroup>
<col width="150px" class="properties_type">
<col width="300px" class="properties_name">
<col width="200px" class="properties_flags">
</colgroup>
<tbody><tr>
<td class="property_type"><a href="../glib/glib-Basic-Types.html#guint"><span class="type">guint</span></a></td>
<td class="property_name"><a class="link" href="GBufferedInputStream.html#GBufferedInputStream--buffer-size" title="The “buffer-size” property">buffer-size</a></td>
<td class="property_flags">Read / Write / Construct</td>
</tr></tbody>
</table></div>
</div>
<div class="refsect1">
<a name="GBufferedInputStream.other"></a><h2>Types and Values</h2>
<div class="informaltable"><table width="100%" border="0">
<colgroup>
<col width="150px" class="name">
<col class="description">
</colgroup>
<tbody><tr>
<td class="datatype_keyword"> </td>
<td class="function_name"><a class="link" href="GBufferedInputStream.html#GBufferedInputStream-struct" title="GBufferedInputStream">GBufferedInputStream</a></td>
</tr></tbody>
</table></div>
</div>
<div class="refsect1">
<a name="GBufferedInputStream.object-hierarchy"></a><h2>Object Hierarchy</h2>
<pre class="screen">    <a href="../gobject/gobject-The-Base-Object-Type.html#GObject">GObject</a>
    <span class="lineart">╰──</span> <a class="link" href="GInputStream.html" title="GInputStream">GInputStream</a>
        <span class="lineart">╰──</span> <a class="link" href="GFilterInputStream.html" title="GFilterInputStream">GFilterInputStream</a>
            <span class="lineart">╰──</span> GBufferedInputStream
                <span class="lineart">╰──</span> <a class="link" href="GDataInputStream.html" title="GDataInputStream">GDataInputStream</a>
</pre>
</div>
<div class="refsect1">
<a name="GBufferedInputStream.implemented-interfaces"></a><h2>Implemented Interfaces</h2>
<p>
GBufferedInputStream implements
 <a class="link" href="GSeekable.html" title="GSeekable">GSeekable</a>.</p>
</div>
<div class="refsect1">
<a name="GBufferedInputStream.includes"></a><h2>Includes</h2>
<pre class="synopsis">#include &lt;gio/gio.h&gt;
</pre>
</div>
<div class="refsect1">
<a name="GBufferedInputStream.description"></a><h2>Description</h2>
<p>Buffered input stream implements <a class="link" href="GFilterInputStream.html" title="GFilterInputStream"><span class="type">GFilterInputStream</span></a> and provides
for buffered reads.</p>
<p>By default, <a class="link" href="GBufferedInputStream.html" title="GBufferedInputStream"><span class="type">GBufferedInputStream</span></a>'s buffer size is set at 4 kilobytes.</p>
<p>To create a buffered input stream, use <a class="link" href="GBufferedInputStream.html#g-buffered-input-stream-new" title="g_buffered_input_stream_new ()"><code class="function">g_buffered_input_stream_new()</code></a>,
or <a class="link" href="GBufferedInputStream.html#g-buffered-input-stream-new-sized" title="g_buffered_input_stream_new_sized ()"><code class="function">g_buffered_input_stream_new_sized()</code></a> to specify the buffer's size at
construction.</p>
<p>To get the size of a buffer within a buffered input stream, use
<a class="link" href="GBufferedInputStream.html#g-buffered-input-stream-get-buffer-size" title="g_buffered_input_stream_get_buffer_size ()"><code class="function">g_buffered_input_stream_get_buffer_size()</code></a>. To change the size of a
buffered input stream's buffer, use
<a class="link" href="GBufferedInputStream.html#g-buffered-input-stream-set-buffer-size" title="g_buffered_input_stream_set_buffer_size ()"><code class="function">g_buffered_input_stream_set_buffer_size()</code></a>. Note that the buffer's size
cannot be reduced below the size of the data within the buffer.</p>
</div>
<div class="refsect1">
<a name="GBufferedInputStream.functions_details"></a><h2>Functions</h2>
<div class="refsect2">
<a name="g-buffered-input-stream-new"></a><h3>g_buffered_input_stream_new ()</h3>
<pre class="programlisting"><a class="link" href="GInputStream.html" title="GInputStream"><span class="returnvalue">GInputStream</span></a> *
g_buffered_input_stream_new (<em class="parameter"><code><a class="link" href="GInputStream.html" title="GInputStream"><span class="type">GInputStream</span></a> *base_stream</code></em>);</pre>
<p>Creates a new <a class="link" href="GInputStream.html" title="GInputStream"><span class="type">GInputStream</span></a> from the given <em class="parameter"><code>base_stream</code></em>
, with
a buffer set to the default size (4 kilobytes).</p>
<div class="refsect3">
<a name="id-1.4.7.15.10.2.5"></a><h4>Parameters</h4>
<div class="informaltable"><table width="100%" border="0">
<colgroup>
<col width="150px" class="parameters_name">
<col class="parameters_description">
<col width="200px" class="parameters_annotations">
</colgroup>
<tbody><tr>
<td class="parameter_name"><p>base_stream</p></td>
<td class="parameter_description"><p>a <a class="link" href="GInputStream.html" title="GInputStream"><span class="type">GInputStream</span></a></p></td>
<td class="parameter_annotations"> </td>
</tr></tbody>
</table></div>
</div>
<div class="refsect3">
<a name="id-1.4.7.15.10.2.6"></a><h4>Returns</h4>
<p> a <a class="link" href="GInputStream.html" title="GInputStream"><span class="type">GInputStream</span></a> for the given <em class="parameter"><code>base_stream</code></em>
.</p>
</div>
</div>
<hr>
<div class="refsect2">
<a name="g-buffered-input-stream-new-sized"></a><h3>g_buffered_input_stream_new_sized ()</h3>
<pre class="programlisting"><a class="link" href="GInputStream.html" title="GInputStream"><span class="returnvalue">GInputStream</span></a> *
g_buffered_input_stream_new_sized (<em class="parameter"><code><a class="link" href="GInputStream.html" title="GInputStream"><span class="type">GInputStream</span></a> *base_stream</code></em>,
                                   <em class="parameter"><code><a href="../glib/glib-Basic-Types.html#gsize"><span class="type">gsize</span></a> size</code></em>);</pre>
<p>Creates a new <a class="link" href="GBufferedInputStream.html" title="GBufferedInputStream"><span class="type">GBufferedInputStream</span></a> from the given <em class="parameter"><code>base_stream</code></em>
,
with a buffer set to <em class="parameter"><code>size</code></em>
.</p>
<div class="refsect3">
<a name="id-1.4.7.15.10.3.5"></a><h4>Parameters</h4>
<div class="informaltable"><table width="100%" border="0">
<colgroup>
<col width="150px" class="parameters_name">
<col class="parameters_description">
<col width="200px" class="parameters_annotations">
>>>>>>> 76bed778
</colgroup>
<tbody>
<tr>
<td class="parameter_name"><p>base_stream</p></td>
<td class="parameter_description"><p>a <a class="link" href="GInputStream.html" title="GInputStream"><span class="type">GInputStream</span></a></p></td>
<td class="parameter_annotations"> </td>
</tr>
<tr>
<<<<<<< HEAD
<td><p><span class="term"><em class="parameter"><code>size</code></em> :</span></p></td>
<td>a <a href="./../glib/glib/glib-Basic-Types.html#gsize"><span class="type">gsize</span></a>
</td>
=======
<td class="parameter_name"><p>size</p></td>
<td class="parameter_description"><p>a <a href="../glib/glib-Basic-Types.html#gsize"><span class="type">gsize</span></a></p></td>
<td class="parameter_annotations"> </td>
>>>>>>> 76bed778
</tr>
</tbody>
</table></div>
</div>
<div class="refsect3">
<a name="id-1.4.7.15.10.3.6"></a><h4>Returns</h4>
<p> a <a class="link" href="GInputStream.html" title="GInputStream"><span class="type">GInputStream</span></a>.</p>
</div>
</div>
<hr>
<div class="refsect2">
<<<<<<< HEAD
<a name="g-buffered-input-stream-get-available"></a><h3>g_buffered_input_stream_get_available ()</h3>
<pre class="programlisting"><a href="./../glib/glib/glib-Basic-Types.html#gsize"><span class="returnvalue">gsize</span></a>               g_buffered_input_stream_get_available
                                                        (<em class="parameter"><code><a class="link" href="GBufferedInputStream.html" title="GBufferedInputStream"><span class="type">GBufferedInputStream</span></a> *stream</code></em>);</pre>
<p>
Gets the size of the available data within the stream.
</p>
<div class="variablelist"><table border="0" class="variablelist">
<colgroup>
<col align="left" valign="top">
<col>
</colgroup>
<tbody>
<tr>
<td><p><span class="term"><em class="parameter"><code>stream</code></em> :</span></p></td>
<td><a class="link" href="GBufferedInputStream.html" title="GBufferedInputStream"><span class="type">GBufferedInputStream</span></a></td>
</tr>
<tr>
<td><p><span class="term"><span class="emphasis"><em>Returns</em></span> :</span></p></td>
<td>size of the available stream.</td>
=======
<a name="g-buffered-input-stream-get-buffer-size"></a><h3>g_buffered_input_stream_get_buffer_size ()</h3>
<pre class="programlisting"><a href="../glib/glib-Basic-Types.html#gsize"><span class="returnvalue">gsize</span></a>
g_buffered_input_stream_get_buffer_size
                               (<em class="parameter"><code><a class="link" href="GBufferedInputStream.html" title="GBufferedInputStream"><span class="type">GBufferedInputStream</span></a> *stream</code></em>);</pre>
<p>Gets the size of the input buffer.</p>
<div class="refsect3">
<a name="id-1.4.7.15.10.4.5"></a><h4>Parameters</h4>
<div class="informaltable"><table width="100%" border="0">
<colgroup>
<col width="150px" class="parameters_name">
<col class="parameters_description">
<col width="200px" class="parameters_annotations">
</colgroup>
<tbody><tr>
<td class="parameter_name"><p>stream</p></td>
<td class="parameter_description"><p>a <a class="link" href="GBufferedInputStream.html" title="GBufferedInputStream"><span class="type">GBufferedInputStream</span></a></p></td>
<td class="parameter_annotations"> </td>
</tr></tbody>
</table></div>
</div>
<div class="refsect3">
<a name="id-1.4.7.15.10.4.6"></a><h4>Returns</h4>
<p> the current buffer size.</p>
</div>
</div>
<hr>
<div class="refsect2">
<a name="g-buffered-input-stream-set-buffer-size"></a><h3>g_buffered_input_stream_set_buffer_size ()</h3>
<pre class="programlisting"><span class="returnvalue">void</span>
g_buffered_input_stream_set_buffer_size
                               (<em class="parameter"><code><a class="link" href="GBufferedInputStream.html" title="GBufferedInputStream"><span class="type">GBufferedInputStream</span></a> *stream</code></em>,
                                <em class="parameter"><code><a href="../glib/glib-Basic-Types.html#gsize"><span class="type">gsize</span></a> size</code></em>);</pre>
<p>Sets the size of the internal buffer of <em class="parameter"><code>stream</code></em>
 to <em class="parameter"><code>size</code></em>
, or to the
size of the contents of the buffer. The buffer can never be resized
smaller than its current contents.</p>
<div class="refsect3">
<a name="id-1.4.7.15.10.5.5"></a><h4>Parameters</h4>
<div class="informaltable"><table width="100%" border="0">
<colgroup>
<col width="150px" class="parameters_name">
<col class="parameters_description">
<col width="200px" class="parameters_annotations">
</colgroup>
<tbody>
<tr>
<td class="parameter_name"><p>stream</p></td>
<td class="parameter_description"><p>a <a class="link" href="GBufferedInputStream.html" title="GBufferedInputStream"><span class="type">GBufferedInputStream</span></a></p></td>
<td class="parameter_annotations"> </td>
</tr>
<tr>
<td class="parameter_name"><p>size</p></td>
<td class="parameter_description"><p>a <a href="../glib/glib-Basic-Types.html#gsize"><span class="type">gsize</span></a></p></td>
<td class="parameter_annotations"> </td>
>>>>>>> 76bed778
</tr>
</tbody>
</table></div>
</div>
</div>
<hr>
<div class="refsect2">
<<<<<<< HEAD
<a name="g-buffered-input-stream-peek-buffer"></a><h3>g_buffered_input_stream_peek_buffer ()</h3>
<pre class="programlisting">const <span class="returnvalue">void</span> *        g_buffered_input_stream_peek_buffer (<em class="parameter"><code><a class="link" href="GBufferedInputStream.html" title="GBufferedInputStream"><span class="type">GBufferedInputStream</span></a> *stream</code></em>,
                                                         <em class="parameter"><code><a href="./../glib/glib/glib-Basic-Types.html#gsize"><span class="type">gsize</span></a> *count</code></em>);</pre>
<p>
Returns the buffer with the currently available bytes. The returned
buffer must not be modified and will become invalid when reading from
the stream or filling the buffer.
</p>
<div class="variablelist"><table border="0" class="variablelist">
<colgroup>
<col align="left" valign="top">
<col>
</colgroup>
<tbody>
<tr>
<td><p><span class="term"><em class="parameter"><code>stream</code></em> :</span></p></td>
<td>a <a class="link" href="GBufferedInputStream.html" title="GBufferedInputStream"><span class="type">GBufferedInputStream</span></a>
</td>
</tr>
<tr>
<td><p><span class="term"><em class="parameter"><code>count</code></em> :</span></p></td>
<td>a <a href="./../glib/glib/glib-Basic-Types.html#gsize"><span class="type">gsize</span></a> to get the number of bytes available in the buffer. <span class="annotation">[<acronym title="Parameter for returning results. Default is transfer full."><span class="acronym">out</span></acronym>]</span>
</td>
</tr>
<tr>
<td><p><span class="term"><span class="emphasis"><em>Returns</em></span> :</span></p></td>
<td>read-only buffer. <span class="annotation">[<acronym title="Parameter points to an array of items."><span class="acronym">array</span></acronym> length=count][<acronym title="Generics and defining elements of containers and arrays."><span class="acronym">element-type</span></acronym> guint8][<acronym title="Don't free data after the code is done."><span class="acronym">transfer none</span></acronym>]</span>
</td>
=======
<a name="g-buffered-input-stream-get-available"></a><h3>g_buffered_input_stream_get_available ()</h3>
<pre class="programlisting"><a href="../glib/glib-Basic-Types.html#gsize"><span class="returnvalue">gsize</span></a>
g_buffered_input_stream_get_available (<em class="parameter"><code><a class="link" href="GBufferedInputStream.html" title="GBufferedInputStream"><span class="type">GBufferedInputStream</span></a> *stream</code></em>);</pre>
<p>Gets the size of the available data within the stream.</p>
<div class="refsect3">
<a name="id-1.4.7.15.10.6.5"></a><h4>Parameters</h4>
<div class="informaltable"><table width="100%" border="0">
<colgroup>
<col width="150px" class="parameters_name">
<col class="parameters_description">
<col width="200px" class="parameters_annotations">
</colgroup>
<tbody><tr>
<td class="parameter_name"><p>stream</p></td>
<td class="parameter_description"><p><a class="link" href="GBufferedInputStream.html" title="GBufferedInputStream"><span class="type">GBufferedInputStream</span></a></p></td>
<td class="parameter_annotations"> </td>
</tr></tbody>
</table></div>
</div>
<div class="refsect3">
<a name="id-1.4.7.15.10.6.6"></a><h4>Returns</h4>
<p> size of the available stream.</p>
</div>
</div>
<hr>
<div class="refsect2">
<a name="g-buffered-input-stream-peek-buffer"></a><h3>g_buffered_input_stream_peek_buffer ()</h3>
<pre class="programlisting">const <span class="returnvalue">void</span> *
g_buffered_input_stream_peek_buffer (<em class="parameter"><code><a class="link" href="GBufferedInputStream.html" title="GBufferedInputStream"><span class="type">GBufferedInputStream</span></a> *stream</code></em>,
                                     <em class="parameter"><code><a href="../glib/glib-Basic-Types.html#gsize"><span class="type">gsize</span></a> *count</code></em>);</pre>
<p>Returns the buffer with the currently available bytes. The returned
buffer must not be modified and will become invalid when reading from
the stream or filling the buffer.</p>
<div class="refsect3">
<a name="id-1.4.7.15.10.7.5"></a><h4>Parameters</h4>
<div class="informaltable"><table width="100%" border="0">
<colgroup>
<col width="150px" class="parameters_name">
<col class="parameters_description">
<col width="200px" class="parameters_annotations">
</colgroup>
<tbody>
<tr>
<td class="parameter_name"><p>stream</p></td>
<td class="parameter_description"><p>a <a class="link" href="GBufferedInputStream.html" title="GBufferedInputStream"><span class="type">GBufferedInputStream</span></a></p></td>
<td class="parameter_annotations"> </td>
</tr>
<tr>
<td class="parameter_name"><p>count</p></td>
<td class="parameter_description"><p> a <a href="../glib/glib-Basic-Types.html#gsize"><span class="type">gsize</span></a> to get the number of bytes available in the buffer. </p></td>
<td class="parameter_annotations"><span class="annotation">[<acronym title="Parameter for returning results. Default is transfer full."><span class="acronym">out</span></acronym>]</span></td>
>>>>>>> 76bed778
</tr>
</tbody>
</table></div>
</div>
<div class="refsect3">
<a name="id-1.4.7.15.10.7.6"></a><h4>Returns</h4>
<p>         read-only buffer. </p>
<p><span class="annotation">[<acronym title="Parameter points to an array of items."><span class="acronym">array</span></acronym> length=count][<acronym title="Generics and defining elements of containers and arrays."><span class="acronym">element-type</span></acronym> guint8][<acronym title="Don't free data after the code is done."><span class="acronym">transfer none</span></acronym>]</span></p>
</div>
</div>
<hr>
<div class="refsect2">
<<<<<<< HEAD
<a name="g-buffered-input-stream-peek"></a><h3>g_buffered_input_stream_peek ()</h3>
<pre class="programlisting"><a href="./../glib/glib/glib-Basic-Types.html#gsize"><span class="returnvalue">gsize</span></a>               g_buffered_input_stream_peek        (<em class="parameter"><code><a class="link" href="GBufferedInputStream.html" title="GBufferedInputStream"><span class="type">GBufferedInputStream</span></a> *stream</code></em>,
                                                         <em class="parameter"><code><span class="type">void</span> *buffer</code></em>,
                                                         <em class="parameter"><code><a href="./../glib/glib/glib-Basic-Types.html#gsize"><span class="type">gsize</span></a> offset</code></em>,
                                                         <em class="parameter"><code><a href="./../glib/glib/glib-Basic-Types.html#gsize"><span class="type">gsize</span></a> count</code></em>);</pre>
<p>
Peeks in the buffer, copying data of size <em class="parameter"><code>count</code></em> into <em class="parameter"><code>buffer</code></em>,
offset <em class="parameter"><code>offset</code></em> bytes.
</p>
<div class="variablelist"><table border="0" class="variablelist">
<colgroup>
<col align="left" valign="top">
<col>
=======
<a name="g-buffered-input-stream-peek"></a><h3>g_buffered_input_stream_peek ()</h3>
<pre class="programlisting"><a href="../glib/glib-Basic-Types.html#gsize"><span class="returnvalue">gsize</span></a>
g_buffered_input_stream_peek (<em class="parameter"><code><a class="link" href="GBufferedInputStream.html" title="GBufferedInputStream"><span class="type">GBufferedInputStream</span></a> *stream</code></em>,
                              <em class="parameter"><code><span class="type">void</span> *buffer</code></em>,
                              <em class="parameter"><code><a href="../glib/glib-Basic-Types.html#gsize"><span class="type">gsize</span></a> offset</code></em>,
                              <em class="parameter"><code><a href="../glib/glib-Basic-Types.html#gsize"><span class="type">gsize</span></a> count</code></em>);</pre>
<p>Peeks in the buffer, copying data of size <em class="parameter"><code>count</code></em>
 into <em class="parameter"><code>buffer</code></em>
,
offset <em class="parameter"><code>offset</code></em>
 bytes.</p>
<div class="refsect3">
<a name="id-1.4.7.15.10.8.5"></a><h4>Parameters</h4>
<div class="informaltable"><table width="100%" border="0">
<colgroup>
<col width="150px" class="parameters_name">
<col class="parameters_description">
<col width="200px" class="parameters_annotations">
>>>>>>> 76bed778
</colgroup>
<tbody>
<tr>
<td class="parameter_name"><p>stream</p></td>
<td class="parameter_description"><p>a <a class="link" href="GBufferedInputStream.html" title="GBufferedInputStream"><span class="type">GBufferedInputStream</span></a></p></td>
<td class="parameter_annotations"> </td>
</tr>
<tr>
<<<<<<< HEAD
<td><p><span class="term"><em class="parameter"><code>buffer</code></em> :</span></p></td>
<td>a pointer to
an allocated chunk of memory. <span class="annotation">[<acronym title="Parameter points to an array of items."><span class="acronym">array</span></acronym> length=count][<acronym title="Generics and defining elements of containers and arrays."><span class="acronym">element-type</span></acronym> guint8]</span>
</td>
</tr>
<tr>
<td><p><span class="term"><em class="parameter"><code>offset</code></em> :</span></p></td>
<td>a <a href="./../glib/glib/glib-Basic-Types.html#gsize"><span class="type">gsize</span></a>
</td>
</tr>
<tr>
<td><p><span class="term"><em class="parameter"><code>count</code></em> :</span></p></td>
<td>a <a href="./../glib/glib/glib-Basic-Types.html#gsize"><span class="type">gsize</span></a>
</td>
</tr>
<tr>
<td><p><span class="term"><span class="emphasis"><em>Returns</em></span> :</span></p></td>
<td>a <a href="./../glib/glib/glib-Basic-Types.html#gsize"><span class="type">gsize</span></a> of the number of bytes peeked, or -1 on error.</td>
=======
<td class="parameter_name"><p>buffer</p></td>
<td class="parameter_description"><p> a pointer to
an allocated chunk of memory. </p></td>
<td class="parameter_annotations"><span class="annotation">[<acronym title="Parameter points to an array of items."><span class="acronym">array</span></acronym> length=count][<acronym title="Generics and defining elements of containers and arrays."><span class="acronym">element-type</span></acronym> guint8]</span></td>
</tr>
<tr>
<td class="parameter_name"><p>offset</p></td>
<td class="parameter_description"><p>a <a href="../glib/glib-Basic-Types.html#gsize"><span class="type">gsize</span></a></p></td>
<td class="parameter_annotations"> </td>
</tr>
<tr>
<td class="parameter_name"><p>count</p></td>
<td class="parameter_description"><p>a <a href="../glib/glib-Basic-Types.html#gsize"><span class="type">gsize</span></a></p></td>
<td class="parameter_annotations"> </td>
>>>>>>> 76bed778
</tr>
</tbody>
</table></div>
</div>
<div class="refsect3">
<a name="id-1.4.7.15.10.8.6"></a><h4>Returns</h4>
<p> a <a href="../glib/glib-Basic-Types.html#gsize"><span class="type">gsize</span></a> of the number of bytes peeked, or -1 on error.</p>
</div>
</div>
<hr>
<div class="refsect2">
<<<<<<< HEAD
<a name="g-buffered-input-stream-fill"></a><h3>g_buffered_input_stream_fill ()</h3>
<pre class="programlisting"><a href="./../glib/glib/glib-Basic-Types.html#gssize"><span class="returnvalue">gssize</span></a>              g_buffered_input_stream_fill        (<em class="parameter"><code><a class="link" href="GBufferedInputStream.html" title="GBufferedInputStream"><span class="type">GBufferedInputStream</span></a> *stream</code></em>,
                                                         <em class="parameter"><code><a href="./../glib/glib/glib-Basic-Types.html#gssize"><span class="type">gssize</span></a> count</code></em>,
                                                         <em class="parameter"><code><a class="link" href="GCancellable.html" title="GCancellable"><span class="type">GCancellable</span></a> *cancellable</code></em>,
                                                         <em class="parameter"><code><a href="./../glib/glib/glib-Error-Reporting.html#GError"><span class="type">GError</span></a> **error</code></em>);</pre>
<p>
Tries to read <em class="parameter"><code>count</code></em> bytes from the stream into the buffer.
Will block during this read.
</p>
<p>
If <em class="parameter"><code>count</code></em> is zero, returns zero and does nothing. A value of <em class="parameter"><code>count</code></em>
larger than <a href="./../glib/glib/glib-Basic-Types.html#G-MAXSSIZE:CAPS"><code class="literal">G_MAXSSIZE</code></a> will cause a <a class="link" href="gio-GIOError.html#G-IO-ERROR-INVALID-ARGUMENT:CAPS"><code class="literal">G_IO_ERROR_INVALID_ARGUMENT</code></a> error.
</p>
<p>
On success, the number of bytes read into the buffer is returned.
It is not an error if this is not the same as the requested size, as it
can happen e.g. near the end of a file. Zero is returned on end of file
(or if <em class="parameter"><code>count</code></em> is zero),  but never otherwise.
</p>
<p>
If <em class="parameter"><code>count</code></em> is -1 then the attempted read size is equal to the number of
bytes that are required to fill the buffer.
</p>
<p>
If <em class="parameter"><code>cancellable</code></em> is not <a href="./../glib/glib/glib-Standard-Macros.html#NULL:CAPS"><code class="literal">NULL</code></a>, then the operation can be cancelled by
triggering the cancellable object from another thread. If the operation
was cancelled, the error <a class="link" href="gio-GIOError.html#G-IO-ERROR-CANCELLED:CAPS"><code class="literal">G_IO_ERROR_CANCELLED</code></a> will be returned. If an
operation was partially finished when the operation was cancelled the
partial result will be returned, without an error.
</p>
<p>
On error -1 is returned and <em class="parameter"><code>error</code></em> is set accordingly.
</p>
<p>
For the asynchronous, non-blocking, version of this function, see
<a class="link" href="GBufferedInputStream.html#g-buffered-input-stream-fill-async" title="g_buffered_input_stream_fill_async ()"><code class="function">g_buffered_input_stream_fill_async()</code></a>.
</p>
<div class="variablelist"><table border="0" class="variablelist">
<colgroup>
<col align="left" valign="top">
<col>
=======
<a name="g-buffered-input-stream-fill"></a><h3>g_buffered_input_stream_fill ()</h3>
<pre class="programlisting"><a href="../glib/glib-Basic-Types.html#gssize"><span class="returnvalue">gssize</span></a>
g_buffered_input_stream_fill (<em class="parameter"><code><a class="link" href="GBufferedInputStream.html" title="GBufferedInputStream"><span class="type">GBufferedInputStream</span></a> *stream</code></em>,
                              <em class="parameter"><code><a href="../glib/glib-Basic-Types.html#gssize"><span class="type">gssize</span></a> count</code></em>,
                              <em class="parameter"><code><a class="link" href="GCancellable.html" title="GCancellable"><span class="type">GCancellable</span></a> *cancellable</code></em>,
                              <em class="parameter"><code><a href="../glib/glib-Error-Reporting.html#GError"><span class="type">GError</span></a> **error</code></em>);</pre>
<p>Tries to read <em class="parameter"><code>count</code></em>
 bytes from the stream into the buffer.
Will block during this read.</p>
<p>If <em class="parameter"><code>count</code></em>
 is zero, returns zero and does nothing. A value of <em class="parameter"><code>count</code></em>

larger than <a href="../glib/glib-Basic-Types.html#G-MAXSSIZE:CAPS"><code class="literal">G_MAXSSIZE</code></a> will cause a <a class="link" href="gio-GIOError.html#G-IO-ERROR-INVALID-ARGUMENT:CAPS"><code class="literal">G_IO_ERROR_INVALID_ARGUMENT</code></a> error.</p>
<p>On success, the number of bytes read into the buffer is returned.
It is not an error if this is not the same as the requested size, as it
can happen e.g. near the end of a file. Zero is returned on end of file
(or if <em class="parameter"><code>count</code></em>
 is zero),  but never otherwise.</p>
<p>If <em class="parameter"><code>count</code></em>
 is -1 then the attempted read size is equal to the number of
bytes that are required to fill the buffer.</p>
<p>If <em class="parameter"><code>cancellable</code></em>
 is not <a href="../glib/glib-Standard-Macros.html#NULL:CAPS"><code class="literal">NULL</code></a>, then the operation can be cancelled by
triggering the cancellable object from another thread. If the operation
was cancelled, the error <a class="link" href="gio-GIOError.html#G-IO-ERROR-CANCELLED:CAPS"><code class="literal">G_IO_ERROR_CANCELLED</code></a> will be returned. If an
operation was partially finished when the operation was cancelled the
partial result will be returned, without an error.</p>
<p>On error -1 is returned and <em class="parameter"><code>error</code></em>
 is set accordingly.</p>
<p>For the asynchronous, non-blocking, version of this function, see
<a class="link" href="GBufferedInputStream.html#g-buffered-input-stream-fill-async" title="g_buffered_input_stream_fill_async ()"><code class="function">g_buffered_input_stream_fill_async()</code></a>.</p>
<div class="refsect3">
<a name="id-1.4.7.15.10.9.11"></a><h4>Parameters</h4>
<div class="informaltable"><table width="100%" border="0">
<colgroup>
<col width="150px" class="parameters_name">
<col class="parameters_description">
<col width="200px" class="parameters_annotations">
>>>>>>> 76bed778
</colgroup>
<tbody>
<tr>
<td class="parameter_name"><p>stream</p></td>
<td class="parameter_description"><p>a <a class="link" href="GBufferedInputStream.html" title="GBufferedInputStream"><span class="type">GBufferedInputStream</span></a></p></td>
<td class="parameter_annotations"> </td>
</tr>
<tr>
<<<<<<< HEAD
<td><p><span class="term"><em class="parameter"><code>count</code></em> :</span></p></td>
<td>the number of bytes that will be read from the stream</td>
</tr>
<tr>
<td><p><span class="term"><em class="parameter"><code>cancellable</code></em> :</span></p></td>
<td>optional <a class="link" href="GCancellable.html" title="GCancellable"><span class="type">GCancellable</span></a> object, <a href="./../glib/glib/glib-Standard-Macros.html#NULL:CAPS"><code class="literal">NULL</code></a> to ignore. <span class="annotation">[<acronym title="NULL is ok, both for passing and for returning."><span class="acronym">allow-none</span></acronym>]</span>
</td>
</tr>
<tr>
<td><p><span class="term"><em class="parameter"><code>error</code></em> :</span></p></td>
<td>location to store the error occurring, or <a href="./../glib/glib/glib-Standard-Macros.html#NULL:CAPS"><code class="literal">NULL</code></a> to ignore</td>
</tr>
<tr>
<td><p><span class="term"><span class="emphasis"><em>Returns</em></span> :</span></p></td>
<td>the number of bytes read into <em class="parameter"><code>stream</code></em>'s buffer, up to <em class="parameter"><code>count</code></em>,
or -1 on error.</td>
=======
<td class="parameter_name"><p>count</p></td>
<td class="parameter_description"><p>the number of bytes that will be read from the stream</p></td>
<td class="parameter_annotations"> </td>
</tr>
<tr>
<td class="parameter_name"><p>cancellable</p></td>
<td class="parameter_description"><p> optional <a class="link" href="GCancellable.html" title="GCancellable"><span class="type">GCancellable</span></a> object, <a href="../glib/glib-Standard-Macros.html#NULL:CAPS"><code class="literal">NULL</code></a> to ignore. </p></td>
<td class="parameter_annotations"><span class="annotation">[<acronym title="NULL is OK, both for passing and for returning."><span class="acronym">allow-none</span></acronym>]</span></td>
</tr>
<tr>
<td class="parameter_name"><p>error</p></td>
<td class="parameter_description"><p>location to store the error occurring, or <a href="../glib/glib-Standard-Macros.html#NULL:CAPS"><code class="literal">NULL</code></a> to ignore</p></td>
<td class="parameter_annotations"> </td>
>>>>>>> 76bed778
</tr>
</tbody>
</table></div>
</div>
<div class="refsect3">
<a name="id-1.4.7.15.10.9.12"></a><h4>Returns</h4>
<p> the number of bytes read into <em class="parameter"><code>stream</code></em>
's buffer, up to <em class="parameter"><code>count</code></em>
,
or -1 on error.</p>
</div>
</div>
<hr>
<div class="refsect2">
<<<<<<< HEAD
<a name="g-buffered-input-stream-fill-async"></a><h3>g_buffered_input_stream_fill_async ()</h3>
<pre class="programlisting"><span class="returnvalue">void</span>                g_buffered_input_stream_fill_async  (<em class="parameter"><code><a class="link" href="GBufferedInputStream.html" title="GBufferedInputStream"><span class="type">GBufferedInputStream</span></a> *stream</code></em>,
                                                         <em class="parameter"><code><a href="./../glib/glib/glib-Basic-Types.html#gssize"><span class="type">gssize</span></a> count</code></em>,
                                                         <em class="parameter"><code><span class="type">int</span> io_priority</code></em>,
                                                         <em class="parameter"><code><a class="link" href="GCancellable.html" title="GCancellable"><span class="type">GCancellable</span></a> *cancellable</code></em>,
                                                         <em class="parameter"><code><a class="link" href="GAsyncResult.html#GAsyncReadyCallback" title="GAsyncReadyCallback ()"><span class="type">GAsyncReadyCallback</span></a> callback</code></em>,
                                                         <em class="parameter"><code><a href="./../glib/glib/glib-Basic-Types.html#gpointer"><span class="type">gpointer</span></a> user_data</code></em>);</pre>
<p>
Reads data into <em class="parameter"><code>stream</code></em>'s buffer asynchronously, up to <em class="parameter"><code>count</code></em> size.
<em class="parameter"><code>io_priority</code></em> can be used to prioritize reads. For the synchronous
version of this function, see <a class="link" href="GBufferedInputStream.html#g-buffered-input-stream-fill" title="g_buffered_input_stream_fill ()"><code class="function">g_buffered_input_stream_fill()</code></a>.
</p>
<p>
If <em class="parameter"><code>count</code></em> is -1 then the attempted read size is equal to the number
of bytes that are required to fill the buffer.
</p>
<div class="variablelist"><table border="0" class="variablelist">
<colgroup>
<col align="left" valign="top">
<col>
=======
<a name="g-buffered-input-stream-fill-async"></a><h3>g_buffered_input_stream_fill_async ()</h3>
<pre class="programlisting"><span class="returnvalue">void</span>
g_buffered_input_stream_fill_async (<em class="parameter"><code><a class="link" href="GBufferedInputStream.html" title="GBufferedInputStream"><span class="type">GBufferedInputStream</span></a> *stream</code></em>,
                                    <em class="parameter"><code><a href="../glib/glib-Basic-Types.html#gssize"><span class="type">gssize</span></a> count</code></em>,
                                    <em class="parameter"><code><span class="type">int</span> io_priority</code></em>,
                                    <em class="parameter"><code><a class="link" href="GCancellable.html" title="GCancellable"><span class="type">GCancellable</span></a> *cancellable</code></em>,
                                    <em class="parameter"><code><a class="link" href="GAsyncResult.html#GAsyncReadyCallback" title="GAsyncReadyCallback ()"><span class="type">GAsyncReadyCallback</span></a> callback</code></em>,
                                    <em class="parameter"><code><a href="../glib/glib-Basic-Types.html#gpointer"><span class="type">gpointer</span></a> user_data</code></em>);</pre>
<p>Reads data into <em class="parameter"><code>stream</code></em>
's buffer asynchronously, up to <em class="parameter"><code>count</code></em>
 size.
<em class="parameter"><code>io_priority</code></em>
 can be used to prioritize reads. For the synchronous
version of this function, see <a class="link" href="GBufferedInputStream.html#g-buffered-input-stream-fill" title="g_buffered_input_stream_fill ()"><code class="function">g_buffered_input_stream_fill()</code></a>.</p>
<p>If <em class="parameter"><code>count</code></em>
 is -1 then the attempted read size is equal to the number
of bytes that are required to fill the buffer.</p>
<div class="refsect3">
<a name="id-1.4.7.15.10.10.6"></a><h4>Parameters</h4>
<div class="informaltable"><table width="100%" border="0">
<colgroup>
<col width="150px" class="parameters_name">
<col class="parameters_description">
<col width="200px" class="parameters_annotations">
>>>>>>> 76bed778
</colgroup>
<tbody>
<tr>
<td class="parameter_name"><p>stream</p></td>
<td class="parameter_description"><p>a <a class="link" href="GBufferedInputStream.html" title="GBufferedInputStream"><span class="type">GBufferedInputStream</span></a></p></td>
<td class="parameter_annotations"> </td>
</tr>
<tr>
<<<<<<< HEAD
<td><p><span class="term"><em class="parameter"><code>count</code></em> :</span></p></td>
<td>the number of bytes that will be read from the stream</td>
</tr>
<tr>
<td><p><span class="term"><em class="parameter"><code>io_priority</code></em> :</span></p></td>
<td>the <a class="link" href="gio-GIOScheduler.html#io-priority">I/O priority</a>
of the request</td>
</tr>
<tr>
<td><p><span class="term"><em class="parameter"><code>cancellable</code></em> :</span></p></td>
<td>optional <a class="link" href="GCancellable.html" title="GCancellable"><span class="type">GCancellable</span></a> object. <span class="annotation">[<acronym title="NULL is ok, both for passing and for returning."><span class="acronym">allow-none</span></acronym>]</span>
</td>
</tr>
<tr>
<td><p><span class="term"><em class="parameter"><code>callback</code></em> :</span></p></td>
<td>a <a class="link" href="GAsyncResult.html#GAsyncReadyCallback" title="GAsyncReadyCallback ()"><span class="type">GAsyncReadyCallback</span></a>. <span class="annotation">[<acronym title="The callback is valid until first called."><span class="acronym">scope async</span></acronym>]</span>
</td>
</tr>
<tr>
<td><p><span class="term"><em class="parameter"><code>user_data</code></em> :</span></p></td>
<td>a <a href="./../glib/glib/glib-Basic-Types.html#gpointer"><span class="type">gpointer</span></a>. <span class="annotation">[<acronym title="This parameter is a 'user_data', for callbacks; many bindings can pass NULL here."><span class="acronym">closure</span></acronym>]</span>
</td>
=======
<td class="parameter_name"><p>count</p></td>
<td class="parameter_description"><p>the number of bytes that will be read from the stream</p></td>
<td class="parameter_annotations"> </td>
</tr>
<tr>
<td class="parameter_name"><p>io_priority</p></td>
<td class="parameter_description"><p>the <a class="link" href="GAsyncResult.html#io-priority" title="I/O Priority">I/O priority</a> of the request</p></td>
<td class="parameter_annotations"> </td>
</tr>
<tr>
<td class="parameter_name"><p>cancellable</p></td>
<td class="parameter_description"><p> optional <a class="link" href="GCancellable.html" title="GCancellable"><span class="type">GCancellable</span></a> object. </p></td>
<td class="parameter_annotations"><span class="annotation">[<acronym title="NULL is OK, both for passing and for returning."><span class="acronym">allow-none</span></acronym>]</span></td>
</tr>
<tr>
<td class="parameter_name"><p>callback</p></td>
<td class="parameter_description"><p> a <a class="link" href="GAsyncResult.html#GAsyncReadyCallback" title="GAsyncReadyCallback ()"><span class="type">GAsyncReadyCallback</span></a>. </p></td>
<td class="parameter_annotations"><span class="annotation">[<acronym title="The callback is valid until first called."><span class="acronym">scope async</span></acronym>]</span></td>
</tr>
<tr>
<td class="parameter_name"><p>user_data</p></td>
<td class="parameter_description"><p> a <a href="../glib/glib-Basic-Types.html#gpointer"><span class="type">gpointer</span></a>. </p></td>
<td class="parameter_annotations"><span class="annotation">[<acronym title="This parameter is a 'user_data', for callbacks; many bindings can pass NULL here."><span class="acronym">closure</span></acronym>]</span></td>
>>>>>>> 76bed778
</tr>
</tbody>
</table></div>
</div>
</div>
<hr>
<div class="refsect2">
<<<<<<< HEAD
<a name="g-buffered-input-stream-fill-finish"></a><h3>g_buffered_input_stream_fill_finish ()</h3>
<pre class="programlisting"><a href="./../glib/glib/glib-Basic-Types.html#gssize"><span class="returnvalue">gssize</span></a>              g_buffered_input_stream_fill_finish (<em class="parameter"><code><a class="link" href="GBufferedInputStream.html" title="GBufferedInputStream"><span class="type">GBufferedInputStream</span></a> *stream</code></em>,
                                                         <em class="parameter"><code><a class="link" href="GAsyncResult.html" title="GAsyncResult"><span class="type">GAsyncResult</span></a> *result</code></em>,
                                                         <em class="parameter"><code><a href="./../glib/glib/glib-Error-Reporting.html#GError"><span class="type">GError</span></a> **error</code></em>);</pre>
<p>
Finishes an asynchronous read.
</p>
<div class="variablelist"><table border="0" class="variablelist">
<colgroup>
<col align="left" valign="top">
<col>
=======
<a name="g-buffered-input-stream-fill-finish"></a><h3>g_buffered_input_stream_fill_finish ()</h3>
<pre class="programlisting"><a href="../glib/glib-Basic-Types.html#gssize"><span class="returnvalue">gssize</span></a>
g_buffered_input_stream_fill_finish (<em class="parameter"><code><a class="link" href="GBufferedInputStream.html" title="GBufferedInputStream"><span class="type">GBufferedInputStream</span></a> *stream</code></em>,
                                     <em class="parameter"><code><a class="link" href="GAsyncResult.html" title="GAsyncResult"><span class="type">GAsyncResult</span></a> *result</code></em>,
                                     <em class="parameter"><code><a href="../glib/glib-Error-Reporting.html#GError"><span class="type">GError</span></a> **error</code></em>);</pre>
<p>Finishes an asynchronous read.</p>
<div class="refsect3">
<a name="id-1.4.7.15.10.11.5"></a><h4>Parameters</h4>
<div class="informaltable"><table width="100%" border="0">
<colgroup>
<col width="150px" class="parameters_name">
<col class="parameters_description">
<col width="200px" class="parameters_annotations">
>>>>>>> 76bed778
</colgroup>
<tbody>
<tr>
<td class="parameter_name"><p>stream</p></td>
<td class="parameter_description"><p>a <a class="link" href="GBufferedInputStream.html" title="GBufferedInputStream"><span class="type">GBufferedInputStream</span></a></p></td>
<td class="parameter_annotations"> </td>
</tr>
<tr>
<td class="parameter_name"><p>result</p></td>
<td class="parameter_description"><p>a <a class="link" href="GAsyncResult.html" title="GAsyncResult"><span class="type">GAsyncResult</span></a></p></td>
<td class="parameter_annotations"> </td>
</tr>
<tr>
<<<<<<< HEAD
<td><p><span class="term"><em class="parameter"><code>error</code></em> :</span></p></td>
<td>a <a href="./../glib/glib/glib-Error-Reporting.html#GError"><span class="type">GError</span></a>
</td>
</tr>
<tr>
<td><p><span class="term"><span class="emphasis"><em>Returns</em></span> :</span></p></td>
<td>a <a href="./../glib/glib/glib-Basic-Types.html#gssize"><span class="type">gssize</span></a> of the read stream, or <code class="literal">-1</code> on an error.</td>
=======
<td class="parameter_name"><p>error</p></td>
<td class="parameter_description"><p>a <a href="../glib/glib-Error-Reporting.html#GError"><span class="type">GError</span></a></p></td>
<td class="parameter_annotations"> </td>
>>>>>>> 76bed778
</tr>
</tbody>
</table></div>
</div>
<div class="refsect3">
<a name="id-1.4.7.15.10.11.6"></a><h4>Returns</h4>
<p> a <a href="../glib/glib-Basic-Types.html#gssize"><span class="type">gssize</span></a> of the read stream, or <code class="literal">-1</code> on an error.</p>
</div>
</div>
<hr>
<div class="refsect2">
<<<<<<< HEAD
<a name="g-buffered-input-stream-read-byte"></a><h3>g_buffered_input_stream_read_byte ()</h3>
<pre class="programlisting"><span class="returnvalue">int</span>                 g_buffered_input_stream_read_byte   (<em class="parameter"><code><a class="link" href="GBufferedInputStream.html" title="GBufferedInputStream"><span class="type">GBufferedInputStream</span></a> *stream</code></em>,
                                                         <em class="parameter"><code><a class="link" href="GCancellable.html" title="GCancellable"><span class="type">GCancellable</span></a> *cancellable</code></em>,
                                                         <em class="parameter"><code><a href="./../glib/glib/glib-Error-Reporting.html#GError"><span class="type">GError</span></a> **error</code></em>);</pre>
<p>
Tries to read a single byte from the stream or the buffer. Will block
during this read.
</p>
<p>
On success, the byte read from the stream is returned. On end of stream
-1 is returned but it's not an exceptional error and <em class="parameter"><code>error</code></em> is not set.
</p>
<p>
If <em class="parameter"><code>cancellable</code></em> is not <a href="./../glib/glib/glib-Standard-Macros.html#NULL:CAPS"><code class="literal">NULL</code></a>, then the operation can be cancelled by
triggering the cancellable object from another thread. If the operation
was cancelled, the error <a class="link" href="gio-GIOError.html#G-IO-ERROR-CANCELLED:CAPS"><code class="literal">G_IO_ERROR_CANCELLED</code></a> will be returned. If an
operation was partially finished when the operation was cancelled the
partial result will be returned, without an error.
</p>
<p>
On error -1 is returned and <em class="parameter"><code>error</code></em> is set accordingly.
</p>
<div class="variablelist"><table border="0" class="variablelist">
<colgroup>
<col align="left" valign="top">
<col>
</colgroup>
<tbody>
<tr>
<td><p><span class="term"><em class="parameter"><code>stream</code></em> :</span></p></td>
<td>a <a class="link" href="GBufferedInputStream.html" title="GBufferedInputStream"><span class="type">GBufferedInputStream</span></a>
</td>
</tr>
<tr>
<td><p><span class="term"><em class="parameter"><code>cancellable</code></em> :</span></p></td>
<td>optional <a class="link" href="GCancellable.html" title="GCancellable"><span class="type">GCancellable</span></a> object, <a href="./../glib/glib/glib-Standard-Macros.html#NULL:CAPS"><code class="literal">NULL</code></a> to ignore. <span class="annotation">[<acronym title="NULL is ok, both for passing and for returning."><span class="acronym">allow-none</span></acronym>]</span>
</td>
</tr>
<tr>
<td><p><span class="term"><em class="parameter"><code>error</code></em> :</span></p></td>
<td>location to store the error occurring, or <a href="./../glib/glib/glib-Standard-Macros.html#NULL:CAPS"><code class="literal">NULL</code></a> to ignore</td>
</tr>
<tr>
<td><p><span class="term"><span class="emphasis"><em>Returns</em></span> :</span></p></td>
<td>the byte read from the <em class="parameter"><code>stream</code></em>, or -1 on end of stream or error.</td>
=======
<a name="g-buffered-input-stream-read-byte"></a><h3>g_buffered_input_stream_read_byte ()</h3>
<pre class="programlisting"><span class="returnvalue">int</span>
g_buffered_input_stream_read_byte (<em class="parameter"><code><a class="link" href="GBufferedInputStream.html" title="GBufferedInputStream"><span class="type">GBufferedInputStream</span></a> *stream</code></em>,
                                   <em class="parameter"><code><a class="link" href="GCancellable.html" title="GCancellable"><span class="type">GCancellable</span></a> *cancellable</code></em>,
                                   <em class="parameter"><code><a href="../glib/glib-Error-Reporting.html#GError"><span class="type">GError</span></a> **error</code></em>);</pre>
<p>Tries to read a single byte from the stream or the buffer. Will block
during this read.</p>
<p>On success, the byte read from the stream is returned. On end of stream
-1 is returned but it's not an exceptional error and <em class="parameter"><code>error</code></em>
 is not set.</p>
<p>If <em class="parameter"><code>cancellable</code></em>
 is not <a href="../glib/glib-Standard-Macros.html#NULL:CAPS"><code class="literal">NULL</code></a>, then the operation can be cancelled by
triggering the cancellable object from another thread. If the operation
was cancelled, the error <a class="link" href="gio-GIOError.html#G-IO-ERROR-CANCELLED:CAPS"><code class="literal">G_IO_ERROR_CANCELLED</code></a> will be returned. If an
operation was partially finished when the operation was cancelled the
partial result will be returned, without an error.</p>
<p>On error -1 is returned and <em class="parameter"><code>error</code></em>
 is set accordingly.</p>
<div class="refsect3">
<a name="id-1.4.7.15.10.12.8"></a><h4>Parameters</h4>
<div class="informaltable"><table width="100%" border="0">
<colgroup>
<col width="150px" class="parameters_name">
<col class="parameters_description">
<col width="200px" class="parameters_annotations">
</colgroup>
<tbody>
<tr>
<td class="parameter_name"><p>stream</p></td>
<td class="parameter_description"><p>a <a class="link" href="GBufferedInputStream.html" title="GBufferedInputStream"><span class="type">GBufferedInputStream</span></a></p></td>
<td class="parameter_annotations"> </td>
</tr>
<tr>
<td class="parameter_name"><p>cancellable</p></td>
<td class="parameter_description"><p> optional <a class="link" href="GCancellable.html" title="GCancellable"><span class="type">GCancellable</span></a> object, <a href="../glib/glib-Standard-Macros.html#NULL:CAPS"><code class="literal">NULL</code></a> to ignore. </p></td>
<td class="parameter_annotations"><span class="annotation">[<acronym title="NULL is OK, both for passing and for returning."><span class="acronym">allow-none</span></acronym>]</span></td>
</tr>
<tr>
<td class="parameter_name"><p>error</p></td>
<td class="parameter_description"><p>location to store the error occurring, or <a href="../glib/glib-Standard-Macros.html#NULL:CAPS"><code class="literal">NULL</code></a> to ignore</p></td>
<td class="parameter_annotations"> </td>
>>>>>>> 76bed778
</tr>
</tbody>
</table></div>
</div>
<div class="refsect3">
<a name="id-1.4.7.15.10.12.9"></a><h4>Returns</h4>
<p> the byte read from the <em class="parameter"><code>stream</code></em>
, or -1 on end of stream or error.</p>
</div>
</div>
</div>
<div class="refsect1">
<<<<<<< HEAD
<a name="GBufferedInputStream.property-details"></a><h2>Property Details</h2>
<div class="refsect2">
<a name="GBufferedInputStream--buffer-size"></a><h3>The <code class="literal">"buffer-size"</code> property</h3>
<pre class="programlisting">  "buffer-size"              <a href="./../glib/glib/glib-Basic-Types.html#guint"><span class="type">guint</span></a>                 : Read / Write / Construct</pre>
=======
<a name="GBufferedInputStream.other_details"></a><h2>Types and Values</h2>
<div class="refsect2">
<a name="GBufferedInputStream-struct"></a><h3>GBufferedInputStream</h3>
<pre class="programlisting">typedef struct _GBufferedInputStream GBufferedInputStream;</pre>
<p>Implements <a class="link" href="GFilterInputStream.html" title="GFilterInputStream"><span class="type">GFilterInputStream</span></a> with a sized input buffer.</p>
</div>
</div>
<div class="refsect1">
<a name="GBufferedInputStream.property-details"></a><h2>Property Details</h2>
<div class="refsect2">
<a name="GBufferedInputStream--buffer-size"></a><h3>The <code class="literal">“buffer-size”</code> property</h3>
<pre class="programlisting">  “buffer-size”              <a href="../glib/glib-Basic-Types.html#guint"><span class="type">guint</span></a></pre>
>>>>>>> 76bed778
<p>The size of the backend buffer.</p>
<p>Flags: Read / Write / Construct</p>
<p>Allowed values: &gt;= 1</p>
<p>Default value: 4096</p>
</div>
</div>
<div class="refsect1">
<a name="GBufferedInputStream.see-also"></a><h2>See Also</h2>
<p><a class="link" href="GFilterInputStream.html" title="GFilterInputStream"><span class="type">GFilterInputStream</span></a>, <a class="link" href="GInputStream.html" title="GInputStream"><span class="type">GInputStream</span></a></p>
</div>
</div>
<div class="footer">
<<<<<<< HEAD
<hr>
          Generated by GTK-Doc V1.18.1</div>
=======
<hr>Generated by GTK-Doc V1.24</div>
>>>>>>> 76bed778
</body>
</html><|MERGE_RESOLUTION|>--- conflicted
+++ resolved
@@ -2,43 +2,12 @@
 <html>
 <head>
 <meta http-equiv="Content-Type" content="text/html; charset=UTF-8">
-<<<<<<< HEAD
-<title>GBufferedInputStream</title>
-<meta name="generator" content="DocBook XSL Stylesheets V1.77.1">
-=======
 <title>GBufferedInputStream: GIO Reference Manual</title>
 <meta name="generator" content="DocBook XSL Stylesheets V1.78.1">
->>>>>>> 76bed778
 <link rel="home" href="index.html" title="GIO Reference Manual">
 <link rel="up" href="streaming.html" title="Streaming I/O">
 <link rel="prev" href="GMemoryOutputStream.html" title="GMemoryOutputStream">
 <link rel="next" href="GBufferedOutputStream.html" title="GBufferedOutputStream">
-<<<<<<< HEAD
-<meta name="generator" content="GTK-Doc V1.18.1 (XML mode)">
-<link rel="stylesheet" href="style.css" type="text/css">
-</head>
-<body bgcolor="white" text="black" link="#0000FF" vlink="#840084" alink="#0000FF">
-<table class="navigation" id="top" width="100%" summary="Navigation header" cellpadding="2" cellspacing="2">
-<tr valign="middle">
-<td><a accesskey="p" href="GMemoryOutputStream.html"><img src="left.png" width="24" height="24" border="0" alt="Prev"></a></td>
-<td><a accesskey="u" href="streaming.html"><img src="up.png" width="24" height="24" border="0" alt="Up"></a></td>
-<td><a accesskey="h" href="index.html"><img src="home.png" width="24" height="24" border="0" alt="Home"></a></td>
-<th width="100%" align="center">GIO Reference Manual</th>
-<td><a accesskey="n" href="GBufferedOutputStream.html"><img src="right.png" width="24" height="24" border="0" alt="Next"></a></td>
-</tr>
-<tr><td colspan="5" class="shortcuts">
-<a href="#GBufferedInputStream.synopsis" class="shortcut">Top</a>
-                   | 
-                  <a href="#GBufferedInputStream.description" class="shortcut">Description</a>
-                   | 
-                  <a href="#GBufferedInputStream.object-hierarchy" class="shortcut">Object Hierarchy</a>
-                   | 
-                  <a href="#GBufferedInputStream.implemented-interfaces" class="shortcut">Implemented Interfaces</a>
-                   | 
-                  <a href="#GBufferedInputStream.properties" class="shortcut">Properties</a>
-</td></tr>
-</table>
-=======
 <meta name="generator" content="GTK-Doc V1.24 (XML mode)">
 <link rel="stylesheet" href="style.css" type="text/css">
 </head>
@@ -56,7 +25,6 @@
 <td><a accesskey="p" href="GMemoryOutputStream.html"><img src="left.png" width="16" height="16" border="0" alt="Prev"></a></td>
 <td><a accesskey="n" href="GBufferedOutputStream.html"><img src="right.png" width="16" height="16" border="0" alt="Next"></a></td>
 </tr></table>
->>>>>>> 76bed778
 <div class="refentry">
 <a name="GBufferedInputStream"></a><div class="titlepage"></div>
 <div class="refnamediv"><table width="100%"><tr>
@@ -66,120 +34,12 @@
 </td>
 <td class="gallery_image" valign="top" align="right"></td>
 </tr></table></div>
-<<<<<<< HEAD
-<div class="refsynopsisdiv">
-<a name="GBufferedInputStream.synopsis"></a><h2>Synopsis</h2>
-<pre class="synopsis">
-#include &lt;gio/gio.h&gt;
-
-                    <a class="link" href="GBufferedInputStream.html#GBufferedInputStream-struct" title="GBufferedInputStream">GBufferedInputStream</a>;
-<a class="link" href="GInputStream.html" title="GInputStream"><span class="returnvalue">GInputStream</span></a> *      <a class="link" href="GBufferedInputStream.html#g-buffered-input-stream-new" title="g_buffered_input_stream_new ()">g_buffered_input_stream_new</a>         (<em class="parameter"><code><a class="link" href="GInputStream.html" title="GInputStream"><span class="type">GInputStream</span></a> *base_stream</code></em>);
-<a class="link" href="GInputStream.html" title="GInputStream"><span class="returnvalue">GInputStream</span></a> *      <a class="link" href="GBufferedInputStream.html#g-buffered-input-stream-new-sized" title="g_buffered_input_stream_new_sized ()">g_buffered_input_stream_new_sized</a>   (<em class="parameter"><code><a class="link" href="GInputStream.html" title="GInputStream"><span class="type">GInputStream</span></a> *base_stream</code></em>,
-                                                         <em class="parameter"><code><a href="./../glib/glib/glib-Basic-Types.html#gsize"><span class="type">gsize</span></a> size</code></em>);
-<a href="./../glib/glib/glib-Basic-Types.html#gsize"><span class="returnvalue">gsize</span></a>               <a class="link" href="GBufferedInputStream.html#g-buffered-input-stream-get-buffer-size" title="g_buffered_input_stream_get_buffer_size ()">g_buffered_input_stream_get_buffer_size</a>
-                                                        (<em class="parameter"><code><a class="link" href="GBufferedInputStream.html" title="GBufferedInputStream"><span class="type">GBufferedInputStream</span></a> *stream</code></em>);
-<span class="returnvalue">void</span>                <a class="link" href="GBufferedInputStream.html#g-buffered-input-stream-set-buffer-size" title="g_buffered_input_stream_set_buffer_size ()">g_buffered_input_stream_set_buffer_size</a>
-                                                        (<em class="parameter"><code><a class="link" href="GBufferedInputStream.html" title="GBufferedInputStream"><span class="type">GBufferedInputStream</span></a> *stream</code></em>,
-                                                         <em class="parameter"><code><a href="./../glib/glib/glib-Basic-Types.html#gsize"><span class="type">gsize</span></a> size</code></em>);
-<a href="./../glib/glib/glib-Basic-Types.html#gsize"><span class="returnvalue">gsize</span></a>               <a class="link" href="GBufferedInputStream.html#g-buffered-input-stream-get-available" title="g_buffered_input_stream_get_available ()">g_buffered_input_stream_get_available</a>
-                                                        (<em class="parameter"><code><a class="link" href="GBufferedInputStream.html" title="GBufferedInputStream"><span class="type">GBufferedInputStream</span></a> *stream</code></em>);
-const <span class="returnvalue">void</span> *        <a class="link" href="GBufferedInputStream.html#g-buffered-input-stream-peek-buffer" title="g_buffered_input_stream_peek_buffer ()">g_buffered_input_stream_peek_buffer</a> (<em class="parameter"><code><a class="link" href="GBufferedInputStream.html" title="GBufferedInputStream"><span class="type">GBufferedInputStream</span></a> *stream</code></em>,
-                                                         <em class="parameter"><code><a href="./../glib/glib/glib-Basic-Types.html#gsize"><span class="type">gsize</span></a> *count</code></em>);
-<a href="./../glib/glib/glib-Basic-Types.html#gsize"><span class="returnvalue">gsize</span></a>               <a class="link" href="GBufferedInputStream.html#g-buffered-input-stream-peek" title="g_buffered_input_stream_peek ()">g_buffered_input_stream_peek</a>        (<em class="parameter"><code><a class="link" href="GBufferedInputStream.html" title="GBufferedInputStream"><span class="type">GBufferedInputStream</span></a> *stream</code></em>,
-                                                         <em class="parameter"><code><span class="type">void</span> *buffer</code></em>,
-                                                         <em class="parameter"><code><a href="./../glib/glib/glib-Basic-Types.html#gsize"><span class="type">gsize</span></a> offset</code></em>,
-                                                         <em class="parameter"><code><a href="./../glib/glib/glib-Basic-Types.html#gsize"><span class="type">gsize</span></a> count</code></em>);
-<a href="./../glib/glib/glib-Basic-Types.html#gssize"><span class="returnvalue">gssize</span></a>              <a class="link" href="GBufferedInputStream.html#g-buffered-input-stream-fill" title="g_buffered_input_stream_fill ()">g_buffered_input_stream_fill</a>        (<em class="parameter"><code><a class="link" href="GBufferedInputStream.html" title="GBufferedInputStream"><span class="type">GBufferedInputStream</span></a> *stream</code></em>,
-                                                         <em class="parameter"><code><a href="./../glib/glib/glib-Basic-Types.html#gssize"><span class="type">gssize</span></a> count</code></em>,
-                                                         <em class="parameter"><code><a class="link" href="GCancellable.html" title="GCancellable"><span class="type">GCancellable</span></a> *cancellable</code></em>,
-                                                         <em class="parameter"><code><a href="./../glib/glib/glib-Error-Reporting.html#GError"><span class="type">GError</span></a> **error</code></em>);
-<span class="returnvalue">void</span>                <a class="link" href="GBufferedInputStream.html#g-buffered-input-stream-fill-async" title="g_buffered_input_stream_fill_async ()">g_buffered_input_stream_fill_async</a>  (<em class="parameter"><code><a class="link" href="GBufferedInputStream.html" title="GBufferedInputStream"><span class="type">GBufferedInputStream</span></a> *stream</code></em>,
-                                                         <em class="parameter"><code><a href="./../glib/glib/glib-Basic-Types.html#gssize"><span class="type">gssize</span></a> count</code></em>,
-                                                         <em class="parameter"><code><span class="type">int</span> io_priority</code></em>,
-                                                         <em class="parameter"><code><a class="link" href="GCancellable.html" title="GCancellable"><span class="type">GCancellable</span></a> *cancellable</code></em>,
-                                                         <em class="parameter"><code><a class="link" href="GAsyncResult.html#GAsyncReadyCallback" title="GAsyncReadyCallback ()"><span class="type">GAsyncReadyCallback</span></a> callback</code></em>,
-                                                         <em class="parameter"><code><a href="./../glib/glib/glib-Basic-Types.html#gpointer"><span class="type">gpointer</span></a> user_data</code></em>);
-<a href="./../glib/glib/glib-Basic-Types.html#gssize"><span class="returnvalue">gssize</span></a>              <a class="link" href="GBufferedInputStream.html#g-buffered-input-stream-fill-finish" title="g_buffered_input_stream_fill_finish ()">g_buffered_input_stream_fill_finish</a> (<em class="parameter"><code><a class="link" href="GBufferedInputStream.html" title="GBufferedInputStream"><span class="type">GBufferedInputStream</span></a> *stream</code></em>,
-                                                         <em class="parameter"><code><a class="link" href="GAsyncResult.html" title="GAsyncResult"><span class="type">GAsyncResult</span></a> *result</code></em>,
-                                                         <em class="parameter"><code><a href="./../glib/glib/glib-Error-Reporting.html#GError"><span class="type">GError</span></a> **error</code></em>);
-<span class="returnvalue">int</span>                 <a class="link" href="GBufferedInputStream.html#g-buffered-input-stream-read-byte" title="g_buffered_input_stream_read_byte ()">g_buffered_input_stream_read_byte</a>   (<em class="parameter"><code><a class="link" href="GBufferedInputStream.html" title="GBufferedInputStream"><span class="type">GBufferedInputStream</span></a> *stream</code></em>,
-                                                         <em class="parameter"><code><a class="link" href="GCancellable.html" title="GCancellable"><span class="type">GCancellable</span></a> *cancellable</code></em>,
-                                                         <em class="parameter"><code><a href="./../glib/glib/glib-Error-Reporting.html#GError"><span class="type">GError</span></a> **error</code></em>);
-</pre>
-</div>
-<div class="refsect1">
-<a name="GBufferedInputStream.object-hierarchy"></a><h2>Object Hierarchy</h2>
-<pre class="synopsis">
-  <a href="./../gobject/gobject/gobject-The-Base-Object-Type.html#GObject">GObject</a>
-   +----<a class="link" href="GInputStream.html" title="GInputStream">GInputStream</a>
-         +----<a class="link" href="GFilterInputStream.html" title="GFilterInputStream">GFilterInputStream</a>
-               +----GBufferedInputStream
-                     +----<a class="link" href="GDataInputStream.html" title="GDataInputStream">GDataInputStream</a>
-</pre>
-</div>
-<div class="refsect1">
-<a name="GBufferedInputStream.implemented-interfaces"></a><h2>Implemented Interfaces</h2>
-<p>
-GBufferedInputStream implements
- <a class="link" href="GSeekable.html" title="GSeekable">GSeekable</a>.</p>
-</div>
-<div class="refsect1">
-<a name="GBufferedInputStream.properties"></a><h2>Properties</h2>
-<pre class="synopsis">
-  "<a class="link" href="GBufferedInputStream.html#GBufferedInputStream--buffer-size" title='The "buffer-size" property'>buffer-size</a>"              <a href="./../glib/glib/glib-Basic-Types.html#guint"><span class="type">guint</span></a>                 : Read / Write / Construct
-</pre>
-</div>
-<div class="refsect1">
-<a name="GBufferedInputStream.description"></a><h2>Description</h2>
-<p>
-Buffered input stream implements <a class="link" href="GFilterInputStream.html" title="GFilterInputStream"><span class="type">GFilterInputStream</span></a> and provides
-for buffered reads.
-</p>
-<p>
-By default, <a class="link" href="GBufferedInputStream.html" title="GBufferedInputStream"><span class="type">GBufferedInputStream</span></a>'s buffer size is set at 4 kilobytes.
-</p>
-<p>
-To create a buffered input stream, use <a class="link" href="GBufferedInputStream.html#g-buffered-input-stream-new" title="g_buffered_input_stream_new ()"><code class="function">g_buffered_input_stream_new()</code></a>,
-or <a class="link" href="GBufferedInputStream.html#g-buffered-input-stream-new-sized" title="g_buffered_input_stream_new_sized ()"><code class="function">g_buffered_input_stream_new_sized()</code></a> to specify the buffer's size at
-construction.
-</p>
-<p>
-To get the size of a buffer within a buffered input stream, use
-<a class="link" href="GBufferedInputStream.html#g-buffered-input-stream-get-buffer-size" title="g_buffered_input_stream_get_buffer_size ()"><code class="function">g_buffered_input_stream_get_buffer_size()</code></a>. To change the size of a
-buffered input stream's buffer, use
-<a class="link" href="GBufferedInputStream.html#g-buffered-input-stream-set-buffer-size" title="g_buffered_input_stream_set_buffer_size ()"><code class="function">g_buffered_input_stream_set_buffer_size()</code></a>. Note that the buffer's size
-cannot be reduced below the size of the data within the buffer.
-</p>
-</div>
-<div class="refsect1">
-<a name="GBufferedInputStream.details"></a><h2>Details</h2>
-<div class="refsect2">
-<a name="GBufferedInputStream-struct"></a><h3>GBufferedInputStream</h3>
-<pre class="programlisting">typedef struct _GBufferedInputStream GBufferedInputStream;</pre>
-<p>
-Implements <a class="link" href="GFilterInputStream.html" title="GFilterInputStream"><span class="type">GFilterInputStream</span></a> with a sized input buffer.
-</p>
-</div>
-<hr>
-<div class="refsect2">
-<a name="g-buffered-input-stream-new"></a><h3>g_buffered_input_stream_new ()</h3>
-<pre class="programlisting"><a class="link" href="GInputStream.html" title="GInputStream"><span class="returnvalue">GInputStream</span></a> *      g_buffered_input_stream_new         (<em class="parameter"><code><a class="link" href="GInputStream.html" title="GInputStream"><span class="type">GInputStream</span></a> *base_stream</code></em>);</pre>
-<p>
-Creates a new <a class="link" href="GInputStream.html" title="GInputStream"><span class="type">GInputStream</span></a> from the given <em class="parameter"><code>base_stream</code></em>, with
-a buffer set to the default size (4 kilobytes).
-</p>
-<div class="variablelist"><table border="0" class="variablelist">
-<colgroup>
-<col align="left" valign="top">
-<col>
-=======
 <div class="refsect1">
 <a name="GBufferedInputStream.functions"></a><h2>Functions</h2>
 <div class="informaltable"><table width="100%" border="0">
 <colgroup>
 <col width="150px" class="functions_return">
 <col class="functions_name">
->>>>>>> 76bed778
 </colgroup>
 <tbody>
 <tr>
@@ -191,29 +51,6 @@
 </td>
 </tr>
 <tr>
-<<<<<<< HEAD
-<td><p><span class="term"><span class="emphasis"><em>Returns</em></span> :</span></p></td>
-<td>a <a class="link" href="GInputStream.html" title="GInputStream"><span class="type">GInputStream</span></a> for the given <em class="parameter"><code>base_stream</code></em>.</td>
-</tr>
-</tbody>
-</table></div>
-</div>
-<hr>
-<div class="refsect2">
-<a name="g-buffered-input-stream-new-sized"></a><h3>g_buffered_input_stream_new_sized ()</h3>
-<pre class="programlisting"><a class="link" href="GInputStream.html" title="GInputStream"><span class="returnvalue">GInputStream</span></a> *      g_buffered_input_stream_new_sized   (<em class="parameter"><code><a class="link" href="GInputStream.html" title="GInputStream"><span class="type">GInputStream</span></a> *base_stream</code></em>,
-                                                         <em class="parameter"><code><a href="./../glib/glib/glib-Basic-Types.html#gsize"><span class="type">gsize</span></a> size</code></em>);</pre>
-<p>
-Creates a new <a class="link" href="GBufferedInputStream.html" title="GBufferedInputStream"><span class="type">GBufferedInputStream</span></a> from the given <em class="parameter"><code>base_stream</code></em>,
-with a buffer set to <em class="parameter"><code>size</code></em>.
-</p>
-<div class="variablelist"><table border="0" class="variablelist">
-<colgroup>
-<col align="left" valign="top">
-<col>
-</colgroup>
-<tbody>
-=======
 <td class="function_type">
 <a class="link" href="GInputStream.html" title="GInputStream"><span class="returnvalue">GInputStream</span></a> *
 </td>
@@ -221,7 +58,6 @@
 <a class="link" href="GBufferedInputStream.html#g-buffered-input-stream-new-sized" title="g_buffered_input_stream_new_sized ()">g_buffered_input_stream_new_sized</a> <span class="c_punctuation">()</span>
 </td>
 </tr>
->>>>>>> 76bed778
 <tr>
 <td class="function_type">
 <a href="../glib/glib-Basic-Types.html#gsize"><span class="returnvalue">gsize</span></a>
@@ -231,33 +67,6 @@
 </td>
 </tr>
 <tr>
-<<<<<<< HEAD
-<td><p><span class="term"><em class="parameter"><code>size</code></em> :</span></p></td>
-<td>a <a href="./../glib/glib/glib-Basic-Types.html#gsize"><span class="type">gsize</span></a>
-</td>
-</tr>
-<tr>
-<td><p><span class="term"><span class="emphasis"><em>Returns</em></span> :</span></p></td>
-<td>a <a class="link" href="GInputStream.html" title="GInputStream"><span class="type">GInputStream</span></a>.</td>
-</tr>
-</tbody>
-</table></div>
-</div>
-<hr>
-<div class="refsect2">
-<a name="g-buffered-input-stream-get-buffer-size"></a><h3>g_buffered_input_stream_get_buffer_size ()</h3>
-<pre class="programlisting"><a href="./../glib/glib/glib-Basic-Types.html#gsize"><span class="returnvalue">gsize</span></a>               g_buffered_input_stream_get_buffer_size
-                                                        (<em class="parameter"><code><a class="link" href="GBufferedInputStream.html" title="GBufferedInputStream"><span class="type">GBufferedInputStream</span></a> *stream</code></em>);</pre>
-<p>
-Gets the size of the input buffer.
-</p>
-<div class="variablelist"><table border="0" class="variablelist">
-<colgroup>
-<col align="left" valign="top">
-<col>
-</colgroup>
-<tbody>
-=======
 <td class="function_type">
 <span class="returnvalue">void</span>
 </td>
@@ -288,7 +97,6 @@
 <a class="link" href="GBufferedInputStream.html#g-buffered-input-stream-peek" title="g_buffered_input_stream_peek ()">g_buffered_input_stream_peek</a> <span class="c_punctuation">()</span>
 </td>
 </tr>
->>>>>>> 76bed778
 <tr>
 <td class="function_type">
 <a href="../glib/glib-Basic-Types.html#gssize"><span class="returnvalue">gssize</span></a>
@@ -298,10 +106,6 @@
 </td>
 </tr>
 <tr>
-<<<<<<< HEAD
-<td><p><span class="term"><span class="emphasis"><em>Returns</em></span> :</span></p></td>
-<td>the current buffer size.</td>
-=======
 <td class="function_type">
 <span class="returnvalue">void</span>
 </td>
@@ -324,28 +128,10 @@
 <td class="function_name">
 <a class="link" href="GBufferedInputStream.html#g-buffered-input-stream-read-byte" title="g_buffered_input_stream_read_byte ()">g_buffered_input_stream_read_byte</a> <span class="c_punctuation">()</span>
 </td>
->>>>>>> 76bed778
-</tr>
-</tbody>
-</table></div>
-</div>
-<<<<<<< HEAD
-<hr>
-<div class="refsect2">
-<a name="g-buffered-input-stream-set-buffer-size"></a><h3>g_buffered_input_stream_set_buffer_size ()</h3>
-<pre class="programlisting"><span class="returnvalue">void</span>                g_buffered_input_stream_set_buffer_size
-                                                        (<em class="parameter"><code><a class="link" href="GBufferedInputStream.html" title="GBufferedInputStream"><span class="type">GBufferedInputStream</span></a> *stream</code></em>,
-                                                         <em class="parameter"><code><a href="./../glib/glib/glib-Basic-Types.html#gsize"><span class="type">gsize</span></a> size</code></em>);</pre>
-<p>
-Sets the size of the internal buffer of <em class="parameter"><code>stream</code></em> to <em class="parameter"><code>size</code></em>, or to the
-size of the contents of the buffer. The buffer can never be resized
-smaller than its current contents.
-</p>
-<div class="variablelist"><table border="0" class="variablelist">
-<colgroup>
-<col align="left" valign="top">
-<col>
-=======
+</tr>
+</tbody>
+</table></div>
+</div>
 <div class="refsect1">
 <a name="GBufferedInputStream.properties"></a><h2>Properties</h2>
 <div class="informaltable"><table border="0">
@@ -455,7 +241,6 @@
 <col width="150px" class="parameters_name">
 <col class="parameters_description">
 <col width="200px" class="parameters_annotations">
->>>>>>> 76bed778
 </colgroup>
 <tbody>
 <tr>
@@ -464,15 +249,9 @@
 <td class="parameter_annotations"> </td>
 </tr>
 <tr>
-<<<<<<< HEAD
-<td><p><span class="term"><em class="parameter"><code>size</code></em> :</span></p></td>
-<td>a <a href="./../glib/glib/glib-Basic-Types.html#gsize"><span class="type">gsize</span></a>
-</td>
-=======
 <td class="parameter_name"><p>size</p></td>
 <td class="parameter_description"><p>a <a href="../glib/glib-Basic-Types.html#gsize"><span class="type">gsize</span></a></p></td>
 <td class="parameter_annotations"> </td>
->>>>>>> 76bed778
 </tr>
 </tbody>
 </table></div>
@@ -484,27 +263,6 @@
 </div>
 <hr>
 <div class="refsect2">
-<<<<<<< HEAD
-<a name="g-buffered-input-stream-get-available"></a><h3>g_buffered_input_stream_get_available ()</h3>
-<pre class="programlisting"><a href="./../glib/glib/glib-Basic-Types.html#gsize"><span class="returnvalue">gsize</span></a>               g_buffered_input_stream_get_available
-                                                        (<em class="parameter"><code><a class="link" href="GBufferedInputStream.html" title="GBufferedInputStream"><span class="type">GBufferedInputStream</span></a> *stream</code></em>);</pre>
-<p>
-Gets the size of the available data within the stream.
-</p>
-<div class="variablelist"><table border="0" class="variablelist">
-<colgroup>
-<col align="left" valign="top">
-<col>
-</colgroup>
-<tbody>
-<tr>
-<td><p><span class="term"><em class="parameter"><code>stream</code></em> :</span></p></td>
-<td><a class="link" href="GBufferedInputStream.html" title="GBufferedInputStream"><span class="type">GBufferedInputStream</span></a></td>
-</tr>
-<tr>
-<td><p><span class="term"><span class="emphasis"><em>Returns</em></span> :</span></p></td>
-<td>size of the available stream.</td>
-=======
 <a name="g-buffered-input-stream-get-buffer-size"></a><h3>g_buffered_input_stream_get_buffer_size ()</h3>
 <pre class="programlisting"><a href="../glib/glib-Basic-Types.html#gsize"><span class="returnvalue">gsize</span></a>
 g_buffered_input_stream_get_buffer_size
@@ -560,44 +318,13 @@
 <td class="parameter_name"><p>size</p></td>
 <td class="parameter_description"><p>a <a href="../glib/glib-Basic-Types.html#gsize"><span class="type">gsize</span></a></p></td>
 <td class="parameter_annotations"> </td>
->>>>>>> 76bed778
-</tr>
-</tbody>
-</table></div>
-</div>
-</div>
-<hr>
-<div class="refsect2">
-<<<<<<< HEAD
-<a name="g-buffered-input-stream-peek-buffer"></a><h3>g_buffered_input_stream_peek_buffer ()</h3>
-<pre class="programlisting">const <span class="returnvalue">void</span> *        g_buffered_input_stream_peek_buffer (<em class="parameter"><code><a class="link" href="GBufferedInputStream.html" title="GBufferedInputStream"><span class="type">GBufferedInputStream</span></a> *stream</code></em>,
-                                                         <em class="parameter"><code><a href="./../glib/glib/glib-Basic-Types.html#gsize"><span class="type">gsize</span></a> *count</code></em>);</pre>
-<p>
-Returns the buffer with the currently available bytes. The returned
-buffer must not be modified and will become invalid when reading from
-the stream or filling the buffer.
-</p>
-<div class="variablelist"><table border="0" class="variablelist">
-<colgroup>
-<col align="left" valign="top">
-<col>
-</colgroup>
-<tbody>
-<tr>
-<td><p><span class="term"><em class="parameter"><code>stream</code></em> :</span></p></td>
-<td>a <a class="link" href="GBufferedInputStream.html" title="GBufferedInputStream"><span class="type">GBufferedInputStream</span></a>
-</td>
-</tr>
-<tr>
-<td><p><span class="term"><em class="parameter"><code>count</code></em> :</span></p></td>
-<td>a <a href="./../glib/glib/glib-Basic-Types.html#gsize"><span class="type">gsize</span></a> to get the number of bytes available in the buffer. <span class="annotation">[<acronym title="Parameter for returning results. Default is transfer full."><span class="acronym">out</span></acronym>]</span>
-</td>
-</tr>
-<tr>
-<td><p><span class="term"><span class="emphasis"><em>Returns</em></span> :</span></p></td>
-<td>read-only buffer. <span class="annotation">[<acronym title="Parameter points to an array of items."><span class="acronym">array</span></acronym> length=count][<acronym title="Generics and defining elements of containers and arrays."><span class="acronym">element-type</span></acronym> guint8][<acronym title="Don't free data after the code is done."><span class="acronym">transfer none</span></acronym>]</span>
-</td>
-=======
+</tr>
+</tbody>
+</table></div>
+</div>
+</div>
+<hr>
+<div class="refsect2">
 <a name="g-buffered-input-stream-get-available"></a><h3>g_buffered_input_stream_get_available ()</h3>
 <pre class="programlisting"><a href="../glib/glib-Basic-Types.html#gsize"><span class="returnvalue">gsize</span></a>
 g_buffered_input_stream_get_available (<em class="parameter"><code><a class="link" href="GBufferedInputStream.html" title="GBufferedInputStream"><span class="type">GBufferedInputStream</span></a> *stream</code></em>);</pre>
@@ -649,7 +376,6 @@
 <td class="parameter_name"><p>count</p></td>
 <td class="parameter_description"><p> a <a href="../glib/glib-Basic-Types.html#gsize"><span class="type">gsize</span></a> to get the number of bytes available in the buffer. </p></td>
 <td class="parameter_annotations"><span class="annotation">[<acronym title="Parameter for returning results. Default is transfer full."><span class="acronym">out</span></acronym>]</span></td>
->>>>>>> 76bed778
 </tr>
 </tbody>
 </table></div>
@@ -662,21 +388,6 @@
 </div>
 <hr>
 <div class="refsect2">
-<<<<<<< HEAD
-<a name="g-buffered-input-stream-peek"></a><h3>g_buffered_input_stream_peek ()</h3>
-<pre class="programlisting"><a href="./../glib/glib/glib-Basic-Types.html#gsize"><span class="returnvalue">gsize</span></a>               g_buffered_input_stream_peek        (<em class="parameter"><code><a class="link" href="GBufferedInputStream.html" title="GBufferedInputStream"><span class="type">GBufferedInputStream</span></a> *stream</code></em>,
-                                                         <em class="parameter"><code><span class="type">void</span> *buffer</code></em>,
-                                                         <em class="parameter"><code><a href="./../glib/glib/glib-Basic-Types.html#gsize"><span class="type">gsize</span></a> offset</code></em>,
-                                                         <em class="parameter"><code><a href="./../glib/glib/glib-Basic-Types.html#gsize"><span class="type">gsize</span></a> count</code></em>);</pre>
-<p>
-Peeks in the buffer, copying data of size <em class="parameter"><code>count</code></em> into <em class="parameter"><code>buffer</code></em>,
-offset <em class="parameter"><code>offset</code></em> bytes.
-</p>
-<div class="variablelist"><table border="0" class="variablelist">
-<colgroup>
-<col align="left" valign="top">
-<col>
-=======
 <a name="g-buffered-input-stream-peek"></a><h3>g_buffered_input_stream_peek ()</h3>
 <pre class="programlisting"><a href="../glib/glib-Basic-Types.html#gsize"><span class="returnvalue">gsize</span></a>
 g_buffered_input_stream_peek (<em class="parameter"><code><a class="link" href="GBufferedInputStream.html" title="GBufferedInputStream"><span class="type">GBufferedInputStream</span></a> *stream</code></em>,
@@ -695,35 +406,14 @@
 <col width="150px" class="parameters_name">
 <col class="parameters_description">
 <col width="200px" class="parameters_annotations">
->>>>>>> 76bed778
-</colgroup>
-<tbody>
-<tr>
-<td class="parameter_name"><p>stream</p></td>
-<td class="parameter_description"><p>a <a class="link" href="GBufferedInputStream.html" title="GBufferedInputStream"><span class="type">GBufferedInputStream</span></a></p></td>
-<td class="parameter_annotations"> </td>
-</tr>
-<tr>
-<<<<<<< HEAD
-<td><p><span class="term"><em class="parameter"><code>buffer</code></em> :</span></p></td>
-<td>a pointer to
-an allocated chunk of memory. <span class="annotation">[<acronym title="Parameter points to an array of items."><span class="acronym">array</span></acronym> length=count][<acronym title="Generics and defining elements of containers and arrays."><span class="acronym">element-type</span></acronym> guint8]</span>
-</td>
-</tr>
-<tr>
-<td><p><span class="term"><em class="parameter"><code>offset</code></em> :</span></p></td>
-<td>a <a href="./../glib/glib/glib-Basic-Types.html#gsize"><span class="type">gsize</span></a>
-</td>
-</tr>
-<tr>
-<td><p><span class="term"><em class="parameter"><code>count</code></em> :</span></p></td>
-<td>a <a href="./../glib/glib/glib-Basic-Types.html#gsize"><span class="type">gsize</span></a>
-</td>
-</tr>
-<tr>
-<td><p><span class="term"><span class="emphasis"><em>Returns</em></span> :</span></p></td>
-<td>a <a href="./../glib/glib/glib-Basic-Types.html#gsize"><span class="type">gsize</span></a> of the number of bytes peeked, or -1 on error.</td>
-=======
+</colgroup>
+<tbody>
+<tr>
+<td class="parameter_name"><p>stream</p></td>
+<td class="parameter_description"><p>a <a class="link" href="GBufferedInputStream.html" title="GBufferedInputStream"><span class="type">GBufferedInputStream</span></a></p></td>
+<td class="parameter_annotations"> </td>
+</tr>
+<tr>
 <td class="parameter_name"><p>buffer</p></td>
 <td class="parameter_description"><p> a pointer to
 an allocated chunk of memory. </p></td>
@@ -738,7 +428,6 @@
 <td class="parameter_name"><p>count</p></td>
 <td class="parameter_description"><p>a <a href="../glib/glib-Basic-Types.html#gsize"><span class="type">gsize</span></a></p></td>
 <td class="parameter_annotations"> </td>
->>>>>>> 76bed778
 </tr>
 </tbody>
 </table></div>
@@ -750,49 +439,6 @@
 </div>
 <hr>
 <div class="refsect2">
-<<<<<<< HEAD
-<a name="g-buffered-input-stream-fill"></a><h3>g_buffered_input_stream_fill ()</h3>
-<pre class="programlisting"><a href="./../glib/glib/glib-Basic-Types.html#gssize"><span class="returnvalue">gssize</span></a>              g_buffered_input_stream_fill        (<em class="parameter"><code><a class="link" href="GBufferedInputStream.html" title="GBufferedInputStream"><span class="type">GBufferedInputStream</span></a> *stream</code></em>,
-                                                         <em class="parameter"><code><a href="./../glib/glib/glib-Basic-Types.html#gssize"><span class="type">gssize</span></a> count</code></em>,
-                                                         <em class="parameter"><code><a class="link" href="GCancellable.html" title="GCancellable"><span class="type">GCancellable</span></a> *cancellable</code></em>,
-                                                         <em class="parameter"><code><a href="./../glib/glib/glib-Error-Reporting.html#GError"><span class="type">GError</span></a> **error</code></em>);</pre>
-<p>
-Tries to read <em class="parameter"><code>count</code></em> bytes from the stream into the buffer.
-Will block during this read.
-</p>
-<p>
-If <em class="parameter"><code>count</code></em> is zero, returns zero and does nothing. A value of <em class="parameter"><code>count</code></em>
-larger than <a href="./../glib/glib/glib-Basic-Types.html#G-MAXSSIZE:CAPS"><code class="literal">G_MAXSSIZE</code></a> will cause a <a class="link" href="gio-GIOError.html#G-IO-ERROR-INVALID-ARGUMENT:CAPS"><code class="literal">G_IO_ERROR_INVALID_ARGUMENT</code></a> error.
-</p>
-<p>
-On success, the number of bytes read into the buffer is returned.
-It is not an error if this is not the same as the requested size, as it
-can happen e.g. near the end of a file. Zero is returned on end of file
-(or if <em class="parameter"><code>count</code></em> is zero),  but never otherwise.
-</p>
-<p>
-If <em class="parameter"><code>count</code></em> is -1 then the attempted read size is equal to the number of
-bytes that are required to fill the buffer.
-</p>
-<p>
-If <em class="parameter"><code>cancellable</code></em> is not <a href="./../glib/glib/glib-Standard-Macros.html#NULL:CAPS"><code class="literal">NULL</code></a>, then the operation can be cancelled by
-triggering the cancellable object from another thread. If the operation
-was cancelled, the error <a class="link" href="gio-GIOError.html#G-IO-ERROR-CANCELLED:CAPS"><code class="literal">G_IO_ERROR_CANCELLED</code></a> will be returned. If an
-operation was partially finished when the operation was cancelled the
-partial result will be returned, without an error.
-</p>
-<p>
-On error -1 is returned and <em class="parameter"><code>error</code></em> is set accordingly.
-</p>
-<p>
-For the asynchronous, non-blocking, version of this function, see
-<a class="link" href="GBufferedInputStream.html#g-buffered-input-stream-fill-async" title="g_buffered_input_stream_fill_async ()"><code class="function">g_buffered_input_stream_fill_async()</code></a>.
-</p>
-<div class="variablelist"><table border="0" class="variablelist">
-<colgroup>
-<col align="left" valign="top">
-<col>
-=======
 <a name="g-buffered-input-stream-fill"></a><h3>g_buffered_input_stream_fill ()</h3>
 <pre class="programlisting"><a href="../glib/glib-Basic-Types.html#gssize"><span class="returnvalue">gssize</span></a>
 g_buffered_input_stream_fill (<em class="parameter"><code><a class="link" href="GBufferedInputStream.html" title="GBufferedInputStream"><span class="type">GBufferedInputStream</span></a> *stream</code></em>,
@@ -831,33 +477,14 @@
 <col width="150px" class="parameters_name">
 <col class="parameters_description">
 <col width="200px" class="parameters_annotations">
->>>>>>> 76bed778
-</colgroup>
-<tbody>
-<tr>
-<td class="parameter_name"><p>stream</p></td>
-<td class="parameter_description"><p>a <a class="link" href="GBufferedInputStream.html" title="GBufferedInputStream"><span class="type">GBufferedInputStream</span></a></p></td>
-<td class="parameter_annotations"> </td>
-</tr>
-<tr>
-<<<<<<< HEAD
-<td><p><span class="term"><em class="parameter"><code>count</code></em> :</span></p></td>
-<td>the number of bytes that will be read from the stream</td>
-</tr>
-<tr>
-<td><p><span class="term"><em class="parameter"><code>cancellable</code></em> :</span></p></td>
-<td>optional <a class="link" href="GCancellable.html" title="GCancellable"><span class="type">GCancellable</span></a> object, <a href="./../glib/glib/glib-Standard-Macros.html#NULL:CAPS"><code class="literal">NULL</code></a> to ignore. <span class="annotation">[<acronym title="NULL is ok, both for passing and for returning."><span class="acronym">allow-none</span></acronym>]</span>
-</td>
-</tr>
-<tr>
-<td><p><span class="term"><em class="parameter"><code>error</code></em> :</span></p></td>
-<td>location to store the error occurring, or <a href="./../glib/glib/glib-Standard-Macros.html#NULL:CAPS"><code class="literal">NULL</code></a> to ignore</td>
-</tr>
-<tr>
-<td><p><span class="term"><span class="emphasis"><em>Returns</em></span> :</span></p></td>
-<td>the number of bytes read into <em class="parameter"><code>stream</code></em>'s buffer, up to <em class="parameter"><code>count</code></em>,
-or -1 on error.</td>
-=======
+</colgroup>
+<tbody>
+<tr>
+<td class="parameter_name"><p>stream</p></td>
+<td class="parameter_description"><p>a <a class="link" href="GBufferedInputStream.html" title="GBufferedInputStream"><span class="type">GBufferedInputStream</span></a></p></td>
+<td class="parameter_annotations"> </td>
+</tr>
+<tr>
 <td class="parameter_name"><p>count</p></td>
 <td class="parameter_description"><p>the number of bytes that will be read from the stream</p></td>
 <td class="parameter_annotations"> </td>
@@ -871,7 +498,6 @@
 <td class="parameter_name"><p>error</p></td>
 <td class="parameter_description"><p>location to store the error occurring, or <a href="../glib/glib-Standard-Macros.html#NULL:CAPS"><code class="literal">NULL</code></a> to ignore</p></td>
 <td class="parameter_annotations"> </td>
->>>>>>> 76bed778
 </tr>
 </tbody>
 </table></div>
@@ -886,28 +512,6 @@
 </div>
 <hr>
 <div class="refsect2">
-<<<<<<< HEAD
-<a name="g-buffered-input-stream-fill-async"></a><h3>g_buffered_input_stream_fill_async ()</h3>
-<pre class="programlisting"><span class="returnvalue">void</span>                g_buffered_input_stream_fill_async  (<em class="parameter"><code><a class="link" href="GBufferedInputStream.html" title="GBufferedInputStream"><span class="type">GBufferedInputStream</span></a> *stream</code></em>,
-                                                         <em class="parameter"><code><a href="./../glib/glib/glib-Basic-Types.html#gssize"><span class="type">gssize</span></a> count</code></em>,
-                                                         <em class="parameter"><code><span class="type">int</span> io_priority</code></em>,
-                                                         <em class="parameter"><code><a class="link" href="GCancellable.html" title="GCancellable"><span class="type">GCancellable</span></a> *cancellable</code></em>,
-                                                         <em class="parameter"><code><a class="link" href="GAsyncResult.html#GAsyncReadyCallback" title="GAsyncReadyCallback ()"><span class="type">GAsyncReadyCallback</span></a> callback</code></em>,
-                                                         <em class="parameter"><code><a href="./../glib/glib/glib-Basic-Types.html#gpointer"><span class="type">gpointer</span></a> user_data</code></em>);</pre>
-<p>
-Reads data into <em class="parameter"><code>stream</code></em>'s buffer asynchronously, up to <em class="parameter"><code>count</code></em> size.
-<em class="parameter"><code>io_priority</code></em> can be used to prioritize reads. For the synchronous
-version of this function, see <a class="link" href="GBufferedInputStream.html#g-buffered-input-stream-fill" title="g_buffered_input_stream_fill ()"><code class="function">g_buffered_input_stream_fill()</code></a>.
-</p>
-<p>
-If <em class="parameter"><code>count</code></em> is -1 then the attempted read size is equal to the number
-of bytes that are required to fill the buffer.
-</p>
-<div class="variablelist"><table border="0" class="variablelist">
-<colgroup>
-<col align="left" valign="top">
-<col>
-=======
 <a name="g-buffered-input-stream-fill-async"></a><h3>g_buffered_input_stream_fill_async ()</h3>
 <pre class="programlisting"><span class="returnvalue">void</span>
 g_buffered_input_stream_fill_async (<em class="parameter"><code><a class="link" href="GBufferedInputStream.html" title="GBufferedInputStream"><span class="type">GBufferedInputStream</span></a> *stream</code></em>,
@@ -932,39 +536,14 @@
 <col width="150px" class="parameters_name">
 <col class="parameters_description">
 <col width="200px" class="parameters_annotations">
->>>>>>> 76bed778
-</colgroup>
-<tbody>
-<tr>
-<td class="parameter_name"><p>stream</p></td>
-<td class="parameter_description"><p>a <a class="link" href="GBufferedInputStream.html" title="GBufferedInputStream"><span class="type">GBufferedInputStream</span></a></p></td>
-<td class="parameter_annotations"> </td>
-</tr>
-<tr>
-<<<<<<< HEAD
-<td><p><span class="term"><em class="parameter"><code>count</code></em> :</span></p></td>
-<td>the number of bytes that will be read from the stream</td>
-</tr>
-<tr>
-<td><p><span class="term"><em class="parameter"><code>io_priority</code></em> :</span></p></td>
-<td>the <a class="link" href="gio-GIOScheduler.html#io-priority">I/O priority</a>
-of the request</td>
-</tr>
-<tr>
-<td><p><span class="term"><em class="parameter"><code>cancellable</code></em> :</span></p></td>
-<td>optional <a class="link" href="GCancellable.html" title="GCancellable"><span class="type">GCancellable</span></a> object. <span class="annotation">[<acronym title="NULL is ok, both for passing and for returning."><span class="acronym">allow-none</span></acronym>]</span>
-</td>
-</tr>
-<tr>
-<td><p><span class="term"><em class="parameter"><code>callback</code></em> :</span></p></td>
-<td>a <a class="link" href="GAsyncResult.html#GAsyncReadyCallback" title="GAsyncReadyCallback ()"><span class="type">GAsyncReadyCallback</span></a>. <span class="annotation">[<acronym title="The callback is valid until first called."><span class="acronym">scope async</span></acronym>]</span>
-</td>
-</tr>
-<tr>
-<td><p><span class="term"><em class="parameter"><code>user_data</code></em> :</span></p></td>
-<td>a <a href="./../glib/glib/glib-Basic-Types.html#gpointer"><span class="type">gpointer</span></a>. <span class="annotation">[<acronym title="This parameter is a 'user_data', for callbacks; many bindings can pass NULL here."><span class="acronym">closure</span></acronym>]</span>
-</td>
-=======
+</colgroup>
+<tbody>
+<tr>
+<td class="parameter_name"><p>stream</p></td>
+<td class="parameter_description"><p>a <a class="link" href="GBufferedInputStream.html" title="GBufferedInputStream"><span class="type">GBufferedInputStream</span></a></p></td>
+<td class="parameter_annotations"> </td>
+</tr>
+<tr>
 <td class="parameter_name"><p>count</p></td>
 <td class="parameter_description"><p>the number of bytes that will be read from the stream</p></td>
 <td class="parameter_annotations"> </td>
@@ -988,27 +567,13 @@
 <td class="parameter_name"><p>user_data</p></td>
 <td class="parameter_description"><p> a <a href="../glib/glib-Basic-Types.html#gpointer"><span class="type">gpointer</span></a>. </p></td>
 <td class="parameter_annotations"><span class="annotation">[<acronym title="This parameter is a 'user_data', for callbacks; many bindings can pass NULL here."><span class="acronym">closure</span></acronym>]</span></td>
->>>>>>> 76bed778
-</tr>
-</tbody>
-</table></div>
-</div>
-</div>
-<hr>
-<div class="refsect2">
-<<<<<<< HEAD
-<a name="g-buffered-input-stream-fill-finish"></a><h3>g_buffered_input_stream_fill_finish ()</h3>
-<pre class="programlisting"><a href="./../glib/glib/glib-Basic-Types.html#gssize"><span class="returnvalue">gssize</span></a>              g_buffered_input_stream_fill_finish (<em class="parameter"><code><a class="link" href="GBufferedInputStream.html" title="GBufferedInputStream"><span class="type">GBufferedInputStream</span></a> *stream</code></em>,
-                                                         <em class="parameter"><code><a class="link" href="GAsyncResult.html" title="GAsyncResult"><span class="type">GAsyncResult</span></a> *result</code></em>,
-                                                         <em class="parameter"><code><a href="./../glib/glib/glib-Error-Reporting.html#GError"><span class="type">GError</span></a> **error</code></em>);</pre>
-<p>
-Finishes an asynchronous read.
-</p>
-<div class="variablelist"><table border="0" class="variablelist">
-<colgroup>
-<col align="left" valign="top">
-<col>
-=======
+</tr>
+</tbody>
+</table></div>
+</div>
+</div>
+<hr>
+<div class="refsect2">
 <a name="g-buffered-input-stream-fill-finish"></a><h3>g_buffered_input_stream_fill_finish ()</h3>
 <pre class="programlisting"><a href="../glib/glib-Basic-Types.html#gssize"><span class="returnvalue">gssize</span></a>
 g_buffered_input_stream_fill_finish (<em class="parameter"><code><a class="link" href="GBufferedInputStream.html" title="GBufferedInputStream"><span class="type">GBufferedInputStream</span></a> *stream</code></em>,
@@ -1022,7 +587,6 @@
 <col width="150px" class="parameters_name">
 <col class="parameters_description">
 <col width="200px" class="parameters_annotations">
->>>>>>> 76bed778
 </colgroup>
 <tbody>
 <tr>
@@ -1036,19 +600,9 @@
 <td class="parameter_annotations"> </td>
 </tr>
 <tr>
-<<<<<<< HEAD
-<td><p><span class="term"><em class="parameter"><code>error</code></em> :</span></p></td>
-<td>a <a href="./../glib/glib/glib-Error-Reporting.html#GError"><span class="type">GError</span></a>
-</td>
-</tr>
-<tr>
-<td><p><span class="term"><span class="emphasis"><em>Returns</em></span> :</span></p></td>
-<td>a <a href="./../glib/glib/glib-Basic-Types.html#gssize"><span class="type">gssize</span></a> of the read stream, or <code class="literal">-1</code> on an error.</td>
-=======
 <td class="parameter_name"><p>error</p></td>
 <td class="parameter_description"><p>a <a href="../glib/glib-Error-Reporting.html#GError"><span class="type">GError</span></a></p></td>
 <td class="parameter_annotations"> </td>
->>>>>>> 76bed778
 </tr>
 </tbody>
 </table></div>
@@ -1060,53 +614,6 @@
 </div>
 <hr>
 <div class="refsect2">
-<<<<<<< HEAD
-<a name="g-buffered-input-stream-read-byte"></a><h3>g_buffered_input_stream_read_byte ()</h3>
-<pre class="programlisting"><span class="returnvalue">int</span>                 g_buffered_input_stream_read_byte   (<em class="parameter"><code><a class="link" href="GBufferedInputStream.html" title="GBufferedInputStream"><span class="type">GBufferedInputStream</span></a> *stream</code></em>,
-                                                         <em class="parameter"><code><a class="link" href="GCancellable.html" title="GCancellable"><span class="type">GCancellable</span></a> *cancellable</code></em>,
-                                                         <em class="parameter"><code><a href="./../glib/glib/glib-Error-Reporting.html#GError"><span class="type">GError</span></a> **error</code></em>);</pre>
-<p>
-Tries to read a single byte from the stream or the buffer. Will block
-during this read.
-</p>
-<p>
-On success, the byte read from the stream is returned. On end of stream
--1 is returned but it's not an exceptional error and <em class="parameter"><code>error</code></em> is not set.
-</p>
-<p>
-If <em class="parameter"><code>cancellable</code></em> is not <a href="./../glib/glib/glib-Standard-Macros.html#NULL:CAPS"><code class="literal">NULL</code></a>, then the operation can be cancelled by
-triggering the cancellable object from another thread. If the operation
-was cancelled, the error <a class="link" href="gio-GIOError.html#G-IO-ERROR-CANCELLED:CAPS"><code class="literal">G_IO_ERROR_CANCELLED</code></a> will be returned. If an
-operation was partially finished when the operation was cancelled the
-partial result will be returned, without an error.
-</p>
-<p>
-On error -1 is returned and <em class="parameter"><code>error</code></em> is set accordingly.
-</p>
-<div class="variablelist"><table border="0" class="variablelist">
-<colgroup>
-<col align="left" valign="top">
-<col>
-</colgroup>
-<tbody>
-<tr>
-<td><p><span class="term"><em class="parameter"><code>stream</code></em> :</span></p></td>
-<td>a <a class="link" href="GBufferedInputStream.html" title="GBufferedInputStream"><span class="type">GBufferedInputStream</span></a>
-</td>
-</tr>
-<tr>
-<td><p><span class="term"><em class="parameter"><code>cancellable</code></em> :</span></p></td>
-<td>optional <a class="link" href="GCancellable.html" title="GCancellable"><span class="type">GCancellable</span></a> object, <a href="./../glib/glib/glib-Standard-Macros.html#NULL:CAPS"><code class="literal">NULL</code></a> to ignore. <span class="annotation">[<acronym title="NULL is ok, both for passing and for returning."><span class="acronym">allow-none</span></acronym>]</span>
-</td>
-</tr>
-<tr>
-<td><p><span class="term"><em class="parameter"><code>error</code></em> :</span></p></td>
-<td>location to store the error occurring, or <a href="./../glib/glib/glib-Standard-Macros.html#NULL:CAPS"><code class="literal">NULL</code></a> to ignore</td>
-</tr>
-<tr>
-<td><p><span class="term"><span class="emphasis"><em>Returns</em></span> :</span></p></td>
-<td>the byte read from the <em class="parameter"><code>stream</code></em>, or -1 on end of stream or error.</td>
-=======
 <a name="g-buffered-input-stream-read-byte"></a><h3>g_buffered_input_stream_read_byte ()</h3>
 <pre class="programlisting"><span class="returnvalue">int</span>
 g_buffered_input_stream_read_byte (<em class="parameter"><code><a class="link" href="GBufferedInputStream.html" title="GBufferedInputStream"><span class="type">GBufferedInputStream</span></a> *stream</code></em>,
@@ -1148,7 +655,6 @@
 <td class="parameter_name"><p>error</p></td>
 <td class="parameter_description"><p>location to store the error occurring, or <a href="../glib/glib-Standard-Macros.html#NULL:CAPS"><code class="literal">NULL</code></a> to ignore</p></td>
 <td class="parameter_annotations"> </td>
->>>>>>> 76bed778
 </tr>
 </tbody>
 </table></div>
@@ -1161,12 +667,6 @@
 </div>
 </div>
 <div class="refsect1">
-<<<<<<< HEAD
-<a name="GBufferedInputStream.property-details"></a><h2>Property Details</h2>
-<div class="refsect2">
-<a name="GBufferedInputStream--buffer-size"></a><h3>The <code class="literal">"buffer-size"</code> property</h3>
-<pre class="programlisting">  "buffer-size"              <a href="./../glib/glib/glib-Basic-Types.html#guint"><span class="type">guint</span></a>                 : Read / Write / Construct</pre>
-=======
 <a name="GBufferedInputStream.other_details"></a><h2>Types and Values</h2>
 <div class="refsect2">
 <a name="GBufferedInputStream-struct"></a><h3>GBufferedInputStream</h3>
@@ -1179,7 +679,6 @@
 <div class="refsect2">
 <a name="GBufferedInputStream--buffer-size"></a><h3>The <code class="literal">“buffer-size”</code> property</h3>
 <pre class="programlisting">  “buffer-size”              <a href="../glib/glib-Basic-Types.html#guint"><span class="type">guint</span></a></pre>
->>>>>>> 76bed778
 <p>The size of the backend buffer.</p>
 <p>Flags: Read / Write / Construct</p>
 <p>Allowed values: &gt;= 1</p>
@@ -1192,11 +691,6 @@
 </div>
 </div>
 <div class="footer">
-<<<<<<< HEAD
-<hr>
-          Generated by GTK-Doc V1.18.1</div>
-=======
 <hr>Generated by GTK-Doc V1.24</div>
->>>>>>> 76bed778
 </body>
 </html>