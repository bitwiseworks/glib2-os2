<!DOCTYPE html PUBLIC "-//W3C//DTD HTML 4.01 Transitional//EN">
<html>
<head>
<meta http-equiv="Content-Type" content="text/html; charset=UTF-8">
<<<<<<< HEAD
<title>GNetworkAddress</title>
<meta name="generator" content="DocBook XSL Stylesheets V1.77.1">
=======
<title>GNetworkAddress: GIO Reference Manual</title>
<meta name="generator" content="DocBook XSL Stylesheets V1.78.1">
>>>>>>> 76bed778
<link rel="home" href="index.html" title="GIO Reference Manual">
<link rel="up" href="resolver.html" title="DNS resolution">
<link rel="prev" href="GSocketConnectable.html" title="GSocketConnectable">
<link rel="next" href="GNetworkService.html" title="GNetworkService">
<<<<<<< HEAD
<meta name="generator" content="GTK-Doc V1.18.1 (XML mode)">
<link rel="stylesheet" href="style.css" type="text/css">
</head>
<body bgcolor="white" text="black" link="#0000FF" vlink="#840084" alink="#0000FF">
<table class="navigation" id="top" width="100%" summary="Navigation header" cellpadding="2" cellspacing="2">
<tr valign="middle">
<td><a accesskey="p" href="GSocketConnectable.html"><img src="left.png" width="24" height="24" border="0" alt="Prev"></a></td>
<td><a accesskey="u" href="resolver.html"><img src="up.png" width="24" height="24" border="0" alt="Up"></a></td>
<td><a accesskey="h" href="index.html"><img src="home.png" width="24" height="24" border="0" alt="Home"></a></td>
<th width="100%" align="center">GIO Reference Manual</th>
<td><a accesskey="n" href="GNetworkService.html"><img src="right.png" width="24" height="24" border="0" alt="Next"></a></td>
</tr>
<tr><td colspan="5" class="shortcuts">
<a href="#GNetworkAddress.synopsis" class="shortcut">Top</a>
                   | 
                  <a href="#GNetworkAddress.description" class="shortcut">Description</a>
                   | 
                  <a href="#GNetworkAddress.object-hierarchy" class="shortcut">Object Hierarchy</a>
                   | 
                  <a href="#GNetworkAddress.implemented-interfaces" class="shortcut">Implemented Interfaces</a>
                   | 
                  <a href="#GNetworkAddress.properties" class="shortcut">Properties</a>
</td></tr>
</table>
=======
<meta name="generator" content="GTK-Doc V1.24 (XML mode)">
<link rel="stylesheet" href="style.css" type="text/css">
</head>
<body bgcolor="white" text="black" link="#0000FF" vlink="#840084" alink="#0000FF">
<table class="navigation" id="top" width="100%" summary="Navigation header" cellpadding="2" cellspacing="5"><tr valign="middle">
<td width="100%" align="left" class="shortcuts">
<a href="#" class="shortcut">Top</a><span id="nav_description">  <span class="dim">|</span> 
                  <a href="#GNetworkAddress.description" class="shortcut">Description</a></span><span id="nav_hierarchy">  <span class="dim">|</span> 
                  <a href="#GNetworkAddress.object-hierarchy" class="shortcut">Object Hierarchy</a></span><span id="nav_interfaces">  <span class="dim">|</span> 
                  <a href="#GNetworkAddress.implemented-interfaces" class="shortcut">Implemented Interfaces</a></span><span id="nav_properties">  <span class="dim">|</span> 
                  <a href="#GNetworkAddress.properties" class="shortcut">Properties</a></span>
</td>
<td><a accesskey="h" href="index.html"><img src="home.png" width="16" height="16" border="0" alt="Home"></a></td>
<td><a accesskey="u" href="resolver.html"><img src="up.png" width="16" height="16" border="0" alt="Up"></a></td>
<td><a accesskey="p" href="GSocketConnectable.html"><img src="left.png" width="16" height="16" border="0" alt="Prev"></a></td>
<td><a accesskey="n" href="GNetworkService.html"><img src="right.png" width="16" height="16" border="0" alt="Next"></a></td>
</tr></table>
>>>>>>> 76bed778
<div class="refentry">
<a name="GNetworkAddress"></a><div class="titlepage"></div>
<div class="refnamediv"><table width="100%"><tr>
<td valign="top">
<h2><span class="refentrytitle"><a name="GNetworkAddress.top_of_page"></a>GNetworkAddress</span></h2>
<p>GNetworkAddress — A GSocketConnectable for resolving hostnames</p>
</td>
<td class="gallery_image" valign="top" align="right"></td>
</tr></table></div>
<<<<<<< HEAD
<div class="refsynopsisdiv">
<a name="GNetworkAddress.synopsis"></a><h2>Synopsis</h2>
<pre class="synopsis">
#include &lt;gio/gio.h&gt;

                    <a class="link" href="GNetworkAddress.html#GNetworkAddress-struct" title="GNetworkAddress">GNetworkAddress</a>;
<a class="link" href="GSocketConnectable.html" title="GSocketConnectable"><span class="returnvalue">GSocketConnectable</span></a> * <a class="link" href="GNetworkAddress.html#g-network-address-new" title="g_network_address_new ()">g_network_address_new</a>              (<em class="parameter"><code>const <a href="./../glib/glib/glib-Basic-Types.html#gchar"><span class="type">gchar</span></a> *hostname</code></em>,
                                                         <em class="parameter"><code><a href="./../glib/glib/glib-Basic-Types.html#guint16"><span class="type">guint16</span></a> port</code></em>);
const <a href="./../glib/glib/glib-Basic-Types.html#gchar"><span class="returnvalue">gchar</span></a> *       <a class="link" href="GNetworkAddress.html#g-network-address-get-hostname" title="g_network_address_get_hostname ()">g_network_address_get_hostname</a>      (<em class="parameter"><code><a class="link" href="GNetworkAddress.html" title="GNetworkAddress"><span class="type">GNetworkAddress</span></a> *addr</code></em>);
<a href="./../glib/glib/glib-Basic-Types.html#guint16"><span class="returnvalue">guint16</span></a>             <a class="link" href="GNetworkAddress.html#g-network-address-get-port" title="g_network_address_get_port ()">g_network_address_get_port</a>          (<em class="parameter"><code><a class="link" href="GNetworkAddress.html" title="GNetworkAddress"><span class="type">GNetworkAddress</span></a> *addr</code></em>);
const <a href="./../glib/glib/glib-Basic-Types.html#gchar"><span class="returnvalue">gchar</span></a> *       <a class="link" href="GNetworkAddress.html#g-network-address-get-scheme" title="g_network_address_get_scheme ()">g_network_address_get_scheme</a>        (<em class="parameter"><code><a class="link" href="GNetworkAddress.html" title="GNetworkAddress"><span class="type">GNetworkAddress</span></a> *addr</code></em>);
<a class="link" href="GSocketConnectable.html" title="GSocketConnectable"><span class="returnvalue">GSocketConnectable</span></a> * <a class="link" href="GNetworkAddress.html#g-network-address-parse" title="g_network_address_parse ()">g_network_address_parse</a>            (<em class="parameter"><code>const <a href="./../glib/glib/glib-Basic-Types.html#gchar"><span class="type">gchar</span></a> *host_and_port</code></em>,
                                                         <em class="parameter"><code><a href="./../glib/glib/glib-Basic-Types.html#guint16"><span class="type">guint16</span></a> default_port</code></em>,
                                                         <em class="parameter"><code><a href="./../glib/glib/glib-Error-Reporting.html#GError"><span class="type">GError</span></a> **error</code></em>);
<a class="link" href="GSocketConnectable.html" title="GSocketConnectable"><span class="returnvalue">GSocketConnectable</span></a> * <a class="link" href="GNetworkAddress.html#g-network-address-parse-uri" title="g_network_address_parse_uri ()">g_network_address_parse_uri</a>        (<em class="parameter"><code>const <a href="./../glib/glib/glib-Basic-Types.html#gchar"><span class="type">gchar</span></a> *uri</code></em>,
                                                         <em class="parameter"><code><a href="./../glib/glib/glib-Basic-Types.html#guint16"><span class="type">guint16</span></a> default_port</code></em>,
                                                         <em class="parameter"><code><a href="./../glib/glib/glib-Error-Reporting.html#GError"><span class="type">GError</span></a> **error</code></em>);
</pre>
</div>
<div class="refsect1">
<a name="GNetworkAddress.object-hierarchy"></a><h2>Object Hierarchy</h2>
<pre class="synopsis">
  <a href="./../gobject/gobject/gobject-The-Base-Object-Type.html#GObject">GObject</a>
   +----GNetworkAddress
</pre>
</div>
<div class="refsect1">
<a name="GNetworkAddress.implemented-interfaces"></a><h2>Implemented Interfaces</h2>
<p>
GNetworkAddress implements
 <a class="link" href="GSocketConnectable.html" title="GSocketConnectable">GSocketConnectable</a>.</p>
</div>
<div class="refsect1">
<a name="GNetworkAddress.properties"></a><h2>Properties</h2>
<pre class="synopsis">
  "<a class="link" href="GNetworkAddress.html#GNetworkAddress--hostname" title='The "hostname" property'>hostname</a>"                 <a href="./../glib/glib/glib-Basic-Types.html#gchar"><span class="type">gchar</span></a>*                : Read / Write / Construct Only
  "<a class="link" href="GNetworkAddress.html#GNetworkAddress--port" title='The "port" property'>port</a>"                     <a href="./../glib/glib/glib-Basic-Types.html#guint"><span class="type">guint</span></a>                 : Read / Write / Construct Only
  "<a class="link" href="GNetworkAddress.html#GNetworkAddress--scheme" title='The "scheme" property'>scheme</a>"                   <a href="./../glib/glib/glib-Basic-Types.html#gchar"><span class="type">gchar</span></a>*                : Read / Write / Construct Only
</pre>
</div>
<div class="refsect1">
<a name="GNetworkAddress.description"></a><h2>Description</h2>
<p>
<a class="link" href="GNetworkAddress.html" title="GNetworkAddress"><span class="type">GNetworkAddress</span></a> provides an easy way to resolve a hostname and
then attempt to connect to that host, handling the possibility of
multiple IP addresses and multiple address families.
</p>
<p>
See <a class="link" href="GSocketConnectable.html" title="GSocketConnectable"><span class="type">GSocketConnectable</span></a> for and example of using the connectable
interface.
</p>
</div>
<div class="refsect1">
<a name="GNetworkAddress.details"></a><h2>Details</h2>
<div class="refsect2">
<a name="GNetworkAddress-struct"></a><h3>GNetworkAddress</h3>
<pre class="programlisting">typedef struct _GNetworkAddress GNetworkAddress;</pre>
<p>
A <a class="link" href="GSocketConnectable.html" title="GSocketConnectable"><span class="type">GSocketConnectable</span></a> for resolving a hostname and connecting to
that host.
</p>
</div>
<hr>
<div class="refsect2">
<a name="g-network-address-new"></a><h3>g_network_address_new ()</h3>
<pre class="programlisting"><a class="link" href="GSocketConnectable.html" title="GSocketConnectable"><span class="returnvalue">GSocketConnectable</span></a> * g_network_address_new              (<em class="parameter"><code>const <a href="./../glib/glib/glib-Basic-Types.html#gchar"><span class="type">gchar</span></a> *hostname</code></em>,
                                                         <em class="parameter"><code><a href="./../glib/glib/glib-Basic-Types.html#guint16"><span class="type">guint16</span></a> port</code></em>);</pre>
<p>
Creates a new <a class="link" href="GSocketConnectable.html" title="GSocketConnectable"><span class="type">GSocketConnectable</span></a> for connecting to the given
<em class="parameter"><code>hostname</code></em> and <em class="parameter"><code>port</code></em>.
</p>
<div class="variablelist"><table border="0" class="variablelist">
<colgroup>
<col align="left" valign="top">
<col>
</colgroup>
<tbody>
<tr>
<td><p><span class="term"><em class="parameter"><code>hostname</code></em> :</span></p></td>
<td>the hostname</td>
</tr>
<tr>
<td><p><span class="term"><em class="parameter"><code>port</code></em> :</span></p></td>
<td>the port</td>
</tr>
<tr>
<td><p><span class="term"><span class="emphasis"><em>Returns</em></span> :</span></p></td>
<td>the new <a class="link" href="GNetworkAddress.html" title="GNetworkAddress"><span class="type">GNetworkAddress</span></a>. <span class="annotation">[<acronym title="Free data after the code is done."><span class="acronym">transfer full</span></acronym>][<acronym title="Override the parsed C type with given type."><span class="acronym">type</span></acronym> GNetworkAddress]</span>
</td>
</tr>
</tbody>
</table></div>
<p class="since">Since 2.22</p>
</div>
<hr>
<div class="refsect2">
<a name="g-network-address-get-hostname"></a><h3>g_network_address_get_hostname ()</h3>
<pre class="programlisting">const <a href="./../glib/glib/glib-Basic-Types.html#gchar"><span class="returnvalue">gchar</span></a> *       g_network_address_get_hostname      (<em class="parameter"><code><a class="link" href="GNetworkAddress.html" title="GNetworkAddress"><span class="type">GNetworkAddress</span></a> *addr</code></em>);</pre>
<p>
Gets <em class="parameter"><code>addr</code></em>'s hostname. This might be either UTF-8 or ASCII-encoded,
depending on what <em class="parameter"><code>addr</code></em> was created with.
</p>
<div class="variablelist"><table border="0" class="variablelist">
<colgroup>
<col align="left" valign="top">
<col>
</colgroup>
<tbody>
=======
<div class="refsect1">
<a name="GNetworkAddress.functions"></a><h2>Functions</h2>
<div class="informaltable"><table width="100%" border="0">
<colgroup>
<col width="150px" class="functions_return">
<col class="functions_name">
</colgroup>
<tbody>
<tr>
<td class="function_type">
<a class="link" href="GSocketConnectable.html" title="GSocketConnectable"><span class="returnvalue">GSocketConnectable</span></a> *
</td>
<td class="function_name">
<a class="link" href="GNetworkAddress.html#g-network-address-new" title="g_network_address_new ()">g_network_address_new</a> <span class="c_punctuation">()</span>
</td>
</tr>
<tr>
<td class="function_type">
<a class="link" href="GSocketConnectable.html" title="GSocketConnectable"><span class="returnvalue">GSocketConnectable</span></a> *
</td>
<td class="function_name">
<a class="link" href="GNetworkAddress.html#g-network-address-new-loopback" title="g_network_address_new_loopback ()">g_network_address_new_loopback</a> <span class="c_punctuation">()</span>
</td>
</tr>
<tr>
<td class="function_type">
<a class="link" href="GSocketConnectable.html" title="GSocketConnectable"><span class="returnvalue">GSocketConnectable</span></a> *
</td>
<td class="function_name">
<a class="link" href="GNetworkAddress.html#g-network-address-parse" title="g_network_address_parse ()">g_network_address_parse</a> <span class="c_punctuation">()</span>
</td>
</tr>
>>>>>>> 76bed778
<tr>
<td class="function_type">
<a class="link" href="GSocketConnectable.html" title="GSocketConnectable"><span class="returnvalue">GSocketConnectable</span></a> *
</td>
<td class="function_name">
<a class="link" href="GNetworkAddress.html#g-network-address-parse-uri" title="g_network_address_parse_uri ()">g_network_address_parse_uri</a> <span class="c_punctuation">()</span>
</td>
</tr>
<tr>
<<<<<<< HEAD
<td><p><span class="term"><span class="emphasis"><em>Returns</em></span> :</span></p></td>
<td>
<em class="parameter"><code>addr</code></em>'s hostname</td>
=======
<td class="function_type">const <a href="../glib/glib-Basic-Types.html#gchar"><span class="returnvalue">gchar</span></a> *
</td>
<td class="function_name">
<a class="link" href="GNetworkAddress.html#g-network-address-get-hostname" title="g_network_address_get_hostname ()">g_network_address_get_hostname</a> <span class="c_punctuation">()</span>
</td>
</tr>
<tr>
<td class="function_type">
<a href="../glib/glib-Basic-Types.html#guint16"><span class="returnvalue">guint16</span></a>
</td>
<td class="function_name">
<a class="link" href="GNetworkAddress.html#g-network-address-get-port" title="g_network_address_get_port ()">g_network_address_get_port</a> <span class="c_punctuation">()</span>
</td>
</tr>
<tr>
<td class="function_type">const <a href="../glib/glib-Basic-Types.html#gchar"><span class="returnvalue">gchar</span></a> *
</td>
<td class="function_name">
<a class="link" href="GNetworkAddress.html#g-network-address-get-scheme" title="g_network_address_get_scheme ()">g_network_address_get_scheme</a> <span class="c_punctuation">()</span>
</td>
>>>>>>> 76bed778
</tr>
</tbody>
</table></div>
</div>
<<<<<<< HEAD
<hr>
<div class="refsect2">
<a name="g-network-address-get-port"></a><h3>g_network_address_get_port ()</h3>
<pre class="programlisting"><a href="./../glib/glib/glib-Basic-Types.html#guint16"><span class="returnvalue">guint16</span></a>             g_network_address_get_port          (<em class="parameter"><code><a class="link" href="GNetworkAddress.html" title="GNetworkAddress"><span class="type">GNetworkAddress</span></a> *addr</code></em>);</pre>
<p>
Gets <em class="parameter"><code>addr</code></em>'s port number
</p>
<div class="variablelist"><table border="0" class="variablelist">
<colgroup>
<col align="left" valign="top">
<col>
=======
<div class="refsect1">
<a name="GNetworkAddress.properties"></a><h2>Properties</h2>
<div class="informaltable"><table border="0">
<colgroup>
<col width="150px" class="properties_type">
<col width="300px" class="properties_name">
<col width="200px" class="properties_flags">
>>>>>>> 76bed778
</colgroup>
<tbody>
<tr>
<td class="property_type">
<a href="../glib/glib-Basic-Types.html#gchar"><span class="type">gchar</span></a> *</td>
<td class="property_name"><a class="link" href="GNetworkAddress.html#GNetworkAddress--hostname" title="The “hostname” property">hostname</a></td>
<td class="property_flags">Read / Write / Construct Only</td>
</tr>
<tr>
<<<<<<< HEAD
<td><p><span class="term"><span class="emphasis"><em>Returns</em></span> :</span></p></td>
<td>
<em class="parameter"><code>addr</code></em>'s port (which may be 0)</td>
=======
<td class="property_type"><a href="../glib/glib-Basic-Types.html#guint"><span class="type">guint</span></a></td>
<td class="property_name"><a class="link" href="GNetworkAddress.html#GNetworkAddress--port" title="The “port” property">port</a></td>
<td class="property_flags">Read / Write / Construct Only</td>
</tr>
<tr>
<td class="property_type">
<a href="../glib/glib-Basic-Types.html#gchar"><span class="type">gchar</span></a> *</td>
<td class="property_name"><a class="link" href="GNetworkAddress.html#GNetworkAddress--scheme" title="The “scheme” property">scheme</a></td>
<td class="property_flags">Read / Write / Construct Only</td>
>>>>>>> 76bed778
</tr>
</tbody>
</table></div>
</div>
<<<<<<< HEAD
<hr>
<div class="refsect2">
<a name="g-network-address-get-scheme"></a><h3>g_network_address_get_scheme ()</h3>
<pre class="programlisting">const <a href="./../glib/glib/glib-Basic-Types.html#gchar"><span class="returnvalue">gchar</span></a> *       g_network_address_get_scheme        (<em class="parameter"><code><a class="link" href="GNetworkAddress.html" title="GNetworkAddress"><span class="type">GNetworkAddress</span></a> *addr</code></em>);</pre>
<p>
Gets <em class="parameter"><code>addr</code></em>'s scheme
</p>
<div class="variablelist"><table border="0" class="variablelist">
<colgroup>
<col align="left" valign="top">
<col>
=======
<div class="refsect1">
<a name="GNetworkAddress.other"></a><h2>Types and Values</h2>
<div class="informaltable"><table width="100%" border="0">
<colgroup>
<col width="150px" class="name">
<col class="description">
</colgroup>
<tbody><tr>
<td class="datatype_keyword"> </td>
<td class="function_name"><a class="link" href="GNetworkAddress.html#GNetworkAddress-struct" title="GNetworkAddress">GNetworkAddress</a></td>
</tr></tbody>
</table></div>
</div>
<div class="refsect1">
<a name="GNetworkAddress.object-hierarchy"></a><h2>Object Hierarchy</h2>
<pre class="screen">    <a href="../gobject/gobject-The-Base-Object-Type.html#GObject">GObject</a>
    <span class="lineart">╰──</span> GNetworkAddress
</pre>
</div>
<div class="refsect1">
<a name="GNetworkAddress.implemented-interfaces"></a><h2>Implemented Interfaces</h2>
<p>
GNetworkAddress implements
 <a class="link" href="GSocketConnectable.html" title="GSocketConnectable">GSocketConnectable</a>.</p>
</div>
<div class="refsect1">
<a name="GNetworkAddress.includes"></a><h2>Includes</h2>
<pre class="synopsis">#include &lt;gio/gio.h&gt;
</pre>
</div>
<div class="refsect1">
<a name="GNetworkAddress.description"></a><h2>Description</h2>
<p><a class="link" href="GNetworkAddress.html" title="GNetworkAddress"><span class="type">GNetworkAddress</span></a> provides an easy way to resolve a hostname and
then attempt to connect to that host, handling the possibility of
multiple IP addresses and multiple address families.</p>
<p>See <a class="link" href="GSocketConnectable.html" title="GSocketConnectable"><span class="type">GSocketConnectable</span></a> for and example of using the connectable
interface.</p>
</div>
<div class="refsect1">
<a name="GNetworkAddress.functions_details"></a><h2>Functions</h2>
<div class="refsect2">
<a name="g-network-address-new"></a><h3>g_network_address_new ()</h3>
<pre class="programlisting"><a class="link" href="GSocketConnectable.html" title="GSocketConnectable"><span class="returnvalue">GSocketConnectable</span></a> *
g_network_address_new (<em class="parameter"><code>const <a href="../glib/glib-Basic-Types.html#gchar"><span class="type">gchar</span></a> *hostname</code></em>,
                       <em class="parameter"><code><a href="../glib/glib-Basic-Types.html#guint16"><span class="type">guint16</span></a> port</code></em>);</pre>
<p>Creates a new <a class="link" href="GSocketConnectable.html" title="GSocketConnectable"><span class="type">GSocketConnectable</span></a> for connecting to the given
<em class="parameter"><code>hostname</code></em>
 and <em class="parameter"><code>port</code></em>
.</p>
<p>Note that depending on the configuration of the machine, a
<em class="parameter"><code>hostname</code></em>
 of <code class="literal">localhost</code> may refer to the IPv4 loopback address
only, or to both IPv4 and IPv6; use
<a class="link" href="GNetworkAddress.html#g-network-address-new-loopback" title="g_network_address_new_loopback ()"><code class="function">g_network_address_new_loopback()</code></a> to create a <a class="link" href="GNetworkAddress.html" title="GNetworkAddress"><span class="type">GNetworkAddress</span></a> that
is guaranteed to resolve to both addresses.</p>
<div class="refsect3">
<a name="id-1.4.16.6.10.2.6"></a><h4>Parameters</h4>
<div class="informaltable"><table width="100%" border="0">
<colgroup>
<col width="150px" class="parameters_name">
<col class="parameters_description">
<col width="200px" class="parameters_annotations">
>>>>>>> 76bed778
</colgroup>
<tbody>
<tr>
<td class="parameter_name"><p>hostname</p></td>
<td class="parameter_description"><p>the hostname</p></td>
<td class="parameter_annotations"> </td>
</tr>
<tr>
<<<<<<< HEAD
<td><p><span class="term"><span class="emphasis"><em>Returns</em></span> :</span></p></td>
<td>
<em class="parameter"><code>addr</code></em>'s scheme (<a href="./../glib/glib/glib-Standard-Macros.html#NULL:CAPS"><code class="literal">NULL</code></a> if not built from URI)</td>
=======
<td class="parameter_name"><p>port</p></td>
<td class="parameter_description"><p>the port</p></td>
<td class="parameter_annotations"> </td>
>>>>>>> 76bed778
</tr>
</tbody>
</table></div>
</div>
<div class="refsect3">
<a name="id-1.4.16.6.10.2.7"></a><h4>Returns</h4>
<p> the new <a class="link" href="GNetworkAddress.html" title="GNetworkAddress"><span class="type">GNetworkAddress</span></a>. </p>
<p><span class="annotation">[<acronym title="Free data after the code is done."><span class="acronym">transfer full</span></acronym>][<acronym title="Override the parsed C type with given type."><span class="acronym">type</span></acronym> GNetworkAddress]</span></p>
</div>
<p class="since">Since: <a class="link" href="api-index-2-22.html#api-index-2.22">2.22</a></p>
</div>
<hr>
<div class="refsect2">
<<<<<<< HEAD
<a name="g-network-address-parse"></a><h3>g_network_address_parse ()</h3>
<pre class="programlisting"><a class="link" href="GSocketConnectable.html" title="GSocketConnectable"><span class="returnvalue">GSocketConnectable</span></a> * g_network_address_parse            (<em class="parameter"><code>const <a href="./../glib/glib/glib-Basic-Types.html#gchar"><span class="type">gchar</span></a> *host_and_port</code></em>,
                                                         <em class="parameter"><code><a href="./../glib/glib/glib-Basic-Types.html#guint16"><span class="type">guint16</span></a> default_port</code></em>,
                                                         <em class="parameter"><code><a href="./../glib/glib/glib-Error-Reporting.html#GError"><span class="type">GError</span></a> **error</code></em>);</pre>
<p>
Creates a new <a class="link" href="GSocketConnectable.html" title="GSocketConnectable"><span class="type">GSocketConnectable</span></a> for connecting to the given
<em class="parameter"><code>hostname</code></em> and <em class="parameter"><code>port</code></em>. May fail and return <a href="./../glib/glib/glib-Standard-Macros.html#NULL:CAPS"><code class="literal">NULL</code></a> in case
parsing <em class="parameter"><code>host_and_port</code></em> fails.
</p>
<p>
<em class="parameter"><code>host_and_port</code></em> may be in any of a number of recognised formats; an IPv6
address, an IPv4 address, or a domain name (in which case a DNS
lookup is performed). Quoting with [] is supported for all address
types. A port override may be specified in the usual way with a
colon.
</p>
<p>
If no port is specified in <em class="parameter"><code>host_and_port</code></em> then <em class="parameter"><code>default_port</code></em> will be
used as the port number to connect to.
</p>
<p>
In general, <em class="parameter"><code>host_and_port</code></em> is expected to be provided by the user
(allowing them to give the hostname, and a port overide if necessary)
and <em class="parameter"><code>default_port</code></em> is expected to be provided by the application.
</p>
<p>
(The port component of <em class="parameter"><code>host_and_port</code></em> can also be specified as a
service name rather than as a numeric port, but this functionality
is deprecated, because it depends on the contents of /etc/services,
which is generally quite sparse on platforms other than Linux.)
</p>
<div class="variablelist"><table border="0" class="variablelist">
<colgroup>
<col align="left" valign="top">
<col>
</colgroup>
<tbody>
<tr>
<td><p><span class="term"><em class="parameter"><code>host_and_port</code></em> :</span></p></td>
<td>the hostname and optionally a port</td>
=======
<a name="g-network-address-new-loopback"></a><h3>g_network_address_new_loopback ()</h3>
<pre class="programlisting"><a class="link" href="GSocketConnectable.html" title="GSocketConnectable"><span class="returnvalue">GSocketConnectable</span></a> *
g_network_address_new_loopback (<em class="parameter"><code><a href="../glib/glib-Basic-Types.html#guint16"><span class="type">guint16</span></a> port</code></em>);</pre>
<p>Creates a new <a class="link" href="GSocketConnectable.html" title="GSocketConnectable"><span class="type">GSocketConnectable</span></a> for connecting to the local host
over a loopback connection to the given <em class="parameter"><code>port</code></em>
. This is intended for
use in connecting to local services which may be running on IPv4 or
IPv6.</p>
<p>The connectable will return IPv4 and IPv6 loopback addresses,
regardless of how the host resolves <code class="literal">localhost</code>. By contrast,
<a class="link" href="GNetworkAddress.html#g-network-address-new" title="g_network_address_new ()"><code class="function">g_network_address_new()</code></a> will often only return an IPv4 address when
resolving <code class="literal">localhost</code>, and an IPv6 address for <code class="literal">localhost6</code>.</p>
<p>g_network_address_get_hostname() will always return <code class="literal">localhost</code> for
<span class="type">GNetworkAddresses</span> created with this constructor.</p>
<div class="refsect3">
<a name="id-1.4.16.6.10.3.7"></a><h4>Parameters</h4>
<div class="informaltable"><table width="100%" border="0">
<colgroup>
<col width="150px" class="parameters_name">
<col class="parameters_description">
<col width="200px" class="parameters_annotations">
</colgroup>
<tbody><tr>
<td class="parameter_name"><p>port</p></td>
<td class="parameter_description"><p>the port</p></td>
<td class="parameter_annotations"> </td>
</tr></tbody>
</table></div>
</div>
<div class="refsect3">
<a name="id-1.4.16.6.10.3.8"></a><h4>Returns</h4>
<p> the new <a class="link" href="GNetworkAddress.html" title="GNetworkAddress"><span class="type">GNetworkAddress</span></a>. </p>
<p><span class="annotation">[<acronym title="Free data after the code is done."><span class="acronym">transfer full</span></acronym>][<acronym title="Override the parsed C type with given type."><span class="acronym">type</span></acronym> GNetworkAddress]</span></p>
</div>
<p class="since">Since: <a class="link" href="api-index-2-44.html#api-index-2.44">2.44</a></p>
</div>
<hr>
<div class="refsect2">
<a name="g-network-address-parse"></a><h3>g_network_address_parse ()</h3>
<pre class="programlisting"><a class="link" href="GSocketConnectable.html" title="GSocketConnectable"><span class="returnvalue">GSocketConnectable</span></a> *
g_network_address_parse (<em class="parameter"><code>const <a href="../glib/glib-Basic-Types.html#gchar"><span class="type">gchar</span></a> *host_and_port</code></em>,
                         <em class="parameter"><code><a href="../glib/glib-Basic-Types.html#guint16"><span class="type">guint16</span></a> default_port</code></em>,
                         <em class="parameter"><code><a href="../glib/glib-Error-Reporting.html#GError"><span class="type">GError</span></a> **error</code></em>);</pre>
<p>Creates a new <a class="link" href="GSocketConnectable.html" title="GSocketConnectable"><span class="type">GSocketConnectable</span></a> for connecting to the given
<em class="parameter"><code>hostname</code></em>
 and <em class="parameter"><code>port</code></em>
. May fail and return <a href="../glib/glib-Standard-Macros.html#NULL:CAPS"><code class="literal">NULL</code></a> in case
parsing <em class="parameter"><code>host_and_port</code></em>
 fails.</p>
<p><em class="parameter"><code>host_and_port</code></em>
 may be in any of a number of recognised formats; an IPv6
address, an IPv4 address, or a domain name (in which case a DNS
lookup is performed). Quoting with [] is supported for all address
types. A port override may be specified in the usual way with a
colon.</p>
<p>If no port is specified in <em class="parameter"><code>host_and_port</code></em>
 then <em class="parameter"><code>default_port</code></em>
 will be
used as the port number to connect to.</p>
<p>In general, <em class="parameter"><code>host_and_port</code></em>
 is expected to be provided by the user
(allowing them to give the hostname, and a port overide if necessary)
and <em class="parameter"><code>default_port</code></em>
 is expected to be provided by the application.</p>
<p>(The port component of <em class="parameter"><code>host_and_port</code></em>
 can also be specified as a
service name rather than as a numeric port, but this functionality
is deprecated, because it depends on the contents of /etc/services,
which is generally quite sparse on platforms other than Linux.)</p>
<div class="refsect3">
<a name="id-1.4.16.6.10.4.9"></a><h4>Parameters</h4>
<div class="informaltable"><table width="100%" border="0">
<colgroup>
<col width="150px" class="parameters_name">
<col class="parameters_description">
<col width="200px" class="parameters_annotations">
</colgroup>
<tbody>
<tr>
<td class="parameter_name"><p>host_and_port</p></td>
<td class="parameter_description"><p>the hostname and optionally a port</p></td>
<td class="parameter_annotations"> </td>
>>>>>>> 76bed778
</tr>
<tr>
<td class="parameter_name"><p>default_port</p></td>
<td class="parameter_description"><p>the default port if not in <em class="parameter"><code>host_and_port</code></em>
</p></td>
<td class="parameter_annotations"> </td>
</tr>
<tr>
<<<<<<< HEAD
<td><p><span class="term"><em class="parameter"><code>error</code></em> :</span></p></td>
<td>a pointer to a <a href="./../glib/glib/glib-Error-Reporting.html#GError"><span class="type">GError</span></a>, or <a href="./../glib/glib/glib-Standard-Macros.html#NULL:CAPS"><code class="literal">NULL</code></a>
</td>
</tr>
<tr>
<td><p><span class="term"><span class="emphasis"><em>Returns</em></span> :</span></p></td>
<td>the new <a class="link" href="GNetworkAddress.html" title="GNetworkAddress"><span class="type">GNetworkAddress</span></a>, or <a href="./../glib/glib/glib-Standard-Macros.html#NULL:CAPS"><code class="literal">NULL</code></a> on error. <span class="annotation">[<acronym title="Free data after the code is done."><span class="acronym">transfer full</span></acronym>]</span>
</td>
=======
<td class="parameter_name"><p>error</p></td>
<td class="parameter_description"><p>a pointer to a <a href="../glib/glib-Error-Reporting.html#GError"><span class="type">GError</span></a>, or <a href="../glib/glib-Standard-Macros.html#NULL:CAPS"><code class="literal">NULL</code></a></p></td>
<td class="parameter_annotations"> </td>
>>>>>>> 76bed778
</tr>
</tbody>
</table></div>
</div>
<div class="refsect3">
<a name="id-1.4.16.6.10.4.10"></a><h4>Returns</h4>
<p> the new
<a class="link" href="GNetworkAddress.html" title="GNetworkAddress"><span class="type">GNetworkAddress</span></a>, or <a href="../glib/glib-Standard-Macros.html#NULL:CAPS"><code class="literal">NULL</code></a> on error. </p>
<p><span class="annotation">[<acronym title="Free data after the code is done."><span class="acronym">transfer full</span></acronym>][<acronym title="Override the parsed C type with given type."><span class="acronym">type</span></acronym> GNetworkAddress]</span></p>
</div>
<p class="since">Since: <a class="link" href="api-index-2-22.html#api-index-2.22">2.22</a></p>
</div>
<hr>
<div class="refsect2">
<<<<<<< HEAD
<a name="g-network-address-parse-uri"></a><h3>g_network_address_parse_uri ()</h3>
<pre class="programlisting"><a class="link" href="GSocketConnectable.html" title="GSocketConnectable"><span class="returnvalue">GSocketConnectable</span></a> * g_network_address_parse_uri        (<em class="parameter"><code>const <a href="./../glib/glib/glib-Basic-Types.html#gchar"><span class="type">gchar</span></a> *uri</code></em>,
                                                         <em class="parameter"><code><a href="./../glib/glib/glib-Basic-Types.html#guint16"><span class="type">guint16</span></a> default_port</code></em>,
                                                         <em class="parameter"><code><a href="./../glib/glib/glib-Error-Reporting.html#GError"><span class="type">GError</span></a> **error</code></em>);</pre>
<p>
Creates a new <a class="link" href="GSocketConnectable.html" title="GSocketConnectable"><span class="type">GSocketConnectable</span></a> for connecting to the given
<em class="parameter"><code>uri</code></em>. May fail and return <a href="./../glib/glib/glib-Standard-Macros.html#NULL:CAPS"><code class="literal">NULL</code></a> in case parsing <em class="parameter"><code>uri</code></em> fails.
</p>
<p>
Using this rather than <a class="link" href="GNetworkAddress.html#g-network-address-new" title="g_network_address_new ()"><code class="function">g_network_address_new()</code></a> or
<a class="link" href="GNetworkAddress.html#g-network-address-parse" title="g_network_address_parse ()"><code class="function">g_network_address_parse()</code></a> allows <a class="link" href="GSocketClient.html" title="GSocketClient"><span class="type">GSocketClient</span></a> to determine
when to use application-specific proxy protocols.
</p>
<div class="variablelist"><table border="0" class="variablelist">
<colgroup>
<col align="left" valign="top">
<col>
</colgroup>
<tbody>
<tr>
<td><p><span class="term"><em class="parameter"><code>uri</code></em> :</span></p></td>
<td>the hostname and optionally a port</td>
</tr>
<tr>
<td><p><span class="term"><em class="parameter"><code>default_port</code></em> :</span></p></td>
<td>The default port if none is found in the URI</td>
</tr>
<tr>
<td><p><span class="term"><em class="parameter"><code>error</code></em> :</span></p></td>
<td>a pointer to a <a href="./../glib/glib/glib-Error-Reporting.html#GError"><span class="type">GError</span></a>, or <a href="./../glib/glib/glib-Standard-Macros.html#NULL:CAPS"><code class="literal">NULL</code></a>
</td>
</tr>
<tr>
<td><p><span class="term"><span class="emphasis"><em>Returns</em></span> :</span></p></td>
<td>the new <a class="link" href="GNetworkAddress.html" title="GNetworkAddress"><span class="type">GNetworkAddress</span></a>, or <a href="./../glib/glib/glib-Standard-Macros.html#NULL:CAPS"><code class="literal">NULL</code></a> on error. <span class="annotation">[<acronym title="Free data after the code is done."><span class="acronym">transfer full</span></acronym>]</span>
</td>
=======
<a name="g-network-address-parse-uri"></a><h3>g_network_address_parse_uri ()</h3>
<pre class="programlisting"><a class="link" href="GSocketConnectable.html" title="GSocketConnectable"><span class="returnvalue">GSocketConnectable</span></a> *
g_network_address_parse_uri (<em class="parameter"><code>const <a href="../glib/glib-Basic-Types.html#gchar"><span class="type">gchar</span></a> *uri</code></em>,
                             <em class="parameter"><code><a href="../glib/glib-Basic-Types.html#guint16"><span class="type">guint16</span></a> default_port</code></em>,
                             <em class="parameter"><code><a href="../glib/glib-Error-Reporting.html#GError"><span class="type">GError</span></a> **error</code></em>);</pre>
<p>Creates a new <a class="link" href="GSocketConnectable.html" title="GSocketConnectable"><span class="type">GSocketConnectable</span></a> for connecting to the given
<em class="parameter"><code>uri</code></em>
. May fail and return <a href="../glib/glib-Standard-Macros.html#NULL:CAPS"><code class="literal">NULL</code></a> in case parsing <em class="parameter"><code>uri</code></em>
 fails.</p>
<p>Using this rather than <a class="link" href="GNetworkAddress.html#g-network-address-new" title="g_network_address_new ()"><code class="function">g_network_address_new()</code></a> or
<a class="link" href="GNetworkAddress.html#g-network-address-parse" title="g_network_address_parse ()"><code class="function">g_network_address_parse()</code></a> allows <a class="link" href="GSocketClient.html" title="GSocketClient"><span class="type">GSocketClient</span></a> to determine
when to use application-specific proxy protocols.</p>
<div class="refsect3">
<a name="id-1.4.16.6.10.5.6"></a><h4>Parameters</h4>
<div class="informaltable"><table width="100%" border="0">
<colgroup>
<col width="150px" class="parameters_name">
<col class="parameters_description">
<col width="200px" class="parameters_annotations">
</colgroup>
<tbody>
<tr>
<td class="parameter_name"><p>uri</p></td>
<td class="parameter_description"><p>the hostname and optionally a port</p></td>
<td class="parameter_annotations"> </td>
</tr>
<tr>
<td class="parameter_name"><p>default_port</p></td>
<td class="parameter_description"><p>The default port if none is found in the URI</p></td>
<td class="parameter_annotations"> </td>
</tr>
<tr>
<td class="parameter_name"><p>error</p></td>
<td class="parameter_description"><p>a pointer to a <a href="../glib/glib-Error-Reporting.html#GError"><span class="type">GError</span></a>, or <a href="../glib/glib-Standard-Macros.html#NULL:CAPS"><code class="literal">NULL</code></a></p></td>
<td class="parameter_annotations"> </td>
>>>>>>> 76bed778
</tr>
</tbody>
</table></div>
</div>
<div class="refsect3">
<a name="id-1.4.16.6.10.5.7"></a><h4>Returns</h4>
<p> the new
<a class="link" href="GNetworkAddress.html" title="GNetworkAddress"><span class="type">GNetworkAddress</span></a>, or <a href="../glib/glib-Standard-Macros.html#NULL:CAPS"><code class="literal">NULL</code></a> on error. </p>
<p><span class="annotation">[<acronym title="Free data after the code is done."><span class="acronym">transfer full</span></acronym>][<acronym title="Override the parsed C type with given type."><span class="acronym">type</span></acronym> GNetworkAddress]</span></p>
</div>
<p class="since">Since: <a class="link" href="api-index-2-26.html#api-index-2.26">2.26</a></p>
</div>
<<<<<<< HEAD
<div class="refsect1">
<a name="GNetworkAddress.property-details"></a><h2>Property Details</h2>
<div class="refsect2">
<a name="GNetworkAddress--hostname"></a><h3>The <code class="literal">"hostname"</code> property</h3>
<pre class="programlisting">  "hostname"                 <a href="./../glib/glib/glib-Basic-Types.html#gchar"><span class="type">gchar</span></a>*                : Read / Write / Construct Only</pre>
=======
<hr>
<div class="refsect2">
<a name="g-network-address-get-hostname"></a><h3>g_network_address_get_hostname ()</h3>
<pre class="programlisting">const <a href="../glib/glib-Basic-Types.html#gchar"><span class="returnvalue">gchar</span></a> *
g_network_address_get_hostname (<em class="parameter"><code><a class="link" href="GNetworkAddress.html" title="GNetworkAddress"><span class="type">GNetworkAddress</span></a> *addr</code></em>);</pre>
<p>Gets <em class="parameter"><code>addr</code></em>
's hostname. This might be either UTF-8 or ASCII-encoded,
depending on what <em class="parameter"><code>addr</code></em>
 was created with.</p>
<div class="refsect3">
<a name="id-1.4.16.6.10.6.5"></a><h4>Parameters</h4>
<div class="informaltable"><table width="100%" border="0">
<colgroup>
<col width="150px" class="parameters_name">
<col class="parameters_description">
<col width="200px" class="parameters_annotations">
</colgroup>
<tbody><tr>
<td class="parameter_name"><p>addr</p></td>
<td class="parameter_description"><p>a <a class="link" href="GNetworkAddress.html" title="GNetworkAddress"><span class="type">GNetworkAddress</span></a></p></td>
<td class="parameter_annotations"> </td>
</tr></tbody>
</table></div>
</div>
<div class="refsect3">
<a name="id-1.4.16.6.10.6.6"></a><h4>Returns</h4>
<p> <em class="parameter"><code>addr</code></em>
's hostname</p>
</div>
<p class="since">Since: <a class="link" href="api-index-2-22.html#api-index-2.22">2.22</a></p>
</div>
<hr>
<div class="refsect2">
<a name="g-network-address-get-port"></a><h3>g_network_address_get_port ()</h3>
<pre class="programlisting"><a href="../glib/glib-Basic-Types.html#guint16"><span class="returnvalue">guint16</span></a>
g_network_address_get_port (<em class="parameter"><code><a class="link" href="GNetworkAddress.html" title="GNetworkAddress"><span class="type">GNetworkAddress</span></a> *addr</code></em>);</pre>
<p>Gets <em class="parameter"><code>addr</code></em>
's port number</p>
<div class="refsect3">
<a name="id-1.4.16.6.10.7.5"></a><h4>Parameters</h4>
<div class="informaltable"><table width="100%" border="0">
<colgroup>
<col width="150px" class="parameters_name">
<col class="parameters_description">
<col width="200px" class="parameters_annotations">
</colgroup>
<tbody><tr>
<td class="parameter_name"><p>addr</p></td>
<td class="parameter_description"><p>a <a class="link" href="GNetworkAddress.html" title="GNetworkAddress"><span class="type">GNetworkAddress</span></a></p></td>
<td class="parameter_annotations"> </td>
</tr></tbody>
</table></div>
</div>
<div class="refsect3">
<a name="id-1.4.16.6.10.7.6"></a><h4>Returns</h4>
<p> <em class="parameter"><code>addr</code></em>
's port (which may be 0)</p>
</div>
<p class="since">Since: <a class="link" href="api-index-2-22.html#api-index-2.22">2.22</a></p>
</div>
<hr>
<div class="refsect2">
<a name="g-network-address-get-scheme"></a><h3>g_network_address_get_scheme ()</h3>
<pre class="programlisting">const <a href="../glib/glib-Basic-Types.html#gchar"><span class="returnvalue">gchar</span></a> *
g_network_address_get_scheme (<em class="parameter"><code><a class="link" href="GNetworkAddress.html" title="GNetworkAddress"><span class="type">GNetworkAddress</span></a> *addr</code></em>);</pre>
<p>Gets <em class="parameter"><code>addr</code></em>
's scheme</p>
<div class="refsect3">
<a name="id-1.4.16.6.10.8.5"></a><h4>Parameters</h4>
<div class="informaltable"><table width="100%" border="0">
<colgroup>
<col width="150px" class="parameters_name">
<col class="parameters_description">
<col width="200px" class="parameters_annotations">
</colgroup>
<tbody><tr>
<td class="parameter_name"><p>addr</p></td>
<td class="parameter_description"><p>a <a class="link" href="GNetworkAddress.html" title="GNetworkAddress"><span class="type">GNetworkAddress</span></a></p></td>
<td class="parameter_annotations"> </td>
</tr></tbody>
</table></div>
</div>
<div class="refsect3">
<a name="id-1.4.16.6.10.8.6"></a><h4>Returns</h4>
<p> <em class="parameter"><code>addr</code></em>
's scheme (<a href="../glib/glib-Standard-Macros.html#NULL:CAPS"><code class="literal">NULL</code></a> if not built from URI)</p>
</div>
<p class="since">Since: <a class="link" href="api-index-2-26.html#api-index-2.26">2.26</a></p>
</div>
</div>
<div class="refsect1">
<a name="GNetworkAddress.other_details"></a><h2>Types and Values</h2>
<div class="refsect2">
<a name="GNetworkAddress-struct"></a><h3>GNetworkAddress</h3>
<pre class="programlisting">typedef struct _GNetworkAddress GNetworkAddress;</pre>
<p>A <a class="link" href="GSocketConnectable.html" title="GSocketConnectable"><span class="type">GSocketConnectable</span></a> for resolving a hostname and connecting to
that host.</p>
</div>
</div>
<div class="refsect1">
<a name="GNetworkAddress.property-details"></a><h2>Property Details</h2>
<div class="refsect2">
<a name="GNetworkAddress--hostname"></a><h3>The <code class="literal">“hostname”</code> property</h3>
<pre class="programlisting">  “hostname”                 <a href="../glib/glib-Basic-Types.html#gchar"><span class="type">gchar</span></a> *</pre>
>>>>>>> 76bed778
<p>Hostname to resolve.</p>
<p>Flags: Read / Write / Construct Only</p>
<p>Default value: NULL</p>
</div>
<hr>
<div class="refsect2">
<<<<<<< HEAD
<a name="GNetworkAddress--port"></a><h3>The <code class="literal">"port"</code> property</h3>
<pre class="programlisting">  "port"                     <a href="./../glib/glib/glib-Basic-Types.html#guint"><span class="type">guint</span></a>                 : Read / Write / Construct Only</pre>
=======
<a name="GNetworkAddress--port"></a><h3>The <code class="literal">“port”</code> property</h3>
<pre class="programlisting">  “port”                     <a href="../glib/glib-Basic-Types.html#guint"><span class="type">guint</span></a></pre>
>>>>>>> 76bed778
<p>Network port.</p>
<p>Flags: Read / Write / Construct Only</p>
<p>Allowed values: &lt;= 65535</p>
<p>Default value: 0</p>
</div>
<hr>
<div class="refsect2">
<<<<<<< HEAD
<a name="GNetworkAddress--scheme"></a><h3>The <code class="literal">"scheme"</code> property</h3>
<pre class="programlisting">  "scheme"                   <a href="./../glib/glib/glib-Basic-Types.html#gchar"><span class="type">gchar</span></a>*                : Read / Write / Construct Only</pre>
=======
<a name="GNetworkAddress--scheme"></a><h3>The <code class="literal">“scheme”</code> property</h3>
<pre class="programlisting">  “scheme”                   <a href="../glib/glib-Basic-Types.html#gchar"><span class="type">gchar</span></a> *</pre>
>>>>>>> 76bed778
<p>URI Scheme.</p>
<p>Flags: Read / Write / Construct Only</p>
<p>Default value: NULL</p>
</div>
</div>
</div>
<div class="footer">
<<<<<<< HEAD
<hr>
          Generated by GTK-Doc V1.18.1</div>
=======
<hr>Generated by GTK-Doc V1.24</div>
>>>>>>> 76bed778
</body>
</html><|MERGE_RESOLUTION|>--- conflicted
+++ resolved
@@ -2,43 +2,12 @@
 <html>
 <head>
 <meta http-equiv="Content-Type" content="text/html; charset=UTF-8">
-<<<<<<< HEAD
-<title>GNetworkAddress</title>
-<meta name="generator" content="DocBook XSL Stylesheets V1.77.1">
-=======
 <title>GNetworkAddress: GIO Reference Manual</title>
 <meta name="generator" content="DocBook XSL Stylesheets V1.78.1">
->>>>>>> 76bed778
 <link rel="home" href="index.html" title="GIO Reference Manual">
 <link rel="up" href="resolver.html" title="DNS resolution">
 <link rel="prev" href="GSocketConnectable.html" title="GSocketConnectable">
 <link rel="next" href="GNetworkService.html" title="GNetworkService">
-<<<<<<< HEAD
-<meta name="generator" content="GTK-Doc V1.18.1 (XML mode)">
-<link rel="stylesheet" href="style.css" type="text/css">
-</head>
-<body bgcolor="white" text="black" link="#0000FF" vlink="#840084" alink="#0000FF">
-<table class="navigation" id="top" width="100%" summary="Navigation header" cellpadding="2" cellspacing="2">
-<tr valign="middle">
-<td><a accesskey="p" href="GSocketConnectable.html"><img src="left.png" width="24" height="24" border="0" alt="Prev"></a></td>
-<td><a accesskey="u" href="resolver.html"><img src="up.png" width="24" height="24" border="0" alt="Up"></a></td>
-<td><a accesskey="h" href="index.html"><img src="home.png" width="24" height="24" border="0" alt="Home"></a></td>
-<th width="100%" align="center">GIO Reference Manual</th>
-<td><a accesskey="n" href="GNetworkService.html"><img src="right.png" width="24" height="24" border="0" alt="Next"></a></td>
-</tr>
-<tr><td colspan="5" class="shortcuts">
-<a href="#GNetworkAddress.synopsis" class="shortcut">Top</a>
-                   | 
-                  <a href="#GNetworkAddress.description" class="shortcut">Description</a>
-                   | 
-                  <a href="#GNetworkAddress.object-hierarchy" class="shortcut">Object Hierarchy</a>
-                   | 
-                  <a href="#GNetworkAddress.implemented-interfaces" class="shortcut">Implemented Interfaces</a>
-                   | 
-                  <a href="#GNetworkAddress.properties" class="shortcut">Properties</a>
-</td></tr>
-</table>
-=======
 <meta name="generator" content="GTK-Doc V1.24 (XML mode)">
 <link rel="stylesheet" href="style.css" type="text/css">
 </head>
@@ -56,7 +25,6 @@
 <td><a accesskey="p" href="GSocketConnectable.html"><img src="left.png" width="16" height="16" border="0" alt="Prev"></a></td>
 <td><a accesskey="n" href="GNetworkService.html"><img src="right.png" width="16" height="16" border="0" alt="Next"></a></td>
 </tr></table>
->>>>>>> 76bed778
 <div class="refentry">
 <a name="GNetworkAddress"></a><div class="titlepage"></div>
 <div class="refnamediv"><table width="100%"><tr>
@@ -66,116 +34,6 @@
 </td>
 <td class="gallery_image" valign="top" align="right"></td>
 </tr></table></div>
-<<<<<<< HEAD
-<div class="refsynopsisdiv">
-<a name="GNetworkAddress.synopsis"></a><h2>Synopsis</h2>
-<pre class="synopsis">
-#include &lt;gio/gio.h&gt;
-
-                    <a class="link" href="GNetworkAddress.html#GNetworkAddress-struct" title="GNetworkAddress">GNetworkAddress</a>;
-<a class="link" href="GSocketConnectable.html" title="GSocketConnectable"><span class="returnvalue">GSocketConnectable</span></a> * <a class="link" href="GNetworkAddress.html#g-network-address-new" title="g_network_address_new ()">g_network_address_new</a>              (<em class="parameter"><code>const <a href="./../glib/glib/glib-Basic-Types.html#gchar"><span class="type">gchar</span></a> *hostname</code></em>,
-                                                         <em class="parameter"><code><a href="./../glib/glib/glib-Basic-Types.html#guint16"><span class="type">guint16</span></a> port</code></em>);
-const <a href="./../glib/glib/glib-Basic-Types.html#gchar"><span class="returnvalue">gchar</span></a> *       <a class="link" href="GNetworkAddress.html#g-network-address-get-hostname" title="g_network_address_get_hostname ()">g_network_address_get_hostname</a>      (<em class="parameter"><code><a class="link" href="GNetworkAddress.html" title="GNetworkAddress"><span class="type">GNetworkAddress</span></a> *addr</code></em>);
-<a href="./../glib/glib/glib-Basic-Types.html#guint16"><span class="returnvalue">guint16</span></a>             <a class="link" href="GNetworkAddress.html#g-network-address-get-port" title="g_network_address_get_port ()">g_network_address_get_port</a>          (<em class="parameter"><code><a class="link" href="GNetworkAddress.html" title="GNetworkAddress"><span class="type">GNetworkAddress</span></a> *addr</code></em>);
-const <a href="./../glib/glib/glib-Basic-Types.html#gchar"><span class="returnvalue">gchar</span></a> *       <a class="link" href="GNetworkAddress.html#g-network-address-get-scheme" title="g_network_address_get_scheme ()">g_network_address_get_scheme</a>        (<em class="parameter"><code><a class="link" href="GNetworkAddress.html" title="GNetworkAddress"><span class="type">GNetworkAddress</span></a> *addr</code></em>);
-<a class="link" href="GSocketConnectable.html" title="GSocketConnectable"><span class="returnvalue">GSocketConnectable</span></a> * <a class="link" href="GNetworkAddress.html#g-network-address-parse" title="g_network_address_parse ()">g_network_address_parse</a>            (<em class="parameter"><code>const <a href="./../glib/glib/glib-Basic-Types.html#gchar"><span class="type">gchar</span></a> *host_and_port</code></em>,
-                                                         <em class="parameter"><code><a href="./../glib/glib/glib-Basic-Types.html#guint16"><span class="type">guint16</span></a> default_port</code></em>,
-                                                         <em class="parameter"><code><a href="./../glib/glib/glib-Error-Reporting.html#GError"><span class="type">GError</span></a> **error</code></em>);
-<a class="link" href="GSocketConnectable.html" title="GSocketConnectable"><span class="returnvalue">GSocketConnectable</span></a> * <a class="link" href="GNetworkAddress.html#g-network-address-parse-uri" title="g_network_address_parse_uri ()">g_network_address_parse_uri</a>        (<em class="parameter"><code>const <a href="./../glib/glib/glib-Basic-Types.html#gchar"><span class="type">gchar</span></a> *uri</code></em>,
-                                                         <em class="parameter"><code><a href="./../glib/glib/glib-Basic-Types.html#guint16"><span class="type">guint16</span></a> default_port</code></em>,
-                                                         <em class="parameter"><code><a href="./../glib/glib/glib-Error-Reporting.html#GError"><span class="type">GError</span></a> **error</code></em>);
-</pre>
-</div>
-<div class="refsect1">
-<a name="GNetworkAddress.object-hierarchy"></a><h2>Object Hierarchy</h2>
-<pre class="synopsis">
-  <a href="./../gobject/gobject/gobject-The-Base-Object-Type.html#GObject">GObject</a>
-   +----GNetworkAddress
-</pre>
-</div>
-<div class="refsect1">
-<a name="GNetworkAddress.implemented-interfaces"></a><h2>Implemented Interfaces</h2>
-<p>
-GNetworkAddress implements
- <a class="link" href="GSocketConnectable.html" title="GSocketConnectable">GSocketConnectable</a>.</p>
-</div>
-<div class="refsect1">
-<a name="GNetworkAddress.properties"></a><h2>Properties</h2>
-<pre class="synopsis">
-  "<a class="link" href="GNetworkAddress.html#GNetworkAddress--hostname" title='The "hostname" property'>hostname</a>"                 <a href="./../glib/glib/glib-Basic-Types.html#gchar"><span class="type">gchar</span></a>*                : Read / Write / Construct Only
-  "<a class="link" href="GNetworkAddress.html#GNetworkAddress--port" title='The "port" property'>port</a>"                     <a href="./../glib/glib/glib-Basic-Types.html#guint"><span class="type">guint</span></a>                 : Read / Write / Construct Only
-  "<a class="link" href="GNetworkAddress.html#GNetworkAddress--scheme" title='The "scheme" property'>scheme</a>"                   <a href="./../glib/glib/glib-Basic-Types.html#gchar"><span class="type">gchar</span></a>*                : Read / Write / Construct Only
-</pre>
-</div>
-<div class="refsect1">
-<a name="GNetworkAddress.description"></a><h2>Description</h2>
-<p>
-<a class="link" href="GNetworkAddress.html" title="GNetworkAddress"><span class="type">GNetworkAddress</span></a> provides an easy way to resolve a hostname and
-then attempt to connect to that host, handling the possibility of
-multiple IP addresses and multiple address families.
-</p>
-<p>
-See <a class="link" href="GSocketConnectable.html" title="GSocketConnectable"><span class="type">GSocketConnectable</span></a> for and example of using the connectable
-interface.
-</p>
-</div>
-<div class="refsect1">
-<a name="GNetworkAddress.details"></a><h2>Details</h2>
-<div class="refsect2">
-<a name="GNetworkAddress-struct"></a><h3>GNetworkAddress</h3>
-<pre class="programlisting">typedef struct _GNetworkAddress GNetworkAddress;</pre>
-<p>
-A <a class="link" href="GSocketConnectable.html" title="GSocketConnectable"><span class="type">GSocketConnectable</span></a> for resolving a hostname and connecting to
-that host.
-</p>
-</div>
-<hr>
-<div class="refsect2">
-<a name="g-network-address-new"></a><h3>g_network_address_new ()</h3>
-<pre class="programlisting"><a class="link" href="GSocketConnectable.html" title="GSocketConnectable"><span class="returnvalue">GSocketConnectable</span></a> * g_network_address_new              (<em class="parameter"><code>const <a href="./../glib/glib/glib-Basic-Types.html#gchar"><span class="type">gchar</span></a> *hostname</code></em>,
-                                                         <em class="parameter"><code><a href="./../glib/glib/glib-Basic-Types.html#guint16"><span class="type">guint16</span></a> port</code></em>);</pre>
-<p>
-Creates a new <a class="link" href="GSocketConnectable.html" title="GSocketConnectable"><span class="type">GSocketConnectable</span></a> for connecting to the given
-<em class="parameter"><code>hostname</code></em> and <em class="parameter"><code>port</code></em>.
-</p>
-<div class="variablelist"><table border="0" class="variablelist">
-<colgroup>
-<col align="left" valign="top">
-<col>
-</colgroup>
-<tbody>
-<tr>
-<td><p><span class="term"><em class="parameter"><code>hostname</code></em> :</span></p></td>
-<td>the hostname</td>
-</tr>
-<tr>
-<td><p><span class="term"><em class="parameter"><code>port</code></em> :</span></p></td>
-<td>the port</td>
-</tr>
-<tr>
-<td><p><span class="term"><span class="emphasis"><em>Returns</em></span> :</span></p></td>
-<td>the new <a class="link" href="GNetworkAddress.html" title="GNetworkAddress"><span class="type">GNetworkAddress</span></a>. <span class="annotation">[<acronym title="Free data after the code is done."><span class="acronym">transfer full</span></acronym>][<acronym title="Override the parsed C type with given type."><span class="acronym">type</span></acronym> GNetworkAddress]</span>
-</td>
-</tr>
-</tbody>
-</table></div>
-<p class="since">Since 2.22</p>
-</div>
-<hr>
-<div class="refsect2">
-<a name="g-network-address-get-hostname"></a><h3>g_network_address_get_hostname ()</h3>
-<pre class="programlisting">const <a href="./../glib/glib/glib-Basic-Types.html#gchar"><span class="returnvalue">gchar</span></a> *       g_network_address_get_hostname      (<em class="parameter"><code><a class="link" href="GNetworkAddress.html" title="GNetworkAddress"><span class="type">GNetworkAddress</span></a> *addr</code></em>);</pre>
-<p>
-Gets <em class="parameter"><code>addr</code></em>'s hostname. This might be either UTF-8 or ASCII-encoded,
-depending on what <em class="parameter"><code>addr</code></em> was created with.
-</p>
-<div class="variablelist"><table border="0" class="variablelist">
-<colgroup>
-<col align="left" valign="top">
-<col>
-</colgroup>
-<tbody>
-=======
 <div class="refsect1">
 <a name="GNetworkAddress.functions"></a><h2>Functions</h2>
 <div class="informaltable"><table width="100%" border="0">
@@ -208,7 +66,6 @@
 <a class="link" href="GNetworkAddress.html#g-network-address-parse" title="g_network_address_parse ()">g_network_address_parse</a> <span class="c_punctuation">()</span>
 </td>
 </tr>
->>>>>>> 76bed778
 <tr>
 <td class="function_type">
 <a class="link" href="GSocketConnectable.html" title="GSocketConnectable"><span class="returnvalue">GSocketConnectable</span></a> *
@@ -218,11 +75,6 @@
 </td>
 </tr>
 <tr>
-<<<<<<< HEAD
-<td><p><span class="term"><span class="emphasis"><em>Returns</em></span> :</span></p></td>
-<td>
-<em class="parameter"><code>addr</code></em>'s hostname</td>
-=======
 <td class="function_type">const <a href="../glib/glib-Basic-Types.html#gchar"><span class="returnvalue">gchar</span></a> *
 </td>
 <td class="function_name">
@@ -243,24 +95,10 @@
 <td class="function_name">
 <a class="link" href="GNetworkAddress.html#g-network-address-get-scheme" title="g_network_address_get_scheme ()">g_network_address_get_scheme</a> <span class="c_punctuation">()</span>
 </td>
->>>>>>> 76bed778
 </tr>
 </tbody>
 </table></div>
 </div>
-<<<<<<< HEAD
-<hr>
-<div class="refsect2">
-<a name="g-network-address-get-port"></a><h3>g_network_address_get_port ()</h3>
-<pre class="programlisting"><a href="./../glib/glib/glib-Basic-Types.html#guint16"><span class="returnvalue">guint16</span></a>             g_network_address_get_port          (<em class="parameter"><code><a class="link" href="GNetworkAddress.html" title="GNetworkAddress"><span class="type">GNetworkAddress</span></a> *addr</code></em>);</pre>
-<p>
-Gets <em class="parameter"><code>addr</code></em>'s port number
-</p>
-<div class="variablelist"><table border="0" class="variablelist">
-<colgroup>
-<col align="left" valign="top">
-<col>
-=======
 <div class="refsect1">
 <a name="GNetworkAddress.properties"></a><h2>Properties</h2>
 <div class="informaltable"><table border="0">
@@ -268,7 +106,6 @@
 <col width="150px" class="properties_type">
 <col width="300px" class="properties_name">
 <col width="200px" class="properties_flags">
->>>>>>> 76bed778
 </colgroup>
 <tbody>
 <tr>
@@ -278,11 +115,6 @@
 <td class="property_flags">Read / Write / Construct Only</td>
 </tr>
 <tr>
-<<<<<<< HEAD
-<td><p><span class="term"><span class="emphasis"><em>Returns</em></span> :</span></p></td>
-<td>
-<em class="parameter"><code>addr</code></em>'s port (which may be 0)</td>
-=======
 <td class="property_type"><a href="../glib/glib-Basic-Types.html#guint"><span class="type">guint</span></a></td>
 <td class="property_name"><a class="link" href="GNetworkAddress.html#GNetworkAddress--port" title="The “port” property">port</a></td>
 <td class="property_flags">Read / Write / Construct Only</td>
@@ -292,24 +124,10 @@
 <a href="../glib/glib-Basic-Types.html#gchar"><span class="type">gchar</span></a> *</td>
 <td class="property_name"><a class="link" href="GNetworkAddress.html#GNetworkAddress--scheme" title="The “scheme” property">scheme</a></td>
 <td class="property_flags">Read / Write / Construct Only</td>
->>>>>>> 76bed778
 </tr>
 </tbody>
 </table></div>
 </div>
-<<<<<<< HEAD
-<hr>
-<div class="refsect2">
-<a name="g-network-address-get-scheme"></a><h3>g_network_address_get_scheme ()</h3>
-<pre class="programlisting">const <a href="./../glib/glib/glib-Basic-Types.html#gchar"><span class="returnvalue">gchar</span></a> *       g_network_address_get_scheme        (<em class="parameter"><code><a class="link" href="GNetworkAddress.html" title="GNetworkAddress"><span class="type">GNetworkAddress</span></a> *addr</code></em>);</pre>
-<p>
-Gets <em class="parameter"><code>addr</code></em>'s scheme
-</p>
-<div class="variablelist"><table border="0" class="variablelist">
-<colgroup>
-<col align="left" valign="top">
-<col>
-=======
 <div class="refsect1">
 <a name="GNetworkAddress.other"></a><h2>Types and Values</h2>
 <div class="informaltable"><table width="100%" border="0">
@@ -372,7 +190,6 @@
 <col width="150px" class="parameters_name">
 <col class="parameters_description">
 <col width="200px" class="parameters_annotations">
->>>>>>> 76bed778
 </colgroup>
 <tbody>
 <tr>
@@ -381,15 +198,9 @@
 <td class="parameter_annotations"> </td>
 </tr>
 <tr>
-<<<<<<< HEAD
-<td><p><span class="term"><span class="emphasis"><em>Returns</em></span> :</span></p></td>
-<td>
-<em class="parameter"><code>addr</code></em>'s scheme (<a href="./../glib/glib/glib-Standard-Macros.html#NULL:CAPS"><code class="literal">NULL</code></a> if not built from URI)</td>
-=======
 <td class="parameter_name"><p>port</p></td>
 <td class="parameter_description"><p>the port</p></td>
 <td class="parameter_annotations"> </td>
->>>>>>> 76bed778
 </tr>
 </tbody>
 </table></div>
@@ -403,48 +214,6 @@
 </div>
 <hr>
 <div class="refsect2">
-<<<<<<< HEAD
-<a name="g-network-address-parse"></a><h3>g_network_address_parse ()</h3>
-<pre class="programlisting"><a class="link" href="GSocketConnectable.html" title="GSocketConnectable"><span class="returnvalue">GSocketConnectable</span></a> * g_network_address_parse            (<em class="parameter"><code>const <a href="./../glib/glib/glib-Basic-Types.html#gchar"><span class="type">gchar</span></a> *host_and_port</code></em>,
-                                                         <em class="parameter"><code><a href="./../glib/glib/glib-Basic-Types.html#guint16"><span class="type">guint16</span></a> default_port</code></em>,
-                                                         <em class="parameter"><code><a href="./../glib/glib/glib-Error-Reporting.html#GError"><span class="type">GError</span></a> **error</code></em>);</pre>
-<p>
-Creates a new <a class="link" href="GSocketConnectable.html" title="GSocketConnectable"><span class="type">GSocketConnectable</span></a> for connecting to the given
-<em class="parameter"><code>hostname</code></em> and <em class="parameter"><code>port</code></em>. May fail and return <a href="./../glib/glib/glib-Standard-Macros.html#NULL:CAPS"><code class="literal">NULL</code></a> in case
-parsing <em class="parameter"><code>host_and_port</code></em> fails.
-</p>
-<p>
-<em class="parameter"><code>host_and_port</code></em> may be in any of a number of recognised formats; an IPv6
-address, an IPv4 address, or a domain name (in which case a DNS
-lookup is performed). Quoting with [] is supported for all address
-types. A port override may be specified in the usual way with a
-colon.
-</p>
-<p>
-If no port is specified in <em class="parameter"><code>host_and_port</code></em> then <em class="parameter"><code>default_port</code></em> will be
-used as the port number to connect to.
-</p>
-<p>
-In general, <em class="parameter"><code>host_and_port</code></em> is expected to be provided by the user
-(allowing them to give the hostname, and a port overide if necessary)
-and <em class="parameter"><code>default_port</code></em> is expected to be provided by the application.
-</p>
-<p>
-(The port component of <em class="parameter"><code>host_and_port</code></em> can also be specified as a
-service name rather than as a numeric port, but this functionality
-is deprecated, because it depends on the contents of /etc/services,
-which is generally quite sparse on platforms other than Linux.)
-</p>
-<div class="variablelist"><table border="0" class="variablelist">
-<colgroup>
-<col align="left" valign="top">
-<col>
-</colgroup>
-<tbody>
-<tr>
-<td><p><span class="term"><em class="parameter"><code>host_and_port</code></em> :</span></p></td>
-<td>the hostname and optionally a port</td>
-=======
 <a name="g-network-address-new-loopback"></a><h3>g_network_address_new_loopback ()</h3>
 <pre class="programlisting"><a class="link" href="GSocketConnectable.html" title="GSocketConnectable"><span class="returnvalue">GSocketConnectable</span></a> *
 g_network_address_new_loopback (<em class="parameter"><code><a href="../glib/glib-Basic-Types.html#guint16"><span class="type">guint16</span></a> port</code></em>);</pre>
@@ -527,7 +296,6 @@
 <td class="parameter_name"><p>host_and_port</p></td>
 <td class="parameter_description"><p>the hostname and optionally a port</p></td>
 <td class="parameter_annotations"> </td>
->>>>>>> 76bed778
 </tr>
 <tr>
 <td class="parameter_name"><p>default_port</p></td>
@@ -536,20 +304,9 @@
 <td class="parameter_annotations"> </td>
 </tr>
 <tr>
-<<<<<<< HEAD
-<td><p><span class="term"><em class="parameter"><code>error</code></em> :</span></p></td>
-<td>a pointer to a <a href="./../glib/glib/glib-Error-Reporting.html#GError"><span class="type">GError</span></a>, or <a href="./../glib/glib/glib-Standard-Macros.html#NULL:CAPS"><code class="literal">NULL</code></a>
-</td>
-</tr>
-<tr>
-<td><p><span class="term"><span class="emphasis"><em>Returns</em></span> :</span></p></td>
-<td>the new <a class="link" href="GNetworkAddress.html" title="GNetworkAddress"><span class="type">GNetworkAddress</span></a>, or <a href="./../glib/glib/glib-Standard-Macros.html#NULL:CAPS"><code class="literal">NULL</code></a> on error. <span class="annotation">[<acronym title="Free data after the code is done."><span class="acronym">transfer full</span></acronym>]</span>
-</td>
-=======
 <td class="parameter_name"><p>error</p></td>
 <td class="parameter_description"><p>a pointer to a <a href="../glib/glib-Error-Reporting.html#GError"><span class="type">GError</span></a>, or <a href="../glib/glib-Standard-Macros.html#NULL:CAPS"><code class="literal">NULL</code></a></p></td>
 <td class="parameter_annotations"> </td>
->>>>>>> 76bed778
 </tr>
 </tbody>
 </table></div>
@@ -564,44 +321,6 @@
 </div>
 <hr>
 <div class="refsect2">
-<<<<<<< HEAD
-<a name="g-network-address-parse-uri"></a><h3>g_network_address_parse_uri ()</h3>
-<pre class="programlisting"><a class="link" href="GSocketConnectable.html" title="GSocketConnectable"><span class="returnvalue">GSocketConnectable</span></a> * g_network_address_parse_uri        (<em class="parameter"><code>const <a href="./../glib/glib/glib-Basic-Types.html#gchar"><span class="type">gchar</span></a> *uri</code></em>,
-                                                         <em class="parameter"><code><a href="./../glib/glib/glib-Basic-Types.html#guint16"><span class="type">guint16</span></a> default_port</code></em>,
-                                                         <em class="parameter"><code><a href="./../glib/glib/glib-Error-Reporting.html#GError"><span class="type">GError</span></a> **error</code></em>);</pre>
-<p>
-Creates a new <a class="link" href="GSocketConnectable.html" title="GSocketConnectable"><span class="type">GSocketConnectable</span></a> for connecting to the given
-<em class="parameter"><code>uri</code></em>. May fail and return <a href="./../glib/glib/glib-Standard-Macros.html#NULL:CAPS"><code class="literal">NULL</code></a> in case parsing <em class="parameter"><code>uri</code></em> fails.
-</p>
-<p>
-Using this rather than <a class="link" href="GNetworkAddress.html#g-network-address-new" title="g_network_address_new ()"><code class="function">g_network_address_new()</code></a> or
-<a class="link" href="GNetworkAddress.html#g-network-address-parse" title="g_network_address_parse ()"><code class="function">g_network_address_parse()</code></a> allows <a class="link" href="GSocketClient.html" title="GSocketClient"><span class="type">GSocketClient</span></a> to determine
-when to use application-specific proxy protocols.
-</p>
-<div class="variablelist"><table border="0" class="variablelist">
-<colgroup>
-<col align="left" valign="top">
-<col>
-</colgroup>
-<tbody>
-<tr>
-<td><p><span class="term"><em class="parameter"><code>uri</code></em> :</span></p></td>
-<td>the hostname and optionally a port</td>
-</tr>
-<tr>
-<td><p><span class="term"><em class="parameter"><code>default_port</code></em> :</span></p></td>
-<td>The default port if none is found in the URI</td>
-</tr>
-<tr>
-<td><p><span class="term"><em class="parameter"><code>error</code></em> :</span></p></td>
-<td>a pointer to a <a href="./../glib/glib/glib-Error-Reporting.html#GError"><span class="type">GError</span></a>, or <a href="./../glib/glib/glib-Standard-Macros.html#NULL:CAPS"><code class="literal">NULL</code></a>
-</td>
-</tr>
-<tr>
-<td><p><span class="term"><span class="emphasis"><em>Returns</em></span> :</span></p></td>
-<td>the new <a class="link" href="GNetworkAddress.html" title="GNetworkAddress"><span class="type">GNetworkAddress</span></a>, or <a href="./../glib/glib/glib-Standard-Macros.html#NULL:CAPS"><code class="literal">NULL</code></a> on error. <span class="annotation">[<acronym title="Free data after the code is done."><span class="acronym">transfer full</span></acronym>]</span>
-</td>
-=======
 <a name="g-network-address-parse-uri"></a><h3>g_network_address_parse_uri ()</h3>
 <pre class="programlisting"><a class="link" href="GSocketConnectable.html" title="GSocketConnectable"><span class="returnvalue">GSocketConnectable</span></a> *
 g_network_address_parse_uri (<em class="parameter"><code>const <a href="../glib/glib-Basic-Types.html#gchar"><span class="type">gchar</span></a> *uri</code></em>,
@@ -637,7 +356,6 @@
 <td class="parameter_name"><p>error</p></td>
 <td class="parameter_description"><p>a pointer to a <a href="../glib/glib-Error-Reporting.html#GError"><span class="type">GError</span></a>, or <a href="../glib/glib-Standard-Macros.html#NULL:CAPS"><code class="literal">NULL</code></a></p></td>
 <td class="parameter_annotations"> </td>
->>>>>>> 76bed778
 </tr>
 </tbody>
 </table></div>
@@ -650,13 +368,6 @@
 </div>
 <p class="since">Since: <a class="link" href="api-index-2-26.html#api-index-2.26">2.26</a></p>
 </div>
-<<<<<<< HEAD
-<div class="refsect1">
-<a name="GNetworkAddress.property-details"></a><h2>Property Details</h2>
-<div class="refsect2">
-<a name="GNetworkAddress--hostname"></a><h3>The <code class="literal">"hostname"</code> property</h3>
-<pre class="programlisting">  "hostname"                 <a href="./../glib/glib/glib-Basic-Types.html#gchar"><span class="type">gchar</span></a>*                : Read / Write / Construct Only</pre>
-=======
 <hr>
 <div class="refsect2">
 <a name="g-network-address-get-hostname"></a><h3>g_network_address_get_hostname ()</h3>
@@ -761,20 +472,14 @@
 <div class="refsect2">
 <a name="GNetworkAddress--hostname"></a><h3>The <code class="literal">“hostname”</code> property</h3>
 <pre class="programlisting">  “hostname”                 <a href="../glib/glib-Basic-Types.html#gchar"><span class="type">gchar</span></a> *</pre>
->>>>>>> 76bed778
 <p>Hostname to resolve.</p>
 <p>Flags: Read / Write / Construct Only</p>
 <p>Default value: NULL</p>
 </div>
 <hr>
 <div class="refsect2">
-<<<<<<< HEAD
-<a name="GNetworkAddress--port"></a><h3>The <code class="literal">"port"</code> property</h3>
-<pre class="programlisting">  "port"                     <a href="./../glib/glib/glib-Basic-Types.html#guint"><span class="type">guint</span></a>                 : Read / Write / Construct Only</pre>
-=======
 <a name="GNetworkAddress--port"></a><h3>The <code class="literal">“port”</code> property</h3>
 <pre class="programlisting">  “port”                     <a href="../glib/glib-Basic-Types.html#guint"><span class="type">guint</span></a></pre>
->>>>>>> 76bed778
 <p>Network port.</p>
 <p>Flags: Read / Write / Construct Only</p>
 <p>Allowed values: &lt;= 65535</p>
@@ -782,13 +487,8 @@
 </div>
 <hr>
 <div class="refsect2">
-<<<<<<< HEAD
-<a name="GNetworkAddress--scheme"></a><h3>The <code class="literal">"scheme"</code> property</h3>
-<pre class="programlisting">  "scheme"                   <a href="./../glib/glib/glib-Basic-Types.html#gchar"><span class="type">gchar</span></a>*                : Read / Write / Construct Only</pre>
-=======
 <a name="GNetworkAddress--scheme"></a><h3>The <code class="literal">“scheme”</code> property</h3>
 <pre class="programlisting">  “scheme”                   <a href="../glib/glib-Basic-Types.html#gchar"><span class="type">gchar</span></a> *</pre>
->>>>>>> 76bed778
 <p>URI Scheme.</p>
 <p>Flags: Read / Write / Construct Only</p>
 <p>Default value: NULL</p>
@@ -796,11 +496,6 @@
 </div>
 </div>
 <div class="footer">
-<<<<<<< HEAD
-<hr>
-          Generated by GTK-Doc V1.18.1</div>
-=======
 <hr>Generated by GTK-Doc V1.24</div>
->>>>>>> 76bed778
 </body>
 </html>