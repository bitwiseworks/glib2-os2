--- conflicted
+++ resolved
@@ -1,6 +1,4 @@
 NULL =
-
-SUBDIRS = gdbus-object-manager-example
 
 # The name of the module.
 DOC_MODULE=gio
@@ -15,14 +13,9 @@
 # The directory containing the source code. Relative to $(srcdir)
 DOC_SOURCE_DIR =$(top_srcdir)/gio $(top_builddir)/gio
 
-<<<<<<< HEAD
-BUILT_HFILES=gioenumtypes.h
-HFILE_GLOB=$(top_srcdir)/gio/*.h
-=======
 HFILE_GLOB= \
     $(top_srcdir)/gio/*.h \
     $(top_builddir)/gio/gioenumtypes.h
->>>>>>> 76bed778
 CFILE_GLOB=$(top_srcdir)/gio/*.c
 
 IGNORE_HFILES = \
@@ -31,18 +24,12 @@
 	gdbus-2.0			\
 	gvdb				\
 	inotify				\
-<<<<<<< HEAD
-=======
 	kqueue				\
->>>>>>> 76bed778
 	libasyncns			\
 	tests				\
 	win32				\
 	xdgmime				\
-<<<<<<< HEAD
-=======
 	gappinfoprivate.h		\
->>>>>>> 76bed778
 	gapplicationimpl.h		\
 	gasynchelper.h			\
 	gcontenttypeprivate.h		\
@@ -63,10 +50,7 @@
 	gdummytlsbackend.h		\
 	gfileattribute-priv.h		\
 	gfileinfo-priv.h		\
-<<<<<<< HEAD
-=======
 	ghttpproxy.h			\
->>>>>>> 76bed778
 	giomodule-priv.h		\
 	gioprivate.h			\
 	giowin32-priv.h			\
@@ -84,17 +68,12 @@
 	gnetworkingprivate.h		\
 	gnetworkmonitorbase.h		\
 	gnetworkmonitornetlink.h	\
-<<<<<<< HEAD
-	gpollfilemonitor.h		\
-	gregistrysettingsbackend.h	\
-=======
 	gnetworkmonitornm.h		\
 	gnotificationbackend.h		\
 	gnotification-private.h		\
 	gpollfilemonitor.h		\
 	gregistrysettingsbackend.h	\
 	gresourcefile.h			\
->>>>>>> 76bed778
 	gsettingsbackendinternal.h	\
 	gsettings-mapping.h		\
 	gsettingsschema-internal.h	\
@@ -103,10 +82,7 @@
 	gsocks4aproxy.h			\
 	gsocks4proxy.h			\
 	gsocks5proxy.h			\
-<<<<<<< HEAD
-=======
 	gsubprocesslauncher-private.h	\
->>>>>>> 76bed778
 	gthreadedresolver.h		\
 	gunionvolumemonitor.h		\
 	gunixmount.h			\
@@ -116,10 +92,6 @@
 	gwin32appinfo.h			\
 	gwin32mount.h			\
 	gwin32resolver.h		\
-<<<<<<< HEAD
-	gwin32volumemonitor.h
-
-=======
 	gwin32volumemonitor.h		\
 	thumbnail-verify.h
 
@@ -129,7 +101,6 @@
 	libasyncns			\
 	tests				\
 	$(NULL)
->>>>>>> 76bed778
 
 # CFLAGS and LDFLAGS for compiling scan program. Only needed
 # if $(DOC_MODULE).types is non-empty.
@@ -145,13 +116,8 @@
 	$(NULL)
 
 # Extra options to supply to gtkdoc-mkdb
-<<<<<<< HEAD
-MKDB_OPTIONS = --output-format=xml --sgml-mode --name-space=g \
-	--ignore-files='libasyncns tests'
-=======
 MKDB_OPTIONS = --output-format=xml --name-space=g \
 	--ignore-files='$(MKDB_IGNORE_FILES)'
->>>>>>> 76bed778
 
 # Images to copy into HTML directory
 HTML_IMAGES =			\
@@ -169,10 +135,7 @@
 	gio-querymodules.xml	\
 	glib-compile-schemas.xml\
 	glib-compile-resources.xml	\
-<<<<<<< HEAD
-=======
 	gapplication.xml	\
->>>>>>> 76bed778
 	gsettings.xml		\
 	gresource.xml		\
 	gdbus.xml		\
@@ -205,10 +168,7 @@
 if ENABLE_MAN
 
 man_MANS +=			\
-<<<<<<< HEAD
-=======
 	gapplication.1		\
->>>>>>> 76bed778
 	gio-querymodules.1	\
 	glib-compile-schemas.1	\
 	glib-compile-resources.1	\
