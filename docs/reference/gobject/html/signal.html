<!DOCTYPE html PUBLIC "-//W3C//DTD HTML 4.01 Transitional//EN">
<html>
<head>
<meta http-equiv="Content-Type" content="text/html; charset=UTF-8">
<<<<<<< HEAD
<title>Signals</title>
<meta name="generator" content="DocBook XSL Stylesheets V1.77.1">
=======
<title>Signals: GObject Reference Manual</title>
<meta name="generator" content="DocBook XSL Stylesheets V1.78.1">
>>>>>>> 76bed778
<link rel="home" href="index.html" title="GObject Reference Manual">
<link rel="up" href="chapter-signal.html" title="The GObject messaging system">
<link rel="prev" href="chapter-signal.html" title="The GObject messaging system">
<link rel="next" href="rn01.html" title="API Reference">
<<<<<<< HEAD
<meta name="generator" content="GTK-Doc V1.18.1 (XML mode)">
=======
<meta name="generator" content="GTK-Doc V1.24 (XML mode)">
>>>>>>> 76bed778
<link rel="stylesheet" href="style.css" type="text/css">
</head>
<body bgcolor="white" text="black" link="#0000FF" vlink="#840084" alink="#0000FF">
<table class="navigation" id="top" width="100%" summary="Navigation header" cellpadding="2" cellspacing="5"><tr valign="middle">
<td width="100%" align="left" class="shortcuts"></td>
<td><a accesskey="h" href="index.html"><img src="home.png" width="16" height="16" border="0" alt="Home"></a></td>
<td><a accesskey="u" href="chapter-signal.html"><img src="up.png" width="16" height="16" border="0" alt="Up"></a></td>
<td><a accesskey="p" href="chapter-signal.html"><img src="left.png" width="16" height="16" border="0" alt="Prev"></a></td>
<td><a accesskey="n" href="rn01.html"><img src="right.png" width="16" height="16" border="0" alt="Next"></a></td>
</tr></table>
<div class="sect1">
<div class="titlepage"><div><div><h2 class="title" style="clear: both">
<a name="signal"></a>Signals</h2></div></div></div>
<p>
      GObject's signals have nothing to do with standard UNIX signals: they connect 
      arbitrary application-specific events with any number of listeners.
      For example, in GTK+, every user event (keystroke or mouse move) is received
      from the windowing system and generates a GTK+ event in the form of a signal emission
      on the widget object instance.
    </p>
<p>
      Each signal is registered in the type system together with the type on which
      it can be emitted: users of the type are said to <span class="emphasis"><em>connect</em></span>
      to the signal on a given type instance when they register a closure to be 
      invoked upon the signal emission. Users can also emit the signal by themselves 
      or stop the emission of the signal from within one of the closures connected 
      to the signal.
    </p>
<p>
      When a signal is emitted on a given type instance, all the closures
      connected to this signal on this type instance will be invoked. All the closures
      connected to such a signal represent callbacks whose signature looks like:
</p>
<div class="informalexample">
  <table class="listing_frame" border="0" cellpadding="0" cellspacing="0">
    <tbody>
      <tr>
        <td class="listing_lines" align="right"><pre>1</pre></td>
        <td class="listing_code"><pre class="programlisting">return_type <span class="function">function_callback</span> <span class="gtkdoc opt">(</span>gpointer instance<span class="gtkdoc opt">,</span> …<span class="gtkdoc opt">,</span> gpointer user_data<span class="gtkdoc opt">);</span></pre></td>
      </tr>
    </tbody>
  </table>
</div>

<p>
    </p>
<div class="sect2">
<div class="titlepage"><div><div><h3 class="title">
<a name="signal-registration"></a>Signal registration</h3></div></div></div>
<p>
		To register a new signal on an existing type, we can use any of <code class="function"><a class="link" href="gobject-Signals.html#g-signal-newv" title="g_signal_newv ()">g_signal_newv</a></code>,
		<code class="function"><a class="link" href="gobject-Signals.html#g-signal-new-valist" title="g_signal_new_valist ()">g_signal_new_valist</a></code> or <code class="function"><a class="link" href="gobject-Signals.html#g-signal-new" title="g_signal_new ()">g_signal_new</a></code> functions:
</p>
<div class="informalexample">
  <table class="listing_frame" border="0" cellpadding="0" cellspacing="0">
    <tbody>
      <tr>
        <td class="listing_lines" align="right"><pre>1
2
3
4
5
6
7
8
9
10</pre></td>
        <td class="listing_code"><pre class="programlisting">guint <span class="function"><a href="gobject-Signals.html#g-signal-newv">g_signal_newv</a></span> <span class="gtkdoc opt">(</span><span class="gtkdoc kwb">const</span> gchar        <span class="gtkdoc opt">*</span>signal_name<span class="gtkdoc opt">,</span>
                     GType               itype<span class="gtkdoc opt">,</span>
                     GSignalFlags        signal_flags<span class="gtkdoc opt">,</span>
                     GClosure           <span class="gtkdoc opt">*</span>class_closure<span class="gtkdoc opt">,</span>
                     GSignalAccumulator  accumulator<span class="gtkdoc opt">,</span>
                     gpointer            accu_data<span class="gtkdoc opt">,</span>
                     GSignalCMarshaller  c_marshaller<span class="gtkdoc opt">,</span>
                     GType               return_type<span class="gtkdoc opt">,</span>
                     guint               n_params<span class="gtkdoc opt">,</span>
                     GType              <span class="gtkdoc opt">*</span>param_types<span class="gtkdoc opt">);</span></pre></td>
      </tr>
    </tbody>
  </table>
</div>

<p>
		The number of parameters to these functions is a bit intimidating but they are relatively
		simple:
		</p>
<div class="itemizedlist"><ul class="itemizedlist" style="list-style-type: disc; ">
<li class="listitem"><p>
			  <em class="parameter"><code>signal_name</code></em>: is a string which can be used to uniquely identify a given signal.
			</p></li>
<li class="listitem"><p>
			  <em class="parameter"><code>itype</code></em>: is the instance type on which this signal can be emitted.
			</p></li>
<li class="listitem"><p>
			  <em class="parameter"><code>signal_flags</code></em>: partly defines the order in which closures which were connected to the
			  signal are invoked.
			</p></li>
<li class="listitem"><p>
			  <em class="parameter"><code>class_closure</code></em>: this is the default closure for the signal: if it is not NULL upon
			  the signal emission, it will be invoked upon this emission of the signal. The 
			  moment where this closure is invoked compared to other closures connected to that 
			  signal depends partly on the signal_flags.
			</p></li>
<li class="listitem"><p>
			  <em class="parameter"><code>accumulator</code></em>: this is a function pointer which is invoked after each closure
			  has been invoked. If it returns FALSE, signal emission is stopped. If it returns
			  TRUE, signal emission proceeds normally. It is also used to compute the return
			  value of the signal based on the return value of all the invoked closures.
			  For example, an accumulator could ignore
			  <code class="literal">NULL</code> returns from closures; or it
			  could build a list of the values returned by the
			  closures.
			</p></li>
<li class="listitem"><p>
			  <em class="parameter"><code>accumulator_data</code></em>: this pointer will be passed down to each invocation of the
			  accumulator during emission.
			</p></li>
<li class="listitem"><p>
			  <em class="parameter"><code>c_marshaller</code></em>: this is the default C marshaller for any closure which is connected to
			this signal.
			</p></li>
<li class="listitem"><p>
			  <em class="parameter"><code>return_type</code></em>: this is the type of the return value of the signal.
			</p></li>
<li class="listitem"><p>
			  <em class="parameter"><code>n_params</code></em>: this is the number of parameters this signal takes.
			</p></li>
<li class="listitem"><p>
			  <em class="parameter"><code>param_types</code></em>: this is an array of GTypes which indicate the type of each parameter
			  of the signal. The length of this array is indicated by n_params.
			</p></li>
</ul></div>
<p>
      </p>
<p>
		As you can see from the above definition, a signal is basically a description
		of the closures which can be connected to this signal and a description of the
		order in which the closures connected to this signal will be invoked.
	  </p>
</div>
<div class="sect2">
<div class="titlepage"><div><div><h3 class="title">
<a name="signal-connection"></a>Signal connection</h3></div></div></div>
<p>
		If you want to connect to a signal with a closure, you have three possibilities:
		</p>
<div class="itemizedlist"><ul class="itemizedlist" style="list-style-type: disc; ">
<li class="listitem"><p>
		  You can register a class closure at signal registration: this is a
		  system-wide operation. i.e.: the class closure will be invoked during each emission
		  of a given signal on <span class="emphasis"><em>any</em></span> of the instances of the type which supports that signal.
			</p></li>
<li class="listitem"><p>
		  You can use <code class="function"><a class="link" href="gobject-Signals.html#g-signal-override-class-closure" title="g_signal_override_class_closure ()">g_signal_override_class_closure</a></code> which
		  overrides the class closure of a given type. It is possible to call this function
		  only on a derived type of the type on which the signal was registered.
		  This function is of use only to language bindings.
			</p></li>
<li class="listitem"><p>
		  You can register a closure with the <code class="function"><a class="link" href="gobject-Signals.html#g-signal-connect" title="g_signal_connect()">g_signal_connect</a></code>
		  family of functions. This is an instance-specific operation: the closure
		  will be invoked only during emission of a given signal on a given instance.
			</p></li>
</ul></div>
<p>
		It is also possible to connect a different kind of callback on a given signal: 
		emission hooks are invoked whenever a given signal is emitted whatever the instance on 
		which it is emitted. Emission hooks are used for example to get all mouse_clicked
		emissions in an application to be able to emit the small mouse click sound.
		Emission hooks are connected with <code class="function"><a class="link" href="gobject-Signals.html#g-signal-add-emission-hook" title="g_signal_add_emission_hook ()">g_signal_add_emission_hook</a></code>
		and removed with <code class="function"><a class="link" href="gobject-Signals.html#g-signal-remove-emission-hook" title="g_signal_remove_emission_hook ()">g_signal_remove_emission_hook</a></code>.
	  </p>
</div>
<div class="sect2">
<div class="titlepage"><div><div><h3 class="title">
<a name="signal-emission"></a>Signal emission</h3></div></div></div>
<p>
		Signal emission is done through the use of the <code class="function"><a class="link" href="gobject-Signals.html#g-signal-emit" title="g_signal_emit ()">g_signal_emit</a></code> family 
		of functions.
</p>
<div class="informalexample">
  <table class="listing_frame" border="0" cellpadding="0" cellspacing="0">
    <tbody>
      <tr>
        <td class="listing_lines" align="right"><pre>1
2
3
4</pre></td>
        <td class="listing_code"><pre class="programlisting"><span class="gtkdoc kwb">void</span> <span class="function"><a href="gobject-Signals.html#g-signal-emitv">g_signal_emitv</a></span> <span class="gtkdoc opt">(</span><span class="gtkdoc kwb">const</span> GValue <span class="gtkdoc opt">*</span>instance_and_params<span class="gtkdoc opt">,</span>
                     guint         signal_id<span class="gtkdoc opt">,</span>
                     GQuark        detail<span class="gtkdoc opt">,</span>
                     GValue       <span class="gtkdoc opt">*</span>return_value<span class="gtkdoc opt">);</span></pre></td>
      </tr>
    </tbody>
  </table>
</div>

<p>
		</p>
<div class="itemizedlist"><ul class="itemizedlist" style="list-style-type: disc; ">
<li class="listitem"><p>
			The <em class="parameter"><code>instance_and_params</code></em> array of GValues contains the list of input
			parameters to the signal. The first element of the array is the 
			instance pointer on which to invoke the signal. The following elements of
			the array contain the list of parameters to the signal.
			</p></li>
<li class="listitem"><p>
			<em class="parameter"><code>signal_id</code></em> identifies the signal to invoke.
			</p></li>
<li class="listitem"><p>
			<em class="parameter"><code>detail</code></em> identifies the specific detail of the signal to invoke. A detail is a kind of 
			magic token/argument which is passed around during signal emission and which is used
			by closures connected to the signal to filter out unwanted signal emissions. In most 
			cases, you can safely set this value to zero. See <a class="xref" href="signal.html#signal-detail" title="The detail argument">the section called “The <span class="emphasis"><em>detail</em></span> argument”</a> for
			more details about this parameter.
			</p></li>
<li class="listitem"><p>
			<em class="parameter"><code>return_value</code></em> holds the return value of the last closure invoked during emission if
			no accumulator was specified. If an accumulator was specified during signal creation,
			this accumulator is used to calculate the return value as a function of the return
			values of all the closures invoked during emission. 
<<<<<<< HEAD
			<a href="#ftn.id447083" class="footnote"><sup class="footnote"><a name="id447083"></a>[8]</sup></a>
=======
>>>>>>> 76bed778
			If no closure is invoked during
			emission, the <em class="parameter"><code>return_value</code></em> is nonetheless initialized to zero/null.
			</p></li>
</ul></div>
<p>
		</p>
<p>
		Signal emission can be decomposed in 5 steps:
		</p>
<<<<<<< HEAD
<div class="itemizedlist"><ul class="itemizedlist" style="list-style-type: disc; ">
=======
<div class="orderedlist"><ol class="orderedlist" type="1">
>>>>>>> 76bed778
<li class="listitem"><p>
			<code class="literal">RUN_FIRST</code>: if the
			<a class="link" href="gobject-Signals.html#G-SIGNAL-RUN-FIRST:CAPS"><code class="literal">G_SIGNAL_RUN_FIRST</code></a> flag was used
			during signal registration and if there exists a class closure for this signal,
			the class closure is invoked.
			</p></li>
<li class="listitem"><p>
			<code class="literal">EMISSION_HOOK</code>: if any emission hook was added to
			the signal, they are invoked from first to last added. Accumulate return values.
			</p></li>
<li class="listitem"><p>
			<code class="literal">HANDLER_RUN_FIRST</code>: if any closure were connected
			with the <code class="function"><a class="link" href="gobject-Signals.html#g-signal-connect" title="g_signal_connect()">g_signal_connect</a></code> family of 
			functions, and if they are not blocked (with the <code class="function"><a class="link" href="gobject-Signals.html#g-signal-handler-block" title="g_signal_handler_block ()">g_signal_handler_block</a></code>
			family of functions) they are run here, from first to last connected.
			</p></li>
<li class="listitem"><p>
			<code class="literal">RUN_LAST</code>: if the <code class="literal">G_SIGNAL_RUN_LAST</code>
			flag was set during registration and if a class closure
			was set, it is invoked here.
			</p></li>
<li class="listitem"><p>
			<code class="literal">HANDLER_RUN_LAST</code>: if any closure were connected
			with the <code class="function">g_signal_connect_after</code> family of 
			functions, if they were not invoked during <code class="literal">HANDLER_RUN_FIRST</code> and if they 
			are not blocked, they are run here, from first to last connected.
			</p></li>
<li class="listitem"><p>
			<code class="literal">RUN_CLEANUP</code>: if the <code class="literal">G_SIGNAL_RUN_CLEANUP</code> flag
			was set during registration and if a class closure was set,
			it is invoked here. Signal emission is completed here.
			</p></li>
</ol></div>
<p>
	  </p>
<p>
<<<<<<< HEAD
		If, at any point during emission (except in RUN_CLEANUP state), one of the
		closures or emission hook stops the signal emission with
		<code class="function"><a class="link" href="gobject-Signals.html#g-signal-stop-emission" title="g_signal_stop_emission ()">g_signal_stop_emission</a></code>,
		emission jumps to CLEANUP state.
=======
		If, at any point during emission (except in <code class="literal">RUN_CLEANUP</code> state), one of the
		closures or emission hook stops the signal emission with
		<code class="function"><a class="link" href="gobject-Signals.html#g-signal-stop-emission" title="g_signal_stop_emission ()">g_signal_stop_emission</a></code>,
		emission jumps to <code class="literal">RUN_CLEANUP</code> state.
>>>>>>> 76bed778
	  </p>
<p>
		If, at any point during emission, one of the closures or emission hook 
		emits the same signal on the same instance, emission is restarted from
		the <code class="literal">RUN_FIRST</code> state.
	  </p>
<p>
		The accumulator function is invoked in all states, after invocation
		of each closure (except in <code class="literal">RUN_EMISSION_HOOK</code> and
		<code class="literal">RUN_CLEANUP</code>). It accumulates
		the closure return value into the signal return value and returns TRUE or
		FALSE. If, at any point, it does not return TRUE, emission jumps
		to <code class="literal">RUN_CLEANUP</code> state.
	  </p>
<p>
		If no accumulator function was provided, the value returned by the last handler
		run will be returned by <code class="function"><a class="link" href="gobject-Signals.html#g-signal-emit" title="g_signal_emit ()">g_signal_emit</a></code>.
	  </p>
</div>
<div class="sect2">
<div class="titlepage"><div><div><h3 class="title">
<a name="signal-detail"></a>The <span class="emphasis"><em>detail</em></span> argument</h3></div></div></div>
<p>All the functions related to signal emission or signal connection have a parameter
		named the <span class="emphasis"><em>detail</em></span>. Sometimes, this parameter is hidden by the API
		but it is always there, in one form or another. 
	  </p>
<p>
	    Of the three main connection functions,
<<<<<<< HEAD
		only one has an explicit detail parameter as a <a href="./../glib/glib/glib-Quarks.html#GQuark"><span class="type">GQuark</span></a>
		<a href="#ftn.id455546" class="footnote"><sup class="footnote"><a name="id455546"></a>[9]</sup></a>:
</p>
<pre class="programlisting">
gulong     g_signal_connect_closure_by_id          (gpointer          instance,
                           guint          signal_id,
                           GQuark          detail,
                           GClosure         *closure,
                           gboolean          after);
</pre>
<p>
        The two other functions hide the detail parameter in the signal name identification:
</p>
<pre class="programlisting">
gulong     g_signal_connect_closure          (gpointer          instance,
                           const gchar       *detailed_signal,
                           GClosure         *closure,
                           gboolean          after);
gulong     g_signal_connect_data              (gpointer          instance,
                           const gchar     *detailed_signal,
                           GCallback      c_handler,
                           gpointer          data,
                           GClosureNotify      destroy_data,
                           GConnectFlags      connect_flags);
</pre>
=======
		only one has an explicit detail parameter as a <a href="../glib/glib-Quarks.html#GQuark"><span class="type">GQuark</span></a>:
		<a class="link" href="gobject-Signals.html#g-signal-connect-closure-by-id" title="g_signal_connect_closure_by_id ()"><code class="function">g_signal_connect_closure_by_id</code></a>.
		<a href="#ftn.id-1.3.5.3.8.3.3" class="footnote" name="id-1.3.5.3.8.3.3"><sup class="footnote">[7]</sup></a>
	  </p>
>>>>>>> 76bed778
<p>
	    The two other functions,
	    <a class="link" href="gobject-Signals.html#g-signal-connect-closure" title="g_signal_connect_closure ()"><code class="function">g_signal_connect_closure</code></a> and
	    <a class="link" href="gobject-Signals.html#g-signal-connect-data" title="g_signal_connect_data ()"><code class="function">g_signal_connect_data</code></a>
	    hide the detail parameter in the signal name identification.
		Their <em class="parameter"><code>detailed_signal</code></em> parameter is a
		string which identifies the name of the signal to connect to.
		The format of this string should match
		<span class="emphasis"><em>signal_name::detail_name</em></span>. For example,
		connecting to the signal named
		<span class="emphasis"><em>notify::cursor_position</em></span> will actually
		connect to the signal named <span class="emphasis"><em>notify</em></span> with the
		<span class="emphasis"><em>cursor_position</em></span> detail.
		Internally, the detail string is transformed to a GQuark if it is present.
	  </p>
<p>
<<<<<<< HEAD
		Of the four main signal emission functions, three have an explicit detail parameter as a 
		<a href="./../glib/glib/glib-Quarks.html#GQuark"><span class="type">GQuark</span></a> again:
</p>
<pre class="programlisting">
void                  g_signal_emitv        (const GValue       *instance_and_params,
                         guint               signal_id,
                         GQuark              detail,
                         GValue             *return_value);
void                  g_signal_emit_valist  (gpointer            instance,
                         guint               signal_id,
                         GQuark              detail,
                         va_list             var_args);
void                  g_signal_emit         (gpointer            instance,
                         guint               signal_id,
                         GQuark              detail,
                         ...);
</pre>
<p>
        The fourth function hides it in its signal name parameter:
</p>
<pre class="programlisting">
void                  g_signal_emit_by_name (gpointer            instance,
                         const gchar        *detailed_signal,
                         ...);
</pre>
<p>
        The format of the detailed_signal parameter is exactly the same as the format used by
        the <code class="function"><a class="link" href="gobject-Signals.html#g-signal-connect" title="g_signal_connect()">g_signal_connect</a></code> functions: <span class="emphasis"><em>signal_name::detail_name</em></span>.
=======
	    Of the four main signal emission functions, one hides it in its
	    signal name parameter:
	    <a class="link" href="gobject-Signals.html#g-signal-connect" title="g_signal_connect()"><code class="function">g_signal_connect</code></a>.
	    The other three have an explicit detail parameter as a
	    <a href="../glib/glib-Quarks.html#GQuark"><span class="type">GQuark</span></a> again:
	    <a class="link" href="gobject-Signals.html#g-signal-emit" title="g_signal_emit ()"><code class="function">g_signal_emit</code></a>,
	    <a class="link" href="gobject-Signals.html#g-signal-emitv" title="g_signal_emitv ()"><code class="function">g_signal_emitv</code></a> and
	    <a class="link" href="gobject-Signals.html#g-signal-emit-valist" title="g_signal_emit_valist ()"><code class="function">g_signal_emit_valist</code></a>.
>>>>>>> 76bed778
	  </p>
<p>
        If a detail is provided by the user to the emission function, it is used during emission to match
        against the closures which also provide a detail.
        If a closure's detail does not match the detail provided by the user, it
        will not be invoked (even though it is connected to a signal which is
        being emitted).
	  </p>
<p>
		This completely optional filtering mechanism is mainly used as an optimization for signals
		which are often emitted for many different reasons: the clients can filter out which events they are
		interested in before the closure's marshalling code runs. For example, this is used extensively
		by the <a class="link" href="gobject-The-Base-Object-Type.html#GObject-notify" title="The “notify” signal"><em class="structfield"><code>notify</code></em></a> signal of GObject: whenever a property is modified on a GObject,
		instead of just emitting the <span class="emphasis"><em>notify</em></span> signal, GObject associates as a detail to this
		signal emission the name of the property modified. This allows clients who wish to be notified of changes
		to only one property to filter most events before receiving them.
	  </p>
<p>
		As a simple rule, users can and should set the detail parameter to zero: this will disable completely
        this optional filtering for that signal.
	  </p>
</div>
<div class="footnotes">
<<<<<<< HEAD
<br><hr style="width:100; align:left;">
<div id="ftn.id447083" class="footnote"><p><a href="#id447083" class="para"><sup class="para">[8] </sup></a>
			  James (again!!) gives a few non-trivial examples of accumulators:
			  <span class="quote">“<span class="quote">
				For instance, you may have an accumulator that ignores NULL returns from 
				closures, and only accumulates the non-NULL ones. Another accumulator may try
				to return the list of values returned by the closures.
			  </span>”</span>
			</p></div>
<div id="ftn.id455546" class="footnote"><p><a href="#id455546" class="para"><sup class="para">[9] </sup></a>A GQuark is an integer which uniquely represents a string. It is possible to transform
=======
<br><hr style="width:100; text-align:left;margin-left: 0">
<div id="ftn.id-1.3.5.3.8.3.3" class="footnote"><p><a href="#id-1.3.5.3.8.3.3" class="para"><sup class="para">[7] </sup></a>A GQuark is an integer which uniquely represents a string. It is possible to transform
>>>>>>> 76bed778
		   back and forth between the integer and string representations with the functions 
		   <code class="function"><a href="../glib/glib-Quarks.html#g-quark-from-string">g_quark_from_string</a></code> and <code class="function"><a href="../glib/glib-Quarks.html#g-quark-to-string">g_quark_to_string</a></code>.
		  </p></div>
</div>
</div>
<div class="footer">
<<<<<<< HEAD
<hr>
          Generated by GTK-Doc V1.18.1</div>
=======
<hr>Generated by GTK-Doc V1.24</div>
>>>>>>> 76bed778
</body>
</html><|MERGE_RESOLUTION|>--- conflicted
+++ resolved
@@ -2,22 +2,13 @@
 <html>
 <head>
 <meta http-equiv="Content-Type" content="text/html; charset=UTF-8">
-<<<<<<< HEAD
-<title>Signals</title>
-<meta name="generator" content="DocBook XSL Stylesheets V1.77.1">
-=======
 <title>Signals: GObject Reference Manual</title>
 <meta name="generator" content="DocBook XSL Stylesheets V1.78.1">
->>>>>>> 76bed778
 <link rel="home" href="index.html" title="GObject Reference Manual">
 <link rel="up" href="chapter-signal.html" title="The GObject messaging system">
 <link rel="prev" href="chapter-signal.html" title="The GObject messaging system">
 <link rel="next" href="rn01.html" title="API Reference">
-<<<<<<< HEAD
-<meta name="generator" content="GTK-Doc V1.18.1 (XML mode)">
-=======
 <meta name="generator" content="GTK-Doc V1.24 (XML mode)">
->>>>>>> 76bed778
 <link rel="stylesheet" href="style.css" type="text/css">
 </head>
 <body bgcolor="white" text="black" link="#0000FF" vlink="#840084" alink="#0000FF">
@@ -239,10 +230,6 @@
 			no accumulator was specified. If an accumulator was specified during signal creation,
 			this accumulator is used to calculate the return value as a function of the return
 			values of all the closures invoked during emission. 
-<<<<<<< HEAD
-			<a href="#ftn.id447083" class="footnote"><sup class="footnote"><a name="id447083"></a>[8]</sup></a>
-=======
->>>>>>> 76bed778
 			If no closure is invoked during
 			emission, the <em class="parameter"><code>return_value</code></em> is nonetheless initialized to zero/null.
 			</p></li>
@@ -252,11 +239,7 @@
 <p>
 		Signal emission can be decomposed in 5 steps:
 		</p>
-<<<<<<< HEAD
-<div class="itemizedlist"><ul class="itemizedlist" style="list-style-type: disc; ">
-=======
 <div class="orderedlist"><ol class="orderedlist" type="1">
->>>>>>> 76bed778
 <li class="listitem"><p>
 			<code class="literal">RUN_FIRST</code>: if the
 			<a class="link" href="gobject-Signals.html#G-SIGNAL-RUN-FIRST:CAPS"><code class="literal">G_SIGNAL_RUN_FIRST</code></a> flag was used
@@ -293,17 +276,10 @@
 <p>
 	  </p>
 <p>
-<<<<<<< HEAD
-		If, at any point during emission (except in RUN_CLEANUP state), one of the
-		closures or emission hook stops the signal emission with
-		<code class="function"><a class="link" href="gobject-Signals.html#g-signal-stop-emission" title="g_signal_stop_emission ()">g_signal_stop_emission</a></code>,
-		emission jumps to CLEANUP state.
-=======
 		If, at any point during emission (except in <code class="literal">RUN_CLEANUP</code> state), one of the
 		closures or emission hook stops the signal emission with
 		<code class="function"><a class="link" href="gobject-Signals.html#g-signal-stop-emission" title="g_signal_stop_emission ()">g_signal_stop_emission</a></code>,
 		emission jumps to <code class="literal">RUN_CLEANUP</code> state.
->>>>>>> 76bed778
 	  </p>
 <p>
 		If, at any point during emission, one of the closures or emission hook 
@@ -332,38 +308,10 @@
 	  </p>
 <p>
 	    Of the three main connection functions,
-<<<<<<< HEAD
-		only one has an explicit detail parameter as a <a href="./../glib/glib/glib-Quarks.html#GQuark"><span class="type">GQuark</span></a>
-		<a href="#ftn.id455546" class="footnote"><sup class="footnote"><a name="id455546"></a>[9]</sup></a>:
-</p>
-<pre class="programlisting">
-gulong     g_signal_connect_closure_by_id          (gpointer          instance,
-                           guint          signal_id,
-                           GQuark          detail,
-                           GClosure         *closure,
-                           gboolean          after);
-</pre>
-<p>
-        The two other functions hide the detail parameter in the signal name identification:
-</p>
-<pre class="programlisting">
-gulong     g_signal_connect_closure          (gpointer          instance,
-                           const gchar       *detailed_signal,
-                           GClosure         *closure,
-                           gboolean          after);
-gulong     g_signal_connect_data              (gpointer          instance,
-                           const gchar     *detailed_signal,
-                           GCallback      c_handler,
-                           gpointer          data,
-                           GClosureNotify      destroy_data,
-                           GConnectFlags      connect_flags);
-</pre>
-=======
 		only one has an explicit detail parameter as a <a href="../glib/glib-Quarks.html#GQuark"><span class="type">GQuark</span></a>:
 		<a class="link" href="gobject-Signals.html#g-signal-connect-closure-by-id" title="g_signal_connect_closure_by_id ()"><code class="function">g_signal_connect_closure_by_id</code></a>.
 		<a href="#ftn.id-1.3.5.3.8.3.3" class="footnote" name="id-1.3.5.3.8.3.3"><sup class="footnote">[7]</sup></a>
 	  </p>
->>>>>>> 76bed778
 <p>
 	    The two other functions,
 	    <a class="link" href="gobject-Signals.html#g-signal-connect-closure" title="g_signal_connect_closure ()"><code class="function">g_signal_connect_closure</code></a> and
@@ -380,36 +328,6 @@
 		Internally, the detail string is transformed to a GQuark if it is present.
 	  </p>
 <p>
-<<<<<<< HEAD
-		Of the four main signal emission functions, three have an explicit detail parameter as a 
-		<a href="./../glib/glib/glib-Quarks.html#GQuark"><span class="type">GQuark</span></a> again:
-</p>
-<pre class="programlisting">
-void                  g_signal_emitv        (const GValue       *instance_and_params,
-                         guint               signal_id,
-                         GQuark              detail,
-                         GValue             *return_value);
-void                  g_signal_emit_valist  (gpointer            instance,
-                         guint               signal_id,
-                         GQuark              detail,
-                         va_list             var_args);
-void                  g_signal_emit         (gpointer            instance,
-                         guint               signal_id,
-                         GQuark              detail,
-                         ...);
-</pre>
-<p>
-        The fourth function hides it in its signal name parameter:
-</p>
-<pre class="programlisting">
-void                  g_signal_emit_by_name (gpointer            instance,
-                         const gchar        *detailed_signal,
-                         ...);
-</pre>
-<p>
-        The format of the detailed_signal parameter is exactly the same as the format used by
-        the <code class="function"><a class="link" href="gobject-Signals.html#g-signal-connect" title="g_signal_connect()">g_signal_connect</a></code> functions: <span class="emphasis"><em>signal_name::detail_name</em></span>.
-=======
 	    Of the four main signal emission functions, one hides it in its
 	    signal name parameter:
 	    <a class="link" href="gobject-Signals.html#g-signal-connect" title="g_signal_connect()"><code class="function">g_signal_connect</code></a>.
@@ -418,7 +336,6 @@
 	    <a class="link" href="gobject-Signals.html#g-signal-emit" title="g_signal_emit ()"><code class="function">g_signal_emit</code></a>,
 	    <a class="link" href="gobject-Signals.html#g-signal-emitv" title="g_signal_emitv ()"><code class="function">g_signal_emitv</code></a> and
 	    <a class="link" href="gobject-Signals.html#g-signal-emit-valist" title="g_signal_emit_valist ()"><code class="function">g_signal_emit_valist</code></a>.
->>>>>>> 76bed778
 	  </p>
 <p>
         If a detail is provided by the user to the emission function, it is used during emission to match
@@ -442,32 +359,14 @@
 	  </p>
 </div>
 <div class="footnotes">
-<<<<<<< HEAD
-<br><hr style="width:100; align:left;">
-<div id="ftn.id447083" class="footnote"><p><a href="#id447083" class="para"><sup class="para">[8] </sup></a>
-			  James (again!!) gives a few non-trivial examples of accumulators:
-			  <span class="quote">“<span class="quote">
-				For instance, you may have an accumulator that ignores NULL returns from 
-				closures, and only accumulates the non-NULL ones. Another accumulator may try
-				to return the list of values returned by the closures.
-			  </span>”</span>
-			</p></div>
-<div id="ftn.id455546" class="footnote"><p><a href="#id455546" class="para"><sup class="para">[9] </sup></a>A GQuark is an integer which uniquely represents a string. It is possible to transform
-=======
 <br><hr style="width:100; text-align:left;margin-left: 0">
 <div id="ftn.id-1.3.5.3.8.3.3" class="footnote"><p><a href="#id-1.3.5.3.8.3.3" class="para"><sup class="para">[7] </sup></a>A GQuark is an integer which uniquely represents a string. It is possible to transform
->>>>>>> 76bed778
 		   back and forth between the integer and string representations with the functions 
 		   <code class="function"><a href="../glib/glib-Quarks.html#g-quark-from-string">g_quark_from_string</a></code> and <code class="function"><a href="../glib/glib-Quarks.html#g-quark-to-string">g_quark_to_string</a></code>.
 		  </p></div>
 </div>
 </div>
 <div class="footer">
-<<<<<<< HEAD
-<hr>
-          Generated by GTK-Doc V1.18.1</div>
-=======
 <hr>Generated by GTK-Doc V1.24</div>
->>>>>>> 76bed778
 </body>
 </html>