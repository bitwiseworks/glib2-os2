<!DOCTYPE html PUBLIC "-//W3C//DTD HTML 4.01 Transitional//EN">
<html>
<head>
<meta http-equiv="Content-Type" content="text/html; charset=UTF-8">
<<<<<<< HEAD
<title>GTypePlugin</title>
<meta name="generator" content="DocBook XSL Stylesheets V1.77.1">
=======
<title>GTypePlugin: GObject Reference Manual</title>
<meta name="generator" content="DocBook XSL Stylesheets V1.78.1">
>>>>>>> 76bed778
<link rel="home" href="index.html" title="GObject Reference Manual">
<link rel="up" href="rn01.html" title="API Reference">
<link rel="prev" href="gobject-Type-Information.html" title="Type Information">
<link rel="next" href="GTypeModule.html" title="GTypeModule">
<<<<<<< HEAD
<meta name="generator" content="GTK-Doc V1.18.1 (XML mode)">
<link rel="stylesheet" href="style.css" type="text/css">
</head>
<body bgcolor="white" text="black" link="#0000FF" vlink="#840084" alink="#0000FF">
<table class="navigation" id="top" width="100%" summary="Navigation header" cellpadding="2" cellspacing="2">
<tr valign="middle">
<td><a accesskey="p" href="gobject-Type-Information.html"><img src="left.png" width="24" height="24" border="0" alt="Prev"></a></td>
<td><a accesskey="u" href="rn01.html"><img src="up.png" width="24" height="24" border="0" alt="Up"></a></td>
<td><a accesskey="h" href="index.html"><img src="home.png" width="24" height="24" border="0" alt="Home"></a></td>
<th width="100%" align="center">GObject Reference Manual</th>
<td><a accesskey="n" href="GTypeModule.html"><img src="right.png" width="24" height="24" border="0" alt="Next"></a></td>
</tr>
<tr><td colspan="5" class="shortcuts">
<a href="#GTypePlugin.synopsis" class="shortcut">Top</a>
                   | 
                  <a href="#GTypePlugin.description" class="shortcut">Description</a>
                   | 
                  <a href="#GTypePlugin.object-hierarchy" class="shortcut">Object Hierarchy</a>
                   | 
                  <a href="#GTypePlugin.implementations" class="shortcut">Known Implementations</a>
</td></tr>
</table>
=======
<meta name="generator" content="GTK-Doc V1.24 (XML mode)">
<link rel="stylesheet" href="style.css" type="text/css">
</head>
<body bgcolor="white" text="black" link="#0000FF" vlink="#840084" alink="#0000FF">
<table class="navigation" id="top" width="100%" summary="Navigation header" cellpadding="2" cellspacing="5"><tr valign="middle">
<td width="100%" align="left" class="shortcuts">
<a href="#" class="shortcut">Top</a><span id="nav_description">  <span class="dim">|</span> 
                  <a href="#GTypePlugin.description" class="shortcut">Description</a></span><span id="nav_hierarchy">  <span class="dim">|</span> 
                  <a href="#GTypePlugin.object-hierarchy" class="shortcut">Object Hierarchy</a></span><span id="nav_implementations">  <span class="dim">|</span> 
                  <a href="#GTypePlugin.implementations" class="shortcut">Known Implementations</a></span>
</td>
<td><a accesskey="h" href="index.html"><img src="home.png" width="16" height="16" border="0" alt="Home"></a></td>
<td><a accesskey="u" href="rn01.html"><img src="up.png" width="16" height="16" border="0" alt="Up"></a></td>
<td><a accesskey="p" href="gobject-Type-Information.html"><img src="left.png" width="16" height="16" border="0" alt="Prev"></a></td>
<td><a accesskey="n" href="GTypeModule.html"><img src="right.png" width="16" height="16" border="0" alt="Next"></a></td>
</tr></table>
>>>>>>> 76bed778
<div class="refentry">
<a name="GTypePlugin"></a><div class="titlepage"></div>
<div class="refnamediv"><table width="100%"><tr>
<td valign="top">
<h2><span class="refentrytitle"><a name="GTypePlugin.top_of_page"></a>GTypePlugin</span></h2>
<p>GTypePlugin — An interface for dynamically loadable types</p>
</td>
<td class="gallery_image" valign="top" align="right"></td>
</tr></table></div>
<<<<<<< HEAD
<div class="refsynopsisdiv">
<a name="GTypePlugin.synopsis"></a><h2>Synopsis</h2>
<pre class="synopsis">
#include &lt;glib-object.h&gt;

                    <a class="link" href="GTypePlugin.html#GTypePlugin-struct" title="GTypePlugin">GTypePlugin</a>;
struct              <a class="link" href="GTypePlugin.html#GTypePluginClass" title="struct GTypePluginClass">GTypePluginClass</a>;
<span class="returnvalue">void</span>                (<a class="link" href="GTypePlugin.html#GTypePluginUse" title="GTypePluginUse ()">*GTypePluginUse</a>)                   (<em class="parameter"><code><a class="link" href="GTypePlugin.html" title="GTypePlugin"><span class="type">GTypePlugin</span></a> *plugin</code></em>);
<span class="returnvalue">void</span>                (<a class="link" href="GTypePlugin.html#GTypePluginUnuse" title="GTypePluginUnuse ()">*GTypePluginUnuse</a>)                 (<em class="parameter"><code><a class="link" href="GTypePlugin.html" title="GTypePlugin"><span class="type">GTypePlugin</span></a> *plugin</code></em>);
<span class="returnvalue">void</span>                (<a class="link" href="GTypePlugin.html#GTypePluginCompleteTypeInfo" title="GTypePluginCompleteTypeInfo ()">*GTypePluginCompleteTypeInfo</a>)      (<em class="parameter"><code><a class="link" href="GTypePlugin.html" title="GTypePlugin"><span class="type">GTypePlugin</span></a> *plugin</code></em>,
                                                         <em class="parameter"><code><a class="link" href="gobject-Type-Information.html#GType" title="GType"><span class="type">GType</span></a> g_type</code></em>,
                                                         <em class="parameter"><code><a class="link" href="gobject-Type-Information.html#GTypeInfo" title="struct GTypeInfo"><span class="type">GTypeInfo</span></a> *info</code></em>,
                                                         <em class="parameter"><code><a class="link" href="gobject-Type-Information.html#GTypeValueTable" title="struct GTypeValueTable"><span class="type">GTypeValueTable</span></a> *value_table</code></em>);
<span class="returnvalue">void</span>                (<a class="link" href="GTypePlugin.html#GTypePluginCompleteInterfaceInfo" title="GTypePluginCompleteInterfaceInfo ()">*GTypePluginCompleteInterfaceInfo</a>) (<em class="parameter"><code><a class="link" href="GTypePlugin.html" title="GTypePlugin"><span class="type">GTypePlugin</span></a> *plugin</code></em>,
                                                         <em class="parameter"><code><a class="link" href="gobject-Type-Information.html#GType" title="GType"><span class="type">GType</span></a> instance_type</code></em>,
                                                         <em class="parameter"><code><a class="link" href="gobject-Type-Information.html#GType" title="GType"><span class="type">GType</span></a> interface_type</code></em>,
                                                         <em class="parameter"><code><a class="link" href="gobject-Type-Information.html#GInterfaceInfo" title="struct GInterfaceInfo"><span class="type">GInterfaceInfo</span></a> *info</code></em>);
<span class="returnvalue">void</span>                <a class="link" href="GTypePlugin.html#g-type-plugin-use" title="g_type_plugin_use ()">g_type_plugin_use</a>                   (<em class="parameter"><code><a class="link" href="GTypePlugin.html" title="GTypePlugin"><span class="type">GTypePlugin</span></a> *plugin</code></em>);
<span class="returnvalue">void</span>                <a class="link" href="GTypePlugin.html#g-type-plugin-unuse" title="g_type_plugin_unuse ()">g_type_plugin_unuse</a>                 (<em class="parameter"><code><a class="link" href="GTypePlugin.html" title="GTypePlugin"><span class="type">GTypePlugin</span></a> *plugin</code></em>);
<span class="returnvalue">void</span>                <a class="link" href="GTypePlugin.html#g-type-plugin-complete-type-info" title="g_type_plugin_complete_type_info ()">g_type_plugin_complete_type_info</a>    (<em class="parameter"><code><a class="link" href="GTypePlugin.html" title="GTypePlugin"><span class="type">GTypePlugin</span></a> *plugin</code></em>,
                                                         <em class="parameter"><code><a class="link" href="gobject-Type-Information.html#GType" title="GType"><span class="type">GType</span></a> g_type</code></em>,
                                                         <em class="parameter"><code><a class="link" href="gobject-Type-Information.html#GTypeInfo" title="struct GTypeInfo"><span class="type">GTypeInfo</span></a> *info</code></em>,
                                                         <em class="parameter"><code><a class="link" href="gobject-Type-Information.html#GTypeValueTable" title="struct GTypeValueTable"><span class="type">GTypeValueTable</span></a> *value_table</code></em>);
<span class="returnvalue">void</span>                <a class="link" href="GTypePlugin.html#g-type-plugin-complete-interface-info" title="g_type_plugin_complete_interface_info ()">g_type_plugin_complete_interface_info</a>
                                                        (<em class="parameter"><code><a class="link" href="GTypePlugin.html" title="GTypePlugin"><span class="type">GTypePlugin</span></a> *plugin</code></em>,
                                                         <em class="parameter"><code><a class="link" href="gobject-Type-Information.html#GType" title="GType"><span class="type">GType</span></a> instance_type</code></em>,
                                                         <em class="parameter"><code><a class="link" href="gobject-Type-Information.html#GType" title="GType"><span class="type">GType</span></a> interface_type</code></em>,
                                                         <em class="parameter"><code><a class="link" href="gobject-Type-Information.html#GInterfaceInfo" title="struct GInterfaceInfo"><span class="type">GInterfaceInfo</span></a> *info</code></em>);
</pre>
=======
<div class="refsect1">
<a name="GTypePlugin.functions"></a><h2>Functions</h2>
<div class="informaltable"><table width="100%" border="0">
<colgroup>
<col width="150px" class="functions_return">
<col class="functions_name">
</colgroup>
<tbody>
<tr>
<td class="function_type">
<span class="returnvalue">void</span>
</td>
<td class="function_name">
<span class="c_punctuation">(</span><a class="link" href="GTypePlugin.html#GTypePluginUse" title="GTypePluginUse ()">*GTypePluginUse</a><span class="c_punctuation">)</span> <span class="c_punctuation">()</span>
</td>
</tr>
<tr>
<td class="function_type">
<span class="returnvalue">void</span>
</td>
<td class="function_name">
<span class="c_punctuation">(</span><a class="link" href="GTypePlugin.html#GTypePluginUnuse" title="GTypePluginUnuse ()">*GTypePluginUnuse</a><span class="c_punctuation">)</span> <span class="c_punctuation">()</span>
</td>
</tr>
<tr>
<td class="function_type">
<span class="returnvalue">void</span>
</td>
<td class="function_name">
<span class="c_punctuation">(</span><a class="link" href="GTypePlugin.html#GTypePluginCompleteTypeInfo" title="GTypePluginCompleteTypeInfo ()">*GTypePluginCompleteTypeInfo</a><span class="c_punctuation">)</span> <span class="c_punctuation">()</span>
</td>
</tr>
<tr>
<td class="function_type">
<span class="returnvalue">void</span>
</td>
<td class="function_name">
<span class="c_punctuation">(</span><a class="link" href="GTypePlugin.html#GTypePluginCompleteInterfaceInfo" title="GTypePluginCompleteInterfaceInfo ()">*GTypePluginCompleteInterfaceInfo</a><span class="c_punctuation">)</span> <span class="c_punctuation">()</span>
</td>
</tr>
<tr>
<td class="function_type">
<span class="returnvalue">void</span>
</td>
<td class="function_name">
<a class="link" href="GTypePlugin.html#g-type-plugin-use" title="g_type_plugin_use ()">g_type_plugin_use</a> <span class="c_punctuation">()</span>
</td>
</tr>
<tr>
<td class="function_type">
<span class="returnvalue">void</span>
</td>
<td class="function_name">
<a class="link" href="GTypePlugin.html#g-type-plugin-unuse" title="g_type_plugin_unuse ()">g_type_plugin_unuse</a> <span class="c_punctuation">()</span>
</td>
</tr>
<tr>
<td class="function_type">
<span class="returnvalue">void</span>
</td>
<td class="function_name">
<a class="link" href="GTypePlugin.html#g-type-plugin-complete-type-info" title="g_type_plugin_complete_type_info ()">g_type_plugin_complete_type_info</a> <span class="c_punctuation">()</span>
</td>
</tr>
<tr>
<td class="function_type">
<span class="returnvalue">void</span>
</td>
<td class="function_name">
<a class="link" href="GTypePlugin.html#g-type-plugin-complete-interface-info" title="g_type_plugin_complete_interface_info ()">g_type_plugin_complete_interface_info</a> <span class="c_punctuation">()</span>
</td>
</tr>
</tbody>
</table></div>
</div>
<div class="refsect1">
<a name="GTypePlugin.other"></a><h2>Types and Values</h2>
<div class="informaltable"><table width="100%" border="0">
<colgroup>
<col width="150px" class="name">
<col class="description">
</colgroup>
<tbody>
<tr>
<td class="datatype_keyword"> </td>
<td class="function_name"><a class="link" href="GTypePlugin.html#GTypePlugin-struct" title="GTypePlugin">GTypePlugin</a></td>
</tr>
<tr>
<td class="datatype_keyword">struct</td>
<td class="function_name"><a class="link" href="GTypePlugin.html#GTypePluginClass" title="struct GTypePluginClass">GTypePluginClass</a></td>
</tr>
</tbody>
</table></div>
>>>>>>> 76bed778
</div>
<div class="refsect1">
<a name="GTypePlugin.object-hierarchy"></a><h2>Object Hierarchy</h2>
<pre class="screen">    <a href="/usr/share/gtk-doc/html/gobject/GTypeModule.html">GInterface</a>
    <span class="lineart">╰──</span> GTypePlugin
</pre>
</div>
<div class="refsect1">
<a name="GTypePlugin.implementations"></a><h2>Known Implementations</h2>
<p>
GTypePlugin is implemented by
 <a class="link" href="GTypeModule.html" title="GTypeModule">GTypeModule</a>.</p>
</div>
<div class="refsect1">
<<<<<<< HEAD
=======
<a name="GTypePlugin.includes"></a><h2>Includes</h2>
<pre class="synopsis">#include &lt;glib-object.h&gt;
</pre>
</div>
<div class="refsect1">
>>>>>>> 76bed778
<a name="GTypePlugin.description"></a><h2>Description</h2>
<p>The GObject type system supports dynamic loading of types.
The <a class="link" href="GTypePlugin.html" title="GTypePlugin"><span class="type">GTypePlugin</span></a> interface is used to handle the lifecycle
of dynamically loaded types. It goes as follows:</p>
<div class="orderedlist"><ol class="orderedlist" type="1">
<li class="listitem">
<p>The type is initially introduced (usually upon loading the module
the first time, or by your main application that knows what modules
introduces what types), like this:</p>
<div class="informalexample">
  <table class="listing_frame" border="0" cellpadding="0" cellspacing="0">
    <tbody>
      <tr>
        <td class="listing_lines" align="right"><pre>1
2
3
4</pre></td>
        <td class="listing_code"><pre class="programlisting">new_type_id <span class="gtkdoc opt">=</span> <span class="function"><a href="gobject-Type-Information.html#g-type-register-dynamic">g_type_register_dynamic</a></span> <span class="gtkdoc opt">(</span>parent_type_id<span class="gtkdoc opt">,</span>
                                      <span class="string">&quot;TypeName&quot;</span><span class="gtkdoc opt">,</span>
                                      new_type_plugin<span class="gtkdoc opt">,</span>
                                      type_flags<span class="gtkdoc opt">);</span></pre></td>
      </tr>
    </tbody>
  </table>
</div>

<p>
where <em class="parameter"><code>new_type_plugin</code></em>
 is an implementation of the
<a class="link" href="GTypePlugin.html" title="GTypePlugin"><span class="type">GTypePlugin</span></a> interface.</p>
</li>
<li class="listitem"><p>The type's implementation is referenced, e.g. through
<a class="link" href="gobject-Type-Information.html#g-type-class-ref" title="g_type_class_ref ()"><code class="function">g_type_class_ref()</code></a> or through <a class="link" href="gobject-Type-Information.html#g-type-create-instance" title="g_type_create_instance ()"><code class="function">g_type_create_instance()</code></a> (this is
being called by <a class="link" href="gobject-The-Base-Object-Type.html#g-object-new" title="g_object_new ()"><code class="function">g_object_new()</code></a>) or through one of the above done on
a type derived from <em class="parameter"><code>new_type_id</code></em>
.</p></li>
<li class="listitem"><p>This causes the type system to load the type's implementation by
calling <a class="link" href="GTypePlugin.html#g-type-plugin-use" title="g_type_plugin_use ()"><code class="function">g_type_plugin_use()</code></a> and <a class="link" href="GTypePlugin.html#g-type-plugin-complete-type-info" title="g_type_plugin_complete_type_info ()"><code class="function">g_type_plugin_complete_type_info()</code></a>
on <em class="parameter"><code>new_type_plugin</code></em>
.</p></li>
<li class="listitem"><p>At some point the type's implementation isn't required anymore,
e.g. after <a class="link" href="gobject-Type-Information.html#g-type-class-unref" title="g_type_class_unref ()"><code class="function">g_type_class_unref()</code></a> or <a class="link" href="gobject-Type-Information.html#g-type-free-instance" title="g_type_free_instance ()"><code class="function">g_type_free_instance()</code></a> (called
when the reference count of an instance drops to zero).</p></li>
<li class="listitem"><p>This causes the type system to throw away the information retrieved
from <a class="link" href="GTypePlugin.html#g-type-plugin-complete-type-info" title="g_type_plugin_complete_type_info ()"><code class="function">g_type_plugin_complete_type_info()</code></a> and then it calls
<a class="link" href="GTypePlugin.html#g-type-plugin-unuse" title="g_type_plugin_unuse ()"><code class="function">g_type_plugin_unuse()</code></a> on <em class="parameter"><code>new_type_plugin</code></em>
.</p></li>
<li class="listitem"><p>Things may repeat from the second step.</p></li>
</ol></div>
<p>So basically, you need to implement a <a class="link" href="GTypePlugin.html" title="GTypePlugin"><span class="type">GTypePlugin</span></a> type that
carries a use_count, once use_count goes from zero to one, you need
to load the implementation to successfully handle the upcoming
<a class="link" href="GTypePlugin.html#g-type-plugin-complete-type-info" title="g_type_plugin_complete_type_info ()"><code class="function">g_type_plugin_complete_type_info()</code></a> call. Later, maybe after
succeeding use/unuse calls, once use_count drops to zero, you can
unload the implementation again. The type system makes sure to call
<a class="link" href="GTypePlugin.html#g-type-plugin-use" title="g_type_plugin_use ()"><code class="function">g_type_plugin_use()</code></a> and <a class="link" href="GTypePlugin.html#g-type-plugin-complete-type-info" title="g_type_plugin_complete_type_info ()"><code class="function">g_type_plugin_complete_type_info()</code></a> again
when the type is needed again.</p>
<p><a class="link" href="GTypeModule.html" title="GTypeModule"><span class="type">GTypeModule</span></a> is an implementation of <a class="link" href="GTypePlugin.html" title="GTypePlugin"><span class="type">GTypePlugin</span></a> that already
implements most of this except for the actual module loading and
<<<<<<< HEAD
unloading. It even handles multiple registered types per module.
</p>
</div>
<div class="refsect1">
<a name="GTypePlugin.details"></a><h2>Details</h2>
<div class="refsect2">
<a name="GTypePlugin-struct"></a><h3>GTypePlugin</h3>
<pre class="programlisting">typedef struct _GTypePlugin GTypePlugin;</pre>
<p>
The <span class="structname">GTypePlugin</span> typedef is used as a placeholder 
for objects that implement the <span class="structname">GTypePlugin</span> 
interface.
</p>
</div>
<hr>
<div class="refsect2">
<a name="GTypePluginClass"></a><h3>struct GTypePluginClass</h3>
<pre class="programlisting">struct GTypePluginClass {
  GTypePluginUse		   use_plugin;
  GTypePluginUnuse		   unuse_plugin;
  GTypePluginCompleteTypeInfo	   complete_type_info;
  GTypePluginCompleteInterfaceInfo complete_interface_info;
};
</pre>
<p>
The <a class="link" href="GTypePlugin.html" title="GTypePlugin"><span class="type">GTypePlugin</span></a> interface is used by the type system in order to handle
the lifecycle of dynamically loaded types.
</p>
<div class="variablelist"><table border="0" class="variablelist">
<colgroup>
<col align="left" valign="top">
<col>
</colgroup>
<tbody>
<tr>
<td><p><span class="term"><a class="link" href="GTypePlugin.html#GTypePluginUse" title="GTypePluginUse ()"><span class="type">GTypePluginUse</span></a> <em class="structfield"><code><a name="GTypePluginClass.use-plugin"></a>use_plugin</code></em>;</span></p></td>
<td>Increases the use count of the plugin.</td>
</tr>
<tr>
<td><p><span class="term"><a class="link" href="GTypePlugin.html#GTypePluginUnuse" title="GTypePluginUnuse ()"><span class="type">GTypePluginUnuse</span></a> <em class="structfield"><code><a name="GTypePluginClass.unuse-plugin"></a>unuse_plugin</code></em>;</span></p></td>
<td>Decreases the use count of the plugin.</td>
</tr>
<tr>
<td><p><span class="term"><a class="link" href="GTypePlugin.html#GTypePluginCompleteTypeInfo" title="GTypePluginCompleteTypeInfo ()"><span class="type">GTypePluginCompleteTypeInfo</span></a> <em class="structfield"><code><a name="GTypePluginClass.complete-type-info"></a>complete_type_info</code></em>;</span></p></td>
<td>Fills in the <a class="link" href="gobject-Type-Information.html#GTypeInfo" title="struct GTypeInfo"><span class="type">GTypeInfo</span></a> and
<a class="link" href="gobject-Type-Information.html#GTypeValueTable" title="struct GTypeValueTable"><span class="type">GTypeValueTable</span></a> structs for the type. The structs are initialized
with <code class="literal">memset(s, 0, sizeof (s))</code> before calling
this function.</td>
</tr>
<tr>
<td><p><span class="term"><a class="link" href="GTypePlugin.html#GTypePluginCompleteInterfaceInfo" title="GTypePluginCompleteInterfaceInfo ()"><span class="type">GTypePluginCompleteInterfaceInfo</span></a> <em class="structfield"><code><a name="GTypePluginClass.complete-interface-info"></a>complete_interface_info</code></em>;</span></p></td>
<td>Fills in missing parts of the <a class="link" href="gobject-Type-Information.html#GInterfaceInfo" title="struct GInterfaceInfo"><span class="type">GInterfaceInfo</span></a>
for the interface. The structs is initialized with
<code class="literal">memset(s, 0, sizeof (s))</code> before calling
this function.</td>
</tr>
</tbody>
</table></div>
</div>
<hr>
<div class="refsect2">
<a name="GTypePluginUse"></a><h3>GTypePluginUse ()</h3>
<pre class="programlisting"><span class="returnvalue">void</span>                (*GTypePluginUse)                   (<em class="parameter"><code><a class="link" href="GTypePlugin.html" title="GTypePlugin"><span class="type">GTypePlugin</span></a> *plugin</code></em>);</pre>
<p>
The type of the <em class="parameter"><code>use_plugin</code></em> function of <a class="link" href="GTypePlugin.html#GTypePluginClass" title="struct GTypePluginClass"><span class="type">GTypePluginClass</span></a>, which gets called
to increase the use count of <em class="parameter"><code>plugin</code></em>.
</p>
<div class="variablelist"><table border="0" class="variablelist">
<colgroup>
<col align="left" valign="top">
<col>
</colgroup>
<tbody><tr>
<td><p><span class="term"><em class="parameter"><code>plugin</code></em> :</span></p></td>
<td>the <a class="link" href="GTypePlugin.html" title="GTypePlugin"><span class="type">GTypePlugin</span></a> whose use count should be increased</td>
=======
unloading. It even handles multiple registered types per module.</p>
</div>
<div class="refsect1">
<a name="GTypePlugin.functions_details"></a><h2>Functions</h2>
<div class="refsect2">
<a name="GTypePluginUse"></a><h3>GTypePluginUse ()</h3>
<pre class="programlisting"><span class="returnvalue">void</span>
<span class="c_punctuation">(</span>*GTypePluginUse<span class="c_punctuation">)</span> (<em class="parameter"><code><a class="link" href="GTypePlugin.html" title="GTypePlugin"><span class="type">GTypePlugin</span></a> *plugin</code></em>);</pre>
<p>The type of the <em class="parameter"><code>use_plugin</code></em>
 function of <a class="link" href="GTypePlugin.html#GTypePluginClass" title="struct GTypePluginClass"><span class="type">GTypePluginClass</span></a>, which gets called
to increase the use count of <em class="parameter"><code>plugin</code></em>
.</p>
<div class="refsect3">
<a name="id-1.4.3.9.2.5"></a><h4>Parameters</h4>
<div class="informaltable"><table width="100%" border="0">
<colgroup>
<col width="150px" class="parameters_name">
<col class="parameters_description">
<col width="200px" class="parameters_annotations">
</colgroup>
<tbody><tr>
<td class="parameter_name"><p>plugin</p></td>
<td class="parameter_description"><p>the <a class="link" href="GTypePlugin.html" title="GTypePlugin"><span class="type">GTypePlugin</span></a> whose use count should be increased</p></td>
<td class="parameter_annotations"> </td>
>>>>>>> 76bed778
</tr></tbody>
</table></div>
</div>
</div>
<hr>
<div class="refsect2">
<<<<<<< HEAD
<a name="GTypePluginUnuse"></a><h3>GTypePluginUnuse ()</h3>
<pre class="programlisting"><span class="returnvalue">void</span>                (*GTypePluginUnuse)                 (<em class="parameter"><code><a class="link" href="GTypePlugin.html" title="GTypePlugin"><span class="type">GTypePlugin</span></a> *plugin</code></em>);</pre>
<p>
The type of the <em class="parameter"><code>unuse_plugin</code></em> function of <a class="link" href="GTypePlugin.html#GTypePluginClass" title="struct GTypePluginClass"><span class="type">GTypePluginClass</span></a>.
</p>
<div class="variablelist"><table border="0" class="variablelist">
<colgroup>
<col align="left" valign="top">
<col>
</colgroup>
<tbody><tr>
<td><p><span class="term"><em class="parameter"><code>plugin</code></em> :</span></p></td>
<td>the <a class="link" href="GTypePlugin.html" title="GTypePlugin"><span class="type">GTypePlugin</span></a> whose use count should be decreased</td>
=======
<a name="GTypePluginUnuse"></a><h3>GTypePluginUnuse ()</h3>
<pre class="programlisting"><span class="returnvalue">void</span>
<span class="c_punctuation">(</span>*GTypePluginUnuse<span class="c_punctuation">)</span> (<em class="parameter"><code><a class="link" href="GTypePlugin.html" title="GTypePlugin"><span class="type">GTypePlugin</span></a> *plugin</code></em>);</pre>
<p>The type of the <em class="parameter"><code>unuse_plugin</code></em>
 function of <a class="link" href="GTypePlugin.html#GTypePluginClass" title="struct GTypePluginClass"><span class="type">GTypePluginClass</span></a>.</p>
<div class="refsect3">
<a name="id-1.4.3.9.3.5"></a><h4>Parameters</h4>
<div class="informaltable"><table width="100%" border="0">
<colgroup>
<col width="150px" class="parameters_name">
<col class="parameters_description">
<col width="200px" class="parameters_annotations">
</colgroup>
<tbody><tr>
<td class="parameter_name"><p>plugin</p></td>
<td class="parameter_description"><p>the <a class="link" href="GTypePlugin.html" title="GTypePlugin"><span class="type">GTypePlugin</span></a> whose use count should be decreased</p></td>
<td class="parameter_annotations"> </td>
>>>>>>> 76bed778
</tr></tbody>
</table></div>
</div>
</div>
<hr>
<div class="refsect2">
<<<<<<< HEAD
<a name="GTypePluginCompleteTypeInfo"></a><h3>GTypePluginCompleteTypeInfo ()</h3>
<pre class="programlisting"><span class="returnvalue">void</span>                (*GTypePluginCompleteTypeInfo)      (<em class="parameter"><code><a class="link" href="GTypePlugin.html" title="GTypePlugin"><span class="type">GTypePlugin</span></a> *plugin</code></em>,
                                                         <em class="parameter"><code><a class="link" href="gobject-Type-Information.html#GType" title="GType"><span class="type">GType</span></a> g_type</code></em>,
                                                         <em class="parameter"><code><a class="link" href="gobject-Type-Information.html#GTypeInfo" title="struct GTypeInfo"><span class="type">GTypeInfo</span></a> *info</code></em>,
                                                         <em class="parameter"><code><a class="link" href="gobject-Type-Information.html#GTypeValueTable" title="struct GTypeValueTable"><span class="type">GTypeValueTable</span></a> *value_table</code></em>);</pre>
<p>
The type of the <em class="parameter"><code>complete_type_info</code></em> function of <a class="link" href="GTypePlugin.html#GTypePluginClass" title="struct GTypePluginClass"><span class="type">GTypePluginClass</span></a>.
</p>
<div class="variablelist"><table border="0" class="variablelist">
<colgroup>
<col align="left" valign="top">
<col>
=======
<a name="GTypePluginCompleteTypeInfo"></a><h3>GTypePluginCompleteTypeInfo ()</h3>
<pre class="programlisting"><span class="returnvalue">void</span>
<span class="c_punctuation">(</span>*GTypePluginCompleteTypeInfo<span class="c_punctuation">)</span> (<em class="parameter"><code><a class="link" href="GTypePlugin.html" title="GTypePlugin"><span class="type">GTypePlugin</span></a> *plugin</code></em>,
                                <em class="parameter"><code><a class="link" href="gobject-Type-Information.html#GType" title="GType"><span class="type">GType</span></a> g_type</code></em>,
                                <em class="parameter"><code><a class="link" href="gobject-Type-Information.html#GTypeInfo" title="struct GTypeInfo"><span class="type">GTypeInfo</span></a> *info</code></em>,
                                <em class="parameter"><code><a class="link" href="gobject-Type-Information.html#GTypeValueTable" title="struct GTypeValueTable"><span class="type">GTypeValueTable</span></a> *value_table</code></em>);</pre>
<p>The type of the <em class="parameter"><code>complete_type_info</code></em>
 function of <a class="link" href="GTypePlugin.html#GTypePluginClass" title="struct GTypePluginClass"><span class="type">GTypePluginClass</span></a>.</p>
<div class="refsect3">
<a name="id-1.4.3.9.4.5"></a><h4>Parameters</h4>
<div class="informaltable"><table width="100%" border="0">
<colgroup>
<col width="150px" class="parameters_name">
<col class="parameters_description">
<col width="200px" class="parameters_annotations">
>>>>>>> 76bed778
</colgroup>
<tbody>
<tr>
<td class="parameter_name"><p>plugin</p></td>
<td class="parameter_description"><p>the <a class="link" href="GTypePlugin.html" title="GTypePlugin"><span class="type">GTypePlugin</span></a></p></td>
<td class="parameter_annotations"> </td>
</tr>
<tr>
<<<<<<< HEAD
<td><p><span class="term"><em class="parameter"><code>g_type</code></em> :</span></p></td>
<td>the <a class="link" href="gobject-Type-Information.html#GType" title="GType"><span class="type">GType</span></a> whose info is completed</td>
</tr>
<tr>
<td><p><span class="term"><em class="parameter"><code>info</code></em> :</span></p></td>
<td>the <a class="link" href="gobject-Type-Information.html#GTypeInfo" title="struct GTypeInfo"><span class="type">GTypeInfo</span></a> struct to fill in</td>
</tr>
<tr>
<td><p><span class="term"><em class="parameter"><code>value_table</code></em> :</span></p></td>
<td>the <a class="link" href="gobject-Type-Information.html#GTypeValueTable" title="struct GTypeValueTable"><span class="type">GTypeValueTable</span></a> to fill in</td>
=======
<td class="parameter_name"><p>g_type</p></td>
<td class="parameter_description"><p>the <a class="link" href="gobject-Type-Information.html#GType" title="GType"><span class="type">GType</span></a> whose info is completed</p></td>
<td class="parameter_annotations"> </td>
</tr>
<tr>
<td class="parameter_name"><p>info</p></td>
<td class="parameter_description"><p>the <a class="link" href="gobject-Type-Information.html#GTypeInfo" title="struct GTypeInfo"><span class="type">GTypeInfo</span></a> struct to fill in</p></td>
<td class="parameter_annotations"> </td>
</tr>
<tr>
<td class="parameter_name"><p>value_table</p></td>
<td class="parameter_description"><p>the <a class="link" href="gobject-Type-Information.html#GTypeValueTable" title="struct GTypeValueTable"><span class="type">GTypeValueTable</span></a> to fill in</p></td>
<td class="parameter_annotations"> </td>
>>>>>>> 76bed778
</tr>
</tbody>
</table></div>
</div>
</div>
<hr>
<div class="refsect2">
<<<<<<< HEAD
<a name="GTypePluginCompleteInterfaceInfo"></a><h3>GTypePluginCompleteInterfaceInfo ()</h3>
<pre class="programlisting"><span class="returnvalue">void</span>                (*GTypePluginCompleteInterfaceInfo) (<em class="parameter"><code><a class="link" href="GTypePlugin.html" title="GTypePlugin"><span class="type">GTypePlugin</span></a> *plugin</code></em>,
                                                         <em class="parameter"><code><a class="link" href="gobject-Type-Information.html#GType" title="GType"><span class="type">GType</span></a> instance_type</code></em>,
                                                         <em class="parameter"><code><a class="link" href="gobject-Type-Information.html#GType" title="GType"><span class="type">GType</span></a> interface_type</code></em>,
                                                         <em class="parameter"><code><a class="link" href="gobject-Type-Information.html#GInterfaceInfo" title="struct GInterfaceInfo"><span class="type">GInterfaceInfo</span></a> *info</code></em>);</pre>
<p>
The type of the <em class="parameter"><code>complete_interface_info</code></em> function of <a class="link" href="GTypePlugin.html#GTypePluginClass" title="struct GTypePluginClass"><span class="type">GTypePluginClass</span></a>.
</p>
<div class="variablelist"><table border="0" class="variablelist">
<colgroup>
<col align="left" valign="top">
<col>
=======
<a name="GTypePluginCompleteInterfaceInfo"></a><h3>GTypePluginCompleteInterfaceInfo ()</h3>
<pre class="programlisting"><span class="returnvalue">void</span>
<span class="c_punctuation">(</span>*GTypePluginCompleteInterfaceInfo<span class="c_punctuation">)</span> (<em class="parameter"><code><a class="link" href="GTypePlugin.html" title="GTypePlugin"><span class="type">GTypePlugin</span></a> *plugin</code></em>,
                                     <em class="parameter"><code><a class="link" href="gobject-Type-Information.html#GType" title="GType"><span class="type">GType</span></a> instance_type</code></em>,
                                     <em class="parameter"><code><a class="link" href="gobject-Type-Information.html#GType" title="GType"><span class="type">GType</span></a> interface_type</code></em>,
                                     <em class="parameter"><code><a class="link" href="gobject-Type-Information.html#GInterfaceInfo" title="struct GInterfaceInfo"><span class="type">GInterfaceInfo</span></a> *info</code></em>);</pre>
<p>The type of the <em class="parameter"><code>complete_interface_info</code></em>
 function of <a class="link" href="GTypePlugin.html#GTypePluginClass" title="struct GTypePluginClass"><span class="type">GTypePluginClass</span></a>.</p>
<div class="refsect3">
<a name="id-1.4.3.9.5.5"></a><h4>Parameters</h4>
<div class="informaltable"><table width="100%" border="0">
<colgroup>
<col width="150px" class="parameters_name">
<col class="parameters_description">
<col width="200px" class="parameters_annotations">
>>>>>>> 76bed778
</colgroup>
<tbody>
<tr>
<td class="parameter_name"><p>plugin</p></td>
<td class="parameter_description"><p>the <a class="link" href="GTypePlugin.html" title="GTypePlugin"><span class="type">GTypePlugin</span></a></p></td>
<td class="parameter_annotations"> </td>
</tr>
<tr>
<<<<<<< HEAD
<td><p><span class="term"><em class="parameter"><code>instance_type</code></em> :</span></p></td>
<td>the <a class="link" href="gobject-Type-Information.html#GType" title="GType"><span class="type">GType</span></a> of an instantiable type to which the interface
is added</td>
</tr>
<tr>
<td><p><span class="term"><em class="parameter"><code>interface_type</code></em> :</span></p></td>
<td>the <a class="link" href="gobject-Type-Information.html#GType" title="GType"><span class="type">GType</span></a> of the interface whose info is completed</td>
</tr>
<tr>
<td><p><span class="term"><em class="parameter"><code>info</code></em> :</span></p></td>
<td>the <a class="link" href="gobject-Type-Information.html#GInterfaceInfo" title="struct GInterfaceInfo"><span class="type">GInterfaceInfo</span></a> to fill in</td>
=======
<td class="parameter_name"><p>instance_type</p></td>
<td class="parameter_description"><p>the <a class="link" href="gobject-Type-Information.html#GType" title="GType"><span class="type">GType</span></a> of an instantiable type to which the interface
is added</p></td>
<td class="parameter_annotations"> </td>
</tr>
<tr>
<td class="parameter_name"><p>interface_type</p></td>
<td class="parameter_description"><p>the <a class="link" href="gobject-Type-Information.html#GType" title="GType"><span class="type">GType</span></a> of the interface whose info is completed</p></td>
<td class="parameter_annotations"> </td>
</tr>
<tr>
<td class="parameter_name"><p>info</p></td>
<td class="parameter_description"><p>the <a class="link" href="gobject-Type-Information.html#GInterfaceInfo" title="struct GInterfaceInfo"><span class="type">GInterfaceInfo</span></a> to fill in</p></td>
<td class="parameter_annotations"> </td>
>>>>>>> 76bed778
</tr>
</tbody>
</table></div>
</div>
</div>
<hr>
<div class="refsect2">
<<<<<<< HEAD
<a name="g-type-plugin-use"></a><h3>g_type_plugin_use ()</h3>
<pre class="programlisting"><span class="returnvalue">void</span>                g_type_plugin_use                   (<em class="parameter"><code><a class="link" href="GTypePlugin.html" title="GTypePlugin"><span class="type">GTypePlugin</span></a> *plugin</code></em>);</pre>
<p>
Calls the <em class="parameter"><code>use_plugin</code></em> function from the <a class="link" href="GTypePlugin.html#GTypePluginClass" title="struct GTypePluginClass"><span class="type">GTypePluginClass</span></a> of
<em class="parameter"><code>plugin</code></em>.  There should be no need to use this function outside of
the GObject type system itself.
</p>
<div class="variablelist"><table border="0" class="variablelist">
<colgroup>
<col align="left" valign="top">
<col>
=======
<a name="g-type-plugin-use"></a><h3>g_type_plugin_use ()</h3>
<pre class="programlisting"><span class="returnvalue">void</span>
g_type_plugin_use (<em class="parameter"><code><a class="link" href="GTypePlugin.html" title="GTypePlugin"><span class="type">GTypePlugin</span></a> *plugin</code></em>);</pre>
<p>Calls the <em class="parameter"><code>use_plugin</code></em>
 function from the <a class="link" href="GTypePlugin.html#GTypePluginClass" title="struct GTypePluginClass"><span class="type">GTypePluginClass</span></a> of
<em class="parameter"><code>plugin</code></em>
.  There should be no need to use this function outside of
the GObject type system itself.</p>
<div class="refsect3">
<a name="id-1.4.3.9.6.5"></a><h4>Parameters</h4>
<div class="informaltable"><table width="100%" border="0">
<colgroup>
<col width="150px" class="parameters_name">
<col class="parameters_description">
<col width="200px" class="parameters_annotations">
>>>>>>> 76bed778
</colgroup>
<tbody><tr>
<td class="parameter_name"><p>plugin</p></td>
<td class="parameter_description"><p>a <a class="link" href="GTypePlugin.html" title="GTypePlugin"><span class="type">GTypePlugin</span></a></p></td>
<td class="parameter_annotations"> </td>
</tr></tbody>
</table></div>
</div>
</div>
<hr>
<div class="refsect2">
<<<<<<< HEAD
<a name="g-type-plugin-unuse"></a><h3>g_type_plugin_unuse ()</h3>
<pre class="programlisting"><span class="returnvalue">void</span>                g_type_plugin_unuse                 (<em class="parameter"><code><a class="link" href="GTypePlugin.html" title="GTypePlugin"><span class="type">GTypePlugin</span></a> *plugin</code></em>);</pre>
<p>
Calls the <em class="parameter"><code>unuse_plugin</code></em> function from the <a class="link" href="GTypePlugin.html#GTypePluginClass" title="struct GTypePluginClass"><span class="type">GTypePluginClass</span></a> of
<em class="parameter"><code>plugin</code></em>.  There should be no need to use this function outside of
the GObject type system itself.
</p>
<div class="variablelist"><table border="0" class="variablelist">
<colgroup>
<col align="left" valign="top">
<col>
=======
<a name="g-type-plugin-unuse"></a><h3>g_type_plugin_unuse ()</h3>
<pre class="programlisting"><span class="returnvalue">void</span>
g_type_plugin_unuse (<em class="parameter"><code><a class="link" href="GTypePlugin.html" title="GTypePlugin"><span class="type">GTypePlugin</span></a> *plugin</code></em>);</pre>
<p>Calls the <em class="parameter"><code>unuse_plugin</code></em>
 function from the <a class="link" href="GTypePlugin.html#GTypePluginClass" title="struct GTypePluginClass"><span class="type">GTypePluginClass</span></a> of
<em class="parameter"><code>plugin</code></em>
.  There should be no need to use this function outside of
the GObject type system itself.</p>
<div class="refsect3">
<a name="id-1.4.3.9.7.5"></a><h4>Parameters</h4>
<div class="informaltable"><table width="100%" border="0">
<colgroup>
<col width="150px" class="parameters_name">
<col class="parameters_description">
<col width="200px" class="parameters_annotations">
>>>>>>> 76bed778
</colgroup>
<tbody><tr>
<td class="parameter_name"><p>plugin</p></td>
<td class="parameter_description"><p>a <a class="link" href="GTypePlugin.html" title="GTypePlugin"><span class="type">GTypePlugin</span></a></p></td>
<td class="parameter_annotations"> </td>
</tr></tbody>
</table></div>
</div>
</div>
<hr>
<div class="refsect2">
<<<<<<< HEAD
<a name="g-type-plugin-complete-type-info"></a><h3>g_type_plugin_complete_type_info ()</h3>
<pre class="programlisting"><span class="returnvalue">void</span>                g_type_plugin_complete_type_info    (<em class="parameter"><code><a class="link" href="GTypePlugin.html" title="GTypePlugin"><span class="type">GTypePlugin</span></a> *plugin</code></em>,
                                                         <em class="parameter"><code><a class="link" href="gobject-Type-Information.html#GType" title="GType"><span class="type">GType</span></a> g_type</code></em>,
                                                         <em class="parameter"><code><a class="link" href="gobject-Type-Information.html#GTypeInfo" title="struct GTypeInfo"><span class="type">GTypeInfo</span></a> *info</code></em>,
                                                         <em class="parameter"><code><a class="link" href="gobject-Type-Information.html#GTypeValueTable" title="struct GTypeValueTable"><span class="type">GTypeValueTable</span></a> *value_table</code></em>);</pre>
<p>
Calls the <em class="parameter"><code>complete_type_info</code></em> function from the <a class="link" href="GTypePlugin.html#GTypePluginClass" title="struct GTypePluginClass"><span class="type">GTypePluginClass</span></a> of <em class="parameter"><code>plugin</code></em>.
There should be no need to use this function outside of the GObject 
type system itself.
</p>
<div class="variablelist"><table border="0" class="variablelist">
<colgroup>
<col align="left" valign="top">
<col>
=======
<a name="g-type-plugin-complete-type-info"></a><h3>g_type_plugin_complete_type_info ()</h3>
<pre class="programlisting"><span class="returnvalue">void</span>
g_type_plugin_complete_type_info (<em class="parameter"><code><a class="link" href="GTypePlugin.html" title="GTypePlugin"><span class="type">GTypePlugin</span></a> *plugin</code></em>,
                                  <em class="parameter"><code><a class="link" href="gobject-Type-Information.html#GType" title="GType"><span class="type">GType</span></a> g_type</code></em>,
                                  <em class="parameter"><code><a class="link" href="gobject-Type-Information.html#GTypeInfo" title="struct GTypeInfo"><span class="type">GTypeInfo</span></a> *info</code></em>,
                                  <em class="parameter"><code><a class="link" href="gobject-Type-Information.html#GTypeValueTable" title="struct GTypeValueTable"><span class="type">GTypeValueTable</span></a> *value_table</code></em>);</pre>
<p>Calls the <em class="parameter"><code>complete_type_info</code></em>
 function from the <a class="link" href="GTypePlugin.html#GTypePluginClass" title="struct GTypePluginClass"><span class="type">GTypePluginClass</span></a> of <em class="parameter"><code>plugin</code></em>
.
There should be no need to use this function outside of the GObject 
type system itself.</p>
<div class="refsect3">
<a name="id-1.4.3.9.8.5"></a><h4>Parameters</h4>
<div class="informaltable"><table width="100%" border="0">
<colgroup>
<col width="150px" class="parameters_name">
<col class="parameters_description">
<col width="200px" class="parameters_annotations">
>>>>>>> 76bed778
</colgroup>
<tbody>
<tr>
<td class="parameter_name"><p>plugin</p></td>
<td class="parameter_description"><p>a <a class="link" href="GTypePlugin.html" title="GTypePlugin"><span class="type">GTypePlugin</span></a></p></td>
<td class="parameter_annotations"> </td>
</tr>
<tr>
<<<<<<< HEAD
<td><p><span class="term"><em class="parameter"><code>g_type</code></em> :</span></p></td>
<td>the <a class="link" href="gobject-Type-Information.html#GType" title="GType"><span class="type">GType</span></a> whose info is completed</td>
</tr>
<tr>
<td><p><span class="term"><em class="parameter"><code>info</code></em> :</span></p></td>
<td>the <a class="link" href="gobject-Type-Information.html#GTypeInfo" title="struct GTypeInfo"><span class="type">GTypeInfo</span></a> struct to fill in</td>
</tr>
<tr>
<td><p><span class="term"><em class="parameter"><code>value_table</code></em> :</span></p></td>
<td>the <a class="link" href="gobject-Type-Information.html#GTypeValueTable" title="struct GTypeValueTable"><span class="type">GTypeValueTable</span></a> to fill in</td>
=======
<td class="parameter_name"><p>g_type</p></td>
<td class="parameter_description"><p>the <a class="link" href="gobject-Type-Information.html#GType" title="GType"><span class="type">GType</span></a> whose info is completed</p></td>
<td class="parameter_annotations"> </td>
</tr>
<tr>
<td class="parameter_name"><p>info</p></td>
<td class="parameter_description"><p>the <a class="link" href="gobject-Type-Information.html#GTypeInfo" title="struct GTypeInfo"><span class="type">GTypeInfo</span></a> struct to fill in</p></td>
<td class="parameter_annotations"> </td>
</tr>
<tr>
<td class="parameter_name"><p>value_table</p></td>
<td class="parameter_description"><p>the <a class="link" href="gobject-Type-Information.html#GTypeValueTable" title="struct GTypeValueTable"><span class="type">GTypeValueTable</span></a> to fill in</p></td>
<td class="parameter_annotations"> </td>
>>>>>>> 76bed778
</tr>
</tbody>
</table></div>
</div>
</div>
<hr>
<div class="refsect2">
<<<<<<< HEAD
<a name="g-type-plugin-complete-interface-info"></a><h3>g_type_plugin_complete_interface_info ()</h3>
<pre class="programlisting"><span class="returnvalue">void</span>                g_type_plugin_complete_interface_info
                                                        (<em class="parameter"><code><a class="link" href="GTypePlugin.html" title="GTypePlugin"><span class="type">GTypePlugin</span></a> *plugin</code></em>,
                                                         <em class="parameter"><code><a class="link" href="gobject-Type-Information.html#GType" title="GType"><span class="type">GType</span></a> instance_type</code></em>,
                                                         <em class="parameter"><code><a class="link" href="gobject-Type-Information.html#GType" title="GType"><span class="type">GType</span></a> interface_type</code></em>,
                                                         <em class="parameter"><code><a class="link" href="gobject-Type-Information.html#GInterfaceInfo" title="struct GInterfaceInfo"><span class="type">GInterfaceInfo</span></a> *info</code></em>);</pre>
<p>
Calls the <em class="parameter"><code>complete_interface_info</code></em> function from the
<a class="link" href="GTypePlugin.html#GTypePluginClass" title="struct GTypePluginClass"><span class="type">GTypePluginClass</span></a> of <em class="parameter"><code>plugin</code></em>. There should be no need to use this
function outside of the GObject type system itself.
</p>
<div class="variablelist"><table border="0" class="variablelist">
<colgroup>
<col align="left" valign="top">
<col>
=======
<a name="g-type-plugin-complete-interface-info"></a><h3>g_type_plugin_complete_interface_info ()</h3>
<pre class="programlisting"><span class="returnvalue">void</span>
g_type_plugin_complete_interface_info (<em class="parameter"><code><a class="link" href="GTypePlugin.html" title="GTypePlugin"><span class="type">GTypePlugin</span></a> *plugin</code></em>,
                                       <em class="parameter"><code><a class="link" href="gobject-Type-Information.html#GType" title="GType"><span class="type">GType</span></a> instance_type</code></em>,
                                       <em class="parameter"><code><a class="link" href="gobject-Type-Information.html#GType" title="GType"><span class="type">GType</span></a> interface_type</code></em>,
                                       <em class="parameter"><code><a class="link" href="gobject-Type-Information.html#GInterfaceInfo" title="struct GInterfaceInfo"><span class="type">GInterfaceInfo</span></a> *info</code></em>);</pre>
<p>Calls the <em class="parameter"><code>complete_interface_info</code></em>
 function from the
<a class="link" href="GTypePlugin.html#GTypePluginClass" title="struct GTypePluginClass"><span class="type">GTypePluginClass</span></a> of <em class="parameter"><code>plugin</code></em>
. There should be no need to use this
function outside of the GObject type system itself.</p>
<div class="refsect3">
<a name="id-1.4.3.9.9.5"></a><h4>Parameters</h4>
<div class="informaltable"><table width="100%" border="0">
<colgroup>
<col width="150px" class="parameters_name">
<col class="parameters_description">
<col width="200px" class="parameters_annotations">
>>>>>>> 76bed778
</colgroup>
<tbody>
<tr>
<td class="parameter_name"><p>plugin</p></td>
<td class="parameter_description"><p>the <a class="link" href="GTypePlugin.html" title="GTypePlugin"><span class="type">GTypePlugin</span></a></p></td>
<td class="parameter_annotations"> </td>
</tr>
<tr>
<<<<<<< HEAD
<td><p><span class="term"><em class="parameter"><code>instance_type</code></em> :</span></p></td>
<td>the <a class="link" href="gobject-Type-Information.html#GType" title="GType"><span class="type">GType</span></a> of an instantiable type to which the interface
is added</td>
</tr>
<tr>
<td><p><span class="term"><em class="parameter"><code>interface_type</code></em> :</span></p></td>
<td>the <a class="link" href="gobject-Type-Information.html#GType" title="GType"><span class="type">GType</span></a> of the interface whose info is completed</td>
</tr>
<tr>
<td><p><span class="term"><em class="parameter"><code>info</code></em> :</span></p></td>
<td>the <a class="link" href="gobject-Type-Information.html#GInterfaceInfo" title="struct GInterfaceInfo"><span class="type">GInterfaceInfo</span></a> to fill in</td>
=======
<td class="parameter_name"><p>instance_type</p></td>
<td class="parameter_description"><p>the <a class="link" href="gobject-Type-Information.html#GType" title="GType"><span class="type">GType</span></a> of an instantiable type to which the interface
is added</p></td>
<td class="parameter_annotations"> </td>
</tr>
<tr>
<td class="parameter_name"><p>interface_type</p></td>
<td class="parameter_description"><p>the <a class="link" href="gobject-Type-Information.html#GType" title="GType"><span class="type">GType</span></a> of the interface whose info is completed</p></td>
<td class="parameter_annotations"> </td>
</tr>
<tr>
<td class="parameter_name"><p>info</p></td>
<td class="parameter_description"><p>the <a class="link" href="gobject-Type-Information.html#GInterfaceInfo" title="struct GInterfaceInfo"><span class="type">GInterfaceInfo</span></a> to fill in</p></td>
<td class="parameter_annotations"> </td>
>>>>>>> 76bed778
</tr>
</tbody>
</table></div>
</div>
</div>
<<<<<<< HEAD
=======
</div>
<div class="refsect1">
<a name="GTypePlugin.other_details"></a><h2>Types and Values</h2>
<div class="refsect2">
<a name="GTypePlugin-struct"></a><h3>GTypePlugin</h3>
<pre class="programlisting">typedef struct _GTypePlugin GTypePlugin;</pre>
<p>The GTypePlugin typedef is used as a placeholder 
for objects that implement the GTypePlugin interface.</p>
</div>
<hr>
<div class="refsect2">
<a name="GTypePluginClass"></a><h3>struct GTypePluginClass</h3>
<pre class="programlisting">struct GTypePluginClass {
  GTypePluginUse		   use_plugin;
  GTypePluginUnuse		   unuse_plugin;
  GTypePluginCompleteTypeInfo	   complete_type_info;
  GTypePluginCompleteInterfaceInfo complete_interface_info;
};
</pre>
<p>The <a class="link" href="GTypePlugin.html" title="GTypePlugin"><span class="type">GTypePlugin</span></a> interface is used by the type system in order to handle
the lifecycle of dynamically loaded types.</p>
<div class="refsect3">
<a name="id-1.4.3.10.3.5"></a><h4>Members</h4>
<div class="informaltable"><table width="100%" border="0">
<colgroup>
<col width="300px" class="struct_members_name">
<col class="struct_members_description">
<col width="200px" class="struct_members_annotations">
</colgroup>
<tbody>
<tr>
<td class="struct_member_name"><p><a class="link" href="GTypePlugin.html#GTypePluginUse" title="GTypePluginUse ()"><span class="type">GTypePluginUse</span></a> <em class="structfield"><code><a name="GTypePluginClass.use-plugin"></a>use_plugin</code></em>;</p></td>
<td class="struct_member_description"><p>Increases the use count of the plugin.</p></td>
<td class="struct_member_annotations"> </td>
</tr>
<tr>
<td class="struct_member_name"><p><a class="link" href="GTypePlugin.html#GTypePluginUnuse" title="GTypePluginUnuse ()"><span class="type">GTypePluginUnuse</span></a> <em class="structfield"><code><a name="GTypePluginClass.unuse-plugin"></a>unuse_plugin</code></em>;</p></td>
<td class="struct_member_description"><p>Decreases the use count of the plugin.</p></td>
<td class="struct_member_annotations"> </td>
</tr>
<tr>
<td class="struct_member_name"><p><a class="link" href="GTypePlugin.html#GTypePluginCompleteTypeInfo" title="GTypePluginCompleteTypeInfo ()"><span class="type">GTypePluginCompleteTypeInfo</span></a> <em class="structfield"><code><a name="GTypePluginClass.complete-type-info"></a>complete_type_info</code></em>;</p></td>
<td class="struct_member_description"><p>Fills in the <a class="link" href="gobject-Type-Information.html#GTypeInfo" title="struct GTypeInfo"><span class="type">GTypeInfo</span></a> and
<a class="link" href="gobject-Type-Information.html#GTypeValueTable" title="struct GTypeValueTable"><span class="type">GTypeValueTable</span></a> structs for the type. The structs are initialized
with <code class="literal">memset(s, 0, sizeof (s))</code> before calling this function.</p></td>
<td class="struct_member_annotations"> </td>
</tr>
<tr>
<td class="struct_member_name"><p><a class="link" href="GTypePlugin.html#GTypePluginCompleteInterfaceInfo" title="GTypePluginCompleteInterfaceInfo ()"><span class="type">GTypePluginCompleteInterfaceInfo</span></a> <em class="structfield"><code><a name="GTypePluginClass.complete-interface-info"></a>complete_interface_info</code></em>;</p></td>
<td class="struct_member_description"><p>Fills in missing parts of the <a class="link" href="gobject-Type-Information.html#GInterfaceInfo" title="struct GInterfaceInfo"><span class="type">GInterfaceInfo</span></a>
for the interface. The structs is initialized with
<code class="literal">memset(s, 0, sizeof (s))</code> before calling this function.</p></td>
<td class="struct_member_annotations"> </td>
</tr>
</tbody>
</table></div>
</div>
</div>
</div>
>>>>>>> 76bed778
<div class="refsect1">
<a name="GTypePlugin.see-also"></a><h2>See Also</h2>
<p><a class="link" href="GTypeModule.html" title="GTypeModule"><span class="type">GTypeModule</span></a> and <a class="link" href="gobject-Type-Information.html#g-type-register-dynamic" title="g_type_register_dynamic ()"><code class="function">g_type_register_dynamic()</code></a>.</p>
</div>
</div>
<div class="footer">
<<<<<<< HEAD
<hr>
          Generated by GTK-Doc V1.18.1</div>
=======
<hr>Generated by GTK-Doc V1.24</div>
>>>>>>> 76bed778
</body>
</html><|MERGE_RESOLUTION|>--- conflicted
+++ resolved
@@ -2,41 +2,12 @@
 <html>
 <head>
 <meta http-equiv="Content-Type" content="text/html; charset=UTF-8">
-<<<<<<< HEAD
-<title>GTypePlugin</title>
-<meta name="generator" content="DocBook XSL Stylesheets V1.77.1">
-=======
 <title>GTypePlugin: GObject Reference Manual</title>
 <meta name="generator" content="DocBook XSL Stylesheets V1.78.1">
->>>>>>> 76bed778
 <link rel="home" href="index.html" title="GObject Reference Manual">
 <link rel="up" href="rn01.html" title="API Reference">
 <link rel="prev" href="gobject-Type-Information.html" title="Type Information">
 <link rel="next" href="GTypeModule.html" title="GTypeModule">
-<<<<<<< HEAD
-<meta name="generator" content="GTK-Doc V1.18.1 (XML mode)">
-<link rel="stylesheet" href="style.css" type="text/css">
-</head>
-<body bgcolor="white" text="black" link="#0000FF" vlink="#840084" alink="#0000FF">
-<table class="navigation" id="top" width="100%" summary="Navigation header" cellpadding="2" cellspacing="2">
-<tr valign="middle">
-<td><a accesskey="p" href="gobject-Type-Information.html"><img src="left.png" width="24" height="24" border="0" alt="Prev"></a></td>
-<td><a accesskey="u" href="rn01.html"><img src="up.png" width="24" height="24" border="0" alt="Up"></a></td>
-<td><a accesskey="h" href="index.html"><img src="home.png" width="24" height="24" border="0" alt="Home"></a></td>
-<th width="100%" align="center">GObject Reference Manual</th>
-<td><a accesskey="n" href="GTypeModule.html"><img src="right.png" width="24" height="24" border="0" alt="Next"></a></td>
-</tr>
-<tr><td colspan="5" class="shortcuts">
-<a href="#GTypePlugin.synopsis" class="shortcut">Top</a>
-                   | 
-                  <a href="#GTypePlugin.description" class="shortcut">Description</a>
-                   | 
-                  <a href="#GTypePlugin.object-hierarchy" class="shortcut">Object Hierarchy</a>
-                   | 
-                  <a href="#GTypePlugin.implementations" class="shortcut">Known Implementations</a>
-</td></tr>
-</table>
-=======
 <meta name="generator" content="GTK-Doc V1.24 (XML mode)">
 <link rel="stylesheet" href="style.css" type="text/css">
 </head>
@@ -53,7 +24,6 @@
 <td><a accesskey="p" href="gobject-Type-Information.html"><img src="left.png" width="16" height="16" border="0" alt="Prev"></a></td>
 <td><a accesskey="n" href="GTypeModule.html"><img src="right.png" width="16" height="16" border="0" alt="Next"></a></td>
 </tr></table>
->>>>>>> 76bed778
 <div class="refentry">
 <a name="GTypePlugin"></a><div class="titlepage"></div>
 <div class="refnamediv"><table width="100%"><tr>
@@ -63,37 +33,6 @@
 </td>
 <td class="gallery_image" valign="top" align="right"></td>
 </tr></table></div>
-<<<<<<< HEAD
-<div class="refsynopsisdiv">
-<a name="GTypePlugin.synopsis"></a><h2>Synopsis</h2>
-<pre class="synopsis">
-#include &lt;glib-object.h&gt;
-
-                    <a class="link" href="GTypePlugin.html#GTypePlugin-struct" title="GTypePlugin">GTypePlugin</a>;
-struct              <a class="link" href="GTypePlugin.html#GTypePluginClass" title="struct GTypePluginClass">GTypePluginClass</a>;
-<span class="returnvalue">void</span>                (<a class="link" href="GTypePlugin.html#GTypePluginUse" title="GTypePluginUse ()">*GTypePluginUse</a>)                   (<em class="parameter"><code><a class="link" href="GTypePlugin.html" title="GTypePlugin"><span class="type">GTypePlugin</span></a> *plugin</code></em>);
-<span class="returnvalue">void</span>                (<a class="link" href="GTypePlugin.html#GTypePluginUnuse" title="GTypePluginUnuse ()">*GTypePluginUnuse</a>)                 (<em class="parameter"><code><a class="link" href="GTypePlugin.html" title="GTypePlugin"><span class="type">GTypePlugin</span></a> *plugin</code></em>);
-<span class="returnvalue">void</span>                (<a class="link" href="GTypePlugin.html#GTypePluginCompleteTypeInfo" title="GTypePluginCompleteTypeInfo ()">*GTypePluginCompleteTypeInfo</a>)      (<em class="parameter"><code><a class="link" href="GTypePlugin.html" title="GTypePlugin"><span class="type">GTypePlugin</span></a> *plugin</code></em>,
-                                                         <em class="parameter"><code><a class="link" href="gobject-Type-Information.html#GType" title="GType"><span class="type">GType</span></a> g_type</code></em>,
-                                                         <em class="parameter"><code><a class="link" href="gobject-Type-Information.html#GTypeInfo" title="struct GTypeInfo"><span class="type">GTypeInfo</span></a> *info</code></em>,
-                                                         <em class="parameter"><code><a class="link" href="gobject-Type-Information.html#GTypeValueTable" title="struct GTypeValueTable"><span class="type">GTypeValueTable</span></a> *value_table</code></em>);
-<span class="returnvalue">void</span>                (<a class="link" href="GTypePlugin.html#GTypePluginCompleteInterfaceInfo" title="GTypePluginCompleteInterfaceInfo ()">*GTypePluginCompleteInterfaceInfo</a>) (<em class="parameter"><code><a class="link" href="GTypePlugin.html" title="GTypePlugin"><span class="type">GTypePlugin</span></a> *plugin</code></em>,
-                                                         <em class="parameter"><code><a class="link" href="gobject-Type-Information.html#GType" title="GType"><span class="type">GType</span></a> instance_type</code></em>,
-                                                         <em class="parameter"><code><a class="link" href="gobject-Type-Information.html#GType" title="GType"><span class="type">GType</span></a> interface_type</code></em>,
-                                                         <em class="parameter"><code><a class="link" href="gobject-Type-Information.html#GInterfaceInfo" title="struct GInterfaceInfo"><span class="type">GInterfaceInfo</span></a> *info</code></em>);
-<span class="returnvalue">void</span>                <a class="link" href="GTypePlugin.html#g-type-plugin-use" title="g_type_plugin_use ()">g_type_plugin_use</a>                   (<em class="parameter"><code><a class="link" href="GTypePlugin.html" title="GTypePlugin"><span class="type">GTypePlugin</span></a> *plugin</code></em>);
-<span class="returnvalue">void</span>                <a class="link" href="GTypePlugin.html#g-type-plugin-unuse" title="g_type_plugin_unuse ()">g_type_plugin_unuse</a>                 (<em class="parameter"><code><a class="link" href="GTypePlugin.html" title="GTypePlugin"><span class="type">GTypePlugin</span></a> *plugin</code></em>);
-<span class="returnvalue">void</span>                <a class="link" href="GTypePlugin.html#g-type-plugin-complete-type-info" title="g_type_plugin_complete_type_info ()">g_type_plugin_complete_type_info</a>    (<em class="parameter"><code><a class="link" href="GTypePlugin.html" title="GTypePlugin"><span class="type">GTypePlugin</span></a> *plugin</code></em>,
-                                                         <em class="parameter"><code><a class="link" href="gobject-Type-Information.html#GType" title="GType"><span class="type">GType</span></a> g_type</code></em>,
-                                                         <em class="parameter"><code><a class="link" href="gobject-Type-Information.html#GTypeInfo" title="struct GTypeInfo"><span class="type">GTypeInfo</span></a> *info</code></em>,
-                                                         <em class="parameter"><code><a class="link" href="gobject-Type-Information.html#GTypeValueTable" title="struct GTypeValueTable"><span class="type">GTypeValueTable</span></a> *value_table</code></em>);
-<span class="returnvalue">void</span>                <a class="link" href="GTypePlugin.html#g-type-plugin-complete-interface-info" title="g_type_plugin_complete_interface_info ()">g_type_plugin_complete_interface_info</a>
-                                                        (<em class="parameter"><code><a class="link" href="GTypePlugin.html" title="GTypePlugin"><span class="type">GTypePlugin</span></a> *plugin</code></em>,
-                                                         <em class="parameter"><code><a class="link" href="gobject-Type-Information.html#GType" title="GType"><span class="type">GType</span></a> instance_type</code></em>,
-                                                         <em class="parameter"><code><a class="link" href="gobject-Type-Information.html#GType" title="GType"><span class="type">GType</span></a> interface_type</code></em>,
-                                                         <em class="parameter"><code><a class="link" href="gobject-Type-Information.html#GInterfaceInfo" title="struct GInterfaceInfo"><span class="type">GInterfaceInfo</span></a> *info</code></em>);
-</pre>
-=======
 <div class="refsect1">
 <a name="GTypePlugin.functions"></a><h2>Functions</h2>
 <div class="informaltable"><table width="100%" border="0">
@@ -187,7 +126,6 @@
 </tr>
 </tbody>
 </table></div>
->>>>>>> 76bed778
 </div>
 <div class="refsect1">
 <a name="GTypePlugin.object-hierarchy"></a><h2>Object Hierarchy</h2>
@@ -202,14 +140,11 @@
  <a class="link" href="GTypeModule.html" title="GTypeModule">GTypeModule</a>.</p>
 </div>
 <div class="refsect1">
-<<<<<<< HEAD
-=======
 <a name="GTypePlugin.includes"></a><h2>Includes</h2>
 <pre class="synopsis">#include &lt;glib-object.h&gt;
 </pre>
 </div>
 <div class="refsect1">
->>>>>>> 76bed778
 <a name="GTypePlugin.description"></a><h2>Description</h2>
 <p>The GObject type system supports dynamic loading of types.
 The <a class="link" href="GTypePlugin.html" title="GTypePlugin"><span class="type">GTypePlugin</span></a> interface is used to handle the lifecycle
@@ -269,83 +204,6 @@
 when the type is needed again.</p>
 <p><a class="link" href="GTypeModule.html" title="GTypeModule"><span class="type">GTypeModule</span></a> is an implementation of <a class="link" href="GTypePlugin.html" title="GTypePlugin"><span class="type">GTypePlugin</span></a> that already
 implements most of this except for the actual module loading and
-<<<<<<< HEAD
-unloading. It even handles multiple registered types per module.
-</p>
-</div>
-<div class="refsect1">
-<a name="GTypePlugin.details"></a><h2>Details</h2>
-<div class="refsect2">
-<a name="GTypePlugin-struct"></a><h3>GTypePlugin</h3>
-<pre class="programlisting">typedef struct _GTypePlugin GTypePlugin;</pre>
-<p>
-The <span class="structname">GTypePlugin</span> typedef is used as a placeholder 
-for objects that implement the <span class="structname">GTypePlugin</span> 
-interface.
-</p>
-</div>
-<hr>
-<div class="refsect2">
-<a name="GTypePluginClass"></a><h3>struct GTypePluginClass</h3>
-<pre class="programlisting">struct GTypePluginClass {
-  GTypePluginUse		   use_plugin;
-  GTypePluginUnuse		   unuse_plugin;
-  GTypePluginCompleteTypeInfo	   complete_type_info;
-  GTypePluginCompleteInterfaceInfo complete_interface_info;
-};
-</pre>
-<p>
-The <a class="link" href="GTypePlugin.html" title="GTypePlugin"><span class="type">GTypePlugin</span></a> interface is used by the type system in order to handle
-the lifecycle of dynamically loaded types.
-</p>
-<div class="variablelist"><table border="0" class="variablelist">
-<colgroup>
-<col align="left" valign="top">
-<col>
-</colgroup>
-<tbody>
-<tr>
-<td><p><span class="term"><a class="link" href="GTypePlugin.html#GTypePluginUse" title="GTypePluginUse ()"><span class="type">GTypePluginUse</span></a> <em class="structfield"><code><a name="GTypePluginClass.use-plugin"></a>use_plugin</code></em>;</span></p></td>
-<td>Increases the use count of the plugin.</td>
-</tr>
-<tr>
-<td><p><span class="term"><a class="link" href="GTypePlugin.html#GTypePluginUnuse" title="GTypePluginUnuse ()"><span class="type">GTypePluginUnuse</span></a> <em class="structfield"><code><a name="GTypePluginClass.unuse-plugin"></a>unuse_plugin</code></em>;</span></p></td>
-<td>Decreases the use count of the plugin.</td>
-</tr>
-<tr>
-<td><p><span class="term"><a class="link" href="GTypePlugin.html#GTypePluginCompleteTypeInfo" title="GTypePluginCompleteTypeInfo ()"><span class="type">GTypePluginCompleteTypeInfo</span></a> <em class="structfield"><code><a name="GTypePluginClass.complete-type-info"></a>complete_type_info</code></em>;</span></p></td>
-<td>Fills in the <a class="link" href="gobject-Type-Information.html#GTypeInfo" title="struct GTypeInfo"><span class="type">GTypeInfo</span></a> and
-<a class="link" href="gobject-Type-Information.html#GTypeValueTable" title="struct GTypeValueTable"><span class="type">GTypeValueTable</span></a> structs for the type. The structs are initialized
-with <code class="literal">memset(s, 0, sizeof (s))</code> before calling
-this function.</td>
-</tr>
-<tr>
-<td><p><span class="term"><a class="link" href="GTypePlugin.html#GTypePluginCompleteInterfaceInfo" title="GTypePluginCompleteInterfaceInfo ()"><span class="type">GTypePluginCompleteInterfaceInfo</span></a> <em class="structfield"><code><a name="GTypePluginClass.complete-interface-info"></a>complete_interface_info</code></em>;</span></p></td>
-<td>Fills in missing parts of the <a class="link" href="gobject-Type-Information.html#GInterfaceInfo" title="struct GInterfaceInfo"><span class="type">GInterfaceInfo</span></a>
-for the interface. The structs is initialized with
-<code class="literal">memset(s, 0, sizeof (s))</code> before calling
-this function.</td>
-</tr>
-</tbody>
-</table></div>
-</div>
-<hr>
-<div class="refsect2">
-<a name="GTypePluginUse"></a><h3>GTypePluginUse ()</h3>
-<pre class="programlisting"><span class="returnvalue">void</span>                (*GTypePluginUse)                   (<em class="parameter"><code><a class="link" href="GTypePlugin.html" title="GTypePlugin"><span class="type">GTypePlugin</span></a> *plugin</code></em>);</pre>
-<p>
-The type of the <em class="parameter"><code>use_plugin</code></em> function of <a class="link" href="GTypePlugin.html#GTypePluginClass" title="struct GTypePluginClass"><span class="type">GTypePluginClass</span></a>, which gets called
-to increase the use count of <em class="parameter"><code>plugin</code></em>.
-</p>
-<div class="variablelist"><table border="0" class="variablelist">
-<colgroup>
-<col align="left" valign="top">
-<col>
-</colgroup>
-<tbody><tr>
-<td><p><span class="term"><em class="parameter"><code>plugin</code></em> :</span></p></td>
-<td>the <a class="link" href="GTypePlugin.html" title="GTypePlugin"><span class="type">GTypePlugin</span></a> whose use count should be increased</td>
-=======
 unloading. It even handles multiple registered types per module.</p>
 </div>
 <div class="refsect1">
@@ -370,28 +228,12 @@
 <td class="parameter_name"><p>plugin</p></td>
 <td class="parameter_description"><p>the <a class="link" href="GTypePlugin.html" title="GTypePlugin"><span class="type">GTypePlugin</span></a> whose use count should be increased</p></td>
 <td class="parameter_annotations"> </td>
->>>>>>> 76bed778
 </tr></tbody>
 </table></div>
 </div>
 </div>
 <hr>
 <div class="refsect2">
-<<<<<<< HEAD
-<a name="GTypePluginUnuse"></a><h3>GTypePluginUnuse ()</h3>
-<pre class="programlisting"><span class="returnvalue">void</span>                (*GTypePluginUnuse)                 (<em class="parameter"><code><a class="link" href="GTypePlugin.html" title="GTypePlugin"><span class="type">GTypePlugin</span></a> *plugin</code></em>);</pre>
-<p>
-The type of the <em class="parameter"><code>unuse_plugin</code></em> function of <a class="link" href="GTypePlugin.html#GTypePluginClass" title="struct GTypePluginClass"><span class="type">GTypePluginClass</span></a>.
-</p>
-<div class="variablelist"><table border="0" class="variablelist">
-<colgroup>
-<col align="left" valign="top">
-<col>
-</colgroup>
-<tbody><tr>
-<td><p><span class="term"><em class="parameter"><code>plugin</code></em> :</span></p></td>
-<td>the <a class="link" href="GTypePlugin.html" title="GTypePlugin"><span class="type">GTypePlugin</span></a> whose use count should be decreased</td>
-=======
 <a name="GTypePluginUnuse"></a><h3>GTypePluginUnuse ()</h3>
 <pre class="programlisting"><span class="returnvalue">void</span>
 <span class="c_punctuation">(</span>*GTypePluginUnuse<span class="c_punctuation">)</span> (<em class="parameter"><code><a class="link" href="GTypePlugin.html" title="GTypePlugin"><span class="type">GTypePlugin</span></a> *plugin</code></em>);</pre>
@@ -409,27 +251,12 @@
 <td class="parameter_name"><p>plugin</p></td>
 <td class="parameter_description"><p>the <a class="link" href="GTypePlugin.html" title="GTypePlugin"><span class="type">GTypePlugin</span></a> whose use count should be decreased</p></td>
 <td class="parameter_annotations"> </td>
->>>>>>> 76bed778
 </tr></tbody>
 </table></div>
 </div>
 </div>
 <hr>
 <div class="refsect2">
-<<<<<<< HEAD
-<a name="GTypePluginCompleteTypeInfo"></a><h3>GTypePluginCompleteTypeInfo ()</h3>
-<pre class="programlisting"><span class="returnvalue">void</span>                (*GTypePluginCompleteTypeInfo)      (<em class="parameter"><code><a class="link" href="GTypePlugin.html" title="GTypePlugin"><span class="type">GTypePlugin</span></a> *plugin</code></em>,
-                                                         <em class="parameter"><code><a class="link" href="gobject-Type-Information.html#GType" title="GType"><span class="type">GType</span></a> g_type</code></em>,
-                                                         <em class="parameter"><code><a class="link" href="gobject-Type-Information.html#GTypeInfo" title="struct GTypeInfo"><span class="type">GTypeInfo</span></a> *info</code></em>,
-                                                         <em class="parameter"><code><a class="link" href="gobject-Type-Information.html#GTypeValueTable" title="struct GTypeValueTable"><span class="type">GTypeValueTable</span></a> *value_table</code></em>);</pre>
-<p>
-The type of the <em class="parameter"><code>complete_type_info</code></em> function of <a class="link" href="GTypePlugin.html#GTypePluginClass" title="struct GTypePluginClass"><span class="type">GTypePluginClass</span></a>.
-</p>
-<div class="variablelist"><table border="0" class="variablelist">
-<colgroup>
-<col align="left" valign="top">
-<col>
-=======
 <a name="GTypePluginCompleteTypeInfo"></a><h3>GTypePluginCompleteTypeInfo ()</h3>
 <pre class="programlisting"><span class="returnvalue">void</span>
 <span class="c_punctuation">(</span>*GTypePluginCompleteTypeInfo<span class="c_punctuation">)</span> (<em class="parameter"><code><a class="link" href="GTypePlugin.html" title="GTypePlugin"><span class="type">GTypePlugin</span></a> *plugin</code></em>,
@@ -445,7 +272,6 @@
 <col width="150px" class="parameters_name">
 <col class="parameters_description">
 <col width="200px" class="parameters_annotations">
->>>>>>> 76bed778
 </colgroup>
 <tbody>
 <tr>
@@ -454,18 +280,6 @@
 <td class="parameter_annotations"> </td>
 </tr>
 <tr>
-<<<<<<< HEAD
-<td><p><span class="term"><em class="parameter"><code>g_type</code></em> :</span></p></td>
-<td>the <a class="link" href="gobject-Type-Information.html#GType" title="GType"><span class="type">GType</span></a> whose info is completed</td>
-</tr>
-<tr>
-<td><p><span class="term"><em class="parameter"><code>info</code></em> :</span></p></td>
-<td>the <a class="link" href="gobject-Type-Information.html#GTypeInfo" title="struct GTypeInfo"><span class="type">GTypeInfo</span></a> struct to fill in</td>
-</tr>
-<tr>
-<td><p><span class="term"><em class="parameter"><code>value_table</code></em> :</span></p></td>
-<td>the <a class="link" href="gobject-Type-Information.html#GTypeValueTable" title="struct GTypeValueTable"><span class="type">GTypeValueTable</span></a> to fill in</td>
-=======
 <td class="parameter_name"><p>g_type</p></td>
 <td class="parameter_description"><p>the <a class="link" href="gobject-Type-Information.html#GType" title="GType"><span class="type">GType</span></a> whose info is completed</p></td>
 <td class="parameter_annotations"> </td>
@@ -479,28 +293,13 @@
 <td class="parameter_name"><p>value_table</p></td>
 <td class="parameter_description"><p>the <a class="link" href="gobject-Type-Information.html#GTypeValueTable" title="struct GTypeValueTable"><span class="type">GTypeValueTable</span></a> to fill in</p></td>
 <td class="parameter_annotations"> </td>
->>>>>>> 76bed778
-</tr>
-</tbody>
-</table></div>
-</div>
-</div>
-<hr>
-<div class="refsect2">
-<<<<<<< HEAD
-<a name="GTypePluginCompleteInterfaceInfo"></a><h3>GTypePluginCompleteInterfaceInfo ()</h3>
-<pre class="programlisting"><span class="returnvalue">void</span>                (*GTypePluginCompleteInterfaceInfo) (<em class="parameter"><code><a class="link" href="GTypePlugin.html" title="GTypePlugin"><span class="type">GTypePlugin</span></a> *plugin</code></em>,
-                                                         <em class="parameter"><code><a class="link" href="gobject-Type-Information.html#GType" title="GType"><span class="type">GType</span></a> instance_type</code></em>,
-                                                         <em class="parameter"><code><a class="link" href="gobject-Type-Information.html#GType" title="GType"><span class="type">GType</span></a> interface_type</code></em>,
-                                                         <em class="parameter"><code><a class="link" href="gobject-Type-Information.html#GInterfaceInfo" title="struct GInterfaceInfo"><span class="type">GInterfaceInfo</span></a> *info</code></em>);</pre>
-<p>
-The type of the <em class="parameter"><code>complete_interface_info</code></em> function of <a class="link" href="GTypePlugin.html#GTypePluginClass" title="struct GTypePluginClass"><span class="type">GTypePluginClass</span></a>.
-</p>
-<div class="variablelist"><table border="0" class="variablelist">
-<colgroup>
-<col align="left" valign="top">
-<col>
-=======
+</tr>
+</tbody>
+</table></div>
+</div>
+</div>
+<hr>
+<div class="refsect2">
 <a name="GTypePluginCompleteInterfaceInfo"></a><h3>GTypePluginCompleteInterfaceInfo ()</h3>
 <pre class="programlisting"><span class="returnvalue">void</span>
 <span class="c_punctuation">(</span>*GTypePluginCompleteInterfaceInfo<span class="c_punctuation">)</span> (<em class="parameter"><code><a class="link" href="GTypePlugin.html" title="GTypePlugin"><span class="type">GTypePlugin</span></a> *plugin</code></em>,
@@ -516,7 +315,6 @@
 <col width="150px" class="parameters_name">
 <col class="parameters_description">
 <col width="200px" class="parameters_annotations">
->>>>>>> 76bed778
 </colgroup>
 <tbody>
 <tr>
@@ -525,19 +323,6 @@
 <td class="parameter_annotations"> </td>
 </tr>
 <tr>
-<<<<<<< HEAD
-<td><p><span class="term"><em class="parameter"><code>instance_type</code></em> :</span></p></td>
-<td>the <a class="link" href="gobject-Type-Information.html#GType" title="GType"><span class="type">GType</span></a> of an instantiable type to which the interface
-is added</td>
-</tr>
-<tr>
-<td><p><span class="term"><em class="parameter"><code>interface_type</code></em> :</span></p></td>
-<td>the <a class="link" href="gobject-Type-Information.html#GType" title="GType"><span class="type">GType</span></a> of the interface whose info is completed</td>
-</tr>
-<tr>
-<td><p><span class="term"><em class="parameter"><code>info</code></em> :</span></p></td>
-<td>the <a class="link" href="gobject-Type-Information.html#GInterfaceInfo" title="struct GInterfaceInfo"><span class="type">GInterfaceInfo</span></a> to fill in</td>
-=======
 <td class="parameter_name"><p>instance_type</p></td>
 <td class="parameter_description"><p>the <a class="link" href="gobject-Type-Information.html#GType" title="GType"><span class="type">GType</span></a> of an instantiable type to which the interface
 is added</p></td>
@@ -552,27 +337,13 @@
 <td class="parameter_name"><p>info</p></td>
 <td class="parameter_description"><p>the <a class="link" href="gobject-Type-Information.html#GInterfaceInfo" title="struct GInterfaceInfo"><span class="type">GInterfaceInfo</span></a> to fill in</p></td>
 <td class="parameter_annotations"> </td>
->>>>>>> 76bed778
-</tr>
-</tbody>
-</table></div>
-</div>
-</div>
-<hr>
-<div class="refsect2">
-<<<<<<< HEAD
-<a name="g-type-plugin-use"></a><h3>g_type_plugin_use ()</h3>
-<pre class="programlisting"><span class="returnvalue">void</span>                g_type_plugin_use                   (<em class="parameter"><code><a class="link" href="GTypePlugin.html" title="GTypePlugin"><span class="type">GTypePlugin</span></a> *plugin</code></em>);</pre>
-<p>
-Calls the <em class="parameter"><code>use_plugin</code></em> function from the <a class="link" href="GTypePlugin.html#GTypePluginClass" title="struct GTypePluginClass"><span class="type">GTypePluginClass</span></a> of
-<em class="parameter"><code>plugin</code></em>.  There should be no need to use this function outside of
-the GObject type system itself.
-</p>
-<div class="variablelist"><table border="0" class="variablelist">
-<colgroup>
-<col align="left" valign="top">
-<col>
-=======
+</tr>
+</tbody>
+</table></div>
+</div>
+</div>
+<hr>
+<div class="refsect2">
 <a name="g-type-plugin-use"></a><h3>g_type_plugin_use ()</h3>
 <pre class="programlisting"><span class="returnvalue">void</span>
 g_type_plugin_use (<em class="parameter"><code><a class="link" href="GTypePlugin.html" title="GTypePlugin"><span class="type">GTypePlugin</span></a> *plugin</code></em>);</pre>
@@ -588,7 +359,6 @@
 <col width="150px" class="parameters_name">
 <col class="parameters_description">
 <col width="200px" class="parameters_annotations">
->>>>>>> 76bed778
 </colgroup>
 <tbody><tr>
 <td class="parameter_name"><p>plugin</p></td>
@@ -600,19 +370,6 @@
 </div>
 <hr>
 <div class="refsect2">
-<<<<<<< HEAD
-<a name="g-type-plugin-unuse"></a><h3>g_type_plugin_unuse ()</h3>
-<pre class="programlisting"><span class="returnvalue">void</span>                g_type_plugin_unuse                 (<em class="parameter"><code><a class="link" href="GTypePlugin.html" title="GTypePlugin"><span class="type">GTypePlugin</span></a> *plugin</code></em>);</pre>
-<p>
-Calls the <em class="parameter"><code>unuse_plugin</code></em> function from the <a class="link" href="GTypePlugin.html#GTypePluginClass" title="struct GTypePluginClass"><span class="type">GTypePluginClass</span></a> of
-<em class="parameter"><code>plugin</code></em>.  There should be no need to use this function outside of
-the GObject type system itself.
-</p>
-<div class="variablelist"><table border="0" class="variablelist">
-<colgroup>
-<col align="left" valign="top">
-<col>
-=======
 <a name="g-type-plugin-unuse"></a><h3>g_type_plugin_unuse ()</h3>
 <pre class="programlisting"><span class="returnvalue">void</span>
 g_type_plugin_unuse (<em class="parameter"><code><a class="link" href="GTypePlugin.html" title="GTypePlugin"><span class="type">GTypePlugin</span></a> *plugin</code></em>);</pre>
@@ -628,7 +385,6 @@
 <col width="150px" class="parameters_name">
 <col class="parameters_description">
 <col width="200px" class="parameters_annotations">
->>>>>>> 76bed778
 </colgroup>
 <tbody><tr>
 <td class="parameter_name"><p>plugin</p></td>
@@ -640,22 +396,6 @@
 </div>
 <hr>
 <div class="refsect2">
-<<<<<<< HEAD
-<a name="g-type-plugin-complete-type-info"></a><h3>g_type_plugin_complete_type_info ()</h3>
-<pre class="programlisting"><span class="returnvalue">void</span>                g_type_plugin_complete_type_info    (<em class="parameter"><code><a class="link" href="GTypePlugin.html" title="GTypePlugin"><span class="type">GTypePlugin</span></a> *plugin</code></em>,
-                                                         <em class="parameter"><code><a class="link" href="gobject-Type-Information.html#GType" title="GType"><span class="type">GType</span></a> g_type</code></em>,
-                                                         <em class="parameter"><code><a class="link" href="gobject-Type-Information.html#GTypeInfo" title="struct GTypeInfo"><span class="type">GTypeInfo</span></a> *info</code></em>,
-                                                         <em class="parameter"><code><a class="link" href="gobject-Type-Information.html#GTypeValueTable" title="struct GTypeValueTable"><span class="type">GTypeValueTable</span></a> *value_table</code></em>);</pre>
-<p>
-Calls the <em class="parameter"><code>complete_type_info</code></em> function from the <a class="link" href="GTypePlugin.html#GTypePluginClass" title="struct GTypePluginClass"><span class="type">GTypePluginClass</span></a> of <em class="parameter"><code>plugin</code></em>.
-There should be no need to use this function outside of the GObject 
-type system itself.
-</p>
-<div class="variablelist"><table border="0" class="variablelist">
-<colgroup>
-<col align="left" valign="top">
-<col>
-=======
 <a name="g-type-plugin-complete-type-info"></a><h3>g_type_plugin_complete_type_info ()</h3>
 <pre class="programlisting"><span class="returnvalue">void</span>
 g_type_plugin_complete_type_info (<em class="parameter"><code><a class="link" href="GTypePlugin.html" title="GTypePlugin"><span class="type">GTypePlugin</span></a> *plugin</code></em>,
@@ -674,7 +414,6 @@
 <col width="150px" class="parameters_name">
 <col class="parameters_description">
 <col width="200px" class="parameters_annotations">
->>>>>>> 76bed778
 </colgroup>
 <tbody>
 <tr>
@@ -683,18 +422,6 @@
 <td class="parameter_annotations"> </td>
 </tr>
 <tr>
-<<<<<<< HEAD
-<td><p><span class="term"><em class="parameter"><code>g_type</code></em> :</span></p></td>
-<td>the <a class="link" href="gobject-Type-Information.html#GType" title="GType"><span class="type">GType</span></a> whose info is completed</td>
-</tr>
-<tr>
-<td><p><span class="term"><em class="parameter"><code>info</code></em> :</span></p></td>
-<td>the <a class="link" href="gobject-Type-Information.html#GTypeInfo" title="struct GTypeInfo"><span class="type">GTypeInfo</span></a> struct to fill in</td>
-</tr>
-<tr>
-<td><p><span class="term"><em class="parameter"><code>value_table</code></em> :</span></p></td>
-<td>the <a class="link" href="gobject-Type-Information.html#GTypeValueTable" title="struct GTypeValueTable"><span class="type">GTypeValueTable</span></a> to fill in</td>
-=======
 <td class="parameter_name"><p>g_type</p></td>
 <td class="parameter_description"><p>the <a class="link" href="gobject-Type-Information.html#GType" title="GType"><span class="type">GType</span></a> whose info is completed</p></td>
 <td class="parameter_annotations"> </td>
@@ -708,31 +435,13 @@
 <td class="parameter_name"><p>value_table</p></td>
 <td class="parameter_description"><p>the <a class="link" href="gobject-Type-Information.html#GTypeValueTable" title="struct GTypeValueTable"><span class="type">GTypeValueTable</span></a> to fill in</p></td>
 <td class="parameter_annotations"> </td>
->>>>>>> 76bed778
-</tr>
-</tbody>
-</table></div>
-</div>
-</div>
-<hr>
-<div class="refsect2">
-<<<<<<< HEAD
-<a name="g-type-plugin-complete-interface-info"></a><h3>g_type_plugin_complete_interface_info ()</h3>
-<pre class="programlisting"><span class="returnvalue">void</span>                g_type_plugin_complete_interface_info
-                                                        (<em class="parameter"><code><a class="link" href="GTypePlugin.html" title="GTypePlugin"><span class="type">GTypePlugin</span></a> *plugin</code></em>,
-                                                         <em class="parameter"><code><a class="link" href="gobject-Type-Information.html#GType" title="GType"><span class="type">GType</span></a> instance_type</code></em>,
-                                                         <em class="parameter"><code><a class="link" href="gobject-Type-Information.html#GType" title="GType"><span class="type">GType</span></a> interface_type</code></em>,
-                                                         <em class="parameter"><code><a class="link" href="gobject-Type-Information.html#GInterfaceInfo" title="struct GInterfaceInfo"><span class="type">GInterfaceInfo</span></a> *info</code></em>);</pre>
-<p>
-Calls the <em class="parameter"><code>complete_interface_info</code></em> function from the
-<a class="link" href="GTypePlugin.html#GTypePluginClass" title="struct GTypePluginClass"><span class="type">GTypePluginClass</span></a> of <em class="parameter"><code>plugin</code></em>. There should be no need to use this
-function outside of the GObject type system itself.
-</p>
-<div class="variablelist"><table border="0" class="variablelist">
-<colgroup>
-<col align="left" valign="top">
-<col>
-=======
+</tr>
+</tbody>
+</table></div>
+</div>
+</div>
+<hr>
+<div class="refsect2">
 <a name="g-type-plugin-complete-interface-info"></a><h3>g_type_plugin_complete_interface_info ()</h3>
 <pre class="programlisting"><span class="returnvalue">void</span>
 g_type_plugin_complete_interface_info (<em class="parameter"><code><a class="link" href="GTypePlugin.html" title="GTypePlugin"><span class="type">GTypePlugin</span></a> *plugin</code></em>,
@@ -751,7 +460,6 @@
 <col width="150px" class="parameters_name">
 <col class="parameters_description">
 <col width="200px" class="parameters_annotations">
->>>>>>> 76bed778
 </colgroup>
 <tbody>
 <tr>
@@ -760,19 +468,6 @@
 <td class="parameter_annotations"> </td>
 </tr>
 <tr>
-<<<<<<< HEAD
-<td><p><span class="term"><em class="parameter"><code>instance_type</code></em> :</span></p></td>
-<td>the <a class="link" href="gobject-Type-Information.html#GType" title="GType"><span class="type">GType</span></a> of an instantiable type to which the interface
-is added</td>
-</tr>
-<tr>
-<td><p><span class="term"><em class="parameter"><code>interface_type</code></em> :</span></p></td>
-<td>the <a class="link" href="gobject-Type-Information.html#GType" title="GType"><span class="type">GType</span></a> of the interface whose info is completed</td>
-</tr>
-<tr>
-<td><p><span class="term"><em class="parameter"><code>info</code></em> :</span></p></td>
-<td>the <a class="link" href="gobject-Type-Information.html#GInterfaceInfo" title="struct GInterfaceInfo"><span class="type">GInterfaceInfo</span></a> to fill in</td>
-=======
 <td class="parameter_name"><p>instance_type</p></td>
 <td class="parameter_description"><p>the <a class="link" href="gobject-Type-Information.html#GType" title="GType"><span class="type">GType</span></a> of an instantiable type to which the interface
 is added</p></td>
@@ -787,14 +482,11 @@
 <td class="parameter_name"><p>info</p></td>
 <td class="parameter_description"><p>the <a class="link" href="gobject-Type-Information.html#GInterfaceInfo" title="struct GInterfaceInfo"><span class="type">GInterfaceInfo</span></a> to fill in</p></td>
 <td class="parameter_annotations"> </td>
->>>>>>> 76bed778
-</tr>
-</tbody>
-</table></div>
-</div>
-</div>
-<<<<<<< HEAD
-=======
+</tr>
+</tbody>
+</table></div>
+</div>
+</div>
 </div>
 <div class="refsect1">
 <a name="GTypePlugin.other_details"></a><h2>Types and Values</h2>
@@ -854,18 +546,12 @@
 </div>
 </div>
 </div>
->>>>>>> 76bed778
 <div class="refsect1">
 <a name="GTypePlugin.see-also"></a><h2>See Also</h2>
 <p><a class="link" href="GTypeModule.html" title="GTypeModule"><span class="type">GTypeModule</span></a> and <a class="link" href="gobject-Type-Information.html#g-type-register-dynamic" title="g_type_register_dynamic ()"><code class="function">g_type_register_dynamic()</code></a>.</p>
 </div>
 </div>
 <div class="footer">
-<<<<<<< HEAD
-<hr>
-          Generated by GTK-Doc V1.18.1</div>
-=======
 <hr>Generated by GTK-Doc V1.24</div>
->>>>>>> 76bed778
 </body>
 </html>