--- conflicted
+++ resolved
@@ -2,37 +2,12 @@
 <html>
 <head>
 <meta http-equiv="Content-Type" content="text/html; charset=UTF-8">
-<<<<<<< HEAD
-<title>Varargs Value Collection</title>
-<meta name="generator" content="DocBook XSL Stylesheets V1.77.1">
-=======
 <title>Varargs Value Collection: GObject Reference Manual</title>
 <meta name="generator" content="DocBook XSL Stylesheets V1.78.1">
->>>>>>> 76bed778
 <link rel="home" href="index.html" title="GObject Reference Manual">
 <link rel="up" href="rn01.html" title="API Reference">
 <link rel="prev" href="gobject-GParamSpec.html" title="GParamSpec">
 <link rel="next" href="gobject-Signals.html" title="Signals">
-<<<<<<< HEAD
-<meta name="generator" content="GTK-Doc V1.18.1 (XML mode)">
-<link rel="stylesheet" href="style.css" type="text/css">
-</head>
-<body bgcolor="white" text="black" link="#0000FF" vlink="#840084" alink="#0000FF">
-<table class="navigation" id="top" width="100%" summary="Navigation header" cellpadding="2" cellspacing="2">
-<tr valign="middle">
-<td><a accesskey="p" href="gobject-GParamSpec.html"><img src="left.png" width="24" height="24" border="0" alt="Prev"></a></td>
-<td><a accesskey="u" href="rn01.html"><img src="up.png" width="24" height="24" border="0" alt="Up"></a></td>
-<td><a accesskey="h" href="index.html"><img src="home.png" width="24" height="24" border="0" alt="Home"></a></td>
-<th width="100%" align="center">GObject Reference Manual</th>
-<td><a accesskey="n" href="gobject-Signals.html"><img src="right.png" width="24" height="24" border="0" alt="Next"></a></td>
-</tr>
-<tr><td colspan="5" class="shortcuts">
-<a href="#gobject-Varargs-Value-Collection.synopsis" class="shortcut">Top</a>
-                   | 
-                  <a href="#gobject-Varargs-Value-Collection.description" class="shortcut">Description</a>
-</td></tr>
-</table>
-=======
 <meta name="generator" content="GTK-Doc V1.24 (XML mode)">
 <link rel="stylesheet" href="style.css" type="text/css">
 </head>
@@ -47,7 +22,6 @@
 <td><a accesskey="p" href="gobject-GParamSpec.html"><img src="left.png" width="16" height="16" border="0" alt="Prev"></a></td>
 <td><a accesskey="n" href="gobject-Signals.html"><img src="right.png" width="16" height="16" border="0" alt="Next"></a></td>
 </tr></table>
->>>>>>> 76bed778
 <div class="refentry">
 <a name="gobject-Varargs-Value-Collection"></a><div class="titlepage"></div>
 <div class="refnamediv"><table width="100%"><tr>
@@ -57,79 +31,6 @@
 </td>
 <td class="gallery_image" valign="top" align="right"></td>
 </tr></table></div>
-<<<<<<< HEAD
-<div class="refsynopsisdiv">
-<a name="gobject-Varargs-Value-Collection.synopsis"></a><h2>Synopsis</h2>
-<pre class="synopsis">
-#include &lt;glib-object.h&gt;
-#include &lt;gobject/gvaluecollector.h&gt;
-
-union               <a class="link" href="gobject-Varargs-Value-Collection.html#GTypeCValue" title="union GTypeCValue">GTypeCValue</a>;
-#define             <a class="link" href="gobject-Varargs-Value-Collection.html#G-VALUE-COLLECT-INIT:CAPS" title="G_VALUE_COLLECT_INIT()">G_VALUE_COLLECT_INIT</a>                (value,
-                                                         _value_type,
-                                                         var_args,
-                                                         flags,
-                                                         __error)
-#define             <a class="link" href="gobject-Varargs-Value-Collection.html#G-VALUE-COLLECT:CAPS" title="G_VALUE_COLLECT()">G_VALUE_COLLECT</a>                     (value,
-                                                         var_args,
-                                                         flags,
-                                                         __error)
-#define             <a class="link" href="gobject-Varargs-Value-Collection.html#G-VALUE-COLLECT-SKIP:CAPS" title="G_VALUE_COLLECT_SKIP()">G_VALUE_COLLECT_SKIP</a>                (_value_type,
-                                                         var_args)
-#define             <a class="link" href="gobject-Varargs-Value-Collection.html#G-VALUE-LCOPY:CAPS" title="G_VALUE_LCOPY()">G_VALUE_LCOPY</a>                       (value,
-                                                         var_args,
-                                                         flags,
-                                                         __error)
-#define             <a class="link" href="gobject-Varargs-Value-Collection.html#G-VALUE-COLLECT-FORMAT-MAX-LENGTH:CAPS" title="G_VALUE_COLLECT_FORMAT_MAX_LENGTH">G_VALUE_COLLECT_FORMAT_MAX_LENGTH</a>
-</pre>
-</div>
-<div class="refsect1">
-<a name="gobject-Varargs-Value-Collection.description"></a><h2>Description</h2>
-<p>
-The macros in this section provide the varargs parsing support needed
-in variadic GObject functions such as <a class="link" href="gobject-The-Base-Object-Type.html#g-object-new" title="g_object_new ()"><code class="function">g_object_new()</code></a> or <a class="link" href="gobject-The-Base-Object-Type.html#g-object-set" title="g_object_set ()"><code class="function">g_object_set()</code></a>.
-They currently support the collection of integral types, floating point 
-types and pointers.
-</p>
-</div>
-<div class="refsect1">
-<a name="gobject-Varargs-Value-Collection.details"></a><h2>Details</h2>
-<div class="refsect2">
-<a name="GTypeCValue"></a><h3>union GTypeCValue</h3>
-<pre class="programlisting">union _GTypeCValue
-{
-  gint     v_int;
-  glong    v_long;
-  gint64   v_int64;
-  gdouble  v_double;
-  gpointer v_pointer;
-};
-</pre>
-<p>
-A union holding one collected value.
-</p>
-<div class="variablelist"><table border="0" class="variablelist">
-<colgroup>
-<col align="left" valign="top">
-<col>
-</colgroup>
-<tbody>
-<tr>
-<td><p><span class="term"><a href="./../glib/glib/glib-Basic-Types.html#gint"><span class="type">gint</span></a> <em class="structfield"><code><a name="GTypeCValue.v-int"></a>v_int</code></em>;</span></p></td>
-<td>the field for holding integer values</td>
-</tr>
-<tr>
-<td><p><span class="term"><a href="./../glib/glib/glib-Basic-Types.html#glong"><span class="type">glong</span></a> <em class="structfield"><code><a name="GTypeCValue.v-long"></a>v_long</code></em>;</span></p></td>
-<td>the field for holding long integer values</td>
-</tr>
-<tr>
-<td><p><span class="term"><a href="./../glib/glib/glib-Basic-Types.html#gint64"><span class="type">gint64</span></a> <em class="structfield"><code><a name="GTypeCValue.v-int64"></a>v_int64</code></em>;</span></p></td>
-<td>the field for holding 64 bit integer values</td>
-</tr>
-<tr>
-<td><p><span class="term"><a href="./../glib/glib/glib-Basic-Types.html#gdouble"><span class="type">gdouble</span></a> <em class="structfield"><code><a name="GTypeCValue.v-double"></a>v_double</code></em>;</span></p></td>
-<td>the field for holding floating point values</td>
-=======
 <div class="refsect1">
 <a name="gobject-Varargs-Value-Collection.functions"></a><h2>Functions</h2>
 <div class="informaltable"><table width="100%" border="0">
@@ -161,7 +62,6 @@
 <td class="function_name">
 <a class="link" href="gobject-Varargs-Value-Collection.html#G-VALUE-LCOPY:CAPS" title="G_VALUE_LCOPY()">G_VALUE_LCOPY</a><span class="c_punctuation">()</span>
 </td>
->>>>>>> 76bed778
 </tr>
 </tbody>
 </table></div>
@@ -175,24 +75,16 @@
 </colgroup>
 <tbody>
 <tr>
-<<<<<<< HEAD
-<td><p><span class="term"><a href="./../glib/glib/glib-Basic-Types.html#gpointer"><span class="type">gpointer</span></a> <em class="structfield"><code><a name="GTypeCValue.v-pointer"></a>v_pointer</code></em>;</span></p></td>
-<td>the field for holding pointers</td>
-=======
 <td class="datatype_keyword"> </td>
 <td class="function_name"><a class="link" href="gobject-Varargs-Value-Collection.html#GTypeCValue" title="GTypeCValue">GTypeCValue</a></td>
 </tr>
 <tr>
 <td class="define_keyword">#define</td>
 <td class="function_name"><a class="link" href="gobject-Varargs-Value-Collection.html#G-VALUE-COLLECT-FORMAT-MAX-LENGTH:CAPS" title="G_VALUE_COLLECT_FORMAT_MAX_LENGTH">G_VALUE_COLLECT_FORMAT_MAX_LENGTH</a></td>
->>>>>>> 76bed778
-</tr>
-</tbody>
-</table></div>
-</div>
-<<<<<<< HEAD
-<hr>
-=======
+</tr>
+</tbody>
+</table></div>
+</div>
 <div class="refsect1">
 <a name="gobject-Varargs-Value-Collection.includes"></a><h2>Includes</h2>
 <pre class="synopsis">#include &lt;glib-object.h&gt;
@@ -208,43 +100,11 @@
 </div>
 <div class="refsect1">
 <a name="gobject-Varargs-Value-Collection.functions_details"></a><h2>Functions</h2>
->>>>>>> 76bed778
 <div class="refsect2">
 <a name="G-VALUE-COLLECT-INIT:CAPS"></a><h3>G_VALUE_COLLECT_INIT()</h3>
 <pre class="programlisting">#define             G_VALUE_COLLECT_INIT(value, _value_type, var_args, flags, __error)</pre>
 <p>Collects a variable argument value from a va_list. We have to
 implement the varargs collection as a macro, because on some systems
-<<<<<<< HEAD
-va_list variables cannot be passed by reference.
-</p>
-<div class="variablelist"><table border="0" class="variablelist">
-<colgroup>
-<col align="left" valign="top">
-<col>
-</colgroup>
-<tbody>
-<tr>
-<td><p><span class="term"><em class="parameter"><code>value</code></em> :</span></p></td>
-<td>a <a class="link" href="gobject-Generic-values.html#GValue" title="GValue"><span class="type">GValue</span></a> return location. <em class="parameter"><code>value</code></em> must contain only 0 bytes.</td>
-</tr>
-<tr>
-<td><p><span class="term"><em class="parameter"><code>_value_type</code></em> :</span></p></td>
-<td>the <a class="link" href="gobject-Type-Information.html#GType" title="GType"><span class="type">GType</span></a> to use for <em class="parameter"><code>value</code></em>.</td>
-</tr>
-<tr>
-<td><p><span class="term"><em class="parameter"><code>var_args</code></em> :</span></p></td>
-<td>the va_list variable; it may be evaluated multiple times</td>
-</tr>
-<tr>
-<td><p><span class="term"><em class="parameter"><code>flags</code></em> :</span></p></td>
-<td>flags which are passed on to the <code class="function">collect_value()</code> function of
-the <a class="link" href="gobject-Type-Information.html#GTypeValueTable" title="struct GTypeValueTable"><span class="type">GTypeValueTable</span></a> of <em class="parameter"><code>value</code></em>.</td>
-</tr>
-<tr>
-<td><p><span class="term"><em class="parameter"><code>__error</code></em> :</span></p></td>
-<td>a <a href="./../glib/glib/glib-Basic-Types.html#gchar"><span class="type">gchar</span></a>** variable that will be modified to hold a <a href="./../glib/glib/glib-Memory-Allocation.html#g-new"><code class="function">g_new()</code></a>
-allocated error messages if something fails</td>
-=======
 va_list variables cannot be passed by reference.</p>
 <div class="refsect3">
 <a name="id-1.4.11.7.2.5"></a><h4>Parameters</h4>
@@ -284,7 +144,6 @@
 <td class="parameter_description"><p>a <a href="../glib/glib-Basic-Types.html#gchar"><span class="type">gchar</span></a>** variable that will be modified to hold a <a href="../glib/glib-Memory-Allocation.html#g-new"><code class="function">g_new()</code></a>
 allocated error messages if something fails</p></td>
 <td class="parameter_annotations"> </td>
->>>>>>> 76bed778
 </tr>
 </tbody>
 </table></div>
@@ -301,34 +160,6 @@
 <p>Note: If you are creating the <em class="parameter"><code>value</code></em>
  argument just before calling this macro,
 you should use the <a class="link" href="gobject-Varargs-Value-Collection.html#G-VALUE-COLLECT-INIT:CAPS" title="G_VALUE_COLLECT_INIT()"><span class="type">G_VALUE_COLLECT_INIT</span></a> variant and pass the unitialized
-<<<<<<< HEAD
-<a class="link" href="gobject-Generic-values.html#GValue" title="GValue"><span class="type">GValue</span></a>. That variant is faster than <a class="link" href="gobject-Varargs-Value-Collection.html#G-VALUE-COLLECT:CAPS" title="G_VALUE_COLLECT()"><span class="type">G_VALUE_COLLECT</span></a>.
-</p>
-<div class="variablelist"><table border="0" class="variablelist">
-<colgroup>
-<col align="left" valign="top">
-<col>
-</colgroup>
-<tbody>
-<tr>
-<td><p><span class="term"><em class="parameter"><code>value</code></em> :</span></p></td>
-<td>a <a class="link" href="gobject-Generic-values.html#GValue" title="GValue"><span class="type">GValue</span></a> return location. <em class="parameter"><code>value</code></em> is supposed to be initialized
-according to the value type to be collected</td>
-</tr>
-<tr>
-<td><p><span class="term"><em class="parameter"><code>var_args</code></em> :</span></p></td>
-<td>the va_list variable; it may be evaluated multiple times</td>
-</tr>
-<tr>
-<td><p><span class="term"><em class="parameter"><code>flags</code></em> :</span></p></td>
-<td>flags which are passed on to the <code class="function">collect_value()</code> function of
-the <a class="link" href="gobject-Type-Information.html#GTypeValueTable" title="struct GTypeValueTable"><span class="type">GTypeValueTable</span></a> of <em class="parameter"><code>value</code></em>.</td>
-</tr>
-<tr>
-<td><p><span class="term"><em class="parameter"><code>__error</code></em> :</span></p></td>
-<td>a <a href="./../glib/glib/glib-Basic-Types.html#gchar"><span class="type">gchar</span></a>** variable that will be modified to hold a <a href="./../glib/glib/glib-Memory-Allocation.html#g-new"><code class="function">g_new()</code></a>
-allocated error messages if something fails</td>
-=======
 <a class="link" href="gobject-Generic-values.html#GValue" title="GValue"><span class="type">GValue</span></a>. That variant is faster than <a class="link" href="gobject-Varargs-Value-Collection.html#G-VALUE-COLLECT:CAPS" title="G_VALUE_COLLECT()"><span class="type">G_VALUE_COLLECT</span></a>.</p>
 <div class="refsect3">
 <a name="id-1.4.11.7.3.6"></a><h4>Parameters</h4>
@@ -363,7 +194,6 @@
 <td class="parameter_description"><p>a <a href="../glib/glib-Basic-Types.html#gchar"><span class="type">gchar</span></a>** variable that will be modified to hold a <a href="../glib/glib-Memory-Allocation.html#g-new"><code class="function">g_new()</code></a>
 allocated error messages if something fails</p></td>
 <td class="parameter_annotations"> </td>
->>>>>>> 76bed778
 </tr>
 </tbody>
 </table></div>
@@ -373,8 +203,6 @@
 <div class="refsect2">
 <a name="G-VALUE-COLLECT-SKIP:CAPS"></a><h3>G_VALUE_COLLECT_SKIP()</h3>
 <pre class="programlisting">#define             G_VALUE_COLLECT_SKIP(_value_type, var_args)</pre>
-<<<<<<< HEAD
-=======
 <p>Skip an argument of type <em class="parameter"><code>_value_type</code></em>
  from <em class="parameter"><code>var_args</code></em>
 .</p>
@@ -400,42 +228,11 @@
 </tbody>
 </table></div>
 </div>
->>>>>>> 76bed778
 </div>
 <hr>
 <div class="refsect2">
 <a name="G-VALUE-LCOPY:CAPS"></a><h3>G_VALUE_LCOPY()</h3>
 <pre class="programlisting">#define             G_VALUE_LCOPY(value, var_args, flags, __error)</pre>
-<<<<<<< HEAD
-<p>
-Collects a value's variable argument locations from a va_list. Usage is
-analogous to <a class="link" href="gobject-Varargs-Value-Collection.html#G-VALUE-COLLECT:CAPS" title="G_VALUE_COLLECT()"><code class="function">G_VALUE_COLLECT()</code></a>.
-</p>
-<div class="variablelist"><table border="0" class="variablelist">
-<colgroup>
-<col align="left" valign="top">
-<col>
-</colgroup>
-<tbody>
-<tr>
-<td><p><span class="term"><em class="parameter"><code>value</code></em> :</span></p></td>
-<td>a <a class="link" href="gobject-Generic-values.html#GValue" title="GValue"><span class="type">GValue</span></a> return location. <em class="parameter"><code>value</code></em> is supposed to be initialized
-according to the value type to be collected</td>
-</tr>
-<tr>
-<td><p><span class="term"><em class="parameter"><code>var_args</code></em> :</span></p></td>
-<td>the va_list variable; it may be evaluated multiple times</td>
-</tr>
-<tr>
-<td><p><span class="term"><em class="parameter"><code>flags</code></em> :</span></p></td>
-<td>flags which are passed on to the <code class="function">lcopy_value()</code> function of
-the <a class="link" href="gobject-Type-Information.html#GTypeValueTable" title="struct GTypeValueTable"><span class="type">GTypeValueTable</span></a> of <em class="parameter"><code>value</code></em>.</td>
-</tr>
-<tr>
-<td><p><span class="term"><em class="parameter"><code>__error</code></em> :</span></p></td>
-<td>a <a href="./../glib/glib/glib-Basic-Types.html#gchar"><span class="type">gchar</span></a>** variable that will be modified to hold a <a href="./../glib/glib/glib-Memory-Allocation.html#g-new"><code class="function">g_new()</code></a>
-allocated error messages if something fails</td>
-=======
 <p>Collects a value's variable argument locations from a va_list. Usage is
 analogous to <a class="link" href="gobject-Varargs-Value-Collection.html#G-VALUE-COLLECT:CAPS" title="G_VALUE_COLLECT()"><code class="function">G_VALUE_COLLECT()</code></a>.</p>
 <div class="refsect3">
@@ -471,7 +268,6 @@
 <td class="parameter_description"><p>a <a href="../glib/glib-Basic-Types.html#gchar"><span class="type">gchar</span></a>** variable that will be modified to hold a <a href="../glib/glib-Memory-Allocation.html#g-new"><code class="function">g_new()</code></a>
 allocated error messages if something fails</p></td>
 <td class="parameter_annotations"> </td>
->>>>>>> 76bed778
 </tr>
 </tbody>
 </table></div>
@@ -532,11 +328,6 @@
 </div>
 </div>
 <div class="footer">
-<<<<<<< HEAD
-<hr>
-          Generated by GTK-Doc V1.18.1</div>
-=======
 <hr>Generated by GTK-Doc V1.24</div>
->>>>>>> 76bed778
 </body>
 </html>