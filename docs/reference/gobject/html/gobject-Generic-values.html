<!DOCTYPE html PUBLIC "-//W3C//DTD HTML 4.01 Transitional//EN">
<html>
<head>
<meta http-equiv="Content-Type" content="text/html; charset=UTF-8">
<<<<<<< HEAD
<title>Generic values</title>
<meta name="generator" content="DocBook XSL Stylesheets V1.77.1">
=======
<title>Generic values: GObject Reference Manual</title>
<meta name="generator" content="DocBook XSL Stylesheets V1.78.1">
>>>>>>> 76bed778
<link rel="home" href="index.html" title="GObject Reference Manual">
<link rel="up" href="rn01.html" title="API Reference">
<link rel="prev" href="gobject-Boxed-Types.html" title="Boxed Types">
<link rel="next" href="gobject-Standard-Parameter-and-Value-Types.html" title="Parameters and Values">
<<<<<<< HEAD
<meta name="generator" content="GTK-Doc V1.18.1 (XML mode)">
<link rel="stylesheet" href="style.css" type="text/css">
</head>
<body bgcolor="white" text="black" link="#0000FF" vlink="#840084" alink="#0000FF">
<table class="navigation" id="top" width="100%" summary="Navigation header" cellpadding="2" cellspacing="2">
<tr valign="middle">
<td><a accesskey="p" href="gobject-Boxed-Types.html"><img src="left.png" width="24" height="24" border="0" alt="Prev"></a></td>
<td><a accesskey="u" href="rn01.html"><img src="up.png" width="24" height="24" border="0" alt="Up"></a></td>
<td><a accesskey="h" href="index.html"><img src="home.png" width="24" height="24" border="0" alt="Home"></a></td>
<th width="100%" align="center">GObject Reference Manual</th>
<td><a accesskey="n" href="gobject-Standard-Parameter-and-Value-Types.html"><img src="right.png" width="24" height="24" border="0" alt="Next"></a></td>
</tr>
<tr><td colspan="5" class="shortcuts">
<a href="#gobject-Generic-values.synopsis" class="shortcut">Top</a>
                   | 
                  <a href="#gobject-Generic-values.description" class="shortcut">Description</a>
</td></tr>
</table>
=======
<meta name="generator" content="GTK-Doc V1.24 (XML mode)">
<link rel="stylesheet" href="style.css" type="text/css">
</head>
<body bgcolor="white" text="black" link="#0000FF" vlink="#840084" alink="#0000FF">
<table class="navigation" id="top" width="100%" summary="Navigation header" cellpadding="2" cellspacing="5"><tr valign="middle">
<td width="100%" align="left" class="shortcuts">
<a href="#" class="shortcut">Top</a><span id="nav_description">  <span class="dim">|</span> 
                  <a href="#gobject-Generic-values.description" class="shortcut">Description</a></span>
</td>
<td><a accesskey="h" href="index.html"><img src="home.png" width="16" height="16" border="0" alt="Home"></a></td>
<td><a accesskey="u" href="rn01.html"><img src="up.png" width="16" height="16" border="0" alt="Up"></a></td>
<td><a accesskey="p" href="gobject-Boxed-Types.html"><img src="left.png" width="16" height="16" border="0" alt="Prev"></a></td>
<td><a accesskey="n" href="gobject-Standard-Parameter-and-Value-Types.html"><img src="right.png" width="16" height="16" border="0" alt="Next"></a></td>
</tr></table>
>>>>>>> 76bed778
<div class="refentry">
<a name="gobject-Generic-values"></a><div class="titlepage"></div>
<div class="refnamediv"><table width="100%"><tr>
<td valign="top">
<h2><span class="refentrytitle"><a name="gobject-Generic-values.top_of_page"></a>Generic values</span></h2>
<p>Generic values — A polymorphic type that can hold values of any
    other type</p>
</td>
<td class="gallery_image" valign="top" align="right"></td>
</tr></table></div>
<<<<<<< HEAD
<div class="refsynopsisdiv">
<a name="gobject-Generic-values.synopsis"></a><h2>Synopsis</h2>
<pre class="synopsis">
#include &lt;glib-object.h&gt;

#define             <a class="link" href="gobject-Generic-values.html#G-VALUE-INIT:CAPS" title="G_VALUE_INIT">G_VALUE_INIT</a>
#define             <a class="link" href="gobject-Generic-values.html#G-VALUE-HOLDS:CAPS" title="G_VALUE_HOLDS()">G_VALUE_HOLDS</a>                       (value,
                                                         type)
#define             <a class="link" href="gobject-Generic-values.html#G-VALUE-TYPE:CAPS" title="G_VALUE_TYPE()">G_VALUE_TYPE</a>                        (value)
#define             <a class="link" href="gobject-Generic-values.html#G-VALUE-TYPE-NAME:CAPS" title="G_VALUE_TYPE_NAME()">G_VALUE_TYPE_NAME</a>                   (value)
#define             <a class="link" href="gobject-Generic-values.html#G-TYPE-IS-VALUE:CAPS" title="G_TYPE_IS_VALUE()">G_TYPE_IS_VALUE</a>                     (type)
#define             <a class="link" href="gobject-Generic-values.html#G-TYPE-IS-VALUE-ABSTRACT:CAPS" title="G_TYPE_IS_VALUE_ABSTRACT()">G_TYPE_IS_VALUE_ABSTRACT</a>            (type)
#define             <a class="link" href="gobject-Generic-values.html#G-IS-VALUE:CAPS" title="G_IS_VALUE()">G_IS_VALUE</a>                          (value)
                    <a class="link" href="gobject-Generic-values.html#GValue" title="GValue">GValue</a>;
#define             <a class="link" href="gobject-Generic-values.html#G-TYPE-VALUE:CAPS" title="G_TYPE_VALUE">G_TYPE_VALUE</a>
#define             <a class="link" href="gobject-Generic-values.html#G-TYPE-VALUE-ARRAY:CAPS" title="G_TYPE_VALUE_ARRAY">G_TYPE_VALUE_ARRAY</a>
<a class="link" href="gobject-Generic-values.html#GValue" title="GValue"><span class="returnvalue">GValue</span></a> *            <a class="link" href="gobject-Generic-values.html#g-value-init" title="g_value_init ()">g_value_init</a>                        (<em class="parameter"><code><a class="link" href="gobject-Generic-values.html#GValue" title="GValue"><span class="type">GValue</span></a> *value</code></em>,
                                                         <em class="parameter"><code><a class="link" href="gobject-Type-Information.html#GType" title="GType"><span class="type">GType</span></a> g_type</code></em>);
<span class="returnvalue">void</span>                <a class="link" href="gobject-Generic-values.html#g-value-copy" title="g_value_copy ()">g_value_copy</a>                        (<em class="parameter"><code>const <a class="link" href="gobject-Generic-values.html#GValue" title="GValue"><span class="type">GValue</span></a> *src_value</code></em>,
                                                         <em class="parameter"><code><a class="link" href="gobject-Generic-values.html#GValue" title="GValue"><span class="type">GValue</span></a> *dest_value</code></em>);
<a class="link" href="gobject-Generic-values.html#GValue" title="GValue"><span class="returnvalue">GValue</span></a> *            <a class="link" href="gobject-Generic-values.html#g-value-reset" title="g_value_reset ()">g_value_reset</a>                       (<em class="parameter"><code><a class="link" href="gobject-Generic-values.html#GValue" title="GValue"><span class="type">GValue</span></a> *value</code></em>);
<span class="returnvalue">void</span>                <a class="link" href="gobject-Generic-values.html#g-value-unset" title="g_value_unset ()">g_value_unset</a>                       (<em class="parameter"><code><a class="link" href="gobject-Generic-values.html#GValue" title="GValue"><span class="type">GValue</span></a> *value</code></em>);
<span class="returnvalue">void</span>                <a class="link" href="gobject-Generic-values.html#g-value-set-instance" title="g_value_set_instance ()">g_value_set_instance</a>                (<em class="parameter"><code><a class="link" href="gobject-Generic-values.html#GValue" title="GValue"><span class="type">GValue</span></a> *value</code></em>,
                                                         <em class="parameter"><code><a href="./../glib/glib/glib-Basic-Types.html#gpointer"><span class="type">gpointer</span></a> instance</code></em>);
<a href="./../glib/glib/glib-Basic-Types.html#gboolean"><span class="returnvalue">gboolean</span></a>            <a class="link" href="gobject-Generic-values.html#g-value-fits-pointer" title="g_value_fits_pointer ()">g_value_fits_pointer</a>                (<em class="parameter"><code>const <a class="link" href="gobject-Generic-values.html#GValue" title="GValue"><span class="type">GValue</span></a> *value</code></em>);
<a href="./../glib/glib/glib-Basic-Types.html#gpointer"><span class="returnvalue">gpointer</span></a>            <a class="link" href="gobject-Generic-values.html#g-value-peek-pointer" title="g_value_peek_pointer ()">g_value_peek_pointer</a>                (<em class="parameter"><code>const <a class="link" href="gobject-Generic-values.html#GValue" title="GValue"><span class="type">GValue</span></a> *value</code></em>);
<a href="./../glib/glib/glib-Basic-Types.html#gboolean"><span class="returnvalue">gboolean</span></a>            <a class="link" href="gobject-Generic-values.html#g-value-type-compatible" title="g_value_type_compatible ()">g_value_type_compatible</a>             (<em class="parameter"><code><a class="link" href="gobject-Type-Information.html#GType" title="GType"><span class="type">GType</span></a> src_type</code></em>,
                                                         <em class="parameter"><code><a class="link" href="gobject-Type-Information.html#GType" title="GType"><span class="type">GType</span></a> dest_type</code></em>);
<a href="./../glib/glib/glib-Basic-Types.html#gboolean"><span class="returnvalue">gboolean</span></a>            <a class="link" href="gobject-Generic-values.html#g-value-type-transformable" title="g_value_type_transformable ()">g_value_type_transformable</a>          (<em class="parameter"><code><a class="link" href="gobject-Type-Information.html#GType" title="GType"><span class="type">GType</span></a> src_type</code></em>,
                                                         <em class="parameter"><code><a class="link" href="gobject-Type-Information.html#GType" title="GType"><span class="type">GType</span></a> dest_type</code></em>);
<a href="./../glib/glib/glib-Basic-Types.html#gboolean"><span class="returnvalue">gboolean</span></a>            <a class="link" href="gobject-Generic-values.html#g-value-transform" title="g_value_transform ()">g_value_transform</a>                   (<em class="parameter"><code>const <a class="link" href="gobject-Generic-values.html#GValue" title="GValue"><span class="type">GValue</span></a> *src_value</code></em>,
                                                         <em class="parameter"><code><a class="link" href="gobject-Generic-values.html#GValue" title="GValue"><span class="type">GValue</span></a> *dest_value</code></em>);
<span class="returnvalue">void</span>                (<a class="link" href="gobject-Generic-values.html#GValueTransform" title="GValueTransform ()">*GValueTransform</a>)                  (<em class="parameter"><code>const <a class="link" href="gobject-Generic-values.html#GValue" title="GValue"><span class="type">GValue</span></a> *src_value</code></em>,
                                                         <em class="parameter"><code><a class="link" href="gobject-Generic-values.html#GValue" title="GValue"><span class="type">GValue</span></a> *dest_value</code></em>);
<span class="returnvalue">void</span>                <a class="link" href="gobject-Generic-values.html#g-value-register-transform-func" title="g_value_register_transform_func ()">g_value_register_transform_func</a>     (<em class="parameter"><code><a class="link" href="gobject-Type-Information.html#GType" title="GType"><span class="type">GType</span></a> src_type</code></em>,
                                                         <em class="parameter"><code><a class="link" href="gobject-Type-Information.html#GType" title="GType"><span class="type">GType</span></a> dest_type</code></em>,
                                                         <em class="parameter"><code><a class="link" href="gobject-Generic-values.html#GValueTransform" title="GValueTransform ()"><span class="type">GValueTransform</span></a> transform_func</code></em>);
<a href="./../glib/glib/glib-Basic-Types.html#gchar"><span class="returnvalue">gchar</span></a> *             <a class="link" href="gobject-Generic-values.html#g-strdup-value-contents" title="g_strdup_value_contents ()">g_strdup_value_contents</a>             (<em class="parameter"><code>const <a class="link" href="gobject-Generic-values.html#GValue" title="GValue"><span class="type">GValue</span></a> *value</code></em>);
=======
<div class="refsect1">
<a name="gobject-Generic-values.functions"></a><h2>Functions</h2>
<div class="informaltable"><table width="100%" border="0">
<colgroup>
<col width="150px" class="functions_return">
<col class="functions_name">
</colgroup>
<tbody>
<tr>
<td class="define_keyword">#define</td>
<td class="function_name">
<a class="link" href="gobject-Generic-values.html#G-VALUE-HOLDS:CAPS" title="G_VALUE_HOLDS()">G_VALUE_HOLDS</a><span class="c_punctuation">()</span>
</td>
</tr>
<tr>
<td class="define_keyword">#define</td>
<td class="function_name">
<a class="link" href="gobject-Generic-values.html#G-VALUE-TYPE:CAPS" title="G_VALUE_TYPE()">G_VALUE_TYPE</a><span class="c_punctuation">()</span>
</td>
</tr>
<tr>
<td class="define_keyword">#define</td>
<td class="function_name">
<a class="link" href="gobject-Generic-values.html#G-VALUE-TYPE-NAME:CAPS" title="G_VALUE_TYPE_NAME()">G_VALUE_TYPE_NAME</a><span class="c_punctuation">()</span>
</td>
</tr>
<tr>
<td class="define_keyword">#define</td>
<td class="function_name">
<a class="link" href="gobject-Generic-values.html#G-TYPE-IS-VALUE:CAPS" title="G_TYPE_IS_VALUE()">G_TYPE_IS_VALUE</a><span class="c_punctuation">()</span>
</td>
</tr>
<tr>
<td class="define_keyword">#define</td>
<td class="function_name">
<a class="link" href="gobject-Generic-values.html#G-TYPE-IS-VALUE-ABSTRACT:CAPS" title="G_TYPE_IS_VALUE_ABSTRACT()">G_TYPE_IS_VALUE_ABSTRACT</a><span class="c_punctuation">()</span>
</td>
</tr>
<tr>
<td class="define_keyword">#define</td>
<td class="function_name">
<a class="link" href="gobject-Generic-values.html#G-IS-VALUE:CAPS" title="G_IS_VALUE()">G_IS_VALUE</a><span class="c_punctuation">()</span>
</td>
</tr>
<tr>
<td class="define_keyword">#define</td>
<td class="function_name"><a class="link" href="gobject-Generic-values.html#G-TYPE-VALUE:CAPS" title="G_TYPE_VALUE">G_TYPE_VALUE</a></td>
</tr>
<tr>
<td class="define_keyword">#define</td>
<td class="function_name"><a class="link" href="gobject-Generic-values.html#G-TYPE-VALUE-ARRAY:CAPS" title="G_TYPE_VALUE_ARRAY">G_TYPE_VALUE_ARRAY</a></td>
</tr>
<tr>
<td class="function_type">
<a class="link" href="gobject-Generic-values.html#GValue" title="GValue"><span class="returnvalue">GValue</span></a> *
</td>
<td class="function_name">
<a class="link" href="gobject-Generic-values.html#g-value-init" title="g_value_init ()">g_value_init</a> <span class="c_punctuation">()</span>
</td>
</tr>
<tr>
<td class="function_type">
<span class="returnvalue">void</span>
</td>
<td class="function_name">
<a class="link" href="gobject-Generic-values.html#g-value-copy" title="g_value_copy ()">g_value_copy</a> <span class="c_punctuation">()</span>
</td>
</tr>
<tr>
<td class="function_type">
<a class="link" href="gobject-Generic-values.html#GValue" title="GValue"><span class="returnvalue">GValue</span></a> *
</td>
<td class="function_name">
<a class="link" href="gobject-Generic-values.html#g-value-reset" title="g_value_reset ()">g_value_reset</a> <span class="c_punctuation">()</span>
</td>
</tr>
<tr>
<td class="function_type">
<span class="returnvalue">void</span>
</td>
<td class="function_name">
<a class="link" href="gobject-Generic-values.html#g-value-unset" title="g_value_unset ()">g_value_unset</a> <span class="c_punctuation">()</span>
</td>
</tr>
<tr>
<td class="function_type">
<span class="returnvalue">void</span>
</td>
<td class="function_name">
<a class="link" href="gobject-Generic-values.html#g-value-init-from-instance" title="g_value_init_from_instance ()">g_value_init_from_instance</a> <span class="c_punctuation">()</span>
</td>
</tr>
<tr>
<td class="function_type">
<span class="returnvalue">void</span>
</td>
<td class="function_name">
<a class="link" href="gobject-Generic-values.html#g-value-set-instance" title="g_value_set_instance ()">g_value_set_instance</a> <span class="c_punctuation">()</span>
</td>
</tr>
<tr>
<td class="function_type">
<a href="../glib/glib-Basic-Types.html#gboolean"><span class="returnvalue">gboolean</span></a>
</td>
<td class="function_name">
<a class="link" href="gobject-Generic-values.html#g-value-fits-pointer" title="g_value_fits_pointer ()">g_value_fits_pointer</a> <span class="c_punctuation">()</span>
</td>
</tr>
<tr>
<td class="function_type">
<a href="../glib/glib-Basic-Types.html#gpointer"><span class="returnvalue">gpointer</span></a>
</td>
<td class="function_name">
<a class="link" href="gobject-Generic-values.html#g-value-peek-pointer" title="g_value_peek_pointer ()">g_value_peek_pointer</a> <span class="c_punctuation">()</span>
</td>
</tr>
<tr>
<td class="function_type">
<a href="../glib/glib-Basic-Types.html#gboolean"><span class="returnvalue">gboolean</span></a>
</td>
<td class="function_name">
<a class="link" href="gobject-Generic-values.html#g-value-type-compatible" title="g_value_type_compatible ()">g_value_type_compatible</a> <span class="c_punctuation">()</span>
</td>
</tr>
<tr>
<td class="function_type">
<a href="../glib/glib-Basic-Types.html#gboolean"><span class="returnvalue">gboolean</span></a>
</td>
<td class="function_name">
<a class="link" href="gobject-Generic-values.html#g-value-type-transformable" title="g_value_type_transformable ()">g_value_type_transformable</a> <span class="c_punctuation">()</span>
</td>
</tr>
<tr>
<td class="function_type">
<a href="../glib/glib-Basic-Types.html#gboolean"><span class="returnvalue">gboolean</span></a>
</td>
<td class="function_name">
<a class="link" href="gobject-Generic-values.html#g-value-transform" title="g_value_transform ()">g_value_transform</a> <span class="c_punctuation">()</span>
</td>
</tr>
<tr>
<td class="function_type">
<span class="returnvalue">void</span>
</td>
<td class="function_name">
<span class="c_punctuation">(</span><a class="link" href="gobject-Generic-values.html#GValueTransform" title="GValueTransform ()">*GValueTransform</a><span class="c_punctuation">)</span> <span class="c_punctuation">()</span>
</td>
</tr>
<tr>
<td class="function_type">
<span class="returnvalue">void</span>
</td>
<td class="function_name">
<a class="link" href="gobject-Generic-values.html#g-value-register-transform-func" title="g_value_register_transform_func ()">g_value_register_transform_func</a> <span class="c_punctuation">()</span>
</td>
</tr>
<tr>
<td class="function_type">
<a href="../glib/glib-Basic-Types.html#gchar"><span class="returnvalue">gchar</span></a> *
</td>
<td class="function_name">
<a class="link" href="gobject-Generic-values.html#g-strdup-value-contents" title="g_strdup_value_contents ()">g_strdup_value_contents</a> <span class="c_punctuation">()</span>
</td>
</tr>
</tbody>
</table></div>
</div>
<div class="refsect1">
<a name="gobject-Generic-values.other"></a><h2>Types and Values</h2>
<div class="informaltable"><table width="100%" border="0">
<colgroup>
<col width="150px" class="name">
<col class="description">
</colgroup>
<tbody>
<tr>
<td class="define_keyword">#define</td>
<td class="function_name"><a class="link" href="gobject-Generic-values.html#G-VALUE-INIT:CAPS" title="G_VALUE_INIT">G_VALUE_INIT</a></td>
</tr>
<tr>
<td class="datatype_keyword"> </td>
<td class="function_name"><a class="link" href="gobject-Generic-values.html#GValue" title="GValue">GValue</a></td>
</tr>
</tbody>
</table></div>
</div>
<div class="refsect1">
<a name="gobject-Generic-values.includes"></a><h2>Includes</h2>
<pre class="synopsis">#include &lt;glib-object.h&gt;
>>>>>>> 76bed778
</pre>
</div>
<div class="refsect1">
<a name="gobject-Generic-values.description"></a><h2>Description</h2>
<p>The <a class="link" href="gobject-Generic-values.html#GValue" title="GValue"><span class="type">GValue</span></a> structure is basically a variable container that consists
of a type identifier and a specific value of that type.
The type identifier within a <a class="link" href="gobject-Generic-values.html#GValue" title="GValue"><span class="type">GValue</span></a> structure always determines the
type of the associated value.
To create a undefined <a class="link" href="gobject-Generic-values.html#GValue" title="GValue"><span class="type">GValue</span></a> structure, simply create a zero-filled
<a class="link" href="gobject-Generic-values.html#GValue" title="GValue"><span class="type">GValue</span></a> structure. To initialize the <a class="link" href="gobject-Generic-values.html#GValue" title="GValue"><span class="type">GValue</span></a>, use the <a class="link" href="gobject-Generic-values.html#g-value-init" title="g_value_init ()"><code class="function">g_value_init()</code></a>
function. A <a class="link" href="gobject-Generic-values.html#GValue" title="GValue"><span class="type">GValue</span></a> cannot be used until it is initialized.
The basic type operations (such as freeing and copying) are determined
by the <a class="link" href="gobject-Type-Information.html#GTypeValueTable" title="struct GTypeValueTable"><span class="type">GTypeValueTable</span></a> associated with the type ID stored in the <a class="link" href="gobject-Generic-values.html#GValue" title="GValue"><span class="type">GValue</span></a>.
Other <a class="link" href="gobject-Generic-values.html#GValue" title="GValue"><span class="type">GValue</span></a> operations (such as converting values between types) are
provided by this interface.</p>
<p>The code in the example program below demonstrates <a class="link" href="gobject-Generic-values.html#GValue" title="GValue"><span class="type">GValue</span></a>'s
features.</p>
<div class="informalexample">
  <table class="listing_frame" border="0" cellpadding="0" cellspacing="0">
    <tbody>
      <tr>
        <td class="listing_lines" align="right"><pre>1
2
3
4
5
6
7
8
9
10
11
12
13
14
15
16
17
18
19
20
21
22
23
24
25
26
27
28
29
30
31
32
33
34
35
36
37
38
39
40
41
42
43
44
45
46
47
48
49
50
51
52</pre></td>
        <td class="listing_code"><pre class="programlisting"><span class="gtkdoc ppc">#include &lt;glib-object.h&gt;</span>

<<<<<<< HEAD
<span class="type">int</span>
<span class="function">main</span><span class="normal"> </span><span class="symbol">(</span><span class="type">int</span><span class="normal">   argc</span><span class="symbol">,</span>
<span class="normal">      </span><span class="type">char</span><span class="normal"> </span><span class="symbol">*</span><span class="normal">argv</span><span class="symbol">[])</span>
<span class="cbracket">{</span>
<span class="normal">  </span><span class="comment">/* GValues must be initialized */</span>
<span class="normal">  </span><span class="usertype">GValue</span><span class="normal"> a </span><span class="symbol">=</span><span class="normal"> <a href="gobject-Generic-values.html#G-VALUE-INIT:CAPS">G_VALUE_INIT</a></span><span class="symbol">;</span>
<span class="normal">  </span><span class="usertype">GValue</span><span class="normal"> b </span><span class="symbol">=</span><span class="normal"> <a href="gobject-Generic-values.html#G-VALUE-INIT:CAPS">G_VALUE_INIT</a></span><span class="symbol">;</span>
<span class="normal">  </span><span class="keyword">const</span><span class="normal"> </span><span class="usertype">gchar</span><span class="normal"> </span><span class="symbol">*</span><span class="normal">message</span><span class="symbol">;</span>
=======
<span class="gtkdoc kwb">static void</span>
<span class="function">int2string</span> <span class="gtkdoc opt">(</span><span class="gtkdoc kwb">const</span> GValue <span class="gtkdoc opt">*</span>src_value<span class="gtkdoc opt">,</span>
            GValue       <span class="gtkdoc opt">*</span>dest_value<span class="gtkdoc opt">)</span>
<span class="gtkdoc opt">{</span>
  <span class="keyword">if</span> <span class="gtkdoc opt">(</span><span class="function"><a href="gobject-Standard-Parameter-and-Value-Types.html#g-value-get-int">g_value_get_int</a></span> <span class="gtkdoc opt">(</span>src_value<span class="gtkdoc opt">) ==</span> <span class="number">42</span><span class="gtkdoc opt">)</span>
    <span class="function"><a href="gobject-Standard-Parameter-and-Value-Types.html#g-value-set-static-string">g_value_set_static_string</a></span> <span class="gtkdoc opt">(</span>dest_value<span class="gtkdoc opt">,</span> <span class="string">&quot;An important number&quot;</span><span class="gtkdoc opt">);</span>
  <span class="keyword">else</span>
    <span class="function"><a href="gobject-Standard-Parameter-and-Value-Types.html#g-value-set-static-string">g_value_set_static_string</a></span> <span class="gtkdoc opt">(</span>dest_value<span class="gtkdoc opt">,</span> <span class="string">&quot;What's that?&quot;</span><span class="gtkdoc opt">);</span>
<span class="gtkdoc opt">}</span>
>>>>>>> 76bed778

<span class="gtkdoc kwb">int</span>
<span class="function">main</span> <span class="gtkdoc opt">(</span><span class="gtkdoc kwb">int</span>   argc<span class="gtkdoc opt">,</span>
      <span class="gtkdoc kwb">char</span> <span class="gtkdoc opt">*</span>argv<span class="gtkdoc opt">[])</span>
<span class="gtkdoc opt">{</span>
  <span class="gtkdoc slc">// GValues must be initialized</span>
  GValue a <span class="gtkdoc opt">=</span> G_VALUE_INIT<span class="gtkdoc opt">;</span>
  GValue b <span class="gtkdoc opt">=</span> G_VALUE_INIT<span class="gtkdoc opt">;</span>
  <span class="gtkdoc kwb">const</span> gchar <span class="gtkdoc opt">*</span>message<span class="gtkdoc opt">;</span>

  <span class="gtkdoc slc">// The GValue starts empty</span>
  <span class="function"><a href="../glib/glib-Testing.html#g-assert">g_assert</a></span> <span class="gtkdoc opt">(!</span><span class="function"><a href="gobject-Standard-Parameter-and-Value-Types.html#G-VALUE-HOLDS-STRING:CAPS">G_VALUE_HOLDS_STRING</a></span> <span class="gtkdoc opt">(&amp;</span>a<span class="gtkdoc opt">));</span>

  <span class="gtkdoc slc">// Put a string in it</span>
  <span class="function"><a href="gobject-Generic-values.html#g-value-init">g_value_init</a></span> <span class="gtkdoc opt">(&amp;</span>a<span class="gtkdoc opt">,</span> G_TYPE_STRING<span class="gtkdoc opt">);</span>
  <span class="function"><a href="../glib/glib-Testing.html#g-assert">g_assert</a></span> <span class="gtkdoc opt">(</span><span class="function"><a href="gobject-Standard-Parameter-and-Value-Types.html#G-VALUE-HOLDS-STRING:CAPS">G_VALUE_HOLDS_STRING</a></span> <span class="gtkdoc opt">(&amp;</span>a<span class="gtkdoc opt">));</span>
  <span class="function"><a href="gobject-Standard-Parameter-and-Value-Types.html#g-value-set-static-string">g_value_set_static_string</a></span> <span class="gtkdoc opt">(&amp;</span>a<span class="gtkdoc opt">,</span> <span class="string">&quot;Hello, world!&quot;</span><span class="gtkdoc opt">);</span>
  <span class="function"><a href="../glib/glib-String-Utility-Functions.html#g-printf">g_printf</a></span> <span class="gtkdoc opt">(</span><span class="string">&quot;%s</span><span class="gtkdoc esc">\n</span><span class="string">&quot;</span><span class="gtkdoc opt">,</span> <span class="function"><a href="gobject-Standard-Parameter-and-Value-Types.html#g-value-get-string">g_value_get_string</a></span> <span class="gtkdoc opt">(&amp;</span>a<span class="gtkdoc opt">));</span>

  <span class="gtkdoc slc">// Reset it to its pristine state</span>
  <span class="function"><a href="gobject-Generic-values.html#g-value-unset">g_value_unset</a></span> <span class="gtkdoc opt">(&amp;</span>a<span class="gtkdoc opt">);</span>

  <span class="gtkdoc slc">// It can then be reused for another type</span>
  <span class="function"><a href="gobject-Generic-values.html#g-value-init">g_value_init</a></span> <span class="gtkdoc opt">(&amp;</span>a<span class="gtkdoc opt">,</span> G_TYPE_INT<span class="gtkdoc opt">);</span>
  <span class="function"><a href="gobject-Standard-Parameter-and-Value-Types.html#g-value-set-int">g_value_set_int</a></span> <span class="gtkdoc opt">(&amp;</span>a<span class="gtkdoc opt">,</span> <span class="number">42</span><span class="gtkdoc opt">);</span>

  <span class="gtkdoc slc">// Attempt to transform it into a GValue of type STRING</span>
  <span class="function"><a href="gobject-Generic-values.html#g-value-init">g_value_init</a></span> <span class="gtkdoc opt">(&amp;</span>b<span class="gtkdoc opt">,</span> G_TYPE_STRING<span class="gtkdoc opt">);</span>

  <span class="gtkdoc slc">// An INT is transformable to a STRING</span>
  <span class="function"><a href="../glib/glib-Testing.html#g-assert">g_assert</a></span> <span class="gtkdoc opt">(</span><span class="function"><a href="gobject-Generic-values.html#g-value-type-transformable">g_value_type_transformable</a></span> <span class="gtkdoc opt">(</span>G_TYPE_INT<span class="gtkdoc opt">,</span> G_TYPE_STRING<span class="gtkdoc opt">));</span>

  <span class="function"><a href="gobject-Generic-values.html#g-value-transform">g_value_transform</a></span> <span class="gtkdoc opt">(&amp;</span>a<span class="gtkdoc opt">, &amp;</span>b<span class="gtkdoc opt">);</span>
  <span class="function"><a href="../glib/glib-String-Utility-Functions.html#g-printf">g_printf</a></span> <span class="gtkdoc opt">(</span><span class="string">&quot;%s</span><span class="gtkdoc esc">\n</span><span class="string">&quot;</span><span class="gtkdoc opt">,</span> <span class="function"><a href="gobject-Standard-Parameter-and-Value-Types.html#g-value-get-string">g_value_get_string</a></span> <span class="gtkdoc opt">(&amp;</span>b<span class="gtkdoc opt">));</span>

  <span class="gtkdoc slc">// Attempt to transform it again using a custom transform function</span>
  <span class="function"><a href="gobject-Generic-values.html#g-value-register-transform-func">g_value_register_transform_func</a></span> <span class="gtkdoc opt">(</span>G_TYPE_INT<span class="gtkdoc opt">,</span> G_TYPE_STRING<span class="gtkdoc opt">,</span> int2string<span class="gtkdoc opt">);</span>
  <span class="function"><a href="gobject-Generic-values.html#g-value-transform">g_value_transform</a></span> <span class="gtkdoc opt">(&amp;</span>a<span class="gtkdoc opt">, &amp;</span>b<span class="gtkdoc opt">);</span>
  <span class="function"><a href="../glib/glib-String-Utility-Functions.html#g-printf">g_printf</a></span> <span class="gtkdoc opt">(</span><span class="string">&quot;%s</span><span class="gtkdoc esc">\n</span><span class="string">&quot;</span><span class="gtkdoc opt">,</span> <span class="function"><a href="gobject-Standard-Parameter-and-Value-Types.html#g-value-get-string">g_value_get_string</a></span> <span class="gtkdoc opt">(&amp;</span>b<span class="gtkdoc opt">));</span>
  <span class="keyword">return</span> <span class="number">0</span><span class="gtkdoc opt">;</span>
<span class="gtkdoc opt">}</span></pre></td>
      </tr>
    </tbody>
  </table>
</div>

<p></p>
</div>
<div class="refsect1">
<<<<<<< HEAD
<a name="gobject-Generic-values.details"></a><h2>Details</h2>
<div class="refsect2">
<a name="G-VALUE-INIT:CAPS"></a><h3>G_VALUE_INIT</h3>
<pre class="programlisting">#define G_VALUE_INIT  { 0, { { 0 } } }
</pre>
<p>
A <a class="link" href="gobject-Generic-values.html#GValue" title="GValue"><span class="type">GValue</span></a> must be initialized before it can be used.
This macro can be used as initializer instead of an explicit
<code class="literal">{ 0 }</code> when declaring a variable,
but it cannot be assigned to a variable.
</p>
<p>
</p>
<div class="informalexample">
  <table class="listing_frame" border="0" cellpadding="0" cellspacing="0">
    <tbody>
      <tr>
        <td class="listing_lines" align="right"><pre>1</pre></td>
        <td class="listing_code"><pre class="programlisting"><span class="usertype">GValue</span><span class="normal"> value </span><span class="symbol">=</span><span class="normal"> <a href="gobject-Generic-values.html#G-VALUE-INIT:CAPS">G_VALUE_INIT</a></span><span class="symbol">;</span></pre></td>
      </tr>
    </tbody>
  </table>
</div>

<p>
</p>
<p class="since">Since 2.30</p>
</div>
<hr>
=======
<a name="gobject-Generic-values.functions_details"></a><h2>Functions</h2>
>>>>>>> 76bed778
<div class="refsect2">
<a name="G-VALUE-HOLDS:CAPS"></a><h3>G_VALUE_HOLDS()</h3>
<pre class="programlisting">#define G_VALUE_HOLDS(value,type) (G_TYPE_CHECK_VALUE_TYPE ((value), (type)))
</pre>
<<<<<<< HEAD
<p>
Checks if <em class="parameter"><code>value</code></em> holds (or contains) a value of <em class="parameter"><code>type</code></em>.
This macro will also check for <em class="parameter"><code>value</code></em> != <a href="./../glib/glib/glib-Standard-Macros.html#NULL:CAPS"><code class="literal">NULL</code></a> and issue a
warning if the check fails.
</p>
<div class="variablelist"><table border="0" class="variablelist">
<colgroup>
<col align="left" valign="top">
<col>
</colgroup>
<tbody>
<tr>
<td><p><span class="term"><em class="parameter"><code>value</code></em> :</span></p></td>
<td>A <a class="link" href="gobject-Generic-values.html#GValue" title="GValue"><span class="type">GValue</span></a> structure.</td>
</tr>
<tr>
<td><p><span class="term"><em class="parameter"><code>type</code></em> :</span></p></td>
<td>A <a class="link" href="gobject-Type-Information.html#GType" title="GType"><span class="type">GType</span></a> value.</td>
</tr>
<tr>
<td><p><span class="term"><span class="emphasis"><em>Returns</em></span> :</span></p></td>
<td>
<a href="./../glib/glib/glib-Standard-Macros.html#TRUE:CAPS"><code class="literal">TRUE</code></a> if <em class="parameter"><code>value</code></em> holds the <em class="parameter"><code>type</code></em>.</td>
=======
<p>Checks if <em class="parameter"><code>value</code></em>
 holds (or contains) a value of <em class="parameter"><code>type</code></em>
.
This macro will also check for <em class="parameter"><code>value</code></em>
 != <a href="../glib/glib-Standard-Macros.html#NULL:CAPS"><code class="literal">NULL</code></a> and issue a
warning if the check fails.</p>
<div class="refsect3">
<a name="id-1.4.8.7.2.5"></a><h4>Parameters</h4>
<div class="informaltable"><table width="100%" border="0">
<colgroup>
<col width="150px" class="parameters_name">
<col class="parameters_description">
<col width="200px" class="parameters_annotations">
</colgroup>
<tbody>
<tr>
<td class="parameter_name"><p>value</p></td>
<td class="parameter_description"><p>A <a class="link" href="gobject-Generic-values.html#GValue" title="GValue"><span class="type">GValue</span></a> structure.</p></td>
<td class="parameter_annotations"> </td>
</tr>
<tr>
<td class="parameter_name"><p>type</p></td>
<td class="parameter_description"><p>A <a class="link" href="gobject-Type-Information.html#GType" title="GType"><span class="type">GType</span></a> value.</p></td>
<td class="parameter_annotations"> </td>
>>>>>>> 76bed778
</tr>
</tbody>
</table></div>
</div>
<div class="refsect3">
<a name="id-1.4.8.7.2.6"></a><h4>Returns</h4>
<p> <a href="../glib/glib-Standard-Macros.html#TRUE:CAPS"><code class="literal">TRUE</code></a> if <em class="parameter"><code>value</code></em>
holds the <em class="parameter"><code>type</code></em>
.</p>
</div>
</div>
<hr>
<div class="refsect2">
<a name="G-VALUE-TYPE:CAPS"></a><h3>G_VALUE_TYPE()</h3>
<pre class="programlisting">#define G_VALUE_TYPE(value)		(((GValue*) (value))-&gt;g_type)
</pre>
<<<<<<< HEAD
<p>
Get the type identifier of <em class="parameter"><code>value</code></em>.
</p>
<div class="variablelist"><table border="0" class="variablelist">
<colgroup>
<col align="left" valign="top">
<col>
</colgroup>
<tbody>
<tr>
<td><p><span class="term"><em class="parameter"><code>value</code></em> :</span></p></td>
<td>A <a class="link" href="gobject-Generic-values.html#GValue" title="GValue"><span class="type">GValue</span></a> structure.</td>
</tr>
<tr>
<td><p><span class="term"><span class="emphasis"><em>Returns</em></span> :</span></p></td>
<td>the <a class="link" href="gobject-Type-Information.html#GType" title="GType"><span class="type">GType</span></a>.</td>
</tr>
</tbody>
=======
<p>Get the type identifier of <em class="parameter"><code>value</code></em>
.</p>
<div class="refsect3">
<a name="id-1.4.8.7.3.5"></a><h4>Parameters</h4>
<div class="informaltable"><table width="100%" border="0">
<colgroup>
<col width="150px" class="parameters_name">
<col class="parameters_description">
<col width="200px" class="parameters_annotations">
</colgroup>
<tbody><tr>
<td class="parameter_name"><p>value</p></td>
<td class="parameter_description"><p>A <a class="link" href="gobject-Generic-values.html#GValue" title="GValue"><span class="type">GValue</span></a> structure.</p></td>
<td class="parameter_annotations"> </td>
</tr></tbody>
>>>>>>> 76bed778
</table></div>
</div>
<div class="refsect3">
<a name="id-1.4.8.7.3.6"></a><h4>Returns</h4>
<p> the <a class="link" href="gobject-Type-Information.html#GType" title="GType"><span class="type">GType</span></a>.</p>
</div>
</div>
<hr>
<div class="refsect2">
<a name="G-VALUE-TYPE-NAME:CAPS"></a><h3>G_VALUE_TYPE_NAME()</h3>
<pre class="programlisting">#define G_VALUE_TYPE_NAME(value) (g_type_name (G_VALUE_TYPE (value)))
</pre>
<<<<<<< HEAD
<p>
Gets the type name of <em class="parameter"><code>value</code></em>.
</p>
<div class="variablelist"><table border="0" class="variablelist">
<colgroup>
<col align="left" valign="top">
<col>
</colgroup>
<tbody>
<tr>
<td><p><span class="term"><em class="parameter"><code>value</code></em> :</span></p></td>
<td>A <a class="link" href="gobject-Generic-values.html#GValue" title="GValue"><span class="type">GValue</span></a> structure.</td>
</tr>
<tr>
<td><p><span class="term"><span class="emphasis"><em>Returns</em></span> :</span></p></td>
<td>the type name.</td>
</tr>
</tbody>
=======
<p>Gets the type name of <em class="parameter"><code>value</code></em>
.</p>
<div class="refsect3">
<a name="id-1.4.8.7.4.5"></a><h4>Parameters</h4>
<div class="informaltable"><table width="100%" border="0">
<colgroup>
<col width="150px" class="parameters_name">
<col class="parameters_description">
<col width="200px" class="parameters_annotations">
</colgroup>
<tbody><tr>
<td class="parameter_name"><p>value</p></td>
<td class="parameter_description"><p>A <a class="link" href="gobject-Generic-values.html#GValue" title="GValue"><span class="type">GValue</span></a> structure.</p></td>
<td class="parameter_annotations"> </td>
</tr></tbody>
>>>>>>> 76bed778
</table></div>
</div>
<div class="refsect3">
<a name="id-1.4.8.7.4.6"></a><h4>Returns</h4>
<p> the type name.</p>
</div>
</div>
<hr>
<div class="refsect2">
<a name="G-TYPE-IS-VALUE:CAPS"></a><h3>G_TYPE_IS_VALUE()</h3>
<pre class="programlisting">#define G_TYPE_IS_VALUE(type)		(g_type_check_is_value_type (type))
</pre>
<p>Checks whether the passed in type ID can be used for <a class="link" href="gobject-Generic-values.html#g-value-init" title="g_value_init ()"><code class="function">g_value_init()</code></a>.
That is, this macro checks whether this type provides an implementation
<<<<<<< HEAD
of the <a class="link" href="gobject-Type-Information.html#GTypeValueTable" title="struct GTypeValueTable"><span class="type">GTypeValueTable</span></a> functions required for a type to create a <a class="link" href="gobject-Generic-values.html#GValue" title="GValue"><span class="type">GValue</span></a> of.
</p>
<div class="variablelist"><table border="0" class="variablelist">
<colgroup>
<col align="left" valign="top">
<col>
</colgroup>
<tbody>
<tr>
<td><p><span class="term"><em class="parameter"><code>type</code></em> :</span></p></td>
<td>A <a class="link" href="gobject-Type-Information.html#GType" title="GType"><span class="type">GType</span></a> value.</td>
</tr>
<tr>
<td><p><span class="term"><span class="emphasis"><em>Returns</em></span> :</span></p></td>
<td>Whether <em class="parameter"><code>type</code></em> is suitable as a <a class="link" href="gobject-Generic-values.html#GValue" title="GValue"><span class="type">GValue</span></a> type.</td>
</tr>
</tbody>
=======
of the <a class="link" href="gobject-Type-Information.html#GTypeValueTable" title="struct GTypeValueTable"><span class="type">GTypeValueTable</span></a> functions required for a type to create a <a class="link" href="gobject-Generic-values.html#GValue" title="GValue"><span class="type">GValue</span></a> of.</p>
<div class="refsect3">
<a name="id-1.4.8.7.5.5"></a><h4>Parameters</h4>
<div class="informaltable"><table width="100%" border="0">
<colgroup>
<col width="150px" class="parameters_name">
<col class="parameters_description">
<col width="200px" class="parameters_annotations">
</colgroup>
<tbody><tr>
<td class="parameter_name"><p>type</p></td>
<td class="parameter_description"><p>A <a class="link" href="gobject-Type-Information.html#GType" title="GType"><span class="type">GType</span></a> value.</p></td>
<td class="parameter_annotations"> </td>
</tr></tbody>
>>>>>>> 76bed778
</table></div>
</div>
<div class="refsect3">
<a name="id-1.4.8.7.5.6"></a><h4>Returns</h4>
<p> Whether <em class="parameter"><code>type</code></em>
is suitable as a <a class="link" href="gobject-Generic-values.html#GValue" title="GValue"><span class="type">GValue</span></a> type.</p>
</div>
</div>
<hr>
<div class="refsect2">
<a name="G-TYPE-IS-VALUE-ABSTRACT:CAPS"></a><h3>G_TYPE_IS_VALUE_ABSTRACT()</h3>
<pre class="programlisting">#define G_TYPE_IS_VALUE_ABSTRACT(type)          (g_type_test_flags ((type), G_TYPE_FLAG_VALUE_ABSTRACT))
</pre>
<<<<<<< HEAD
<p>
Checks if <em class="parameter"><code>type</code></em> is an abstract value type.  An abstract value type introduces
a value table, but can't be used for <a class="link" href="gobject-Generic-values.html#g-value-init" title="g_value_init ()"><code class="function">g_value_init()</code></a> and is normally used as
an abstract base type for derived value types.
</p>
<div class="variablelist"><table border="0" class="variablelist">
<colgroup>
<col align="left" valign="top">
<col>
</colgroup>
<tbody>
<tr>
<td><p><span class="term"><em class="parameter"><code>type</code></em> :</span></p></td>
<td>A <a class="link" href="gobject-Type-Information.html#GType" title="GType"><span class="type">GType</span></a> value.</td>
</tr>
<tr>
<td><p><span class="term"><span class="emphasis"><em>Returns</em></span> :</span></p></td>
<td>
<a href="./../glib/glib/glib-Standard-Macros.html#TRUE:CAPS"><code class="literal">TRUE</code></a> on success.</td>
</tr>
</tbody>
=======
<p>Checks if <em class="parameter"><code>type</code></em>
 is an abstract value type.  An abstract value type introduces
a value table, but can't be used for <a class="link" href="gobject-Generic-values.html#g-value-init" title="g_value_init ()"><code class="function">g_value_init()</code></a> and is normally used as
an abstract base type for derived value types.</p>
<div class="refsect3">
<a name="id-1.4.8.7.6.5"></a><h4>Parameters</h4>
<div class="informaltable"><table width="100%" border="0">
<colgroup>
<col width="150px" class="parameters_name">
<col class="parameters_description">
<col width="200px" class="parameters_annotations">
</colgroup>
<tbody><tr>
<td class="parameter_name"><p>type</p></td>
<td class="parameter_description"><p>A <a class="link" href="gobject-Type-Information.html#GType" title="GType"><span class="type">GType</span></a> value</p></td>
<td class="parameter_annotations"> </td>
</tr></tbody>
>>>>>>> 76bed778
</table></div>
</div>
<div class="refsect3">
<a name="id-1.4.8.7.6.6"></a><h4>Returns</h4>
<p> <a href="../glib/glib-Standard-Macros.html#TRUE:CAPS"><code class="literal">TRUE</code></a> on success</p>
</div>
</div>
<hr>
<div class="refsect2">
<a name="G-IS-VALUE:CAPS"></a><h3>G_IS_VALUE()</h3>
<pre class="programlisting">#define G_IS_VALUE(value)		(G_TYPE_CHECK_VALUE (value))
</pre>
<<<<<<< HEAD
<p>
Checks if <em class="parameter"><code>value</code></em> is a valid and initialized <a class="link" href="gobject-Generic-values.html#GValue" title="GValue"><span class="type">GValue</span></a> structure.
</p>
<div class="variablelist"><table border="0" class="variablelist">
<colgroup>
<col align="left" valign="top">
<col>
</colgroup>
<tbody>
<tr>
<td><p><span class="term"><em class="parameter"><code>value</code></em> :</span></p></td>
<td>A <a class="link" href="gobject-Generic-values.html#GValue" title="GValue"><span class="type">GValue</span></a> structure.</td>
</tr>
<tr>
<td><p><span class="term"><span class="emphasis"><em>Returns</em></span> :</span></p></td>
<td>
<a href="./../glib/glib/glib-Standard-Macros.html#TRUE:CAPS"><code class="literal">TRUE</code></a> on success.</td>
</tr>
</tbody>
</table></div>
</div>
<hr>
<div class="refsect2">
<a name="GValue"></a><h3>GValue</h3>
<pre class="programlisting">typedef struct {
} GValue;
</pre>
<p>
An opaque structure used to hold different types of values.
The data within the structure has protected scope: it is accessible only
to functions within a <a class="link" href="gobject-Type-Information.html#GTypeValueTable" title="struct GTypeValueTable"><span class="type">GTypeValueTable</span></a> structure, or implementations of
the g_value_*() API. That is, code portions which implement new fundamental
types.
<a class="link" href="gobject-Generic-values.html#GValue" title="GValue"><span class="type">GValue</span></a> users cannot make any assumptions about how data is stored
within the 2 element <em class="parameter"><code>data</code></em> union, and the <em class="parameter"><code>g_type</code></em> member should
only be accessed through the <a class="link" href="gobject-Generic-values.html#G-VALUE-TYPE:CAPS" title="G_VALUE_TYPE()"><code class="function">G_VALUE_TYPE()</code></a> macro.
</p>
=======
<p>Checks if <em class="parameter"><code>value</code></em>
 is a valid and initialized <a class="link" href="gobject-Generic-values.html#GValue" title="GValue"><span class="type">GValue</span></a> structure.</p>
<div class="refsect3">
<a name="id-1.4.8.7.7.5"></a><h4>Parameters</h4>
<div class="informaltable"><table width="100%" border="0">
<colgroup>
<col width="150px" class="parameters_name">
<col class="parameters_description">
<col width="200px" class="parameters_annotations">
</colgroup>
<tbody><tr>
<td class="parameter_name"><p>value</p></td>
<td class="parameter_description"><p>A <a class="link" href="gobject-Generic-values.html#GValue" title="GValue"><span class="type">GValue</span></a> structure.</p></td>
<td class="parameter_annotations"> </td>
</tr></tbody>
</table></div>
</div>
<div class="refsect3">
<a name="id-1.4.8.7.7.6"></a><h4>Returns</h4>
<p> <a href="../glib/glib-Standard-Macros.html#TRUE:CAPS"><code class="literal">TRUE</code></a> on success.</p>
</div>
>>>>>>> 76bed778
</div>
<hr>
<div class="refsect2">
<a name="G-TYPE-VALUE:CAPS"></a><h3>G_TYPE_VALUE</h3>
<pre class="programlisting">#define G_TYPE_VALUE (g_value_get_type ())
</pre>
<p>The type ID of the "GValue" type which is a boxed type,
used to pass around pointers to GValues.</p>
</div>
<hr>
<div class="refsect2">
<a name="G-TYPE-VALUE-ARRAY:CAPS"></a><h3>G_TYPE_VALUE_ARRAY</h3>
<pre class="programlisting">#define G_TYPE_VALUE_ARRAY (g_value_array_get_type ())
</pre>
<<<<<<< HEAD
<div class="warning" style="margin-left: 0.5in; margin-right: 0.5in;">
<h3 class="title">Warning</h3>
<p><code class="literal">G_TYPE_VALUE_ARRAY</code> has been deprecated since version 2.32 and should not be used in newly-written code. Use <a href="./../glib/glib/glib-Arrays.html#GArray"><span class="type">GArray</span></a> instead of <a class="link" href="gobject-Value-arrays.html#GValueArray" title="struct GValueArray"><span class="type">GValueArray</span></a></p>
</div>
<p>
The type ID of the "GValueArray" type which is a boxed type,
used to pass around pointers to GValueArrays.
</p>
</div>
<hr>
<div class="refsect2">
<a name="g-value-init"></a><h3>g_value_init ()</h3>
<pre class="programlisting"><a class="link" href="gobject-Generic-values.html#GValue" title="GValue"><span class="returnvalue">GValue</span></a> *            g_value_init                        (<em class="parameter"><code><a class="link" href="gobject-Generic-values.html#GValue" title="GValue"><span class="type">GValue</span></a> *value</code></em>,
                                                         <em class="parameter"><code><a class="link" href="gobject-Type-Information.html#GType" title="GType"><span class="type">GType</span></a> g_type</code></em>);</pre>
<p>
Initializes <em class="parameter"><code>value</code></em> with the default value of <em class="parameter"><code>type</code></em>.
</p>
<div class="variablelist"><table border="0" class="variablelist">
<colgroup>
<col align="left" valign="top">
<col>
</colgroup>
<tbody>
<tr>
<td><p><span class="term"><em class="parameter"><code>value</code></em> :</span></p></td>
<td>A zero-filled (uninitialized) <a class="link" href="gobject-Generic-values.html#GValue" title="GValue"><span class="type">GValue</span></a> structure.</td>
</tr>
<tr>
<td><p><span class="term"><em class="parameter"><code>g_type</code></em> :</span></p></td>
<td>Type the <a class="link" href="gobject-Generic-values.html#GValue" title="GValue"><span class="type">GValue</span></a> should hold values of.</td>
</tr>
<tr>
<td><p><span class="term"><span class="emphasis"><em>Returns</em></span> :</span></p></td>
<td>the <a class="link" href="gobject-Generic-values.html#GValue" title="GValue"><span class="type">GValue</span></a> structure that has been passed in. <span class="annotation">[<acronym title="Don't free data after the code is done."><span class="acronym">transfer none</span></acronym>]</span>
</td>
=======
<div class="warning">
<p><code class="literal">G_TYPE_VALUE_ARRAY</code> has been deprecated since version 2.32 and should not be used in newly-written code.</p>
<p>Use <a href="../glib/glib-Arrays.html#GArray"><span class="type">GArray</span></a> instead of <a class="link" href="gobject-Value-arrays.html#GValueArray" title="struct GValueArray"><span class="type">GValueArray</span></a></p>
</div>
<p>The type ID of the "GValueArray" type which is a boxed type,
used to pass around pointers to GValueArrays.</p>
</div>
<hr>
<div class="refsect2">
<a name="g-value-init"></a><h3>g_value_init ()</h3>
<pre class="programlisting"><a class="link" href="gobject-Generic-values.html#GValue" title="GValue"><span class="returnvalue">GValue</span></a> *
g_value_init (<em class="parameter"><code><a class="link" href="gobject-Generic-values.html#GValue" title="GValue"><span class="type">GValue</span></a> *value</code></em>,
              <em class="parameter"><code><a class="link" href="gobject-Type-Information.html#GType" title="GType"><span class="type">GType</span></a> g_type</code></em>);</pre>
<p>Initializes <em class="parameter"><code>value</code></em>
 with the default value of <em class="parameter"><code>type</code></em>
.</p>
<div class="refsect3">
<a name="id-1.4.8.7.10.5"></a><h4>Parameters</h4>
<div class="informaltable"><table width="100%" border="0">
<colgroup>
<col width="150px" class="parameters_name">
<col class="parameters_description">
<col width="200px" class="parameters_annotations">
</colgroup>
<tbody>
<tr>
<td class="parameter_name"><p>value</p></td>
<td class="parameter_description"><p>A zero-filled (uninitialized) <a class="link" href="gobject-Generic-values.html#GValue" title="GValue"><span class="type">GValue</span></a> structure.</p></td>
<td class="parameter_annotations"> </td>
</tr>
<tr>
<td class="parameter_name"><p>g_type</p></td>
<td class="parameter_description"><p>Type the <a class="link" href="gobject-Generic-values.html#GValue" title="GValue"><span class="type">GValue</span></a> should hold values of.</p></td>
<td class="parameter_annotations"> </td>
>>>>>>> 76bed778
</tr>
</tbody>
</table></div>
</div>
<div class="refsect3">
<a name="id-1.4.8.7.10.6"></a><h4>Returns</h4>
<p> the <a class="link" href="gobject-Generic-values.html#GValue" title="GValue"><span class="type">GValue</span></a> structure that has been passed in. </p>
<p><span class="annotation">[<acronym title="Don't free data after the code is done."><span class="acronym">transfer none</span></acronym>]</span></p>
</div>
</div>
<hr>
<div class="refsect2">
<<<<<<< HEAD
<a name="g-value-copy"></a><h3>g_value_copy ()</h3>
<pre class="programlisting"><span class="returnvalue">void</span>                g_value_copy                        (<em class="parameter"><code>const <a class="link" href="gobject-Generic-values.html#GValue" title="GValue"><span class="type">GValue</span></a> *src_value</code></em>,
                                                         <em class="parameter"><code><a class="link" href="gobject-Generic-values.html#GValue" title="GValue"><span class="type">GValue</span></a> *dest_value</code></em>);</pre>
<p>
Copies the value of <em class="parameter"><code>src_value</code></em> into <em class="parameter"><code>dest_value</code></em>.
</p>
<div class="variablelist"><table border="0" class="variablelist">
<colgroup>
<col align="left" valign="top">
<col>
</colgroup>
<tbody>
<tr>
<td><p><span class="term"><em class="parameter"><code>src_value</code></em> :</span></p></td>
<td>An initialized <a class="link" href="gobject-Generic-values.html#GValue" title="GValue"><span class="type">GValue</span></a> structure.</td>
</tr>
<tr>
<td><p><span class="term"><em class="parameter"><code>dest_value</code></em> :</span></p></td>
<td>An initialized <a class="link" href="gobject-Generic-values.html#GValue" title="GValue"><span class="type">GValue</span></a> structure of the same type as <em class="parameter"><code>src_value</code></em>.</td>
=======
<a name="g-value-copy"></a><h3>g_value_copy ()</h3>
<pre class="programlisting"><span class="returnvalue">void</span>
g_value_copy (<em class="parameter"><code>const <a class="link" href="gobject-Generic-values.html#GValue" title="GValue"><span class="type">GValue</span></a> *src_value</code></em>,
              <em class="parameter"><code><a class="link" href="gobject-Generic-values.html#GValue" title="GValue"><span class="type">GValue</span></a> *dest_value</code></em>);</pre>
<p>Copies the value of <em class="parameter"><code>src_value</code></em>
 into <em class="parameter"><code>dest_value</code></em>
.</p>
<div class="refsect3">
<a name="id-1.4.8.7.11.5"></a><h4>Parameters</h4>
<div class="informaltable"><table width="100%" border="0">
<colgroup>
<col width="150px" class="parameters_name">
<col class="parameters_description">
<col width="200px" class="parameters_annotations">
</colgroup>
<tbody>
<tr>
<td class="parameter_name"><p>src_value</p></td>
<td class="parameter_description"><p>An initialized <a class="link" href="gobject-Generic-values.html#GValue" title="GValue"><span class="type">GValue</span></a> structure.</p></td>
<td class="parameter_annotations"> </td>
</tr>
<tr>
<td class="parameter_name"><p>dest_value</p></td>
<td class="parameter_description"><p>An initialized <a class="link" href="gobject-Generic-values.html#GValue" title="GValue"><span class="type">GValue</span></a> structure of the same type as <em class="parameter"><code>src_value</code></em>
.</p></td>
<td class="parameter_annotations"> </td>
>>>>>>> 76bed778
</tr>
</tbody>
</table></div>
</div>
</div>
<hr>
<div class="refsect2">
<<<<<<< HEAD
<a name="g-value-reset"></a><h3>g_value_reset ()</h3>
<pre class="programlisting"><a class="link" href="gobject-Generic-values.html#GValue" title="GValue"><span class="returnvalue">GValue</span></a> *            g_value_reset                       (<em class="parameter"><code><a class="link" href="gobject-Generic-values.html#GValue" title="GValue"><span class="type">GValue</span></a> *value</code></em>);</pre>
<p>
Clears the current value in <em class="parameter"><code>value</code></em> and resets it to the default value
(as if the value had just been initialized).
</p>
<div class="variablelist"><table border="0" class="variablelist">
<colgroup>
<col align="left" valign="top">
<col>
</colgroup>
<tbody>
<tr>
<td><p><span class="term"><em class="parameter"><code>value</code></em> :</span></p></td>
<td>An initialized <a class="link" href="gobject-Generic-values.html#GValue" title="GValue"><span class="type">GValue</span></a> structure.</td>
</tr>
<tr>
<td><p><span class="term"><span class="emphasis"><em>Returns</em></span> :</span></p></td>
<td>the <a class="link" href="gobject-Generic-values.html#GValue" title="GValue"><span class="type">GValue</span></a> structure that has been passed in</td>
</tr>
</tbody>
=======
<a name="g-value-reset"></a><h3>g_value_reset ()</h3>
<pre class="programlisting"><a class="link" href="gobject-Generic-values.html#GValue" title="GValue"><span class="returnvalue">GValue</span></a> *
g_value_reset (<em class="parameter"><code><a class="link" href="gobject-Generic-values.html#GValue" title="GValue"><span class="type">GValue</span></a> *value</code></em>);</pre>
<p>Clears the current value in <em class="parameter"><code>value</code></em>
 and resets it to the default value
(as if the value had just been initialized).</p>
<div class="refsect3">
<a name="id-1.4.8.7.12.5"></a><h4>Parameters</h4>
<div class="informaltable"><table width="100%" border="0">
<colgroup>
<col width="150px" class="parameters_name">
<col class="parameters_description">
<col width="200px" class="parameters_annotations">
</colgroup>
<tbody><tr>
<td class="parameter_name"><p>value</p></td>
<td class="parameter_description"><p>An initialized <a class="link" href="gobject-Generic-values.html#GValue" title="GValue"><span class="type">GValue</span></a> structure.</p></td>
<td class="parameter_annotations"> </td>
</tr></tbody>
>>>>>>> 76bed778
</table></div>
</div>
<div class="refsect3">
<a name="id-1.4.8.7.12.6"></a><h4>Returns</h4>
<p> the <a class="link" href="gobject-Generic-values.html#GValue" title="GValue"><span class="type">GValue</span></a> structure that has been passed in</p>
</div>
</div>
<hr>
<div class="refsect2">
<<<<<<< HEAD
<a name="g-value-unset"></a><h3>g_value_unset ()</h3>
<pre class="programlisting"><span class="returnvalue">void</span>                g_value_unset                       (<em class="parameter"><code><a class="link" href="gobject-Generic-values.html#GValue" title="GValue"><span class="type">GValue</span></a> *value</code></em>);</pre>
<p>
Clears the current value in <em class="parameter"><code>value</code></em> and "unsets" the type,
this releases all resources associated with this GValue.
An unset value is the same as an uninitialized (zero-filled)
<a class="link" href="gobject-Generic-values.html#GValue" title="GValue"><span class="type">GValue</span></a> structure.
</p>
<div class="variablelist"><table border="0" class="variablelist">
<colgroup>
<col align="left" valign="top">
<col>
</colgroup>
<tbody><tr>
<td><p><span class="term"><em class="parameter"><code>value</code></em> :</span></p></td>
<td>An initialized <a class="link" href="gobject-Generic-values.html#GValue" title="GValue"><span class="type">GValue</span></a> structure.</td>
=======
<a name="g-value-unset"></a><h3>g_value_unset ()</h3>
<pre class="programlisting"><span class="returnvalue">void</span>
g_value_unset (<em class="parameter"><code><a class="link" href="gobject-Generic-values.html#GValue" title="GValue"><span class="type">GValue</span></a> *value</code></em>);</pre>
<p>Clears the current value in <em class="parameter"><code>value</code></em>
 and "unsets" the type,
this releases all resources associated with this GValue.
An unset value is the same as an uninitialized (zero-filled)
<a class="link" href="gobject-Generic-values.html#GValue" title="GValue"><span class="type">GValue</span></a> structure.</p>
<div class="refsect3">
<a name="id-1.4.8.7.13.5"></a><h4>Parameters</h4>
<div class="informaltable"><table width="100%" border="0">
<colgroup>
<col width="150px" class="parameters_name">
<col class="parameters_description">
<col width="200px" class="parameters_annotations">
</colgroup>
<tbody><tr>
<td class="parameter_name"><p>value</p></td>
<td class="parameter_description"><p>An initialized <a class="link" href="gobject-Generic-values.html#GValue" title="GValue"><span class="type">GValue</span></a> structure.</p></td>
<td class="parameter_annotations"> </td>
>>>>>>> 76bed778
</tr></tbody>
</table></div>
</div>
</div>
<hr>
<div class="refsect2">
<<<<<<< HEAD
<a name="g-value-set-instance"></a><h3>g_value_set_instance ()</h3>
<pre class="programlisting"><span class="returnvalue">void</span>                g_value_set_instance                (<em class="parameter"><code><a class="link" href="gobject-Generic-values.html#GValue" title="GValue"><span class="type">GValue</span></a> *value</code></em>,
                                                         <em class="parameter"><code><a href="./../glib/glib/glib-Basic-Types.html#gpointer"><span class="type">gpointer</span></a> instance</code></em>);</pre>
<p>
Sets <em class="parameter"><code>value</code></em> from an instantiatable type via the
value_table's <code class="function">collect_value()</code> function.
</p>
<div class="variablelist"><table border="0" class="variablelist">
<colgroup>
<col align="left" valign="top">
<col>
</colgroup>
<tbody>
<tr>
<td><p><span class="term"><em class="parameter"><code>value</code></em> :</span></p></td>
<td>An initialized <a class="link" href="gobject-Generic-values.html#GValue" title="GValue"><span class="type">GValue</span></a> structure.</td>
</tr>
<tr>
<td><p><span class="term"><em class="parameter"><code>instance</code></em> :</span></p></td>
<td>the instance. <span class="annotation">[<acronym title="NULL is ok, both for passing and for returning."><span class="acronym">allow-none</span></acronym>]</span>
</td>
=======
<a name="g-value-init-from-instance"></a><h3>g_value_init_from_instance ()</h3>
<pre class="programlisting"><span class="returnvalue">void</span>
g_value_init_from_instance (<em class="parameter"><code><a class="link" href="gobject-Generic-values.html#GValue" title="GValue"><span class="type">GValue</span></a> *value</code></em>,
                            <em class="parameter"><code><a href="../glib/glib-Basic-Types.html#gpointer"><span class="type">gpointer</span></a> instance</code></em>);</pre>
<p>Initializes and sets <em class="parameter"><code>value</code></em>
 from an instantiatable type via the
value_table's <code class="function">collect_value()</code> function.</p>
<p>Note: The <em class="parameter"><code>value</code></em>
 will be initialised with the exact type of
<em class="parameter"><code>instance</code></em>
.  If you wish to set the <em class="parameter"><code>value</code></em>
's type to a different GType
(such as a parent class GType), you need to manually call
<a class="link" href="gobject-Generic-values.html#g-value-init" title="g_value_init ()"><code class="function">g_value_init()</code></a> and <a class="link" href="gobject-Generic-values.html#g-value-set-instance" title="g_value_set_instance ()"><code class="function">g_value_set_instance()</code></a>.</p>
<div class="refsect3">
<a name="id-1.4.8.7.14.6"></a><h4>Parameters</h4>
<div class="informaltable"><table width="100%" border="0">
<colgroup>
<col width="150px" class="parameters_name">
<col class="parameters_description">
<col width="200px" class="parameters_annotations">
</colgroup>
<tbody>
<tr>
<td class="parameter_name"><p>value</p></td>
<td class="parameter_description"><p>An uninitialized <a class="link" href="gobject-Generic-values.html#GValue" title="GValue"><span class="type">GValue</span></a> structure.</p></td>
<td class="parameter_annotations"> </td>
</tr>
<tr>
<td class="parameter_name"><p>instance</p></td>
<td class="parameter_description"><p>the instance</p></td>
<td class="parameter_annotations"> </td>
>>>>>>> 76bed778
</tr>
</tbody>
</table></div>
</div>
<p class="since">Since: <a class="link" href="api-index-2-42.html#api-index-2.42">2.42</a></p>
</div>
<hr>
<div class="refsect2">
<<<<<<< HEAD
<a name="g-value-fits-pointer"></a><h3>g_value_fits_pointer ()</h3>
<pre class="programlisting"><a href="./../glib/glib/glib-Basic-Types.html#gboolean"><span class="returnvalue">gboolean</span></a>            g_value_fits_pointer                (<em class="parameter"><code>const <a class="link" href="gobject-Generic-values.html#GValue" title="GValue"><span class="type">GValue</span></a> *value</code></em>);</pre>
<p>
Determines if <em class="parameter"><code>value</code></em> will fit inside the size of a pointer value.
This is an internal function introduced mainly for C marshallers.
</p>
<div class="variablelist"><table border="0" class="variablelist">
<colgroup>
<col align="left" valign="top">
<col>
</colgroup>
<tbody>
<tr>
<td><p><span class="term"><em class="parameter"><code>value</code></em> :</span></p></td>
<td>An initialized <a class="link" href="gobject-Generic-values.html#GValue" title="GValue"><span class="type">GValue</span></a> structure.</td>
</tr>
<tr>
<td><p><span class="term"><span class="emphasis"><em>Returns</em></span> :</span></p></td>
<td>
<a href="./../glib/glib/glib-Standard-Macros.html#TRUE:CAPS"><code class="literal">TRUE</code></a> if <em class="parameter"><code>value</code></em> will fit inside a pointer value.</td>
=======
<a name="g-value-set-instance"></a><h3>g_value_set_instance ()</h3>
<pre class="programlisting"><span class="returnvalue">void</span>
g_value_set_instance (<em class="parameter"><code><a class="link" href="gobject-Generic-values.html#GValue" title="GValue"><span class="type">GValue</span></a> *value</code></em>,
                      <em class="parameter"><code><a href="../glib/glib-Basic-Types.html#gpointer"><span class="type">gpointer</span></a> instance</code></em>);</pre>
<p>Sets <em class="parameter"><code>value</code></em>
 from an instantiatable type via the
value_table's <code class="function">collect_value()</code> function.</p>
<div class="refsect3">
<a name="id-1.4.8.7.15.5"></a><h4>Parameters</h4>
<div class="informaltable"><table width="100%" border="0">
<colgroup>
<col width="150px" class="parameters_name">
<col class="parameters_description">
<col width="200px" class="parameters_annotations">
</colgroup>
<tbody>
<tr>
<td class="parameter_name"><p>value</p></td>
<td class="parameter_description"><p>An initialized <a class="link" href="gobject-Generic-values.html#GValue" title="GValue"><span class="type">GValue</span></a> structure.</p></td>
<td class="parameter_annotations"> </td>
</tr>
<tr>
<td class="parameter_name"><p>instance</p></td>
<td class="parameter_description"><p> the instance. </p></td>
<td class="parameter_annotations"><span class="annotation">[<acronym title="NULL is OK, both for passing and for returning."><span class="acronym">allow-none</span></acronym>]</span></td>
>>>>>>> 76bed778
</tr>
</tbody>
</table></div>
</div>
</div>
<hr>
<div class="refsect2">
<<<<<<< HEAD
<a name="g-value-peek-pointer"></a><h3>g_value_peek_pointer ()</h3>
<pre class="programlisting"><a href="./../glib/glib/glib-Basic-Types.html#gpointer"><span class="returnvalue">gpointer</span></a>            g_value_peek_pointer                (<em class="parameter"><code>const <a class="link" href="gobject-Generic-values.html#GValue" title="GValue"><span class="type">GValue</span></a> *value</code></em>);</pre>
<div class="variablelist"><table border="0" class="variablelist">
<colgroup>
<col align="left" valign="top">
<col>
</colgroup>
<tbody>
<tr>
<td><p><span class="term"><em class="parameter"><code>value</code></em> :</span></p></td>
<td>An initialized <a class="link" href="gobject-Generic-values.html#GValue" title="GValue"><span class="type">GValue</span></a> structure.</td>
</tr>
<tr>
<td><p><span class="term"><span class="emphasis"><em>Returns</em></span> :</span></p></td>
<td>the value contents as pointer. This
function asserts that <a class="link" href="gobject-Generic-values.html#g-value-fits-pointer" title="g_value_fits_pointer ()"><code class="function">g_value_fits_pointer()</code></a> returned <a href="./../glib/glib/glib-Standard-Macros.html#TRUE:CAPS"><code class="literal">TRUE</code></a> for the
passed in value.  This is an internal function introduced mainly
for C marshallers. <span class="annotation">[<acronym title="Don't free data after the code is done."><span class="acronym">transfer none</span></acronym>]</span>
</td>
</tr>
</tbody>
=======
<a name="g-value-fits-pointer"></a><h3>g_value_fits_pointer ()</h3>
<pre class="programlisting"><a href="../glib/glib-Basic-Types.html#gboolean"><span class="returnvalue">gboolean</span></a>
g_value_fits_pointer (<em class="parameter"><code>const <a class="link" href="gobject-Generic-values.html#GValue" title="GValue"><span class="type">GValue</span></a> *value</code></em>);</pre>
<p>Determines if <em class="parameter"><code>value</code></em>
 will fit inside the size of a pointer value.
This is an internal function introduced mainly for C marshallers.</p>
<div class="refsect3">
<a name="id-1.4.8.7.16.5"></a><h4>Parameters</h4>
<div class="informaltable"><table width="100%" border="0">
<colgroup>
<col width="150px" class="parameters_name">
<col class="parameters_description">
<col width="200px" class="parameters_annotations">
</colgroup>
<tbody><tr>
<td class="parameter_name"><p>value</p></td>
<td class="parameter_description"><p>An initialized <a class="link" href="gobject-Generic-values.html#GValue" title="GValue"><span class="type">GValue</span></a> structure.</p></td>
<td class="parameter_annotations"> </td>
</tr></tbody>
</table></div>
</div>
<div class="refsect3">
<a name="id-1.4.8.7.16.6"></a><h4>Returns</h4>
<p> <a href="../glib/glib-Standard-Macros.html#TRUE:CAPS"><code class="literal">TRUE</code></a> if <em class="parameter"><code>value</code></em>
will fit inside a pointer value.</p>
</div>
</div>
<hr>
<div class="refsect2">
<a name="g-value-peek-pointer"></a><h3>g_value_peek_pointer ()</h3>
<pre class="programlisting"><a href="../glib/glib-Basic-Types.html#gpointer"><span class="returnvalue">gpointer</span></a>
g_value_peek_pointer (<em class="parameter"><code>const <a class="link" href="gobject-Generic-values.html#GValue" title="GValue"><span class="type">GValue</span></a> *value</code></em>);</pre>
<p>Returns the value contents as pointer. This function asserts that
<a class="link" href="gobject-Generic-values.html#g-value-fits-pointer" title="g_value_fits_pointer ()"><code class="function">g_value_fits_pointer()</code></a> returned <a href="../glib/glib-Standard-Macros.html#TRUE:CAPS"><code class="literal">TRUE</code></a> for the passed in value.
This is an internal function introduced mainly for C marshallers.</p>
<div class="refsect3">
<a name="id-1.4.8.7.17.5"></a><h4>Parameters</h4>
<div class="informaltable"><table width="100%" border="0">
<colgroup>
<col width="150px" class="parameters_name">
<col class="parameters_description">
<col width="200px" class="parameters_annotations">
</colgroup>
<tbody><tr>
<td class="parameter_name"><p>value</p></td>
<td class="parameter_description"><p>An initialized <a class="link" href="gobject-Generic-values.html#GValue" title="GValue"><span class="type">GValue</span></a> structure</p></td>
<td class="parameter_annotations"> </td>
</tr></tbody>
>>>>>>> 76bed778
</table></div>
</div>
<div class="refsect3">
<a name="id-1.4.8.7.17.6"></a><h4>Returns</h4>
<p> the value contents as pointer. </p>
<p><span class="annotation">[<acronym title="Don't free data after the code is done."><span class="acronym">transfer none</span></acronym>]</span></p>
</div>
</div>
<hr>
<div class="refsect2">
<<<<<<< HEAD
<a name="g-value-type-compatible"></a><h3>g_value_type_compatible ()</h3>
<pre class="programlisting"><a href="./../glib/glib/glib-Basic-Types.html#gboolean"><span class="returnvalue">gboolean</span></a>            g_value_type_compatible             (<em class="parameter"><code><a class="link" href="gobject-Type-Information.html#GType" title="GType"><span class="type">GType</span></a> src_type</code></em>,
                                                         <em class="parameter"><code><a class="link" href="gobject-Type-Information.html#GType" title="GType"><span class="type">GType</span></a> dest_type</code></em>);</pre>
<p>
Returns whether a <a class="link" href="gobject-Generic-values.html#GValue" title="GValue"><span class="type">GValue</span></a> of type <em class="parameter"><code>src_type</code></em> can be copied into
a <a class="link" href="gobject-Generic-values.html#GValue" title="GValue"><span class="type">GValue</span></a> of type <em class="parameter"><code>dest_type</code></em>.
</p>
<div class="variablelist"><table border="0" class="variablelist">
<colgroup>
<col align="left" valign="top">
<col>
</colgroup>
<tbody>
<tr>
<td><p><span class="term"><em class="parameter"><code>src_type</code></em> :</span></p></td>
<td>source type to be copied.</td>
</tr>
<tr>
<td><p><span class="term"><em class="parameter"><code>dest_type</code></em> :</span></p></td>
<td>destination type for copying.</td>
</tr>
<tr>
<td><p><span class="term"><span class="emphasis"><em>Returns</em></span> :</span></p></td>
<td>
<a href="./../glib/glib/glib-Standard-Macros.html#TRUE:CAPS"><code class="literal">TRUE</code></a> if <a class="link" href="gobject-Generic-values.html#g-value-copy" title="g_value_copy ()"><code class="function">g_value_copy()</code></a> is possible with <em class="parameter"><code>src_type</code></em> and <em class="parameter"><code>dest_type</code></em>.</td>
=======
<a name="g-value-type-compatible"></a><h3>g_value_type_compatible ()</h3>
<pre class="programlisting"><a href="../glib/glib-Basic-Types.html#gboolean"><span class="returnvalue">gboolean</span></a>
g_value_type_compatible (<em class="parameter"><code><a class="link" href="gobject-Type-Information.html#GType" title="GType"><span class="type">GType</span></a> src_type</code></em>,
                         <em class="parameter"><code><a class="link" href="gobject-Type-Information.html#GType" title="GType"><span class="type">GType</span></a> dest_type</code></em>);</pre>
<p>Returns whether a <a class="link" href="gobject-Generic-values.html#GValue" title="GValue"><span class="type">GValue</span></a> of type <em class="parameter"><code>src_type</code></em>
 can be copied into
a <a class="link" href="gobject-Generic-values.html#GValue" title="GValue"><span class="type">GValue</span></a> of type <em class="parameter"><code>dest_type</code></em>
.</p>
<div class="refsect3">
<a name="id-1.4.8.7.18.5"></a><h4>Parameters</h4>
<div class="informaltable"><table width="100%" border="0">
<colgroup>
<col width="150px" class="parameters_name">
<col class="parameters_description">
<col width="200px" class="parameters_annotations">
</colgroup>
<tbody>
<tr>
<td class="parameter_name"><p>src_type</p></td>
<td class="parameter_description"><p>source type to be copied.</p></td>
<td class="parameter_annotations"> </td>
</tr>
<tr>
<td class="parameter_name"><p>dest_type</p></td>
<td class="parameter_description"><p>destination type for copying.</p></td>
<td class="parameter_annotations"> </td>
>>>>>>> 76bed778
</tr>
</tbody>
</table></div>
</div>
<div class="refsect3">
<a name="id-1.4.8.7.18.6"></a><h4>Returns</h4>
<p> <a href="../glib/glib-Standard-Macros.html#TRUE:CAPS"><code class="literal">TRUE</code></a> if <a class="link" href="gobject-Generic-values.html#g-value-copy" title="g_value_copy ()"><code class="function">g_value_copy()</code></a> is possible with <em class="parameter"><code>src_type</code></em>
and <em class="parameter"><code>dest_type</code></em>
.</p>
</div>
</div>
<hr>
<div class="refsect2">
<<<<<<< HEAD
<a name="g-value-type-transformable"></a><h3>g_value_type_transformable ()</h3>
<pre class="programlisting"><a href="./../glib/glib/glib-Basic-Types.html#gboolean"><span class="returnvalue">gboolean</span></a>            g_value_type_transformable          (<em class="parameter"><code><a class="link" href="gobject-Type-Information.html#GType" title="GType"><span class="type">GType</span></a> src_type</code></em>,
                                                         <em class="parameter"><code><a class="link" href="gobject-Type-Information.html#GType" title="GType"><span class="type">GType</span></a> dest_type</code></em>);</pre>
<p>
Check whether <a class="link" href="gobject-Generic-values.html#g-value-transform" title="g_value_transform ()"><code class="function">g_value_transform()</code></a> is able to transform values
of type <em class="parameter"><code>src_type</code></em> into values of type <em class="parameter"><code>dest_type</code></em>.
</p>
<div class="variablelist"><table border="0" class="variablelist">
<colgroup>
<col align="left" valign="top">
<col>
</colgroup>
<tbody>
<tr>
<td><p><span class="term"><em class="parameter"><code>src_type</code></em> :</span></p></td>
<td>Source type.</td>
</tr>
<tr>
<td><p><span class="term"><em class="parameter"><code>dest_type</code></em> :</span></p></td>
<td>Target type.</td>
</tr>
<tr>
<td><p><span class="term"><span class="emphasis"><em>Returns</em></span> :</span></p></td>
<td>
<a href="./../glib/glib/glib-Standard-Macros.html#TRUE:CAPS"><code class="literal">TRUE</code></a> if the transformation is possible, <a href="./../glib/glib/glib-Standard-Macros.html#FALSE:CAPS"><code class="literal">FALSE</code></a> otherwise.</td>
=======
<a name="g-value-type-transformable"></a><h3>g_value_type_transformable ()</h3>
<pre class="programlisting"><a href="../glib/glib-Basic-Types.html#gboolean"><span class="returnvalue">gboolean</span></a>
g_value_type_transformable (<em class="parameter"><code><a class="link" href="gobject-Type-Information.html#GType" title="GType"><span class="type">GType</span></a> src_type</code></em>,
                            <em class="parameter"><code><a class="link" href="gobject-Type-Information.html#GType" title="GType"><span class="type">GType</span></a> dest_type</code></em>);</pre>
<p>Check whether <a class="link" href="gobject-Generic-values.html#g-value-transform" title="g_value_transform ()"><code class="function">g_value_transform()</code></a> is able to transform values
of type <em class="parameter"><code>src_type</code></em>
 into values of type <em class="parameter"><code>dest_type</code></em>
. Note that for
the types to be transformable, they must be compatible and a
transform function must be registered.</p>
<div class="refsect3">
<a name="id-1.4.8.7.19.5"></a><h4>Parameters</h4>
<div class="informaltable"><table width="100%" border="0">
<colgroup>
<col width="150px" class="parameters_name">
<col class="parameters_description">
<col width="200px" class="parameters_annotations">
</colgroup>
<tbody>
<tr>
<td class="parameter_name"><p>src_type</p></td>
<td class="parameter_description"><p>Source type.</p></td>
<td class="parameter_annotations"> </td>
</tr>
<tr>
<td class="parameter_name"><p>dest_type</p></td>
<td class="parameter_description"><p>Target type.</p></td>
<td class="parameter_annotations"> </td>
>>>>>>> 76bed778
</tr>
</tbody>
</table></div>
</div>
<div class="refsect3">
<a name="id-1.4.8.7.19.6"></a><h4>Returns</h4>
<p> <a href="../glib/glib-Standard-Macros.html#TRUE:CAPS"><code class="literal">TRUE</code></a> if the transformation is possible, <a href="../glib/glib-Standard-Macros.html#FALSE:CAPS"><code class="literal">FALSE</code></a> otherwise.</p>
</div>
</div>
<hr>
<div class="refsect2">
<<<<<<< HEAD
<a name="g-value-transform"></a><h3>g_value_transform ()</h3>
<pre class="programlisting"><a href="./../glib/glib/glib-Basic-Types.html#gboolean"><span class="returnvalue">gboolean</span></a>            g_value_transform                   (<em class="parameter"><code>const <a class="link" href="gobject-Generic-values.html#GValue" title="GValue"><span class="type">GValue</span></a> *src_value</code></em>,
                                                         <em class="parameter"><code><a class="link" href="gobject-Generic-values.html#GValue" title="GValue"><span class="type">GValue</span></a> *dest_value</code></em>);</pre>
<p>
Tries to cast the contents of <em class="parameter"><code>src_value</code></em> into a type appropriate
to store in <em class="parameter"><code>dest_value</code></em>, e.g. to transform a <a class="link" href="gobject-Type-Information.html#G-TYPE-INT:CAPS" title="G_TYPE_INT"><code class="literal">G_TYPE_INT</code></a> value
=======
<a name="g-value-transform"></a><h3>g_value_transform ()</h3>
<pre class="programlisting"><a href="../glib/glib-Basic-Types.html#gboolean"><span class="returnvalue">gboolean</span></a>
g_value_transform (<em class="parameter"><code>const <a class="link" href="gobject-Generic-values.html#GValue" title="GValue"><span class="type">GValue</span></a> *src_value</code></em>,
                   <em class="parameter"><code><a class="link" href="gobject-Generic-values.html#GValue" title="GValue"><span class="type">GValue</span></a> *dest_value</code></em>);</pre>
<p>Tries to cast the contents of <em class="parameter"><code>src_value</code></em>
 into a type appropriate
to store in <em class="parameter"><code>dest_value</code></em>
, e.g. to transform a <a class="link" href="gobject-Type-Information.html#G-TYPE-INT:CAPS" title="G_TYPE_INT"><code class="literal">G_TYPE_INT</code></a> value
>>>>>>> 76bed778
into a <a class="link" href="gobject-Type-Information.html#G-TYPE-FLOAT:CAPS" title="G_TYPE_FLOAT"><code class="literal">G_TYPE_FLOAT</code></a> value. Performing transformations between
value types might incur precision lossage. Especially
transformations into strings might reveal seemingly arbitrary
results and shouldn't be relied upon for production code (such
<<<<<<< HEAD
as rcfile value or object property serialization).
</p>
<div class="variablelist"><table border="0" class="variablelist">
<colgroup>
<col align="left" valign="top">
<col>
</colgroup>
<tbody>
<tr>
<td><p><span class="term"><em class="parameter"><code>src_value</code></em> :</span></p></td>
<td>Source value.</td>
</tr>
<tr>
<td><p><span class="term"><em class="parameter"><code>dest_value</code></em> :</span></p></td>
<td>Target value.</td>
</tr>
<tr>
<td><p><span class="term"><span class="emphasis"><em>Returns</em></span> :</span></p></td>
<td>Whether a transformation rule was found and could be applied.
Upon failing transformations, <em class="parameter"><code>dest_value</code></em> is left untouched.</td>
=======
as rcfile value or object property serialization).</p>
<div class="refsect3">
<a name="id-1.4.8.7.20.5"></a><h4>Parameters</h4>
<div class="informaltable"><table width="100%" border="0">
<colgroup>
<col width="150px" class="parameters_name">
<col class="parameters_description">
<col width="200px" class="parameters_annotations">
</colgroup>
<tbody>
<tr>
<td class="parameter_name"><p>src_value</p></td>
<td class="parameter_description"><p>Source value.</p></td>
<td class="parameter_annotations"> </td>
</tr>
<tr>
<td class="parameter_name"><p>dest_value</p></td>
<td class="parameter_description"><p>Target value.</p></td>
<td class="parameter_annotations"> </td>
>>>>>>> 76bed778
</tr>
</tbody>
</table></div>
</div>
<div class="refsect3">
<a name="id-1.4.8.7.20.6"></a><h4>Returns</h4>
<p> Whether a transformation rule was found and could be applied.
Upon failing transformations, <em class="parameter"><code>dest_value</code></em>
is left untouched.</p>
</div>
</div>
<hr>
<div class="refsect2">
<<<<<<< HEAD
<a name="GValueTransform"></a><h3>GValueTransform ()</h3>
<pre class="programlisting"><span class="returnvalue">void</span>                (*GValueTransform)                  (<em class="parameter"><code>const <a class="link" href="gobject-Generic-values.html#GValue" title="GValue"><span class="type">GValue</span></a> *src_value</code></em>,
                                                         <em class="parameter"><code><a class="link" href="gobject-Generic-values.html#GValue" title="GValue"><span class="type">GValue</span></a> *dest_value</code></em>);</pre>
<p>
The type of value transformation functions which can be registered with
<a class="link" href="gobject-Generic-values.html#g-value-register-transform-func" title="g_value_register_transform_func ()"><code class="function">g_value_register_transform_func()</code></a>.
</p>
<div class="variablelist"><table border="0" class="variablelist">
<colgroup>
<col align="left" valign="top">
<col>
</colgroup>
<tbody>
<tr>
<td><p><span class="term"><em class="parameter"><code>src_value</code></em> :</span></p></td>
<td>Source value.</td>
</tr>
<tr>
<td><p><span class="term"><em class="parameter"><code>dest_value</code></em> :</span></p></td>
<td>Target value.</td>
=======
<a name="GValueTransform"></a><h3>GValueTransform ()</h3>
<pre class="programlisting"><span class="returnvalue">void</span>
<span class="c_punctuation">(</span>*GValueTransform<span class="c_punctuation">)</span> (<em class="parameter"><code>const <a class="link" href="gobject-Generic-values.html#GValue" title="GValue"><span class="type">GValue</span></a> *src_value</code></em>,
                    <em class="parameter"><code><a class="link" href="gobject-Generic-values.html#GValue" title="GValue"><span class="type">GValue</span></a> *dest_value</code></em>);</pre>
<p>The type of value transformation functions which can be registered with
<a class="link" href="gobject-Generic-values.html#g-value-register-transform-func" title="g_value_register_transform_func ()"><code class="function">g_value_register_transform_func()</code></a>.</p>
<div class="refsect3">
<a name="id-1.4.8.7.21.5"></a><h4>Parameters</h4>
<div class="informaltable"><table width="100%" border="0">
<colgroup>
<col width="150px" class="parameters_name">
<col class="parameters_description">
<col width="200px" class="parameters_annotations">
</colgroup>
<tbody>
<tr>
<td class="parameter_name"><p>src_value</p></td>
<td class="parameter_description"><p>Source value.</p></td>
<td class="parameter_annotations"> </td>
</tr>
<tr>
<td class="parameter_name"><p>dest_value</p></td>
<td class="parameter_description"><p>Target value.</p></td>
<td class="parameter_annotations"> </td>
>>>>>>> 76bed778
</tr>
</tbody>
</table></div>
</div>
</div>
<hr>
<div class="refsect2">
<<<<<<< HEAD
<a name="g-value-register-transform-func"></a><h3>g_value_register_transform_func ()</h3>
<pre class="programlisting"><span class="returnvalue">void</span>                g_value_register_transform_func     (<em class="parameter"><code><a class="link" href="gobject-Type-Information.html#GType" title="GType"><span class="type">GType</span></a> src_type</code></em>,
                                                         <em class="parameter"><code><a class="link" href="gobject-Type-Information.html#GType" title="GType"><span class="type">GType</span></a> dest_type</code></em>,
                                                         <em class="parameter"><code><a class="link" href="gobject-Generic-values.html#GValueTransform" title="GValueTransform ()"><span class="type">GValueTransform</span></a> transform_func</code></em>);</pre>
<p>
Registers a value transformation function for use in <a class="link" href="gobject-Generic-values.html#g-value-transform" title="g_value_transform ()"><code class="function">g_value_transform()</code></a>.
A previously registered transformation function for <em class="parameter"><code>src_type</code></em> and <em class="parameter"><code>dest_type</code></em>
will be replaced.
</p>
<div class="variablelist"><table border="0" class="variablelist">
<colgroup>
<col align="left" valign="top">
<col>
</colgroup>
<tbody>
<tr>
<td><p><span class="term"><em class="parameter"><code>src_type</code></em> :</span></p></td>
<td>Source type.</td>
</tr>
<tr>
<td><p><span class="term"><em class="parameter"><code>dest_type</code></em> :</span></p></td>
<td>Target type.</td>
</tr>
<tr>
<td><p><span class="term"><em class="parameter"><code>transform_func</code></em> :</span></p></td>
<td>a function which transforms values of type <em class="parameter"><code>src_type</code></em>
into value of type <em class="parameter"><code>dest_type</code></em>
</td>
=======
<a name="g-value-register-transform-func"></a><h3>g_value_register_transform_func ()</h3>
<pre class="programlisting"><span class="returnvalue">void</span>
g_value_register_transform_func (<em class="parameter"><code><a class="link" href="gobject-Type-Information.html#GType" title="GType"><span class="type">GType</span></a> src_type</code></em>,
                                 <em class="parameter"><code><a class="link" href="gobject-Type-Information.html#GType" title="GType"><span class="type">GType</span></a> dest_type</code></em>,
                                 <em class="parameter"><code><a class="link" href="gobject-Generic-values.html#GValueTransform" title="GValueTransform ()"><span class="type">GValueTransform</span></a> transform_func</code></em>);</pre>
<p>Registers a value transformation function for use in <a class="link" href="gobject-Generic-values.html#g-value-transform" title="g_value_transform ()"><code class="function">g_value_transform()</code></a>.
A previously registered transformation function for <em class="parameter"><code>src_type</code></em>
 and <em class="parameter"><code>dest_type</code></em>

will be replaced.</p>
<p><span class="annotation">[<acronym title="Exposed in C code, not necessarily available in other languages."><span class="acronym">skip</span></acronym>]</span></p>
<div class="refsect3">
<a name="id-1.4.8.7.22.6"></a><h4>Parameters</h4>
<div class="informaltable"><table width="100%" border="0">
<colgroup>
<col width="150px" class="parameters_name">
<col class="parameters_description">
<col width="200px" class="parameters_annotations">
</colgroup>
<tbody>
<tr>
<td class="parameter_name"><p>src_type</p></td>
<td class="parameter_description"><p>Source type.</p></td>
<td class="parameter_annotations"> </td>
</tr>
<tr>
<td class="parameter_name"><p>dest_type</p></td>
<td class="parameter_description"><p>Target type.</p></td>
<td class="parameter_annotations"> </td>
</tr>
<tr>
<td class="parameter_name"><p>transform_func</p></td>
<td class="parameter_description"><p>a function which transforms values of type <em class="parameter"><code>src_type</code></em>
into value of type <em class="parameter"><code>dest_type</code></em>
</p></td>
<td class="parameter_annotations"> </td>
>>>>>>> 76bed778
</tr>
</tbody>
</table></div>
</div>
</div>
<hr>
<div class="refsect2">
<<<<<<< HEAD
<a name="g-strdup-value-contents"></a><h3>g_strdup_value_contents ()</h3>
<pre class="programlisting"><a href="./../glib/glib/glib-Basic-Types.html#gchar"><span class="returnvalue">gchar</span></a> *             g_strdup_value_contents             (<em class="parameter"><code>const <a class="link" href="gobject-Generic-values.html#GValue" title="GValue"><span class="type">GValue</span></a> *value</code></em>);</pre>
<p>
Return a newly allocated string, which describes the contents of a
<a class="link" href="gobject-Generic-values.html#GValue" title="GValue"><span class="type">GValue</span></a>.  The main purpose of this function is to describe <a class="link" href="gobject-Generic-values.html#GValue" title="GValue"><span class="type">GValue</span></a>
contents for debugging output, the way in which the contents are
described may change between different GLib versions.
</p>
<div class="variablelist"><table border="0" class="variablelist">
<colgroup>
<col align="left" valign="top">
<col>
</colgroup>
<tbody>
<tr>
<td><p><span class="term"><em class="parameter"><code>value</code></em> :</span></p></td>
<td>
<a class="link" href="gobject-Generic-values.html#GValue" title="GValue"><span class="type">GValue</span></a> which contents are to be described.</td>
</tr>
<tr>
<td><p><span class="term"><span class="emphasis"><em>Returns</em></span> :</span></p></td>
<td>Newly allocated string.</td>
</tr>
</tbody>
=======
<a name="g-strdup-value-contents"></a><h3>g_strdup_value_contents ()</h3>
<pre class="programlisting"><a href="../glib/glib-Basic-Types.html#gchar"><span class="returnvalue">gchar</span></a> *
g_strdup_value_contents (<em class="parameter"><code>const <a class="link" href="gobject-Generic-values.html#GValue" title="GValue"><span class="type">GValue</span></a> *value</code></em>);</pre>
<p>Return a newly allocated string, which describes the contents of a
<a class="link" href="gobject-Generic-values.html#GValue" title="GValue"><span class="type">GValue</span></a>.  The main purpose of this function is to describe <a class="link" href="gobject-Generic-values.html#GValue" title="GValue"><span class="type">GValue</span></a>
contents for debugging output, the way in which the contents are
described may change between different GLib versions.</p>
<div class="refsect3">
<a name="id-1.4.8.7.23.5"></a><h4>Parameters</h4>
<div class="informaltable"><table width="100%" border="0">
<colgroup>
<col width="150px" class="parameters_name">
<col class="parameters_description">
<col width="200px" class="parameters_annotations">
</colgroup>
<tbody><tr>
<td class="parameter_name"><p>value</p></td>
<td class="parameter_description"><p><a class="link" href="gobject-Generic-values.html#GValue" title="GValue"><span class="type">GValue</span></a> which contents are to be described.</p></td>
<td class="parameter_annotations"> </td>
</tr></tbody>
>>>>>>> 76bed778
</table></div>
</div>
<div class="refsect3">
<a name="id-1.4.8.7.23.6"></a><h4>Returns</h4>
<p> Newly allocated string.</p>
</div>
</div>
<<<<<<< HEAD
=======
</div>
<div class="refsect1">
<a name="gobject-Generic-values.other_details"></a><h2>Types and Values</h2>
<div class="refsect2">
<a name="G-VALUE-INIT:CAPS"></a><h3>G_VALUE_INIT</h3>
<pre class="programlisting">#define G_VALUE_INIT  { 0, { { 0 } } }
</pre>
<p>A <a class="link" href="gobject-Generic-values.html#GValue" title="GValue"><span class="type">GValue</span></a> must be initialized before it can be used. This macro can
be used as initializer instead of an explicit <code class="literal">{ 0 }</code> when declaring
a variable, but it cannot be assigned to a variable.</p>
<div class="informalexample">
  <table class="listing_frame" border="0" cellpadding="0" cellspacing="0">
    <tbody>
      <tr>
        <td class="listing_lines" align="right"><pre>1</pre></td>
        <td class="listing_code"><pre class="programlisting">GValue value <span class="gtkdoc opt">=</span> G_VALUE_INIT<span class="gtkdoc opt">;</span></pre></td>
      </tr>
    </tbody>
  </table>
</div>

<p></p>
<p class="since">Since: <a class="link" href="api-index-2-30.html#api-index-2.30">2.30</a></p>
</div>
<hr>
<div class="refsect2">
<a name="GValue"></a><h3>GValue</h3>
<pre class="programlisting">typedef struct {
} GValue;
</pre>
<p>An opaque structure used to hold different types of values.
The data within the structure has protected scope: it is accessible only
to functions within a <a class="link" href="gobject-Type-Information.html#GTypeValueTable" title="struct GTypeValueTable"><span class="type">GTypeValueTable</span></a> structure, or implementations of
the g_value_*() API. That is, code portions which implement new fundamental
types.
<a class="link" href="gobject-Generic-values.html#GValue" title="GValue"><span class="type">GValue</span></a> users cannot make any assumptions about how data is stored
within the 2 element <em class="parameter"><code>data</code></em>
 union, and the <em class="parameter"><code>g_type</code></em>
 member should
only be accessed through the <a class="link" href="gobject-Generic-values.html#G-VALUE-TYPE:CAPS" title="G_VALUE_TYPE()"><code class="function">G_VALUE_TYPE()</code></a> macro.</p>
</div>
</div>
>>>>>>> 76bed778
<div class="refsect1">
<a name="gobject-Generic-values.see-also"></a><h2>See Also</h2>
<p>The fundamental types which all support <a class="link" href="gobject-Generic-values.html#GValue" title="GValue"><span class="type">GValue</span></a>
    operations and thus can be used as a type initializer for
    <a class="link" href="gobject-Generic-values.html#g-value-init" title="g_value_init ()"><code class="function">g_value_init()</code></a> are defined by a separate interface.  See the
    <a class="link" href="gobject-Standard-Parameter-and-Value-Types.html" title="Parameters and Values">standard values API</a>
    for details</p>
</div>
</div>
<div class="footer">
<<<<<<< HEAD
<hr>
          Generated by GTK-Doc V1.18.1</div>
=======
<hr>Generated by GTK-Doc V1.24</div>
>>>>>>> 76bed778
</body>
</html><|MERGE_RESOLUTION|>--- conflicted
+++ resolved
@@ -2,37 +2,12 @@
 <html>
 <head>
 <meta http-equiv="Content-Type" content="text/html; charset=UTF-8">
-<<<<<<< HEAD
-<title>Generic values</title>
-<meta name="generator" content="DocBook XSL Stylesheets V1.77.1">
-=======
 <title>Generic values: GObject Reference Manual</title>
 <meta name="generator" content="DocBook XSL Stylesheets V1.78.1">
->>>>>>> 76bed778
 <link rel="home" href="index.html" title="GObject Reference Manual">
 <link rel="up" href="rn01.html" title="API Reference">
 <link rel="prev" href="gobject-Boxed-Types.html" title="Boxed Types">
 <link rel="next" href="gobject-Standard-Parameter-and-Value-Types.html" title="Parameters and Values">
-<<<<<<< HEAD
-<meta name="generator" content="GTK-Doc V1.18.1 (XML mode)">
-<link rel="stylesheet" href="style.css" type="text/css">
-</head>
-<body bgcolor="white" text="black" link="#0000FF" vlink="#840084" alink="#0000FF">
-<table class="navigation" id="top" width="100%" summary="Navigation header" cellpadding="2" cellspacing="2">
-<tr valign="middle">
-<td><a accesskey="p" href="gobject-Boxed-Types.html"><img src="left.png" width="24" height="24" border="0" alt="Prev"></a></td>
-<td><a accesskey="u" href="rn01.html"><img src="up.png" width="24" height="24" border="0" alt="Up"></a></td>
-<td><a accesskey="h" href="index.html"><img src="home.png" width="24" height="24" border="0" alt="Home"></a></td>
-<th width="100%" align="center">GObject Reference Manual</th>
-<td><a accesskey="n" href="gobject-Standard-Parameter-and-Value-Types.html"><img src="right.png" width="24" height="24" border="0" alt="Next"></a></td>
-</tr>
-<tr><td colspan="5" class="shortcuts">
-<a href="#gobject-Generic-values.synopsis" class="shortcut">Top</a>
-                   | 
-                  <a href="#gobject-Generic-values.description" class="shortcut">Description</a>
-</td></tr>
-</table>
-=======
 <meta name="generator" content="GTK-Doc V1.24 (XML mode)">
 <link rel="stylesheet" href="style.css" type="text/css">
 </head>
@@ -47,7 +22,6 @@
 <td><a accesskey="p" href="gobject-Boxed-Types.html"><img src="left.png" width="16" height="16" border="0" alt="Prev"></a></td>
 <td><a accesskey="n" href="gobject-Standard-Parameter-and-Value-Types.html"><img src="right.png" width="16" height="16" border="0" alt="Next"></a></td>
 </tr></table>
->>>>>>> 76bed778
 <div class="refentry">
 <a name="gobject-Generic-values"></a><div class="titlepage"></div>
 <div class="refnamediv"><table width="100%"><tr>
@@ -58,46 +32,6 @@
 </td>
 <td class="gallery_image" valign="top" align="right"></td>
 </tr></table></div>
-<<<<<<< HEAD
-<div class="refsynopsisdiv">
-<a name="gobject-Generic-values.synopsis"></a><h2>Synopsis</h2>
-<pre class="synopsis">
-#include &lt;glib-object.h&gt;
-
-#define             <a class="link" href="gobject-Generic-values.html#G-VALUE-INIT:CAPS" title="G_VALUE_INIT">G_VALUE_INIT</a>
-#define             <a class="link" href="gobject-Generic-values.html#G-VALUE-HOLDS:CAPS" title="G_VALUE_HOLDS()">G_VALUE_HOLDS</a>                       (value,
-                                                         type)
-#define             <a class="link" href="gobject-Generic-values.html#G-VALUE-TYPE:CAPS" title="G_VALUE_TYPE()">G_VALUE_TYPE</a>                        (value)
-#define             <a class="link" href="gobject-Generic-values.html#G-VALUE-TYPE-NAME:CAPS" title="G_VALUE_TYPE_NAME()">G_VALUE_TYPE_NAME</a>                   (value)
-#define             <a class="link" href="gobject-Generic-values.html#G-TYPE-IS-VALUE:CAPS" title="G_TYPE_IS_VALUE()">G_TYPE_IS_VALUE</a>                     (type)
-#define             <a class="link" href="gobject-Generic-values.html#G-TYPE-IS-VALUE-ABSTRACT:CAPS" title="G_TYPE_IS_VALUE_ABSTRACT()">G_TYPE_IS_VALUE_ABSTRACT</a>            (type)
-#define             <a class="link" href="gobject-Generic-values.html#G-IS-VALUE:CAPS" title="G_IS_VALUE()">G_IS_VALUE</a>                          (value)
-                    <a class="link" href="gobject-Generic-values.html#GValue" title="GValue">GValue</a>;
-#define             <a class="link" href="gobject-Generic-values.html#G-TYPE-VALUE:CAPS" title="G_TYPE_VALUE">G_TYPE_VALUE</a>
-#define             <a class="link" href="gobject-Generic-values.html#G-TYPE-VALUE-ARRAY:CAPS" title="G_TYPE_VALUE_ARRAY">G_TYPE_VALUE_ARRAY</a>
-<a class="link" href="gobject-Generic-values.html#GValue" title="GValue"><span class="returnvalue">GValue</span></a> *            <a class="link" href="gobject-Generic-values.html#g-value-init" title="g_value_init ()">g_value_init</a>                        (<em class="parameter"><code><a class="link" href="gobject-Generic-values.html#GValue" title="GValue"><span class="type">GValue</span></a> *value</code></em>,
-                                                         <em class="parameter"><code><a class="link" href="gobject-Type-Information.html#GType" title="GType"><span class="type">GType</span></a> g_type</code></em>);
-<span class="returnvalue">void</span>                <a class="link" href="gobject-Generic-values.html#g-value-copy" title="g_value_copy ()">g_value_copy</a>                        (<em class="parameter"><code>const <a class="link" href="gobject-Generic-values.html#GValue" title="GValue"><span class="type">GValue</span></a> *src_value</code></em>,
-                                                         <em class="parameter"><code><a class="link" href="gobject-Generic-values.html#GValue" title="GValue"><span class="type">GValue</span></a> *dest_value</code></em>);
-<a class="link" href="gobject-Generic-values.html#GValue" title="GValue"><span class="returnvalue">GValue</span></a> *            <a class="link" href="gobject-Generic-values.html#g-value-reset" title="g_value_reset ()">g_value_reset</a>                       (<em class="parameter"><code><a class="link" href="gobject-Generic-values.html#GValue" title="GValue"><span class="type">GValue</span></a> *value</code></em>);
-<span class="returnvalue">void</span>                <a class="link" href="gobject-Generic-values.html#g-value-unset" title="g_value_unset ()">g_value_unset</a>                       (<em class="parameter"><code><a class="link" href="gobject-Generic-values.html#GValue" title="GValue"><span class="type">GValue</span></a> *value</code></em>);
-<span class="returnvalue">void</span>                <a class="link" href="gobject-Generic-values.html#g-value-set-instance" title="g_value_set_instance ()">g_value_set_instance</a>                (<em class="parameter"><code><a class="link" href="gobject-Generic-values.html#GValue" title="GValue"><span class="type">GValue</span></a> *value</code></em>,
-                                                         <em class="parameter"><code><a href="./../glib/glib/glib-Basic-Types.html#gpointer"><span class="type">gpointer</span></a> instance</code></em>);
-<a href="./../glib/glib/glib-Basic-Types.html#gboolean"><span class="returnvalue">gboolean</span></a>            <a class="link" href="gobject-Generic-values.html#g-value-fits-pointer" title="g_value_fits_pointer ()">g_value_fits_pointer</a>                (<em class="parameter"><code>const <a class="link" href="gobject-Generic-values.html#GValue" title="GValue"><span class="type">GValue</span></a> *value</code></em>);
-<a href="./../glib/glib/glib-Basic-Types.html#gpointer"><span class="returnvalue">gpointer</span></a>            <a class="link" href="gobject-Generic-values.html#g-value-peek-pointer" title="g_value_peek_pointer ()">g_value_peek_pointer</a>                (<em class="parameter"><code>const <a class="link" href="gobject-Generic-values.html#GValue" title="GValue"><span class="type">GValue</span></a> *value</code></em>);
-<a href="./../glib/glib/glib-Basic-Types.html#gboolean"><span class="returnvalue">gboolean</span></a>            <a class="link" href="gobject-Generic-values.html#g-value-type-compatible" title="g_value_type_compatible ()">g_value_type_compatible</a>             (<em class="parameter"><code><a class="link" href="gobject-Type-Information.html#GType" title="GType"><span class="type">GType</span></a> src_type</code></em>,
-                                                         <em class="parameter"><code><a class="link" href="gobject-Type-Information.html#GType" title="GType"><span class="type">GType</span></a> dest_type</code></em>);
-<a href="./../glib/glib/glib-Basic-Types.html#gboolean"><span class="returnvalue">gboolean</span></a>            <a class="link" href="gobject-Generic-values.html#g-value-type-transformable" title="g_value_type_transformable ()">g_value_type_transformable</a>          (<em class="parameter"><code><a class="link" href="gobject-Type-Information.html#GType" title="GType"><span class="type">GType</span></a> src_type</code></em>,
-                                                         <em class="parameter"><code><a class="link" href="gobject-Type-Information.html#GType" title="GType"><span class="type">GType</span></a> dest_type</code></em>);
-<a href="./../glib/glib/glib-Basic-Types.html#gboolean"><span class="returnvalue">gboolean</span></a>            <a class="link" href="gobject-Generic-values.html#g-value-transform" title="g_value_transform ()">g_value_transform</a>                   (<em class="parameter"><code>const <a class="link" href="gobject-Generic-values.html#GValue" title="GValue"><span class="type">GValue</span></a> *src_value</code></em>,
-                                                         <em class="parameter"><code><a class="link" href="gobject-Generic-values.html#GValue" title="GValue"><span class="type">GValue</span></a> *dest_value</code></em>);
-<span class="returnvalue">void</span>                (<a class="link" href="gobject-Generic-values.html#GValueTransform" title="GValueTransform ()">*GValueTransform</a>)                  (<em class="parameter"><code>const <a class="link" href="gobject-Generic-values.html#GValue" title="GValue"><span class="type">GValue</span></a> *src_value</code></em>,
-                                                         <em class="parameter"><code><a class="link" href="gobject-Generic-values.html#GValue" title="GValue"><span class="type">GValue</span></a> *dest_value</code></em>);
-<span class="returnvalue">void</span>                <a class="link" href="gobject-Generic-values.html#g-value-register-transform-func" title="g_value_register_transform_func ()">g_value_register_transform_func</a>     (<em class="parameter"><code><a class="link" href="gobject-Type-Information.html#GType" title="GType"><span class="type">GType</span></a> src_type</code></em>,
-                                                         <em class="parameter"><code><a class="link" href="gobject-Type-Information.html#GType" title="GType"><span class="type">GType</span></a> dest_type</code></em>,
-                                                         <em class="parameter"><code><a class="link" href="gobject-Generic-values.html#GValueTransform" title="GValueTransform ()"><span class="type">GValueTransform</span></a> transform_func</code></em>);
-<a href="./../glib/glib/glib-Basic-Types.html#gchar"><span class="returnvalue">gchar</span></a> *             <a class="link" href="gobject-Generic-values.html#g-strdup-value-contents" title="g_strdup_value_contents ()">g_strdup_value_contents</a>             (<em class="parameter"><code>const <a class="link" href="gobject-Generic-values.html#GValue" title="GValue"><span class="type">GValue</span></a> *value</code></em>);
-=======
 <div class="refsect1">
 <a name="gobject-Generic-values.functions"></a><h2>Functions</h2>
 <div class="informaltable"><table width="100%" border="0">
@@ -287,7 +221,6 @@
 <div class="refsect1">
 <a name="gobject-Generic-values.includes"></a><h2>Includes</h2>
 <pre class="synopsis">#include &lt;glib-object.h&gt;
->>>>>>> 76bed778
 </pre>
 </div>
 <div class="refsect1">
@@ -363,16 +296,6 @@
 52</pre></td>
         <td class="listing_code"><pre class="programlisting"><span class="gtkdoc ppc">#include &lt;glib-object.h&gt;</span>
 
-<<<<<<< HEAD
-<span class="type">int</span>
-<span class="function">main</span><span class="normal"> </span><span class="symbol">(</span><span class="type">int</span><span class="normal">   argc</span><span class="symbol">,</span>
-<span class="normal">      </span><span class="type">char</span><span class="normal"> </span><span class="symbol">*</span><span class="normal">argv</span><span class="symbol">[])</span>
-<span class="cbracket">{</span>
-<span class="normal">  </span><span class="comment">/* GValues must be initialized */</span>
-<span class="normal">  </span><span class="usertype">GValue</span><span class="normal"> a </span><span class="symbol">=</span><span class="normal"> <a href="gobject-Generic-values.html#G-VALUE-INIT:CAPS">G_VALUE_INIT</a></span><span class="symbol">;</span>
-<span class="normal">  </span><span class="usertype">GValue</span><span class="normal"> b </span><span class="symbol">=</span><span class="normal"> <a href="gobject-Generic-values.html#G-VALUE-INIT:CAPS">G_VALUE_INIT</a></span><span class="symbol">;</span>
-<span class="normal">  </span><span class="keyword">const</span><span class="normal"> </span><span class="usertype">gchar</span><span class="normal"> </span><span class="symbol">*</span><span class="normal">message</span><span class="symbol">;</span>
-=======
 <span class="gtkdoc kwb">static void</span>
 <span class="function">int2string</span> <span class="gtkdoc opt">(</span><span class="gtkdoc kwb">const</span> GValue <span class="gtkdoc opt">*</span>src_value<span class="gtkdoc opt">,</span>
             GValue       <span class="gtkdoc opt">*</span>dest_value<span class="gtkdoc opt">)</span>
@@ -382,7 +305,6 @@
   <span class="keyword">else</span>
     <span class="function"><a href="gobject-Standard-Parameter-and-Value-Types.html#g-value-set-static-string">g_value_set_static_string</a></span> <span class="gtkdoc opt">(</span>dest_value<span class="gtkdoc opt">,</span> <span class="string">&quot;What's that?&quot;</span><span class="gtkdoc opt">);</span>
 <span class="gtkdoc opt">}</span>
->>>>>>> 76bed778
 
 <span class="gtkdoc kwb">int</span>
 <span class="function">main</span> <span class="gtkdoc opt">(</span><span class="gtkdoc kwb">int</span>   argc<span class="gtkdoc opt">,</span>
@@ -432,68 +354,11 @@
 <p></p>
 </div>
 <div class="refsect1">
-<<<<<<< HEAD
-<a name="gobject-Generic-values.details"></a><h2>Details</h2>
-<div class="refsect2">
-<a name="G-VALUE-INIT:CAPS"></a><h3>G_VALUE_INIT</h3>
-<pre class="programlisting">#define G_VALUE_INIT  { 0, { { 0 } } }
-</pre>
-<p>
-A <a class="link" href="gobject-Generic-values.html#GValue" title="GValue"><span class="type">GValue</span></a> must be initialized before it can be used.
-This macro can be used as initializer instead of an explicit
-<code class="literal">{ 0 }</code> when declaring a variable,
-but it cannot be assigned to a variable.
-</p>
-<p>
-</p>
-<div class="informalexample">
-  <table class="listing_frame" border="0" cellpadding="0" cellspacing="0">
-    <tbody>
-      <tr>
-        <td class="listing_lines" align="right"><pre>1</pre></td>
-        <td class="listing_code"><pre class="programlisting"><span class="usertype">GValue</span><span class="normal"> value </span><span class="symbol">=</span><span class="normal"> <a href="gobject-Generic-values.html#G-VALUE-INIT:CAPS">G_VALUE_INIT</a></span><span class="symbol">;</span></pre></td>
-      </tr>
-    </tbody>
-  </table>
-</div>
-
-<p>
-</p>
-<p class="since">Since 2.30</p>
-</div>
-<hr>
-=======
 <a name="gobject-Generic-values.functions_details"></a><h2>Functions</h2>
->>>>>>> 76bed778
 <div class="refsect2">
 <a name="G-VALUE-HOLDS:CAPS"></a><h3>G_VALUE_HOLDS()</h3>
 <pre class="programlisting">#define G_VALUE_HOLDS(value,type) (G_TYPE_CHECK_VALUE_TYPE ((value), (type)))
 </pre>
-<<<<<<< HEAD
-<p>
-Checks if <em class="parameter"><code>value</code></em> holds (or contains) a value of <em class="parameter"><code>type</code></em>.
-This macro will also check for <em class="parameter"><code>value</code></em> != <a href="./../glib/glib/glib-Standard-Macros.html#NULL:CAPS"><code class="literal">NULL</code></a> and issue a
-warning if the check fails.
-</p>
-<div class="variablelist"><table border="0" class="variablelist">
-<colgroup>
-<col align="left" valign="top">
-<col>
-</colgroup>
-<tbody>
-<tr>
-<td><p><span class="term"><em class="parameter"><code>value</code></em> :</span></p></td>
-<td>A <a class="link" href="gobject-Generic-values.html#GValue" title="GValue"><span class="type">GValue</span></a> structure.</td>
-</tr>
-<tr>
-<td><p><span class="term"><em class="parameter"><code>type</code></em> :</span></p></td>
-<td>A <a class="link" href="gobject-Type-Information.html#GType" title="GType"><span class="type">GType</span></a> value.</td>
-</tr>
-<tr>
-<td><p><span class="term"><span class="emphasis"><em>Returns</em></span> :</span></p></td>
-<td>
-<a href="./../glib/glib/glib-Standard-Macros.html#TRUE:CAPS"><code class="literal">TRUE</code></a> if <em class="parameter"><code>value</code></em> holds the <em class="parameter"><code>type</code></em>.</td>
-=======
 <p>Checks if <em class="parameter"><code>value</code></em>
  holds (or contains) a value of <em class="parameter"><code>type</code></em>
 .
@@ -518,7 +383,6 @@
 <td class="parameter_name"><p>type</p></td>
 <td class="parameter_description"><p>A <a class="link" href="gobject-Type-Information.html#GType" title="GType"><span class="type">GType</span></a> value.</p></td>
 <td class="parameter_annotations"> </td>
->>>>>>> 76bed778
 </tr>
 </tbody>
 </table></div>
@@ -535,26 +399,6 @@
 <a name="G-VALUE-TYPE:CAPS"></a><h3>G_VALUE_TYPE()</h3>
 <pre class="programlisting">#define G_VALUE_TYPE(value)		(((GValue*) (value))-&gt;g_type)
 </pre>
-<<<<<<< HEAD
-<p>
-Get the type identifier of <em class="parameter"><code>value</code></em>.
-</p>
-<div class="variablelist"><table border="0" class="variablelist">
-<colgroup>
-<col align="left" valign="top">
-<col>
-</colgroup>
-<tbody>
-<tr>
-<td><p><span class="term"><em class="parameter"><code>value</code></em> :</span></p></td>
-<td>A <a class="link" href="gobject-Generic-values.html#GValue" title="GValue"><span class="type">GValue</span></a> structure.</td>
-</tr>
-<tr>
-<td><p><span class="term"><span class="emphasis"><em>Returns</em></span> :</span></p></td>
-<td>the <a class="link" href="gobject-Type-Information.html#GType" title="GType"><span class="type">GType</span></a>.</td>
-</tr>
-</tbody>
-=======
 <p>Get the type identifier of <em class="parameter"><code>value</code></em>
 .</p>
 <div class="refsect3">
@@ -570,7 +414,6 @@
 <td class="parameter_description"><p>A <a class="link" href="gobject-Generic-values.html#GValue" title="GValue"><span class="type">GValue</span></a> structure.</p></td>
 <td class="parameter_annotations"> </td>
 </tr></tbody>
->>>>>>> 76bed778
 </table></div>
 </div>
 <div class="refsect3">
@@ -583,26 +426,6 @@
 <a name="G-VALUE-TYPE-NAME:CAPS"></a><h3>G_VALUE_TYPE_NAME()</h3>
 <pre class="programlisting">#define G_VALUE_TYPE_NAME(value) (g_type_name (G_VALUE_TYPE (value)))
 </pre>
-<<<<<<< HEAD
-<p>
-Gets the type name of <em class="parameter"><code>value</code></em>.
-</p>
-<div class="variablelist"><table border="0" class="variablelist">
-<colgroup>
-<col align="left" valign="top">
-<col>
-</colgroup>
-<tbody>
-<tr>
-<td><p><span class="term"><em class="parameter"><code>value</code></em> :</span></p></td>
-<td>A <a class="link" href="gobject-Generic-values.html#GValue" title="GValue"><span class="type">GValue</span></a> structure.</td>
-</tr>
-<tr>
-<td><p><span class="term"><span class="emphasis"><em>Returns</em></span> :</span></p></td>
-<td>the type name.</td>
-</tr>
-</tbody>
-=======
 <p>Gets the type name of <em class="parameter"><code>value</code></em>
 .</p>
 <div class="refsect3">
@@ -618,7 +441,6 @@
 <td class="parameter_description"><p>A <a class="link" href="gobject-Generic-values.html#GValue" title="GValue"><span class="type">GValue</span></a> structure.</p></td>
 <td class="parameter_annotations"> </td>
 </tr></tbody>
->>>>>>> 76bed778
 </table></div>
 </div>
 <div class="refsect3">
@@ -633,25 +455,6 @@
 </pre>
 <p>Checks whether the passed in type ID can be used for <a class="link" href="gobject-Generic-values.html#g-value-init" title="g_value_init ()"><code class="function">g_value_init()</code></a>.
 That is, this macro checks whether this type provides an implementation
-<<<<<<< HEAD
-of the <a class="link" href="gobject-Type-Information.html#GTypeValueTable" title="struct GTypeValueTable"><span class="type">GTypeValueTable</span></a> functions required for a type to create a <a class="link" href="gobject-Generic-values.html#GValue" title="GValue"><span class="type">GValue</span></a> of.
-</p>
-<div class="variablelist"><table border="0" class="variablelist">
-<colgroup>
-<col align="left" valign="top">
-<col>
-</colgroup>
-<tbody>
-<tr>
-<td><p><span class="term"><em class="parameter"><code>type</code></em> :</span></p></td>
-<td>A <a class="link" href="gobject-Type-Information.html#GType" title="GType"><span class="type">GType</span></a> value.</td>
-</tr>
-<tr>
-<td><p><span class="term"><span class="emphasis"><em>Returns</em></span> :</span></p></td>
-<td>Whether <em class="parameter"><code>type</code></em> is suitable as a <a class="link" href="gobject-Generic-values.html#GValue" title="GValue"><span class="type">GValue</span></a> type.</td>
-</tr>
-</tbody>
-=======
 of the <a class="link" href="gobject-Type-Information.html#GTypeValueTable" title="struct GTypeValueTable"><span class="type">GTypeValueTable</span></a> functions required for a type to create a <a class="link" href="gobject-Generic-values.html#GValue" title="GValue"><span class="type">GValue</span></a> of.</p>
 <div class="refsect3">
 <a name="id-1.4.8.7.5.5"></a><h4>Parameters</h4>
@@ -666,7 +469,6 @@
 <td class="parameter_description"><p>A <a class="link" href="gobject-Type-Information.html#GType" title="GType"><span class="type">GType</span></a> value.</p></td>
 <td class="parameter_annotations"> </td>
 </tr></tbody>
->>>>>>> 76bed778
 </table></div>
 </div>
 <div class="refsect3">
@@ -680,29 +482,6 @@
 <a name="G-TYPE-IS-VALUE-ABSTRACT:CAPS"></a><h3>G_TYPE_IS_VALUE_ABSTRACT()</h3>
 <pre class="programlisting">#define G_TYPE_IS_VALUE_ABSTRACT(type)          (g_type_test_flags ((type), G_TYPE_FLAG_VALUE_ABSTRACT))
 </pre>
-<<<<<<< HEAD
-<p>
-Checks if <em class="parameter"><code>type</code></em> is an abstract value type.  An abstract value type introduces
-a value table, but can't be used for <a class="link" href="gobject-Generic-values.html#g-value-init" title="g_value_init ()"><code class="function">g_value_init()</code></a> and is normally used as
-an abstract base type for derived value types.
-</p>
-<div class="variablelist"><table border="0" class="variablelist">
-<colgroup>
-<col align="left" valign="top">
-<col>
-</colgroup>
-<tbody>
-<tr>
-<td><p><span class="term"><em class="parameter"><code>type</code></em> :</span></p></td>
-<td>A <a class="link" href="gobject-Type-Information.html#GType" title="GType"><span class="type">GType</span></a> value.</td>
-</tr>
-<tr>
-<td><p><span class="term"><span class="emphasis"><em>Returns</em></span> :</span></p></td>
-<td>
-<a href="./../glib/glib/glib-Standard-Macros.html#TRUE:CAPS"><code class="literal">TRUE</code></a> on success.</td>
-</tr>
-</tbody>
-=======
 <p>Checks if <em class="parameter"><code>type</code></em>
  is an abstract value type.  An abstract value type introduces
 a value table, but can't be used for <a class="link" href="gobject-Generic-values.html#g-value-init" title="g_value_init ()"><code class="function">g_value_init()</code></a> and is normally used as
@@ -720,7 +499,6 @@
 <td class="parameter_description"><p>A <a class="link" href="gobject-Type-Information.html#GType" title="GType"><span class="type">GType</span></a> value</p></td>
 <td class="parameter_annotations"> </td>
 </tr></tbody>
->>>>>>> 76bed778
 </table></div>
 </div>
 <div class="refsect3">
@@ -733,45 +511,6 @@
 <a name="G-IS-VALUE:CAPS"></a><h3>G_IS_VALUE()</h3>
 <pre class="programlisting">#define G_IS_VALUE(value)		(G_TYPE_CHECK_VALUE (value))
 </pre>
-<<<<<<< HEAD
-<p>
-Checks if <em class="parameter"><code>value</code></em> is a valid and initialized <a class="link" href="gobject-Generic-values.html#GValue" title="GValue"><span class="type">GValue</span></a> structure.
-</p>
-<div class="variablelist"><table border="0" class="variablelist">
-<colgroup>
-<col align="left" valign="top">
-<col>
-</colgroup>
-<tbody>
-<tr>
-<td><p><span class="term"><em class="parameter"><code>value</code></em> :</span></p></td>
-<td>A <a class="link" href="gobject-Generic-values.html#GValue" title="GValue"><span class="type">GValue</span></a> structure.</td>
-</tr>
-<tr>
-<td><p><span class="term"><span class="emphasis"><em>Returns</em></span> :</span></p></td>
-<td>
-<a href="./../glib/glib/glib-Standard-Macros.html#TRUE:CAPS"><code class="literal">TRUE</code></a> on success.</td>
-</tr>
-</tbody>
-</table></div>
-</div>
-<hr>
-<div class="refsect2">
-<a name="GValue"></a><h3>GValue</h3>
-<pre class="programlisting">typedef struct {
-} GValue;
-</pre>
-<p>
-An opaque structure used to hold different types of values.
-The data within the structure has protected scope: it is accessible only
-to functions within a <a class="link" href="gobject-Type-Information.html#GTypeValueTable" title="struct GTypeValueTable"><span class="type">GTypeValueTable</span></a> structure, or implementations of
-the g_value_*() API. That is, code portions which implement new fundamental
-types.
-<a class="link" href="gobject-Generic-values.html#GValue" title="GValue"><span class="type">GValue</span></a> users cannot make any assumptions about how data is stored
-within the 2 element <em class="parameter"><code>data</code></em> union, and the <em class="parameter"><code>g_type</code></em> member should
-only be accessed through the <a class="link" href="gobject-Generic-values.html#G-VALUE-TYPE:CAPS" title="G_VALUE_TYPE()"><code class="function">G_VALUE_TYPE()</code></a> macro.
-</p>
-=======
 <p>Checks if <em class="parameter"><code>value</code></em>
  is a valid and initialized <a class="link" href="gobject-Generic-values.html#GValue" title="GValue"><span class="type">GValue</span></a> structure.</p>
 <div class="refsect3">
@@ -793,7 +532,6 @@
 <a name="id-1.4.8.7.7.6"></a><h4>Returns</h4>
 <p> <a href="../glib/glib-Standard-Macros.html#TRUE:CAPS"><code class="literal">TRUE</code></a> on success.</p>
 </div>
->>>>>>> 76bed778
 </div>
 <hr>
 <div class="refsect2">
@@ -808,43 +546,6 @@
 <a name="G-TYPE-VALUE-ARRAY:CAPS"></a><h3>G_TYPE_VALUE_ARRAY</h3>
 <pre class="programlisting">#define G_TYPE_VALUE_ARRAY (g_value_array_get_type ())
 </pre>
-<<<<<<< HEAD
-<div class="warning" style="margin-left: 0.5in; margin-right: 0.5in;">
-<h3 class="title">Warning</h3>
-<p><code class="literal">G_TYPE_VALUE_ARRAY</code> has been deprecated since version 2.32 and should not be used in newly-written code. Use <a href="./../glib/glib/glib-Arrays.html#GArray"><span class="type">GArray</span></a> instead of <a class="link" href="gobject-Value-arrays.html#GValueArray" title="struct GValueArray"><span class="type">GValueArray</span></a></p>
-</div>
-<p>
-The type ID of the "GValueArray" type which is a boxed type,
-used to pass around pointers to GValueArrays.
-</p>
-</div>
-<hr>
-<div class="refsect2">
-<a name="g-value-init"></a><h3>g_value_init ()</h3>
-<pre class="programlisting"><a class="link" href="gobject-Generic-values.html#GValue" title="GValue"><span class="returnvalue">GValue</span></a> *            g_value_init                        (<em class="parameter"><code><a class="link" href="gobject-Generic-values.html#GValue" title="GValue"><span class="type">GValue</span></a> *value</code></em>,
-                                                         <em class="parameter"><code><a class="link" href="gobject-Type-Information.html#GType" title="GType"><span class="type">GType</span></a> g_type</code></em>);</pre>
-<p>
-Initializes <em class="parameter"><code>value</code></em> with the default value of <em class="parameter"><code>type</code></em>.
-</p>
-<div class="variablelist"><table border="0" class="variablelist">
-<colgroup>
-<col align="left" valign="top">
-<col>
-</colgroup>
-<tbody>
-<tr>
-<td><p><span class="term"><em class="parameter"><code>value</code></em> :</span></p></td>
-<td>A zero-filled (uninitialized) <a class="link" href="gobject-Generic-values.html#GValue" title="GValue"><span class="type">GValue</span></a> structure.</td>
-</tr>
-<tr>
-<td><p><span class="term"><em class="parameter"><code>g_type</code></em> :</span></p></td>
-<td>Type the <a class="link" href="gobject-Generic-values.html#GValue" title="GValue"><span class="type">GValue</span></a> should hold values of.</td>
-</tr>
-<tr>
-<td><p><span class="term"><span class="emphasis"><em>Returns</em></span> :</span></p></td>
-<td>the <a class="link" href="gobject-Generic-values.html#GValue" title="GValue"><span class="type">GValue</span></a> structure that has been passed in. <span class="annotation">[<acronym title="Don't free data after the code is done."><span class="acronym">transfer none</span></acronym>]</span>
-</td>
-=======
 <div class="warning">
 <p><code class="literal">G_TYPE_VALUE_ARRAY</code> has been deprecated since version 2.32 and should not be used in newly-written code.</p>
 <p>Use <a href="../glib/glib-Arrays.html#GArray"><span class="type">GArray</span></a> instead of <a class="link" href="gobject-Value-arrays.html#GValueArray" title="struct GValueArray"><span class="type">GValueArray</span></a></p>
@@ -879,7 +580,6 @@
 <td class="parameter_name"><p>g_type</p></td>
 <td class="parameter_description"><p>Type the <a class="link" href="gobject-Generic-values.html#GValue" title="GValue"><span class="type">GValue</span></a> should hold values of.</p></td>
 <td class="parameter_annotations"> </td>
->>>>>>> 76bed778
 </tr>
 </tbody>
 </table></div>
@@ -892,27 +592,6 @@
 </div>
 <hr>
 <div class="refsect2">
-<<<<<<< HEAD
-<a name="g-value-copy"></a><h3>g_value_copy ()</h3>
-<pre class="programlisting"><span class="returnvalue">void</span>                g_value_copy                        (<em class="parameter"><code>const <a class="link" href="gobject-Generic-values.html#GValue" title="GValue"><span class="type">GValue</span></a> *src_value</code></em>,
-                                                         <em class="parameter"><code><a class="link" href="gobject-Generic-values.html#GValue" title="GValue"><span class="type">GValue</span></a> *dest_value</code></em>);</pre>
-<p>
-Copies the value of <em class="parameter"><code>src_value</code></em> into <em class="parameter"><code>dest_value</code></em>.
-</p>
-<div class="variablelist"><table border="0" class="variablelist">
-<colgroup>
-<col align="left" valign="top">
-<col>
-</colgroup>
-<tbody>
-<tr>
-<td><p><span class="term"><em class="parameter"><code>src_value</code></em> :</span></p></td>
-<td>An initialized <a class="link" href="gobject-Generic-values.html#GValue" title="GValue"><span class="type">GValue</span></a> structure.</td>
-</tr>
-<tr>
-<td><p><span class="term"><em class="parameter"><code>dest_value</code></em> :</span></p></td>
-<td>An initialized <a class="link" href="gobject-Generic-values.html#GValue" title="GValue"><span class="type">GValue</span></a> structure of the same type as <em class="parameter"><code>src_value</code></em>.</td>
-=======
 <a name="g-value-copy"></a><h3>g_value_copy ()</h3>
 <pre class="programlisting"><span class="returnvalue">void</span>
 g_value_copy (<em class="parameter"><code>const <a class="link" href="gobject-Generic-values.html#GValue" title="GValue"><span class="type">GValue</span></a> *src_value</code></em>,
@@ -939,37 +618,13 @@
 <td class="parameter_description"><p>An initialized <a class="link" href="gobject-Generic-values.html#GValue" title="GValue"><span class="type">GValue</span></a> structure of the same type as <em class="parameter"><code>src_value</code></em>
 .</p></td>
 <td class="parameter_annotations"> </td>
->>>>>>> 76bed778
-</tr>
-</tbody>
-</table></div>
-</div>
-</div>
-<hr>
-<div class="refsect2">
-<<<<<<< HEAD
-<a name="g-value-reset"></a><h3>g_value_reset ()</h3>
-<pre class="programlisting"><a class="link" href="gobject-Generic-values.html#GValue" title="GValue"><span class="returnvalue">GValue</span></a> *            g_value_reset                       (<em class="parameter"><code><a class="link" href="gobject-Generic-values.html#GValue" title="GValue"><span class="type">GValue</span></a> *value</code></em>);</pre>
-<p>
-Clears the current value in <em class="parameter"><code>value</code></em> and resets it to the default value
-(as if the value had just been initialized).
-</p>
-<div class="variablelist"><table border="0" class="variablelist">
-<colgroup>
-<col align="left" valign="top">
-<col>
-</colgroup>
-<tbody>
-<tr>
-<td><p><span class="term"><em class="parameter"><code>value</code></em> :</span></p></td>
-<td>An initialized <a class="link" href="gobject-Generic-values.html#GValue" title="GValue"><span class="type">GValue</span></a> structure.</td>
-</tr>
-<tr>
-<td><p><span class="term"><span class="emphasis"><em>Returns</em></span> :</span></p></td>
-<td>the <a class="link" href="gobject-Generic-values.html#GValue" title="GValue"><span class="type">GValue</span></a> structure that has been passed in</td>
-</tr>
-</tbody>
-=======
+</tr>
+</tbody>
+</table></div>
+</div>
+</div>
+<hr>
+<div class="refsect2">
 <a name="g-value-reset"></a><h3>g_value_reset ()</h3>
 <pre class="programlisting"><a class="link" href="gobject-Generic-values.html#GValue" title="GValue"><span class="returnvalue">GValue</span></a> *
 g_value_reset (<em class="parameter"><code><a class="link" href="gobject-Generic-values.html#GValue" title="GValue"><span class="type">GValue</span></a> *value</code></em>);</pre>
@@ -989,7 +644,6 @@
 <td class="parameter_description"><p>An initialized <a class="link" href="gobject-Generic-values.html#GValue" title="GValue"><span class="type">GValue</span></a> structure.</p></td>
 <td class="parameter_annotations"> </td>
 </tr></tbody>
->>>>>>> 76bed778
 </table></div>
 </div>
 <div class="refsect3">
@@ -999,24 +653,6 @@
 </div>
 <hr>
 <div class="refsect2">
-<<<<<<< HEAD
-<a name="g-value-unset"></a><h3>g_value_unset ()</h3>
-<pre class="programlisting"><span class="returnvalue">void</span>                g_value_unset                       (<em class="parameter"><code><a class="link" href="gobject-Generic-values.html#GValue" title="GValue"><span class="type">GValue</span></a> *value</code></em>);</pre>
-<p>
-Clears the current value in <em class="parameter"><code>value</code></em> and "unsets" the type,
-this releases all resources associated with this GValue.
-An unset value is the same as an uninitialized (zero-filled)
-<a class="link" href="gobject-Generic-values.html#GValue" title="GValue"><span class="type">GValue</span></a> structure.
-</p>
-<div class="variablelist"><table border="0" class="variablelist">
-<colgroup>
-<col align="left" valign="top">
-<col>
-</colgroup>
-<tbody><tr>
-<td><p><span class="term"><em class="parameter"><code>value</code></em> :</span></p></td>
-<td>An initialized <a class="link" href="gobject-Generic-values.html#GValue" title="GValue"><span class="type">GValue</span></a> structure.</td>
-=======
 <a name="g-value-unset"></a><h3>g_value_unset ()</h3>
 <pre class="programlisting"><span class="returnvalue">void</span>
 g_value_unset (<em class="parameter"><code><a class="link" href="gobject-Generic-values.html#GValue" title="GValue"><span class="type">GValue</span></a> *value</code></em>);</pre>
@@ -1037,36 +673,12 @@
 <td class="parameter_name"><p>value</p></td>
 <td class="parameter_description"><p>An initialized <a class="link" href="gobject-Generic-values.html#GValue" title="GValue"><span class="type">GValue</span></a> structure.</p></td>
 <td class="parameter_annotations"> </td>
->>>>>>> 76bed778
 </tr></tbody>
 </table></div>
 </div>
 </div>
 <hr>
 <div class="refsect2">
-<<<<<<< HEAD
-<a name="g-value-set-instance"></a><h3>g_value_set_instance ()</h3>
-<pre class="programlisting"><span class="returnvalue">void</span>                g_value_set_instance                (<em class="parameter"><code><a class="link" href="gobject-Generic-values.html#GValue" title="GValue"><span class="type">GValue</span></a> *value</code></em>,
-                                                         <em class="parameter"><code><a href="./../glib/glib/glib-Basic-Types.html#gpointer"><span class="type">gpointer</span></a> instance</code></em>);</pre>
-<p>
-Sets <em class="parameter"><code>value</code></em> from an instantiatable type via the
-value_table's <code class="function">collect_value()</code> function.
-</p>
-<div class="variablelist"><table border="0" class="variablelist">
-<colgroup>
-<col align="left" valign="top">
-<col>
-</colgroup>
-<tbody>
-<tr>
-<td><p><span class="term"><em class="parameter"><code>value</code></em> :</span></p></td>
-<td>An initialized <a class="link" href="gobject-Generic-values.html#GValue" title="GValue"><span class="type">GValue</span></a> structure.</td>
-</tr>
-<tr>
-<td><p><span class="term"><em class="parameter"><code>instance</code></em> :</span></p></td>
-<td>the instance. <span class="annotation">[<acronym title="NULL is ok, both for passing and for returning."><span class="acronym">allow-none</span></acronym>]</span>
-</td>
-=======
 <a name="g-value-init-from-instance"></a><h3>g_value_init_from_instance ()</h3>
 <pre class="programlisting"><span class="returnvalue">void</span>
 g_value_init_from_instance (<em class="parameter"><code><a class="link" href="gobject-Generic-values.html#GValue" title="GValue"><span class="type">GValue</span></a> *value</code></em>,
@@ -1099,7 +711,6 @@
 <td class="parameter_name"><p>instance</p></td>
 <td class="parameter_description"><p>the instance</p></td>
 <td class="parameter_annotations"> </td>
->>>>>>> 76bed778
 </tr>
 </tbody>
 </table></div>
@@ -1108,28 +719,6 @@
 </div>
 <hr>
 <div class="refsect2">
-<<<<<<< HEAD
-<a name="g-value-fits-pointer"></a><h3>g_value_fits_pointer ()</h3>
-<pre class="programlisting"><a href="./../glib/glib/glib-Basic-Types.html#gboolean"><span class="returnvalue">gboolean</span></a>            g_value_fits_pointer                (<em class="parameter"><code>const <a class="link" href="gobject-Generic-values.html#GValue" title="GValue"><span class="type">GValue</span></a> *value</code></em>);</pre>
-<p>
-Determines if <em class="parameter"><code>value</code></em> will fit inside the size of a pointer value.
-This is an internal function introduced mainly for C marshallers.
-</p>
-<div class="variablelist"><table border="0" class="variablelist">
-<colgroup>
-<col align="left" valign="top">
-<col>
-</colgroup>
-<tbody>
-<tr>
-<td><p><span class="term"><em class="parameter"><code>value</code></em> :</span></p></td>
-<td>An initialized <a class="link" href="gobject-Generic-values.html#GValue" title="GValue"><span class="type">GValue</span></a> structure.</td>
-</tr>
-<tr>
-<td><p><span class="term"><span class="emphasis"><em>Returns</em></span> :</span></p></td>
-<td>
-<a href="./../glib/glib/glib-Standard-Macros.html#TRUE:CAPS"><code class="literal">TRUE</code></a> if <em class="parameter"><code>value</code></em> will fit inside a pointer value.</td>
-=======
 <a name="g-value-set-instance"></a><h3>g_value_set_instance ()</h3>
 <pre class="programlisting"><span class="returnvalue">void</span>
 g_value_set_instance (<em class="parameter"><code><a class="link" href="gobject-Generic-values.html#GValue" title="GValue"><span class="type">GValue</span></a> *value</code></em>,
@@ -1155,37 +744,13 @@
 <td class="parameter_name"><p>instance</p></td>
 <td class="parameter_description"><p> the instance. </p></td>
 <td class="parameter_annotations"><span class="annotation">[<acronym title="NULL is OK, both for passing and for returning."><span class="acronym">allow-none</span></acronym>]</span></td>
->>>>>>> 76bed778
-</tr>
-</tbody>
-</table></div>
-</div>
-</div>
-<hr>
-<div class="refsect2">
-<<<<<<< HEAD
-<a name="g-value-peek-pointer"></a><h3>g_value_peek_pointer ()</h3>
-<pre class="programlisting"><a href="./../glib/glib/glib-Basic-Types.html#gpointer"><span class="returnvalue">gpointer</span></a>            g_value_peek_pointer                (<em class="parameter"><code>const <a class="link" href="gobject-Generic-values.html#GValue" title="GValue"><span class="type">GValue</span></a> *value</code></em>);</pre>
-<div class="variablelist"><table border="0" class="variablelist">
-<colgroup>
-<col align="left" valign="top">
-<col>
-</colgroup>
-<tbody>
-<tr>
-<td><p><span class="term"><em class="parameter"><code>value</code></em> :</span></p></td>
-<td>An initialized <a class="link" href="gobject-Generic-values.html#GValue" title="GValue"><span class="type">GValue</span></a> structure.</td>
-</tr>
-<tr>
-<td><p><span class="term"><span class="emphasis"><em>Returns</em></span> :</span></p></td>
-<td>the value contents as pointer. This
-function asserts that <a class="link" href="gobject-Generic-values.html#g-value-fits-pointer" title="g_value_fits_pointer ()"><code class="function">g_value_fits_pointer()</code></a> returned <a href="./../glib/glib/glib-Standard-Macros.html#TRUE:CAPS"><code class="literal">TRUE</code></a> for the
-passed in value.  This is an internal function introduced mainly
-for C marshallers. <span class="annotation">[<acronym title="Don't free data after the code is done."><span class="acronym">transfer none</span></acronym>]</span>
-</td>
-</tr>
-</tbody>
-=======
+</tr>
+</tbody>
+</table></div>
+</div>
+</div>
+<hr>
+<div class="refsect2">
 <a name="g-value-fits-pointer"></a><h3>g_value_fits_pointer ()</h3>
 <pre class="programlisting"><a href="../glib/glib-Basic-Types.html#gboolean"><span class="returnvalue">gboolean</span></a>
 g_value_fits_pointer (<em class="parameter"><code>const <a class="link" href="gobject-Generic-values.html#GValue" title="GValue"><span class="type">GValue</span></a> *value</code></em>);</pre>
@@ -1234,7 +799,6 @@
 <td class="parameter_description"><p>An initialized <a class="link" href="gobject-Generic-values.html#GValue" title="GValue"><span class="type">GValue</span></a> structure</p></td>
 <td class="parameter_annotations"> </td>
 </tr></tbody>
->>>>>>> 76bed778
 </table></div>
 </div>
 <div class="refsect3">
@@ -1245,33 +809,6 @@
 </div>
 <hr>
 <div class="refsect2">
-<<<<<<< HEAD
-<a name="g-value-type-compatible"></a><h3>g_value_type_compatible ()</h3>
-<pre class="programlisting"><a href="./../glib/glib/glib-Basic-Types.html#gboolean"><span class="returnvalue">gboolean</span></a>            g_value_type_compatible             (<em class="parameter"><code><a class="link" href="gobject-Type-Information.html#GType" title="GType"><span class="type">GType</span></a> src_type</code></em>,
-                                                         <em class="parameter"><code><a class="link" href="gobject-Type-Information.html#GType" title="GType"><span class="type">GType</span></a> dest_type</code></em>);</pre>
-<p>
-Returns whether a <a class="link" href="gobject-Generic-values.html#GValue" title="GValue"><span class="type">GValue</span></a> of type <em class="parameter"><code>src_type</code></em> can be copied into
-a <a class="link" href="gobject-Generic-values.html#GValue" title="GValue"><span class="type">GValue</span></a> of type <em class="parameter"><code>dest_type</code></em>.
-</p>
-<div class="variablelist"><table border="0" class="variablelist">
-<colgroup>
-<col align="left" valign="top">
-<col>
-</colgroup>
-<tbody>
-<tr>
-<td><p><span class="term"><em class="parameter"><code>src_type</code></em> :</span></p></td>
-<td>source type to be copied.</td>
-</tr>
-<tr>
-<td><p><span class="term"><em class="parameter"><code>dest_type</code></em> :</span></p></td>
-<td>destination type for copying.</td>
-</tr>
-<tr>
-<td><p><span class="term"><span class="emphasis"><em>Returns</em></span> :</span></p></td>
-<td>
-<a href="./../glib/glib/glib-Standard-Macros.html#TRUE:CAPS"><code class="literal">TRUE</code></a> if <a class="link" href="gobject-Generic-values.html#g-value-copy" title="g_value_copy ()"><code class="function">g_value_copy()</code></a> is possible with <em class="parameter"><code>src_type</code></em> and <em class="parameter"><code>dest_type</code></em>.</td>
-=======
 <a name="g-value-type-compatible"></a><h3>g_value_type_compatible ()</h3>
 <pre class="programlisting"><a href="../glib/glib-Basic-Types.html#gboolean"><span class="returnvalue">gboolean</span></a>
 g_value_type_compatible (<em class="parameter"><code><a class="link" href="gobject-Type-Information.html#GType" title="GType"><span class="type">GType</span></a> src_type</code></em>,
@@ -1298,7 +835,6 @@
 <td class="parameter_name"><p>dest_type</p></td>
 <td class="parameter_description"><p>destination type for copying.</p></td>
 <td class="parameter_annotations"> </td>
->>>>>>> 76bed778
 </tr>
 </tbody>
 </table></div>
@@ -1312,33 +848,6 @@
 </div>
 <hr>
 <div class="refsect2">
-<<<<<<< HEAD
-<a name="g-value-type-transformable"></a><h3>g_value_type_transformable ()</h3>
-<pre class="programlisting"><a href="./../glib/glib/glib-Basic-Types.html#gboolean"><span class="returnvalue">gboolean</span></a>            g_value_type_transformable          (<em class="parameter"><code><a class="link" href="gobject-Type-Information.html#GType" title="GType"><span class="type">GType</span></a> src_type</code></em>,
-                                                         <em class="parameter"><code><a class="link" href="gobject-Type-Information.html#GType" title="GType"><span class="type">GType</span></a> dest_type</code></em>);</pre>
-<p>
-Check whether <a class="link" href="gobject-Generic-values.html#g-value-transform" title="g_value_transform ()"><code class="function">g_value_transform()</code></a> is able to transform values
-of type <em class="parameter"><code>src_type</code></em> into values of type <em class="parameter"><code>dest_type</code></em>.
-</p>
-<div class="variablelist"><table border="0" class="variablelist">
-<colgroup>
-<col align="left" valign="top">
-<col>
-</colgroup>
-<tbody>
-<tr>
-<td><p><span class="term"><em class="parameter"><code>src_type</code></em> :</span></p></td>
-<td>Source type.</td>
-</tr>
-<tr>
-<td><p><span class="term"><em class="parameter"><code>dest_type</code></em> :</span></p></td>
-<td>Target type.</td>
-</tr>
-<tr>
-<td><p><span class="term"><span class="emphasis"><em>Returns</em></span> :</span></p></td>
-<td>
-<a href="./../glib/glib/glib-Standard-Macros.html#TRUE:CAPS"><code class="literal">TRUE</code></a> if the transformation is possible, <a href="./../glib/glib/glib-Standard-Macros.html#FALSE:CAPS"><code class="literal">FALSE</code></a> otherwise.</td>
-=======
 <a name="g-value-type-transformable"></a><h3>g_value_type_transformable ()</h3>
 <pre class="programlisting"><a href="../glib/glib-Basic-Types.html#gboolean"><span class="returnvalue">gboolean</span></a>
 g_value_type_transformable (<em class="parameter"><code><a class="link" href="gobject-Type-Information.html#GType" title="GType"><span class="type">GType</span></a> src_type</code></em>,
@@ -1367,7 +876,6 @@
 <td class="parameter_name"><p>dest_type</p></td>
 <td class="parameter_description"><p>Target type.</p></td>
 <td class="parameter_annotations"> </td>
->>>>>>> 76bed778
 </tr>
 </tbody>
 </table></div>
@@ -1379,14 +887,6 @@
 </div>
 <hr>
 <div class="refsect2">
-<<<<<<< HEAD
-<a name="g-value-transform"></a><h3>g_value_transform ()</h3>
-<pre class="programlisting"><a href="./../glib/glib/glib-Basic-Types.html#gboolean"><span class="returnvalue">gboolean</span></a>            g_value_transform                   (<em class="parameter"><code>const <a class="link" href="gobject-Generic-values.html#GValue" title="GValue"><span class="type">GValue</span></a> *src_value</code></em>,
-                                                         <em class="parameter"><code><a class="link" href="gobject-Generic-values.html#GValue" title="GValue"><span class="type">GValue</span></a> *dest_value</code></em>);</pre>
-<p>
-Tries to cast the contents of <em class="parameter"><code>src_value</code></em> into a type appropriate
-to store in <em class="parameter"><code>dest_value</code></em>, e.g. to transform a <a class="link" href="gobject-Type-Information.html#G-TYPE-INT:CAPS" title="G_TYPE_INT"><code class="literal">G_TYPE_INT</code></a> value
-=======
 <a name="g-value-transform"></a><h3>g_value_transform ()</h3>
 <pre class="programlisting"><a href="../glib/glib-Basic-Types.html#gboolean"><span class="returnvalue">gboolean</span></a>
 g_value_transform (<em class="parameter"><code>const <a class="link" href="gobject-Generic-values.html#GValue" title="GValue"><span class="type">GValue</span></a> *src_value</code></em>,
@@ -1395,33 +895,10 @@
  into a type appropriate
 to store in <em class="parameter"><code>dest_value</code></em>
 , e.g. to transform a <a class="link" href="gobject-Type-Information.html#G-TYPE-INT:CAPS" title="G_TYPE_INT"><code class="literal">G_TYPE_INT</code></a> value
->>>>>>> 76bed778
 into a <a class="link" href="gobject-Type-Information.html#G-TYPE-FLOAT:CAPS" title="G_TYPE_FLOAT"><code class="literal">G_TYPE_FLOAT</code></a> value. Performing transformations between
 value types might incur precision lossage. Especially
 transformations into strings might reveal seemingly arbitrary
 results and shouldn't be relied upon for production code (such
-<<<<<<< HEAD
-as rcfile value or object property serialization).
-</p>
-<div class="variablelist"><table border="0" class="variablelist">
-<colgroup>
-<col align="left" valign="top">
-<col>
-</colgroup>
-<tbody>
-<tr>
-<td><p><span class="term"><em class="parameter"><code>src_value</code></em> :</span></p></td>
-<td>Source value.</td>
-</tr>
-<tr>
-<td><p><span class="term"><em class="parameter"><code>dest_value</code></em> :</span></p></td>
-<td>Target value.</td>
-</tr>
-<tr>
-<td><p><span class="term"><span class="emphasis"><em>Returns</em></span> :</span></p></td>
-<td>Whether a transformation rule was found and could be applied.
-Upon failing transformations, <em class="parameter"><code>dest_value</code></em> is left untouched.</td>
-=======
 as rcfile value or object property serialization).</p>
 <div class="refsect3">
 <a name="id-1.4.8.7.20.5"></a><h4>Parameters</h4>
@@ -1441,7 +918,6 @@
 <td class="parameter_name"><p>dest_value</p></td>
 <td class="parameter_description"><p>Target value.</p></td>
 <td class="parameter_annotations"> </td>
->>>>>>> 76bed778
 </tr>
 </tbody>
 </table></div>
@@ -1455,28 +931,6 @@
 </div>
 <hr>
 <div class="refsect2">
-<<<<<<< HEAD
-<a name="GValueTransform"></a><h3>GValueTransform ()</h3>
-<pre class="programlisting"><span class="returnvalue">void</span>                (*GValueTransform)                  (<em class="parameter"><code>const <a class="link" href="gobject-Generic-values.html#GValue" title="GValue"><span class="type">GValue</span></a> *src_value</code></em>,
-                                                         <em class="parameter"><code><a class="link" href="gobject-Generic-values.html#GValue" title="GValue"><span class="type">GValue</span></a> *dest_value</code></em>);</pre>
-<p>
-The type of value transformation functions which can be registered with
-<a class="link" href="gobject-Generic-values.html#g-value-register-transform-func" title="g_value_register_transform_func ()"><code class="function">g_value_register_transform_func()</code></a>.
-</p>
-<div class="variablelist"><table border="0" class="variablelist">
-<colgroup>
-<col align="left" valign="top">
-<col>
-</colgroup>
-<tbody>
-<tr>
-<td><p><span class="term"><em class="parameter"><code>src_value</code></em> :</span></p></td>
-<td>Source value.</td>
-</tr>
-<tr>
-<td><p><span class="term"><em class="parameter"><code>dest_value</code></em> :</span></p></td>
-<td>Target value.</td>
-=======
 <a name="GValueTransform"></a><h3>GValueTransform ()</h3>
 <pre class="programlisting"><span class="returnvalue">void</span>
 <span class="c_punctuation">(</span>*GValueTransform<span class="c_punctuation">)</span> (<em class="parameter"><code>const <a class="link" href="gobject-Generic-values.html#GValue" title="GValue"><span class="type">GValue</span></a> *src_value</code></em>,
@@ -1501,44 +955,13 @@
 <td class="parameter_name"><p>dest_value</p></td>
 <td class="parameter_description"><p>Target value.</p></td>
 <td class="parameter_annotations"> </td>
->>>>>>> 76bed778
-</tr>
-</tbody>
-</table></div>
-</div>
-</div>
-<hr>
-<div class="refsect2">
-<<<<<<< HEAD
-<a name="g-value-register-transform-func"></a><h3>g_value_register_transform_func ()</h3>
-<pre class="programlisting"><span class="returnvalue">void</span>                g_value_register_transform_func     (<em class="parameter"><code><a class="link" href="gobject-Type-Information.html#GType" title="GType"><span class="type">GType</span></a> src_type</code></em>,
-                                                         <em class="parameter"><code><a class="link" href="gobject-Type-Information.html#GType" title="GType"><span class="type">GType</span></a> dest_type</code></em>,
-                                                         <em class="parameter"><code><a class="link" href="gobject-Generic-values.html#GValueTransform" title="GValueTransform ()"><span class="type">GValueTransform</span></a> transform_func</code></em>);</pre>
-<p>
-Registers a value transformation function for use in <a class="link" href="gobject-Generic-values.html#g-value-transform" title="g_value_transform ()"><code class="function">g_value_transform()</code></a>.
-A previously registered transformation function for <em class="parameter"><code>src_type</code></em> and <em class="parameter"><code>dest_type</code></em>
-will be replaced.
-</p>
-<div class="variablelist"><table border="0" class="variablelist">
-<colgroup>
-<col align="left" valign="top">
-<col>
-</colgroup>
-<tbody>
-<tr>
-<td><p><span class="term"><em class="parameter"><code>src_type</code></em> :</span></p></td>
-<td>Source type.</td>
-</tr>
-<tr>
-<td><p><span class="term"><em class="parameter"><code>dest_type</code></em> :</span></p></td>
-<td>Target type.</td>
-</tr>
-<tr>
-<td><p><span class="term"><em class="parameter"><code>transform_func</code></em> :</span></p></td>
-<td>a function which transforms values of type <em class="parameter"><code>src_type</code></em>
-into value of type <em class="parameter"><code>dest_type</code></em>
-</td>
-=======
+</tr>
+</tbody>
+</table></div>
+</div>
+</div>
+<hr>
+<div class="refsect2">
 <a name="g-value-register-transform-func"></a><h3>g_value_register_transform_func ()</h3>
 <pre class="programlisting"><span class="returnvalue">void</span>
 g_value_register_transform_func (<em class="parameter"><code><a class="link" href="gobject-Type-Information.html#GType" title="GType"><span class="type">GType</span></a> src_type</code></em>,
@@ -1575,40 +998,13 @@
 into value of type <em class="parameter"><code>dest_type</code></em>
 </p></td>
 <td class="parameter_annotations"> </td>
->>>>>>> 76bed778
-</tr>
-</tbody>
-</table></div>
-</div>
-</div>
-<hr>
-<div class="refsect2">
-<<<<<<< HEAD
-<a name="g-strdup-value-contents"></a><h3>g_strdup_value_contents ()</h3>
-<pre class="programlisting"><a href="./../glib/glib/glib-Basic-Types.html#gchar"><span class="returnvalue">gchar</span></a> *             g_strdup_value_contents             (<em class="parameter"><code>const <a class="link" href="gobject-Generic-values.html#GValue" title="GValue"><span class="type">GValue</span></a> *value</code></em>);</pre>
-<p>
-Return a newly allocated string, which describes the contents of a
-<a class="link" href="gobject-Generic-values.html#GValue" title="GValue"><span class="type">GValue</span></a>.  The main purpose of this function is to describe <a class="link" href="gobject-Generic-values.html#GValue" title="GValue"><span class="type">GValue</span></a>
-contents for debugging output, the way in which the contents are
-described may change between different GLib versions.
-</p>
-<div class="variablelist"><table border="0" class="variablelist">
-<colgroup>
-<col align="left" valign="top">
-<col>
-</colgroup>
-<tbody>
-<tr>
-<td><p><span class="term"><em class="parameter"><code>value</code></em> :</span></p></td>
-<td>
-<a class="link" href="gobject-Generic-values.html#GValue" title="GValue"><span class="type">GValue</span></a> which contents are to be described.</td>
-</tr>
-<tr>
-<td><p><span class="term"><span class="emphasis"><em>Returns</em></span> :</span></p></td>
-<td>Newly allocated string.</td>
-</tr>
-</tbody>
-=======
+</tr>
+</tbody>
+</table></div>
+</div>
+</div>
+<hr>
+<div class="refsect2">
 <a name="g-strdup-value-contents"></a><h3>g_strdup_value_contents ()</h3>
 <pre class="programlisting"><a href="../glib/glib-Basic-Types.html#gchar"><span class="returnvalue">gchar</span></a> *
 g_strdup_value_contents (<em class="parameter"><code>const <a class="link" href="gobject-Generic-values.html#GValue" title="GValue"><span class="type">GValue</span></a> *value</code></em>);</pre>
@@ -1629,7 +1025,6 @@
 <td class="parameter_description"><p><a class="link" href="gobject-Generic-values.html#GValue" title="GValue"><span class="type">GValue</span></a> which contents are to be described.</p></td>
 <td class="parameter_annotations"> </td>
 </tr></tbody>
->>>>>>> 76bed778
 </table></div>
 </div>
 <div class="refsect3">
@@ -1637,8 +1032,6 @@
 <p> Newly allocated string.</p>
 </div>
 </div>
-<<<<<<< HEAD
-=======
 </div>
 <div class="refsect1">
 <a name="gobject-Generic-values.other_details"></a><h2>Types and Values</h2>
@@ -1681,7 +1074,6 @@
 only be accessed through the <a class="link" href="gobject-Generic-values.html#G-VALUE-TYPE:CAPS" title="G_VALUE_TYPE()"><code class="function">G_VALUE_TYPE()</code></a> macro.</p>
 </div>
 </div>
->>>>>>> 76bed778
 <div class="refsect1">
 <a name="gobject-Generic-values.see-also"></a><h2>See Also</h2>
 <p>The fundamental types which all support <a class="link" href="gobject-Generic-values.html#GValue" title="GValue"><span class="type">GValue</span></a>
@@ -1692,11 +1084,6 @@
 </div>
 </div>
 <div class="footer">
-<<<<<<< HEAD
-<hr>
-          Generated by GTK-Doc V1.18.1</div>
-=======
 <hr>Generated by GTK-Doc V1.24</div>
->>>>>>> 76bed778
 </body>
 </html>