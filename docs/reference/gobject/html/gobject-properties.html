--- conflicted
+++ resolved
@@ -2,22 +2,13 @@
 <html>
 <head>
 <meta http-equiv="Content-Type" content="text/html; charset=UTF-8">
-<<<<<<< HEAD
-<title>Object properties</title>
-<meta name="generator" content="DocBook XSL Stylesheets V1.77.1">
-=======
 <title>Object properties: GObject Reference Manual</title>
 <meta name="generator" content="DocBook XSL Stylesheets V1.78.1">
->>>>>>> 76bed778
 <link rel="home" href="index.html" title="GObject Reference Manual">
 <link rel="up" href="chapter-gobject.html" title="The GObject base class">
 <link rel="prev" href="gobject-memory.html" title="Object memory management">
 <link rel="next" href="chapter-signal.html" title="The GObject messaging system">
-<<<<<<< HEAD
-<meta name="generator" content="GTK-Doc V1.18.1 (XML mode)">
-=======
 <meta name="generator" content="GTK-Doc V1.24 (XML mode)">
->>>>>>> 76bed778
 <link rel="stylesheet" href="style.css" type="text/css">
 </head>
 <body bgcolor="white" text="black" link="#0000FF" vlink="#840084" alink="#0000FF">
@@ -34,14 +25,8 @@
 <p>
       One of GObject's nice features is its generic get/set mechanism for object
       properties. When an object
-<<<<<<< HEAD
-      is instantiated, the object's class_init handler should be used to register
-      the object's properties with <code class="function"><a class="link" href="gobject-The-Base-Object-Type.html#g-object-class-install-properties" title="g_object_class_install_properties ()">g_object_class_install_properties</a></code>
-      (implemented in <code class="filename">gobject.c</code>).
-=======
       is instantiated, the object's <code class="function">class_init</code> handler should be used to register
       the object's properties with <code class="function"><a class="link" href="gobject-The-Base-Object-Type.html#g-object-class-install-properties" title="g_object_class_install_properties ()">g_object_class_install_properties</a></code>.
->>>>>>> 76bed778
     </p>
 <p>
       The best way to understand how object properties work is by looking at a real example
@@ -160,129 +145,11 @@
 107
 108
 109
-<<<<<<< HEAD
-110
-111
-112
-113</pre></td>
-=======
 110</pre></td>
->>>>>>> 76bed778
         <td class="listing_code"><pre class="programlisting"><span class="comment">/************************************************/</span>
 <span class="comment">/* Implementation                               */</span>
 <span class="comment">/************************************************/</span>
 
-<<<<<<< HEAD
-<span class="keyword">enum</span>
-<span class="cbracket">{</span>
-<span class="normal">  PROP_0</span><span class="symbol">,</span>
-
-<span class="normal">  PROP_MAMAN_NAME</span><span class="symbol">,</span>
-<span class="normal">  PROP_PAPA_NUMBER</span><span class="symbol">,</span>
-
-<span class="normal">  N_PROPERTIES</span>
-<span class="cbracket">}</span><span class="symbol">;</span>
-
-<span class="keyword">static</span><span class="normal"> </span><span class="usertype">GParamSpec</span><span class="normal"> </span><span class="symbol">*</span><span class="normal">obj_properties</span><span class="symbol">[</span><span class="normal">N_PROPERTIES</span><span class="symbol">]</span><span class="normal"> </span><span class="symbol">=</span><span class="normal"> </span><span class="cbracket">{</span><span class="normal"> <a href="./../glib/glib/glib-Standard-Macros.html#NULL:CAPS">NULL</a></span><span class="symbol">,</span><span class="normal"> </span><span class="cbracket">}</span><span class="symbol">;</span>
-
-<span class="keyword">static</span><span class="normal"> </span><span class="type">void</span>
-<span class="function">maman_bar_set_property</span><span class="normal"> </span><span class="symbol">(</span><span class="usertype">GObject</span><span class="normal">      </span><span class="symbol">*</span><span class="normal">object</span><span class="symbol">,</span>
-<span class="normal">                        </span><span class="usertype">guint</span><span class="normal">         property_id</span><span class="symbol">,</span>
-<span class="normal">                        </span><span class="keyword">const</span><span class="normal"> </span><span class="usertype">GValue</span><span class="normal"> </span><span class="symbol">*</span><span class="normal">value</span><span class="symbol">,</span>
-<span class="normal">                        </span><span class="usertype">GParamSpec</span><span class="normal">   </span><span class="symbol">*</span><span class="normal">pspec</span><span class="symbol">)</span>
-<span class="cbracket">{</span>
-<span class="normal">  </span><span class="usertype">MamanBar</span><span class="normal"> </span><span class="symbol">*</span><span class="normal">self </span><span class="symbol">=</span><span class="normal"> </span><span class="function">MAMAN_BAR</span><span class="normal"> </span><span class="symbol">(</span><span class="normal">object</span><span class="symbol">);</span>
-
-<span class="normal">  </span><span class="keyword">switch</span><span class="normal"> </span><span class="symbol">(</span><span class="normal">property_id</span><span class="symbol">)</span>
-<span class="normal">    </span><span class="cbracket">{</span>
-<span class="normal">    </span><span class="keyword">case</span><span class="normal"> PROP_MAMAN_NAME</span><span class="symbol">:</span>
-<span class="normal">      </span><span class="function"><a href="./../glib/glib/glib-Memory-Allocation.html#g-free">g_free</a></span><span class="normal"> </span><span class="symbol">(</span><span class="normal">self</span><span class="symbol">-&gt;</span><span class="normal">priv</span><span class="symbol">-&gt;</span><span class="normal">name</span><span class="symbol">);</span>
-<span class="normal">      self</span><span class="symbol">-&gt;</span><span class="normal">priv</span><span class="symbol">-&gt;</span><span class="normal">name </span><span class="symbol">=</span><span class="normal"> </span><span class="function"><a href="gobject-Standard-Parameter-and-Value-Types.html#g-value-dup-string">g_value_dup_string</a></span><span class="normal"> </span><span class="symbol">(</span><span class="normal">value</span><span class="symbol">);</span>
-<span class="normal">      </span><span class="function"><a href="./../glib/glib/glib-Warnings-and-Assertions.html#g-print">g_print</a></span><span class="normal"> </span><span class="symbol">(</span><span class="string">"maman: %s</span><span class="specialchar">\n</span><span class="string">"</span><span class="symbol">,</span><span class="normal"> self</span><span class="symbol">-&gt;</span><span class="normal">priv</span><span class="symbol">-&gt;</span><span class="normal">name</span><span class="symbol">);</span>
-<span class="normal">      </span><span class="keyword">break</span><span class="symbol">;</span>
-
-<span class="normal">    </span><span class="keyword">case</span><span class="normal"> PROP_PAPA_NUMBER</span><span class="symbol">:</span>
-<span class="normal">      self</span><span class="symbol">-&gt;</span><span class="normal">priv</span><span class="symbol">-&gt;</span><span class="normal">papa_number </span><span class="symbol">=</span><span class="normal"> </span><span class="function"><a href="gobject-Standard-Parameter-and-Value-Types.html#g-value-get-uchar">g_value_get_uchar</a></span><span class="normal"> </span><span class="symbol">(</span><span class="normal">value</span><span class="symbol">);</span>
-<span class="normal">      </span><span class="function"><a href="./../glib/glib/glib-Warnings-and-Assertions.html#g-print">g_print</a></span><span class="normal"> </span><span class="symbol">(</span><span class="string">"papa: %u</span><span class="specialchar">\n</span><span class="string">"</span><span class="symbol">,</span><span class="normal"> self</span><span class="symbol">-&gt;</span><span class="normal">priv</span><span class="symbol">-&gt;</span><span class="normal">papa_number</span><span class="symbol">);</span>
-<span class="normal">      </span><span class="keyword">break</span><span class="symbol">;</span>
-
-<span class="label">    default:</span>
-<span class="normal">      </span><span class="comment">/* We don't have any other property... */</span>
-<span class="normal">      </span><span class="function"><a href="gobject-The-Base-Object-Type.html#G-OBJECT-WARN-INVALID-PROPERTY-ID:CAPS">G_OBJECT_WARN_INVALID_PROPERTY_ID</a></span><span class="normal"> </span><span class="symbol">(</span><span class="normal">object</span><span class="symbol">,</span><span class="normal"> property_id</span><span class="symbol">,</span><span class="normal"> pspec</span><span class="symbol">);</span>
-<span class="normal">      </span><span class="keyword">break</span><span class="symbol">;</span>
-<span class="normal">    </span><span class="cbracket">}</span>
-<span class="cbracket">}</span>
-
-<span class="keyword">static</span><span class="normal"> </span><span class="type">void</span>
-<span class="function">maman_bar_get_property</span><span class="normal"> </span><span class="symbol">(</span><span class="usertype">GObject</span><span class="normal">    </span><span class="symbol">*</span><span class="normal">object</span><span class="symbol">,</span>
-<span class="normal">                        </span><span class="usertype">guint</span><span class="normal">       property_id</span><span class="symbol">,</span>
-<span class="normal">                        </span><span class="usertype">GValue</span><span class="normal">     </span><span class="symbol">*</span><span class="normal">value</span><span class="symbol">,</span>
-<span class="normal">                        </span><span class="usertype">GParamSpec</span><span class="normal"> </span><span class="symbol">*</span><span class="normal">pspec</span><span class="symbol">)</span>
-<span class="cbracket">{</span>
-<span class="normal">  </span><span class="usertype">MamanBar</span><span class="normal"> </span><span class="symbol">*</span><span class="normal">self </span><span class="symbol">=</span><span class="normal"> </span><span class="function">MAMAN_BAR</span><span class="normal"> </span><span class="symbol">(</span><span class="normal">object</span><span class="symbol">);</span>
-
-<span class="normal">  </span><span class="keyword">switch</span><span class="normal"> </span><span class="symbol">(</span><span class="normal">property_id</span><span class="symbol">)</span>
-<span class="normal">    </span><span class="cbracket">{</span>
-<span class="normal">    </span><span class="keyword">case</span><span class="normal"> PROP_MAMAN_NAME</span><span class="symbol">:</span>
-<span class="normal">      </span><span class="function"><a href="gobject-Standard-Parameter-and-Value-Types.html#g-value-set-string">g_value_set_string</a></span><span class="normal"> </span><span class="symbol">(</span><span class="normal">value</span><span class="symbol">,</span><span class="normal"> self</span><span class="symbol">-&gt;</span><span class="normal">priv</span><span class="symbol">-&gt;</span><span class="normal">name</span><span class="symbol">);</span>
-<span class="normal">      </span><span class="keyword">break</span><span class="symbol">;</span>
-
-<span class="normal">    </span><span class="keyword">case</span><span class="normal"> PROP_PAPA_NUMBER</span><span class="symbol">:</span>
-<span class="normal">      </span><span class="function"><a href="gobject-Standard-Parameter-and-Value-Types.html#g-value-set-uchar">g_value_set_uchar</a></span><span class="normal"> </span><span class="symbol">(</span><span class="normal">value</span><span class="symbol">,</span><span class="normal"> self</span><span class="symbol">-&gt;</span><span class="normal">priv</span><span class="symbol">-&gt;</span><span class="normal">papa_number</span><span class="symbol">);</span>
-<span class="normal">      </span><span class="keyword">break</span><span class="symbol">;</span>
-
-<span class="label">    default:</span>
-<span class="normal">      </span><span class="comment">/* We don't have any other property... */</span>
-<span class="normal">      </span><span class="function"><a href="gobject-The-Base-Object-Type.html#G-OBJECT-WARN-INVALID-PROPERTY-ID:CAPS">G_OBJECT_WARN_INVALID_PROPERTY_ID</a></span><span class="normal"> </span><span class="symbol">(</span><span class="normal">object</span><span class="symbol">,</span><span class="normal"> property_id</span><span class="symbol">,</span><span class="normal"> pspec</span><span class="symbol">);</span>
-<span class="normal">      </span><span class="keyword">break</span><span class="symbol">;</span>
-<span class="normal">    </span><span class="cbracket">}</span>
-<span class="cbracket">}</span>
-
-<span class="keyword">static</span><span class="normal"> </span><span class="type">void</span>
-<span class="function">maman_bar_class_init</span><span class="normal"> </span><span class="symbol">(</span><span class="usertype">MamanBarClass</span><span class="normal"> </span><span class="symbol">*</span><span class="normal">klass</span><span class="symbol">)</span>
-<span class="cbracket">{</span>
-<span class="normal">  </span><span class="usertype">GObjectClass</span><span class="normal"> </span><span class="symbol">*</span><span class="normal">gobject_class </span><span class="symbol">=</span><span class="normal"> </span><span class="function"><a href="gobject-The-Base-Object-Type.html#G-OBJECT-CLASS:CAPS">G_OBJECT_CLASS</a></span><span class="normal"> </span><span class="symbol">(</span><span class="normal">klass</span><span class="symbol">);</span>
-
-<span class="normal">  gobject_class</span><span class="symbol">-&gt;</span><span class="normal">set_property </span><span class="symbol">=</span><span class="normal"> maman_bar_set_property</span><span class="symbol">;</span>
-<span class="normal">  gobject_class</span><span class="symbol">-&gt;</span><span class="normal">get_property </span><span class="symbol">=</span><span class="normal"> maman_bar_get_property</span><span class="symbol">;</span>
-
-<span class="normal">  obj_properties</span><span class="symbol">[</span><span class="normal">PROP_NAME</span><span class="symbol">]</span><span class="normal"> </span><span class="symbol">=</span>
-<span class="normal">    </span><span class="function"><a href="gobject-Standard-Parameter-and-Value-Types.html#g-param-spec-string">g_param_spec_string</a></span><span class="normal"> </span><span class="symbol">(</span><span class="string">"maman-name"</span><span class="symbol">,</span>
-<span class="normal">                         </span><span class="string">"Maman construct prop"</span><span class="symbol">,</span>
-<span class="normal">                         </span><span class="string">"Set maman's name"</span><span class="symbol">,</span>
-<span class="normal">                         </span><span class="string">"no-name-set"</span><span class="normal"> </span><span class="comment">/* default value */</span><span class="symbol">,</span>
-<span class="normal">                         <a href="gobject-GParamSpec.html#G-PARAM-CONSTRUCT-ONLY:CAPS">G_PARAM_CONSTRUCT_ONLY</a> </span><span class="symbol">|</span><span class="normal"> <a href="gobject-GParamSpec.html#G-PARAM-READWRITE:CAPS">G_PARAM_READWRITE</a></span><span class="symbol">);</span>
-
-<span class="normal">  obj_properties</span><span class="symbol">[</span><span class="normal">PROP_NUMBER</span><span class="symbol">]</span><span class="normal"> </span><span class="symbol">=</span>
-<span class="normal">    </span><span class="function"><a href="gobject-Standard-Parameter-and-Value-Types.html#g-param-spec-uchar">g_param_spec_uchar</a></span><span class="normal"> </span><span class="symbol">(</span><span class="string">"papa-number"</span><span class="symbol">,</span>
-<span class="normal">                        </span><span class="string">"Number of current Papa"</span><span class="symbol">,</span>
-<span class="normal">                        </span><span class="string">"Set/Get papa's number"</span><span class="symbol">,</span>
-<span class="normal">                        </span><span class="number">0</span><span class="normal">  </span><span class="comment">/* minimum value */</span><span class="symbol">,</span>
-<span class="normal">                        </span><span class="number">10</span><span class="normal"> </span><span class="comment">/* maximum value */</span><span class="symbol">,</span>
-<span class="normal">                        </span><span class="number">2</span><span class="normal">  </span><span class="comment">/* default value */</span><span class="symbol">,</span>
-<span class="normal">                        <a href="gobject-GParamSpec.html#G-PARAM-READWRITE:CAPS">G_PARAM_READWRITE</a></span><span class="symbol">);</span>
-
-<span class="normal">  </span><span class="function"><a href="gobject-The-Base-Object-Type.html#g-object-class-install-properties">g_object_class_install_properties</a></span><span class="normal"> </span><span class="symbol">(</span><span class="normal">gobject_class</span><span class="symbol">,</span>
-<span class="normal">                                     N_PROPERTIES</span><span class="symbol">,</span>
-<span class="normal">                                     obj_properties</span><span class="symbol">);</span>
-<span class="cbracket">}</span>
-
-<span class="comment">/************************************************/</span>
-<span class="comment">/* Use                                          */</span>
-<span class="comment">/************************************************/</span>
-
-<span class="usertype">GObject</span><span class="normal"> </span><span class="symbol">*</span><span class="normal">bar</span><span class="symbol">;</span>
-<span class="usertype">GValue</span><span class="normal"> val </span><span class="symbol">=</span><span class="normal"> <a href="gobject-Generic-values.html#G-VALUE-INIT:CAPS">G_VALUE_INIT</a></span><span class="symbol">;</span>
-
-<span class="normal">bar </span><span class="symbol">=</span><span class="normal"> </span><span class="function"><a href="gobject-The-Base-Object-Type.html#g-object-new">g_object_new</a></span><span class="normal"> </span><span class="symbol">(</span><span class="normal">MAMAN_TYPE_SUBBAR</span><span class="symbol">,</span><span class="normal"> <a href="./../glib/glib/glib-Standard-Macros.html#NULL:CAPS">NULL</a></span><span class="symbol">);</span>
-
-<span class="function"><a href="gobject-Generic-values.html#g-value-init">g_value_init</a></span><span class="normal"> </span><span class="symbol">(&amp;</span><span class="normal">val</span><span class="symbol">,</span><span class="normal"> <a href="gobject-Type-Information.html#G-TYPE-CHAR:CAPS">G_TYPE_CHAR</a></span><span class="symbol">);</span>
-<span class="function"><a href="gobject-Standard-Parameter-and-Value-Types.html#g-value-set-char">g_value_set_char</a></span><span class="normal"> </span><span class="symbol">(&amp;</span><span class="normal">val</span><span class="symbol">,</span><span class="normal"> </span><span class="number">11</span><span class="symbol">);</span>
-
-<span class="function"><a href="gobject-The-Base-Object-Type.html#g-object-set-property">g_object_set_property</a></span><span class="normal"> </span><span class="symbol">(</span><span class="function"><a href="gobject-The-Base-Object-Type.html#G-OBJECT:CAPS">G_OBJECT</a></span><span class="normal"> </span><span class="symbol">(</span><span class="normal">bar</span><span class="symbol">),</span><span class="normal"> </span><span class="string">"papa-number"</span><span class="symbol">,</span><span class="normal"> </span><span class="symbol">&amp;</span><span class="normal">val</span><span class="symbol">);</span>
-
-<span class="function"><a href="gobject-Generic-values.html#g-value-unset">g_value_unset</a></span><span class="normal"> </span><span class="symbol">(&amp;</span><span class="normal">val</span><span class="symbol">);</span></pre></td>
-=======
 <span class="gtkdoc kwb">enum</span>
 <span class="gtkdoc opt">{</span>
   PROP_MAMAN_NAME <span class="gtkdoc opt">=</span> <span class="number">1</span><span class="gtkdoc opt">,</span>
@@ -389,7 +256,6 @@
 <span class="function"><a href="gobject-The-Base-Object-Type.html#g-object-set-property">g_object_set_property</a></span> <span class="gtkdoc opt">(</span><span class="function"><a href="gobject-The-Base-Object-Type.html#G-OBJECT:CAPS">G_OBJECT</a></span> <span class="gtkdoc opt">(</span>bar<span class="gtkdoc opt">),</span> <span class="string">&quot;papa-number&quot;</span><span class="gtkdoc opt">, &amp;</span>val<span class="gtkdoc opt">);</span>
 
 <span class="function"><a href="gobject-Generic-values.html#g-value-unset">g_value_unset</a></span> <span class="gtkdoc opt">(&amp;</span>val<span class="gtkdoc opt">);</span></pre></td>
->>>>>>> 76bed778
       </tr>
     </tbody>
   </table>
@@ -399,20 +265,12 @@
       The client code above looks simple but a lot of things happen under the hood:
     </p>
 <p>
-<<<<<<< HEAD
-      <code class="function"><a class="link" href="gobject-The-Base-Object-Type.html#g-object-set-property" title="g_object_set_property ()">g_object_set_property</a></code> first ensures a property
-      with this name was registered in bar's class_init handler. If so it walks the class hierarchy,
-      from bottom, most derived type, to top, fundamental type to find the class
-      which registered that property. It then tries to convert the user-provided GValue
-      into a GValue whose type is that of the associated property.
-=======
       <code class="function"><a class="link" href="gobject-The-Base-Object-Type.html#g-object-set-property" title="g_object_set_property ()">g_object_set_property</a></code> first ensures a property
       with this name was registered in bar's <code class="function">class_init</code> handler. If so it walks the class hierarchy,
       from bottom-most most-derived type, to top-most fundamental type to find the class
       which registered that property. It then tries to convert the user-provided
       <a class="link" href="gobject-Generic-values.html#GValue" title="GValue"><span class="type">GValue</span></a>
       into a <span class="type">GValue</span> whose type is that of the associated property.
->>>>>>> 76bed778
     </p>
 <p>
       If the user provides a <span class="type">signed char</span> <span class="type">GValue</span>, as is shown
@@ -420,28 +278,16 @@
       <code class="function"><a class="link" href="gobject-Generic-values.html#g-value-transform" title="g_value_transform ()">g_value_transform</a></code> will try to transform the input signed char into
       an unsigned int. Of course, the success of the transformation depends on the availability
       of the required transform function. In practice, there will almost always be a transformation
-<<<<<<< HEAD
-      <a href="#ftn.id455164" class="footnote"><sup class="footnote"><a name="id455164"></a>[4]</sup></a>
-=======
       <a href="#ftn.id-1.3.4.6.5.5" class="footnote" name="id-1.3.4.6.5.5"><sup class="footnote">[3]</sup></a>
->>>>>>> 76bed778
       which matches and conversion will be carried out if needed.
     </p>
 <p>
       After transformation, the <a class="link" href="gobject-Generic-values.html#GValue" title="GValue"><span class="type">GValue</span></a> is validated by 
-<<<<<<< HEAD
-      <code class="function"><a class="link" href="gobject-GParamSpec.html#g-param-value-validate" title="g_param_value_validate ()">g_param_value_validate</a></code> which makes sure the user's
-      data stored in the <a class="link" href="gobject-Generic-values.html#GValue" title="GValue"><span class="type">GValue</span></a> matches the characteristics specified by
-      the property's <a class="link" href="gobject-GParamSpec.html#GParamSpec" title="struct GParamSpec"><span class="type">GParamSpec</span></a>.
-      Here, the <a class="link" href="gobject-GParamSpec.html#GParamSpec" title="struct GParamSpec"><span class="type">GParamSpec</span></a> we 
-      provided in class_init has a validation function which makes sure that the GValue
-=======
       <code class="function"><a class="link" href="gobject-GParamSpec.html#g-param-value-validate" title="g_param_value_validate ()">g_param_value_validate</a></code> which makes sure the user's
       data stored in the <a class="link" href="gobject-Generic-values.html#GValue" title="GValue"><span class="type">GValue</span></a> matches the characteristics specified by
       the property's <a class="link" href="gobject-GParamSpec.html#GParamSpec" title="struct GParamSpec"><span class="type">GParamSpec</span></a>.
       Here, the <a class="link" href="gobject-GParamSpec.html#GParamSpec" title="struct GParamSpec"><span class="type">GParamSpec</span></a> we 
       provided in <code class="function">class_init</code> has a validation function which makes sure that the GValue
->>>>>>> 76bed778
       contains a value which respects the minimum and maximum bounds of the 
       <a class="link" href="gobject-GParamSpec.html#GParamSpec" title="struct GParamSpec"><span class="type">GParamSpec</span></a>. In the example above, the client's GValue does not
       respect these constraints (it is set to 11, while the maximum is 10). As such, the
@@ -454,23 +300,14 @@
       implementation of <span class="type">Foo</span> did override this method, execution would jump to
       <code class="function">foo_set_property</code> after having retrieved from the 
       <a class="link" href="gobject-GParamSpec.html#GParamSpec" title="struct GParamSpec"><span class="type">GParamSpec</span></a> the <span class="emphasis"><em>param_id</em></span>
-<<<<<<< HEAD
-      <a href="#ftn.id455263" class="footnote"><sup class="footnote"><a name="id455263"></a>[5]</sup></a>
-=======
       <a href="#ftn.id-1.3.4.6.7.7" class="footnote" name="id-1.3.4.6.7.7"><sup class="footnote">[4]</sup></a>
->>>>>>> 76bed778
       which had been stored by
       <code class="function"><a class="link" href="gobject-The-Base-Object-Type.html#g-object-class-install-property" title="g_object_class_install_property ()">g_object_class_install_property</a></code>.
     </p>
 <p>
-<<<<<<< HEAD
-      Once the property has been set by the object's set_property class method, the code path
-      returns to <code class="function"><a class="link" href="gobject-The-Base-Object-Type.html#g-object-set-property" title="g_object_set_property ()">g_object_set_property</a></code> which makes sure that
-=======
       Once the property has been set by the object's
       <code class="function">set_property</code> class method, execution
       returns to <code class="function"><a class="link" href="gobject-The-Base-Object-Type.html#g-object-set-property" title="g_object_set_property ()">g_object_set_property</a></code> which makes sure that
->>>>>>> 76bed778
       the "notify" signal is emitted on the object's instance with the changed property as
       parameter unless notifications were frozen by <code class="function"><a class="link" href="gobject-The-Base-Object-Type.html#g-object-freeze-notify" title="g_object_freeze_notify ()">g_object_freeze_notify</a></code>.
     </p>
@@ -550,19 +387,11 @@
       </p>
 </div>
 <div class="footnotes">
-<<<<<<< HEAD
-<br><hr style="width:100; align:left;">
-<div id="ftn.id455164" class="footnote"><p><a href="#id455164" class="para"><sup class="para">[4] </sup></a>Its behaviour might not be what you expect but it is up to you to actually avoid
-          relying on these transformations.
-        </p></div>
-<div id="ftn.id455263" class="footnote"><p><a href="#id455263" class="para"><sup class="para">[5] </sup></a>
-=======
 <br><hr style="width:100; text-align:left;margin-left: 0">
 <div id="ftn.id-1.3.4.6.5.5" class="footnote"><p><a href="#id-1.3.4.6.5.5" class="para"><sup class="para">[3] </sup></a>Its behaviour might not be what you expect but it is up to you to actually avoid
           relying on these transformations.
         </p></div>
 <div id="ftn.id-1.3.4.6.7.7" class="footnote"><p><a href="#id-1.3.4.6.7.7" class="para"><sup class="para">[4] </sup></a>
->>>>>>> 76bed778
           It should be noted that the param_id used here need only to uniquely identify each 
           <a class="link" href="gobject-GParamSpec.html#GParamSpec" title="struct GParamSpec"><span class="type">GParamSpec</span></a> within the <span class="type">FooClass</span> such that the switch
           used in the set and get methods actually works. Of course, this locally-unique 
@@ -572,11 +401,6 @@
 </div>
 </div>
 <div class="footer">
-<<<<<<< HEAD
-<hr>
-          Generated by GTK-Doc V1.18.1</div>
-=======
 <hr>Generated by GTK-Doc V1.24</div>
->>>>>>> 76bed778
 </body>
 </html>