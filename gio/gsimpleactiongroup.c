--- conflicted
+++ resolved
@@ -29,10 +29,7 @@
  * SECTION:gsimpleactiongroup
  * @title: GSimpleActionGroup
  * @short_description: A simple GActionGroup implementation
-<<<<<<< HEAD
-=======
  * @include: gio/gio.h
->>>>>>> 76bed778
  *
  * #GSimpleActionGroup is a hash table filled with #GAction objects,
  * implementing the #GActionGroup and #GActionMap interfaces.
@@ -102,17 +99,10 @@
 
   if (state_hint)
     *state_hint = g_action_get_state_hint (action);
-<<<<<<< HEAD
 
   if (state)
     *state = g_action_get_state (action);
 
-=======
-
-  if (state)
-    *state = g_action_get_state (action);
-
->>>>>>> 76bed778
   return TRUE;
 }
 
@@ -318,11 +308,8 @@
  * Returns: (transfer none): a #GAction, or %NULL
  *
  * Since: 2.28
-<<<<<<< HEAD
-=======
  *
  * Deprecated: 2.38: Use g_action_map_lookup_action()
->>>>>>> 76bed778
  */
 GAction *
 g_simple_action_group_lookup (GSimpleActionGroup *simple,
@@ -346,11 +333,8 @@
  * The action group takes its own reference on @action.
  *
  * Since: 2.28
-<<<<<<< HEAD
-=======
  *
  * Deprecated: 2.38: Use g_action_map_add_action()
->>>>>>> 76bed778
  **/
 void
 g_simple_action_group_insert (GSimpleActionGroup *simple,
@@ -371,11 +355,8 @@
  * If no action of this name is in the group then nothing happens.
  *
  * Since: 2.28
-<<<<<<< HEAD
-=======
  *
  * Deprecated: 2.38: Use g_action_map_remove_action()
->>>>>>> 76bed778
  **/
 void
 g_simple_action_group_remove (GSimpleActionGroup *simple,
@@ -399,11 +380,8 @@
  * and adding them to the action group.
  *
  * Since: 2.30
-<<<<<<< HEAD
-=======
  *
  * Deprecated: 2.38: Use g_action_map_add_action_entries()
->>>>>>> 76bed778
  **/
 void
 g_simple_action_group_add_entries (GSimpleActionGroup *simple,
