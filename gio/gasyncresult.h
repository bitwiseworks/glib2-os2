--- conflicted
+++ resolved
@@ -62,11 +62,7 @@
   GObject * (* get_source_object) (GAsyncResult *res);
 
   gboolean  (* is_tagged)         (GAsyncResult *res,
-<<<<<<< HEAD
-				   gpointer      tag);
-=======
 				   gpointer      source_tag);
->>>>>>> 76bed778
 };
 
 GLIB_AVAILABLE_IN_ALL
