--- conflicted
+++ resolved
@@ -85,8 +85,6 @@
 }
 
 static void
-<<<<<<< HEAD
-=======
 async_skipped_chunk (GObject      *object,
                      GAsyncResult *result,
                      gpointer      user_data)
@@ -102,19 +100,14 @@
 }
 
 static void
->>>>>>> 76bed778
 test_async (void)
 {
   const char *data1 = "abcdefghijklmnopqrstuvwxyz";
   const char *data2 = "ABCDEFGHIJKLMNOPQRSTUVWXYZ";
   const char *result = "abcdefghijklmnopqrstuvwxyzABCDEFGHIJKLMNOPQRSTUVWXYZ";
   char buffer[128];
-<<<<<<< HEAD
-  gsize bytes_read, pos, len, chunk_size;
-=======
   gsize bytes_read, bytes_skipped;
   gsize pos, len, chunk_size;
->>>>>>> 76bed778
   GError *error = NULL;
   GInputStream *stream;
   gboolean res;
@@ -149,8 +142,6 @@
       res = g_seekable_seek (G_SEEKABLE (stream), 0, G_SEEK_SET, NULL, &error);
       g_assert_cmpint (res, ==, TRUE);
       g_assert_no_error (error);
-<<<<<<< HEAD
-=======
 
       pos = 0;
       while (pos + chunk_size + 1 < len)
@@ -176,7 +167,6 @@
       res = g_seekable_seek (G_SEEKABLE (stream), 0, G_SEEK_SET, NULL, &error);
       g_assert_cmpint (res, ==, TRUE);
       g_assert_no_error (error);
->>>>>>> 76bed778
     }
 
   g_object_unref (stream);
@@ -268,8 +258,6 @@
   data = g_bytes_get_data (bytes, &size);
   g_assert_cmpint (size, ==, 26);
   g_assert (strncmp (data, data1, 26) == 0);
-<<<<<<< HEAD
-=======
 
   g_bytes_unref (bytes);
   g_object_unref (stream);
@@ -292,9 +280,7 @@
   g_assert (g_input_stream_read (stream, buffer, 2048, NULL, &error) == 2048);
   g_assert_no_error (error);
   g_assert (strncmp (data, buffer, 2048) == 0);
->>>>>>> 76bed778
-
-  g_bytes_unref (bytes);
+
   g_object_unref (stream);
   g_bytes_unref (bytes);
 }
@@ -310,10 +296,7 @@
   g_test_add_func ("/memory-input-stream/seek", test_seek);
   g_test_add_func ("/memory-input-stream/truncate", test_truncate);
   g_test_add_func ("/memory-input-stream/read-bytes", test_read_bytes);
-<<<<<<< HEAD
-=======
   g_test_add_func ("/memory-input-stream/from-bytes", test_from_bytes);
->>>>>>> 76bed778
 
   return g_test_run();
 }