--- conflicted
+++ resolved
@@ -60,139 +60,7 @@
   return FALSE;
 }
 
-#define VANISHED_PATTERN "*Remote peer vanished with error: Underlying GIOStream returned 0 bytes on an async read (g-io-error-quark, 0). Exiting.*"
-
-static void
-closed_cb (GDBusConnection  *c G_GNUC_UNUSED,
-           gboolean          remote_peer_vanished,
-           GError           *error,
-           gpointer          test_data)
-{
-  const TestData *td = test_data;
-
-  if (error == NULL)
-    g_debug ("closed (%d, no error)", remote_peer_vanished);
-  else
-    g_debug ("closed (%d, %s %d \"%s\")", remote_peer_vanished,
-             g_quark_to_string (error->domain), error->code, error->message);
-
-  g_assert_cmpint (remote_peer_vanished, ==, (td->who_closes == REMOTE));
-  g_assert_cmpint ((error == NULL), ==, (td->who_closes == LOCAL));
-
-  /* we delay this so that if exit-on-close was going to happen, it will
-   * win the race
-   */
-  g_timeout_add (50, quit_later_cb, NULL);
-}
-
-static void
-close_async_cb (GObject *source G_GNUC_UNUSED,
-                GAsyncResult *res G_GNUC_UNUSED,
-                gpointer nil G_GNUC_UNUSED)
-{
-  GError *error = NULL;
-
-  if (g_dbus_connection_close_finish (G_DBUS_CONNECTION (source),
-                                      res,
-                                      &error))
-    {
-      g_debug ("closed connection");
-    }
-  else
-    {
-      g_warning ("failed to close connection: %s (%s #%d)",
-                 error->message, g_quark_to_string (error->domain),
-                 error->code);
-    }
-}
-
-static void
-<<<<<<< HEAD
-test_exit_on_close (gconstpointer test_data)
-{
-  const TestData *td = test_data;
-  GTestTrapFlags silence;
-
-  /* all the tests rely on a shared main loop */
-  loop = g_main_loop_new (NULL, FALSE);
-
-  g_test_dbus_unset ();
-
-  if (g_test_verbose ())
-    silence = 0;
-  else
-    silence = G_TEST_TRAP_SILENCE_STDOUT | G_TEST_TRAP_SILENCE_STDERR;
-
-  if (g_test_trap_fork (0, silence))
-    {
-      GDBusConnection *c;
-
-      session_bus_up ();
-      c = g_bus_get_sync (G_BUS_TYPE_SESSION, NULL, NULL);
-
-      g_assert (c != NULL);
-
-      /* the default is meant to be TRUE */
-      if (td->exit_on_close != IMPLICITLY_TRUE)
-        g_dbus_connection_set_exit_on_close (c, td->exit_on_close);
-
-      g_assert_cmpint (g_dbus_connection_get_exit_on_close (c), ==,
-                       (td->exit_on_close != EXPLICITLY_FALSE));
-      g_assert (!g_dbus_connection_is_closed (c));
-
-      g_timeout_add (50, quit_later_cb, NULL);
-      g_main_loop_run (loop);
-
-      g_signal_connect (c, "closed", G_CALLBACK (closed_cb), (gpointer) td);
-
-      if (td->who_closes == LOCAL)
-        {
-          GVariant *v;
-          GError *error = NULL;
-
-          v = g_dbus_connection_call_sync (c, "org.freedesktop.DBus",
-                                           "/org/freedesktop/DBus",
-                                           "org.freedesktop.DBus",
-                                           "ListNames",
-                                           NULL,
-                                           G_VARIANT_TYPE ("(as)"),
-                                           G_DBUS_CALL_FLAGS_NONE,
-                                           -1,
-                                           NULL,
-                                           &error);
-          g_assert_no_error (error);
-          g_assert (v != NULL);
-          g_variant_unref (v);
-
-          g_dbus_connection_close (c, NULL, close_async_cb, NULL);
-        }
-      else
-        {
-          session_bus_stop ();
-        }
-
-      g_main_loop_run (loop);
-      /* this is only reached when we turn off exit-on-close */
-      g_main_loop_unref (loop);
-      g_object_unref (c);
-
-      session_bus_down ();
-
-      exit (0);
-    }
-
-  if (td->exit_on_close == EXPLICITLY_FALSE ||
-      td->who_closes == LOCAL)
-    {
-      g_test_trap_assert_stdout_unmatched (VANISHED_PATTERN);
-      g_test_trap_assert_passed ();
-    }
-  else
-    {
-      g_test_trap_assert_stdout (VANISHED_PATTERN);
-      g_test_trap_assert_failed();
-    }
-=======
+static void
 closed_cb (GDBusConnection  *c G_GNUC_UNUSED,
            gboolean          remote_peer_vanished,
            GError           *error,
@@ -321,7 +189,6 @@
     g_test_trap_assert_passed ();
   else
     g_test_trap_assert_failed();
->>>>>>> 76bed778
 }
 
 /* ---------------------------------------------------------------------------------------------------- */
@@ -332,20 +199,10 @@
 {
   gint i;
 
-<<<<<<< HEAD
-  g_type_init ();
-=======
->>>>>>> 76bed778
   g_test_init (&argc, &argv, NULL);
 
   for (i = 0; cases[i].name != NULL; i++)
     {
-<<<<<<< HEAD
-      gchar *name = g_strdup_printf ("/gdbus/exit-on-close/%s", cases[i].name);
-
-      g_test_add_data_func (name, &cases[i], test_exit_on_close);
-      g_free (name);
-=======
       gchar *name;
 
       name = g_strdup_printf ("/gdbus/exit-on-close/%s", cases[i].name);
@@ -355,7 +212,6 @@
       name = g_strdup_printf ("/gdbus/exit-on-close/%s/subprocess", cases[i].name);
       g_test_add_data_func (name, &cases[i], test_exit_on_close_subprocess);
       g_free (name);
->>>>>>> 76bed778
     }
 
   return g_test_run();
