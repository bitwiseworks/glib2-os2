/* GLib testing framework examples and tests
 * Copyright (C) 2008 Red Hat, Inc
 *
 * This work is provided "as is"; redistribution and modification
 * in whole or in part, in any medium, physical or electronic is
 * permitted without restriction.
 *
 * This work is distributed in the hope that it will be useful,
 * but WITHOUT ANY WARRANTY; without even the implied warranty of
 * MERCHANTABILITY or FITNESS FOR A PARTICULAR PURPOSE.
 *
 * In no event shall the authors or contributors be liable for any
 * direct, indirect, incidental, special, exemplary, or consequential
 * damages (including, but not limited to, procurement of substitute
 * goods or services; loss of use, data, or profits; or business
 * interruption) however caused and on any theory of liability, whether
 * in contract, strict liability, or tort (including negligence or
 * otherwise) arising in any way out of the use of this software, even
 * if advised of the possibility of such damage.
 */

#include <gio/gio.h>
#include <gio/gunixinputstream.h>
#include <gio/gunixoutputstream.h>
#include <glib/glib-unix.h>
#include <signal.h>
#include <stdlib.h>
#include <string.h>
#include <unistd.h>

#define DATA "abcdefghijklmnopqrstuvwxyz"

int writer_pipe[2], reader_pipe[2];
GCancellable *writer_cancel, *reader_cancel, *main_cancel;
GMainLoop *loop;


static gpointer
writer_thread (gpointer user_data)
{
  GOutputStream *out;
  gssize nwrote, offset;
  GError *err = NULL;

  out = g_unix_output_stream_new (writer_pipe[1], TRUE);

  do
    {
      g_usleep (10);

      offset = 0;
      while (offset < (gssize) sizeof (DATA))
	{
	  nwrote = g_output_stream_write (out, DATA + offset,
					  sizeof (DATA) - offset,
					  writer_cancel, &err);
	  if (nwrote <= 0 || err != NULL)
	    break;
	  offset += nwrote;
	}

      g_assert (nwrote > 0 || err != NULL);
    }
  while (err == NULL);

  if (g_cancellable_is_cancelled (writer_cancel))
    {
      g_clear_error (&err);
      g_cancellable_cancel (main_cancel);
      g_object_unref (out);
      return NULL;
    }

  g_warning ("writer: %s", err->message);
  g_assert_not_reached ();
}

static gpointer
reader_thread (gpointer user_data)
{
  GInputStream *in;
  gssize nread = 0, total;
  GError *err = NULL;
  char buf[sizeof (DATA)];

  in = g_unix_input_stream_new (reader_pipe[0], TRUE);

  do
    {
      total = 0;
      while (total < (gssize) sizeof (DATA))
	{
	  nread = g_input_stream_read (in, buf + total, sizeof (buf) - total,
				       reader_cancel, &err);
	  if (nread <= 0 || err != NULL)
	    break;
	  total += nread;
	}

      if (err)
	break;

      if (nread == 0)
	{
	  g_assert (err == NULL);
	  /* pipe closed */
	  g_object_unref (in);
	  return NULL;
	}

      g_assert_cmpstr (buf, ==, DATA);
      g_assert (!g_cancellable_is_cancelled (reader_cancel));
    }
  while (err == NULL);

  g_warning ("reader: %s", err->message);
  g_assert_not_reached ();
}

char main_buf[sizeof (DATA)];
gssize main_len, main_offset;

static void main_thread_read (GObject *source, GAsyncResult *res, gpointer user_data);
static void main_thread_skipped (GObject *source, GAsyncResult *res, gpointer user_data);
static void main_thread_wrote (GObject *source, GAsyncResult *res, gpointer user_data);

static void
do_main_cancel (GOutputStream *out)
{
  g_output_stream_close (out, NULL, NULL);
  g_main_loop_quit (loop);
}

static void
main_thread_skipped (GObject *source, GAsyncResult *res, gpointer user_data)
{
  GInputStream *in = G_INPUT_STREAM (source);
  GOutputStream *out = user_data;
  GError *err = NULL;
  gssize nskipped;

  nskipped = g_input_stream_skip_finish (in, res, &err);

  if (g_cancellable_is_cancelled (main_cancel))
    {
      do_main_cancel (out);
      return;
    }

  g_assert_no_error (err);

  main_offset += nskipped;
  if (main_offset == main_len)
    {
      main_offset = 0;
      g_output_stream_write_async (out, main_buf, main_len,
                                   G_PRIORITY_DEFAULT, main_cancel,
                                   main_thread_wrote, in);
    }
  else
    {
      g_input_stream_skip_async (in, main_len - main_offset,
				 G_PRIORITY_DEFAULT, main_cancel,
				 main_thread_skipped, out);
    }
}

static void
main_thread_read (GObject *source, GAsyncResult *res, gpointer user_data)
{
  GInputStream *in = G_INPUT_STREAM (source);
  GOutputStream *out = user_data;
  GError *err = NULL;
  gssize nread;

  nread = g_input_stream_read_finish (in, res, &err);

  if (g_cancellable_is_cancelled (main_cancel))
    {
      do_main_cancel (out);
      return;
    }

  g_assert_no_error (err);

  main_offset += nread;
  if (main_offset == sizeof (DATA))
    {
      main_len = main_offset;
      main_offset = 0;
      /* Now skip the same amount */
      g_input_stream_skip_async (in, main_len,
				 G_PRIORITY_DEFAULT, main_cancel,
				 main_thread_skipped, out);
    }
  else
    {
      g_input_stream_read_async (in, main_buf, sizeof (main_buf),
				 G_PRIORITY_DEFAULT, main_cancel,
				 main_thread_read, out);
    }
}

static void
main_thread_wrote (GObject *source, GAsyncResult *res, gpointer user_data)
{
  GOutputStream *out = G_OUTPUT_STREAM (source);
  GInputStream *in = user_data;
  GError *err = NULL;
  gssize nwrote;

  nwrote = g_output_stream_write_finish (out, res, &err);

  if (g_cancellable_is_cancelled (main_cancel))
    {
      do_main_cancel (out);
      return;
    }

  g_assert_no_error (err);
  g_assert_cmpint (nwrote, <=, main_len - main_offset);

  main_offset += nwrote;
  if (main_offset == main_len)
    {
      main_offset = 0;
      g_input_stream_read_async (in, main_buf, sizeof (main_buf),
				 G_PRIORITY_DEFAULT, main_cancel,
				 main_thread_read, out);
    }
  else
    {
      g_output_stream_write_async (out, main_buf + main_offset,
				   main_len - main_offset,
				   G_PRIORITY_DEFAULT, main_cancel,
				   main_thread_wrote, in);
    }
}

static gboolean
timeout (gpointer cancellable)
{
  g_cancellable_cancel (cancellable);
  return FALSE;
}

static void
test_pipe_io (gconstpointer nonblocking)
{
  GThread *writer, *reader;
  GInputStream *in;
  GOutputStream *out;

  /* Split off two (additional) threads, a reader and a writer. From
   * the writer thread, write data synchronously in small chunks,
   * which gets alternately read and skipped asynchronously by the
   * main thread and then (if not skipped) written asynchronously to
   * the reader thread, which reads it synchronously. Eventually a
   * timeout in the main thread will cause it to cancel the writer
   * thread, which will in turn cancel the read op in the main thread,
   * which will then close the pipe to the reader thread, causing the
   * read op to fail.
   */

  g_assert (pipe (writer_pipe) == 0 && pipe (reader_pipe) == 0);

  if (nonblocking)
    {
      GError *error = NULL;

      g_unix_set_fd_nonblocking (writer_pipe[0], TRUE, &error);
      g_assert_no_error (error);
      g_unix_set_fd_nonblocking (writer_pipe[1], TRUE, &error);
      g_assert_no_error (error);
      g_unix_set_fd_nonblocking (reader_pipe[0], TRUE, &error);
      g_assert_no_error (error);
      g_unix_set_fd_nonblocking (reader_pipe[1], TRUE, &error);
      g_assert_no_error (error);
    }

  writer_cancel = g_cancellable_new ();
  reader_cancel = g_cancellable_new ();
  main_cancel = g_cancellable_new ();

  writer = g_thread_new ("writer", writer_thread, NULL);
  reader = g_thread_new ("reader", reader_thread, NULL);

  in = g_unix_input_stream_new (writer_pipe[0], TRUE);
  out = g_unix_output_stream_new (reader_pipe[1], TRUE);

  g_input_stream_read_async (in, main_buf, sizeof (main_buf),
			     G_PRIORITY_DEFAULT, main_cancel,
			     main_thread_read, out);

  g_timeout_add (500, timeout, writer_cancel);

  loop = g_main_loop_new (NULL, TRUE);
  g_main_loop_run (loop);
  g_main_loop_unref (loop);

  g_thread_join (reader);
  g_thread_join (writer);

  g_object_unref (main_cancel);
  g_object_unref (reader_cancel);
  g_object_unref (writer_cancel);
  g_object_unref (in);
  g_object_unref (out);
}

static void
test_basic (void)
{
  GUnixInputStream *is;
  GUnixOutputStream *os;
  gint fd;
  gboolean close_fd;

  is = G_UNIX_INPUT_STREAM (g_unix_input_stream_new (0, TRUE));
  g_object_get (is,
                "fd", &fd,
                "close-fd", &close_fd,
                NULL);
  g_assert_cmpint (fd, ==, 0);
  g_assert (close_fd);

  g_unix_input_stream_set_close_fd (is, FALSE);
  g_assert (!g_unix_input_stream_get_close_fd (is));
  g_assert_cmpint (g_unix_input_stream_get_fd (is), ==, 0);

<<<<<<< HEAD
=======
  g_assert (!g_input_stream_has_pending (G_INPUT_STREAM (is)));

>>>>>>> 76bed778
  g_object_unref (is);

  os = G_UNIX_OUTPUT_STREAM (g_unix_output_stream_new (1, TRUE));
  g_object_get (os,
                "fd", &fd,
                "close-fd", &close_fd,
                NULL);
  g_assert_cmpint (fd, ==, 1);
  g_assert (close_fd);

  g_unix_output_stream_set_close_fd (os, FALSE);
  g_assert (!g_unix_output_stream_get_close_fd (os));
  g_assert_cmpint (g_unix_output_stream_get_fd (os), ==, 1);

<<<<<<< HEAD
=======
  g_assert (!g_output_stream_has_pending (G_OUTPUT_STREAM (os)));

>>>>>>> 76bed778
  g_object_unref (os);
}

int
main (int   argc,
      char *argv[])
{
<<<<<<< HEAD
  g_type_init ();
=======
>>>>>>> 76bed778
  g_test_init (&argc, &argv, NULL);

  g_test_add_func ("/unix-streams/basic", test_basic);
  g_test_add_data_func ("/unix-streams/pipe-io-test",
			GINT_TO_POINTER (FALSE),
			test_pipe_io);
  g_test_add_data_func ("/unix-streams/nonblocking-io-test",
			GINT_TO_POINTER (TRUE),
			test_pipe_io);

  return g_test_run();
}<|MERGE_RESOLUTION|>--- conflicted
+++ resolved
@@ -328,11 +328,8 @@
   g_assert (!g_unix_input_stream_get_close_fd (is));
   g_assert_cmpint (g_unix_input_stream_get_fd (is), ==, 0);
 
-<<<<<<< HEAD
-=======
   g_assert (!g_input_stream_has_pending (G_INPUT_STREAM (is)));
 
->>>>>>> 76bed778
   g_object_unref (is);
 
   os = G_UNIX_OUTPUT_STREAM (g_unix_output_stream_new (1, TRUE));
@@ -347,11 +344,8 @@
   g_assert (!g_unix_output_stream_get_close_fd (os));
   g_assert_cmpint (g_unix_output_stream_get_fd (os), ==, 1);
 
-<<<<<<< HEAD
-=======
   g_assert (!g_output_stream_has_pending (G_OUTPUT_STREAM (os)));
 
->>>>>>> 76bed778
   g_object_unref (os);
 }
 
@@ -359,10 +353,6 @@
 main (int   argc,
       char *argv[])
 {
-<<<<<<< HEAD
-  g_type_init ();
-=======
->>>>>>> 76bed778
   g_test_init (&argc, &argv, NULL);
 
   g_test_add_func ("/unix-streams/basic", test_basic);
