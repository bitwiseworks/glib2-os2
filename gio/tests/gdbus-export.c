/* GLib testing framework examples and tests
 *
 * Copyright (C) 2008-2010 Red Hat, Inc.
 *
 * This library is free software; you can redistribute it and/or
 * modify it under the terms of the GNU Lesser General Public
 * License as published by the Free Software Foundation; either
 * version 2 of the License, or (at your option) any later version.
 *
 * This library is distributed in the hope that it will be useful,
 * but WITHOUT ANY WARRANTY; without even the implied warranty of
 * MERCHANTABILITY or FITNESS FOR A PARTICULAR PURPOSE.  See the GNU
 * Lesser General Public License for more details.
 *
 * You should have received a copy of the GNU Lesser General
 * Public License along with this library; if not, see <http://www.gnu.org/licenses/>.
 *
 * Author: David Zeuthen <davidz@redhat.com>
 */

#include <gio/gio.h>
#include <unistd.h>
#include <string.h>

#include "gdbus-tests.h"

/* all tests rely on a shared mainloop */
static GMainLoop *loop = NULL;

static GDBusConnection *c = NULL;

/* ---------------------------------------------------------------------------------------------------- */
/* Test that we can export objects, the hierarchy is correct and the right handlers are invoked */
/* ---------------------------------------------------------------------------------------------------- */

static const GDBusArgInfo foo_method1_in_args =
{
  -1,
  "an_input_string",
  "s",
  NULL
};
static const GDBusArgInfo * const foo_method1_in_arg_pointers[] = {&foo_method1_in_args, NULL};

static const GDBusArgInfo foo_method1_out_args =
{
  -1,
  "an_output_string",
  "s",
  NULL
};
static const GDBusArgInfo * const foo_method1_out_arg_pointers[] = {&foo_method1_out_args, NULL};

static const GDBusMethodInfo foo_method_info_method1 =
{
  -1,
  "Method1",
  (GDBusArgInfo **) &foo_method1_in_arg_pointers,
  (GDBusArgInfo **) &foo_method1_out_arg_pointers,
  NULL
};
static const GDBusMethodInfo foo_method_info_method2 =
{
  -1,
  "Method2",
  NULL,
  NULL,
  NULL
};
static const GDBusMethodInfo * const foo_method_info_pointers[] = {&foo_method_info_method1, &foo_method_info_method2, NULL};

static const GDBusSignalInfo foo_signal_info =
{
  -1,
  "SignalAlpha",
  NULL,
  NULL
};
static const GDBusSignalInfo * const foo_signal_info_pointers[] = {&foo_signal_info, NULL};

static const GDBusPropertyInfo foo_property_info[] =
{
  {
    -1,
    "PropertyUno",
    "s",
    G_DBUS_PROPERTY_INFO_FLAGS_READABLE | G_DBUS_PROPERTY_INFO_FLAGS_WRITABLE,
    NULL
  },
  {
    -1,
    "NotWritable",
    "s",
    G_DBUS_PROPERTY_INFO_FLAGS_READABLE,
    NULL
  },
  {
    -1,
    "NotReadable",
    "s",
    G_DBUS_PROPERTY_INFO_FLAGS_WRITABLE,
    NULL
  }
};
static const GDBusPropertyInfo * const foo_property_info_pointers[] =
{
  &foo_property_info[0],
  &foo_property_info[1],
  &foo_property_info[2],
  NULL
};

static const GDBusInterfaceInfo foo_interface_info =
{
  -1,
  "org.example.Foo",
  (GDBusMethodInfo **) &foo_method_info_pointers,
  (GDBusSignalInfo **) &foo_signal_info_pointers,
  (GDBusPropertyInfo **)&foo_property_info_pointers,
  NULL,
};

/* Foo2 is just Foo without the properties */
static const GDBusInterfaceInfo foo2_interface_info =
{
  -1,
  "org.example.Foo2",
  (GDBusMethodInfo **) &foo_method_info_pointers,
  (GDBusSignalInfo **) &foo_signal_info_pointers,
};

static void
foo_method_call (GDBusConnection       *connection,
                 const gchar           *sender,
                 const gchar           *object_path,
                 const gchar           *interface_name,
                 const gchar           *method_name,
                 GVariant              *parameters,
                 GDBusMethodInvocation *invocation,
                 gpointer               user_data)
{
  if (g_strcmp0 (method_name, "Method1") == 0)
    {
      const gchar *input;
      gchar *output;
      g_variant_get (parameters, "(&s)", &input);
      output = g_strdup_printf ("You passed the string '%s'. Jolly good!", input);
      g_dbus_method_invocation_return_value (invocation, g_variant_new ("(s)", output));
      g_free (output);
    }
  else
    {
      g_dbus_method_invocation_return_dbus_error (invocation,
                                                  "org.example.SomeError",
                                                  "How do you like them apples, buddy!");
    }
}

static GVariant *
foo_get_property (GDBusConnection       *connection,
                  const gchar           *sender,
                  const gchar           *object_path,
                  const gchar           *interface_name,
                  const gchar           *property_name,
                  GError               **error,
                  gpointer               user_data)
{
  GVariant *ret;
  gchar *s;
  s = g_strdup_printf ("Property '%s' Is What It Is!", property_name);
  ret = g_variant_new_string (s);
  g_free (s);
  return ret;
}

static gboolean
foo_set_property (GDBusConnection       *connection,
                  const gchar           *sender,
                  const gchar           *object_path,
                  const gchar           *interface_name,
                  const gchar           *property_name,
                  GVariant              *value,
                  GError               **error,
                  gpointer               user_data)
{
  gchar *s;
  s = g_variant_print (value, TRUE);
  g_set_error (error,
               G_DBUS_ERROR,
               G_DBUS_ERROR_SPAWN_FILE_INVALID,
               "Returning some error instead of writing the value '%s' to the property '%s'",
               property_name, s);
  g_free (s);
  return FALSE;
}

static const GDBusInterfaceVTable foo_vtable =
{
  foo_method_call,
  foo_get_property,
  foo_set_property
};

/* -------------------- */

static const GDBusMethodInfo bar_method_info[] =
{
  {
    -1,
    "MethodA",
    NULL,
    NULL,
    NULL
  },
  {
    -1,
    "MethodB",
    NULL,
    NULL,
    NULL
  }
};
static const GDBusMethodInfo * const bar_method_info_pointers[] = {&bar_method_info[0], &bar_method_info[1], NULL};

static const GDBusSignalInfo bar_signal_info[] =
{
  {
    -1,
    "SignalMars",
    NULL,
    NULL
  }
};
static const GDBusSignalInfo * const bar_signal_info_pointers[] = {&bar_signal_info[0], NULL};

static const GDBusPropertyInfo bar_property_info[] =
{
  {
    -1,
    "PropertyDuo",
    "s",
    G_DBUS_PROPERTY_INFO_FLAGS_READABLE,
    NULL
  }
};
static const GDBusPropertyInfo * const bar_property_info_pointers[] = {&bar_property_info[0], NULL};

static const GDBusInterfaceInfo bar_interface_info =
{
  -1,
  "org.example.Bar",
  (GDBusMethodInfo **) bar_method_info_pointers,
  (GDBusSignalInfo **) bar_signal_info_pointers,
  (GDBusPropertyInfo **) bar_property_info_pointers,
  NULL,
};

/* -------------------- */

static const GDBusMethodInfo dyna_method_info[] =
{
  {
    -1,
    "DynaCyber",
    NULL,
    NULL,
    NULL
  }
};
static const GDBusMethodInfo * const dyna_method_info_pointers[] = {&dyna_method_info[0], NULL};

static const GDBusInterfaceInfo dyna_interface_info =
{
  -1,
  "org.example.Dyna",
  (GDBusMethodInfo **) dyna_method_info_pointers,
  NULL, /* no signals */
  NULL, /* no properties */
  NULL,
};

static void
dyna_cyber (GDBusConnection *connection,
            const gchar *sender,
            const gchar *object_path,
            const gchar *interface_name,
            const gchar *method_name,
            GVariant *parameters,
            GDBusMethodInvocation *invocation,
            gpointer user_data)
{
  GPtrArray *data = user_data;
  gchar *node_name;
  guint n;

  node_name = strrchr (object_path, '/') + 1;

  /* Add new node if it is not already known */
  for (n = 0; n < data->len ; n++)
    {
      if (g_strcmp0 (g_ptr_array_index (data, n), node_name) == 0)
        goto out;
    }
  g_ptr_array_add (data, g_strdup(node_name));

  out:
    g_dbus_method_invocation_return_value (invocation, NULL);
}

static const GDBusInterfaceVTable dyna_interface_vtable =
{
  dyna_cyber,
  NULL,
  NULL
};

/* ---------------------------------------------------------------------------------------------------- */

static void
introspect_callback (GDBusProxy   *proxy,
                     GAsyncResult *res,
                     gpointer      user_data)
{
  gchar **xml_data = user_data;
  GVariant *result;
  GError *error;

  error = NULL;
  result = g_dbus_proxy_call_finish (proxy,
                                              res,
                                              &error);
  g_assert_no_error (error);
  g_assert (result != NULL);
  g_variant_get (result, "(s)", xml_data);
  g_variant_unref (result);

  g_main_loop_quit (loop);
}

static gchar **
get_nodes_at (GDBusConnection  *c,
              const gchar      *object_path)
{
  GError *error;
  GDBusProxy *proxy;
  gchar *xml_data;
  GPtrArray *p;
  GDBusNodeInfo *node_info;
  guint n;

  error = NULL;
  proxy = g_dbus_proxy_new_sync (c,
                                 G_DBUS_PROXY_FLAGS_DO_NOT_LOAD_PROPERTIES |
                                 G_DBUS_PROXY_FLAGS_DO_NOT_CONNECT_SIGNALS,
                                 NULL,
                                 g_dbus_connection_get_unique_name (c),
                                 object_path,
                                 "org.freedesktop.DBus.Introspectable",
                                 NULL,
                                 &error);
  g_assert_no_error (error);
  g_assert (proxy != NULL);

  /* do this async to avoid libdbus-1 deadlocks */
  xml_data = NULL;
  g_dbus_proxy_call (proxy,
                     "Introspect",
                     NULL,
                     G_DBUS_CALL_FLAGS_NONE,
                     -1,
                     NULL,
                     (GAsyncReadyCallback) introspect_callback,
                     &xml_data);
  g_main_loop_run (loop);
  g_assert (xml_data != NULL);

  node_info = g_dbus_node_info_new_for_xml (xml_data, &error);
  g_assert_no_error (error);
  g_assert (node_info != NULL);

  p = g_ptr_array_new ();
  for (n = 0; node_info->nodes != NULL && node_info->nodes[n] != NULL; n++)
    {
      const GDBusNodeInfo *sub_node_info = node_info->nodes[n];
      g_ptr_array_add (p, g_strdup (sub_node_info->path));
    }
  g_ptr_array_add (p, NULL);

  g_object_unref (proxy);
  g_free (xml_data);
  g_dbus_node_info_unref (node_info);

  return (gchar **) g_ptr_array_free (p, FALSE);
}

static gboolean
has_interface (GDBusConnection *c,
               const gchar     *object_path,
               const gchar     *interface_name)
{
  GError *error;
  GDBusProxy *proxy;
  gchar *xml_data;
  GDBusNodeInfo *node_info;
  gboolean ret;

  error = NULL;
  proxy = g_dbus_proxy_new_sync (c,
                                 G_DBUS_PROXY_FLAGS_DO_NOT_LOAD_PROPERTIES |
                                 G_DBUS_PROXY_FLAGS_DO_NOT_CONNECT_SIGNALS,
                                 NULL,
                                 g_dbus_connection_get_unique_name (c),
                                 object_path,
                                 "org.freedesktop.DBus.Introspectable",
                                 NULL,
                                 &error);
  g_assert_no_error (error);
  g_assert (proxy != NULL);

  /* do this async to avoid libdbus-1 deadlocks */
  xml_data = NULL;
  g_dbus_proxy_call (proxy,
                     "Introspect",
                     NULL,
                     G_DBUS_CALL_FLAGS_NONE,
                     -1,
                     NULL,
                     (GAsyncReadyCallback) introspect_callback,
                     &xml_data);
  g_main_loop_run (loop);
  g_assert (xml_data != NULL);

  node_info = g_dbus_node_info_new_for_xml (xml_data, &error);
  g_assert_no_error (error);
  g_assert (node_info != NULL);

  ret = (g_dbus_node_info_lookup_interface (node_info, interface_name) != NULL);

  g_object_unref (proxy);
  g_free (xml_data);
  g_dbus_node_info_unref (node_info);

  return ret;
}

static guint
count_interfaces (GDBusConnection *c,
                  const gchar     *object_path)
{
  GError *error;
  GDBusProxy *proxy;
  gchar *xml_data;
  GDBusNodeInfo *node_info;
  guint ret;

  error = NULL;
  proxy = g_dbus_proxy_new_sync (c,
                                 G_DBUS_PROXY_FLAGS_DO_NOT_LOAD_PROPERTIES |
                                 G_DBUS_PROXY_FLAGS_DO_NOT_CONNECT_SIGNALS,
                                 NULL,
                                 g_dbus_connection_get_unique_name (c),
                                 object_path,
                                 "org.freedesktop.DBus.Introspectable",
                                 NULL,
                                 &error);
  g_assert_no_error (error);
  g_assert (proxy != NULL);

  /* do this async to avoid libdbus-1 deadlocks */
  xml_data = NULL;
  g_dbus_proxy_call (proxy,
                     "Introspect",
                     NULL,
                     G_DBUS_CALL_FLAGS_NONE,
                     -1,
                     NULL,
                     (GAsyncReadyCallback) introspect_callback,
                     &xml_data);
  g_main_loop_run (loop);
  g_assert (xml_data != NULL);

  node_info = g_dbus_node_info_new_for_xml (xml_data, &error);
  g_assert_no_error (error);
  g_assert (node_info != NULL);

  ret = 0;
  while (node_info->interfaces != NULL && node_info->interfaces[ret] != NULL)
    ret++;

  g_object_unref (proxy);
  g_free (xml_data);
  g_dbus_node_info_unref (node_info);

  return ret;
}

static void
dyna_create_callback (GDBusProxy   *proxy,
                      GAsyncResult  *res,
                      gpointer      user_data)
{
  GVariant *result;
  GError *error;

  error = NULL;
  result = g_dbus_proxy_call_finish (proxy,
                                     res,
                                     &error);
  g_assert_no_error (error);
  g_assert (result != NULL);
  g_variant_unref (result);

  g_main_loop_quit (loop);
}

/* Dynamically create @object_name under /foo/dyna */
static void
dyna_create (GDBusConnection *c,
             const gchar     *object_name)
{
  GError *error;
  GDBusProxy *proxy;
  gchar *object_path;

  object_path = g_strconcat ("/foo/dyna/", object_name, NULL);

  error = NULL;
  proxy = g_dbus_proxy_new_sync (c,
                                 G_DBUS_PROXY_FLAGS_DO_NOT_LOAD_PROPERTIES |
                                 G_DBUS_PROXY_FLAGS_DO_NOT_CONNECT_SIGNALS,
                                 NULL,
                                 g_dbus_connection_get_unique_name (c),
                                 object_path,
                                 "org.example.Dyna",
                                 NULL,
                                 &error);
  g_assert_no_error (error);
  g_assert (proxy != NULL);

  /* do this async to avoid libdbus-1 deadlocks */
  g_dbus_proxy_call (proxy,
                     "DynaCyber",
                     g_variant_new ("()"),
                     G_DBUS_CALL_FLAGS_NONE,
                     -1,
                     NULL,
                     (GAsyncReadyCallback) dyna_create_callback,
                     NULL);
  g_main_loop_run (loop);

  g_assert_no_error (error);

  g_object_unref (proxy);
  g_free (object_path);

  return;
}

typedef struct
{
  guint num_unregistered_calls;
  guint num_unregistered_subtree_calls;
  guint num_subtree_nodes;
} ObjectRegistrationData;

static void
on_object_unregistered (gpointer user_data)
{
  ObjectRegistrationData *data = user_data;

  data->num_unregistered_calls++;
}

static void
on_subtree_unregistered (gpointer user_data)
{
  ObjectRegistrationData *data = user_data;

  data->num_unregistered_subtree_calls++;
}

static gboolean
_g_strv_has_string (const gchar* const * haystack,
                    const gchar *needle)
{
  guint n;

  for (n = 0; haystack != NULL && haystack[n] != NULL; n++)
    {
      if (g_strcmp0 (haystack[n], needle) == 0)
        return TRUE;
    }
  return FALSE;
}

/* -------------------- */

static gchar **
subtree_enumerate (GDBusConnection       *connection,
                   const gchar           *sender,
                   const gchar           *object_path,
                   gpointer               user_data)
{
  ObjectRegistrationData *data = user_data;
  GPtrArray *p;
  gchar **nodes;
  guint n;

  p = g_ptr_array_new ();

  for (n = 0; n < data->num_subtree_nodes; n++)
    {
      g_ptr_array_add (p, g_strdup_printf ("vp%d", n));
      g_ptr_array_add (p, g_strdup_printf ("evp%d", n));
    }
  g_ptr_array_add (p, NULL);

  nodes = (gchar **) g_ptr_array_free (p, FALSE);

  return nodes;
}

/* Only allows certain objects, and aborts on unknowns */
static GDBusInterfaceInfo **
subtree_introspect (GDBusConnection       *connection,
                    const gchar           *sender,
                    const gchar           *object_path,
                    const gchar           *node,
                    gpointer               user_data)
{
  const GDBusInterfaceInfo *interfaces[2] = {
     NULL /* filled in below */, NULL
  };

  /* VPs implement the Foo interface, EVPs implement the Bar interface. The root
   * does not implement any interfaces
   */
  if (node == NULL)
    {
      return NULL;
    }
  else if (g_str_has_prefix (node, "vp"))
    {
      interfaces[0] = &foo_interface_info;
    }
  else if (g_str_has_prefix (node, "evp"))
    {
      interfaces[0] = &bar_interface_info;
    }
  else
    {
      g_assert_not_reached ();
    }

  return g_memdup (interfaces, 2 * sizeof (void *));
}

static const GDBusInterfaceVTable *
subtree_dispatch (GDBusConnection             *connection,
                  const gchar                 *sender,
                  const gchar                 *object_path,
                  const gchar                 *interface_name,
                  const gchar                 *node,
                  gpointer                    *out_user_data,
                  gpointer                     user_data)
{
  if (g_strcmp0 (interface_name, "org.example.Foo") == 0)
    return &foo_vtable;
  else
    return NULL;
}

static const GDBusSubtreeVTable subtree_vtable =
{
  subtree_enumerate,
  subtree_introspect,
  subtree_dispatch
};

/* -------------------- */

static gchar **
dynamic_subtree_enumerate (GDBusConnection       *connection,
                           const gchar           *sender,
                           const gchar           *object_path,
                           gpointer               user_data)
{
  GPtrArray *data = user_data;
  gchar **nodes = g_new (gchar*, data->len + 1);
  guint n;

  for (n = 0; n < data->len; n++)
    {
      nodes[n] = g_strdup (g_ptr_array_index (data, n));
    }
  nodes[data->len] = NULL;

  return nodes;
}

/* Allow all objects to be introspected */
static GDBusInterfaceInfo **
dynamic_subtree_introspect (GDBusConnection       *connection,
                            const gchar           *sender,
                            const gchar           *object_path,
                            const gchar           *node,
                            gpointer               user_data)
{
  const GDBusInterfaceInfo *interfaces[2] = { &dyna_interface_info, NULL };

  return g_memdup (interfaces, 2 * sizeof (void *));
}

static const GDBusInterfaceVTable *
dynamic_subtree_dispatch (GDBusConnection             *connection,
                          const gchar                 *sender,
                          const gchar                 *object_path,
                          const gchar                 *interface_name,
                          const gchar                 *node,
                          gpointer                    *out_user_data,
                          gpointer                     user_data)
{
  *out_user_data = user_data;
  return &dyna_interface_vtable;
}

static const GDBusSubtreeVTable dynamic_subtree_vtable =
{
  dynamic_subtree_enumerate,
  dynamic_subtree_introspect,
  dynamic_subtree_dispatch
};

/* -------------------- */

typedef struct
{
  const gchar *object_path;
  gboolean check_remote_errors;
} TestDispatchThreadFuncArgs;

static gpointer
test_dispatch_thread_func (gpointer user_data)
{
  TestDispatchThreadFuncArgs *args = user_data;
  const gchar *object_path = args->object_path;
  GDBusProxy *foo_proxy;
  GVariant *value;
  GVariant *inner;
  GError *error;
  gchar *s;
  const gchar *value_str;

  foo_proxy = g_dbus_proxy_new_sync (c,
                                     G_DBUS_PROXY_FLAGS_DO_NOT_CONNECT_SIGNALS |
                                     G_DBUS_PROXY_FLAGS_DO_NOT_LOAD_PROPERTIES,
                                     NULL,
                                     g_dbus_connection_get_unique_name (c),
                                     object_path,
                                     "org.example.Foo",
                                     NULL,
                                     &error);
  g_assert (foo_proxy != NULL);

  /* generic interfaces */
  error = NULL;
  value = g_dbus_proxy_call_sync (foo_proxy,
                                  "org.freedesktop.DBus.Peer.Ping",
                                  NULL,
                                  G_DBUS_CALL_FLAGS_NONE,
                                  -1,
                                  NULL,
                                  &error);
  g_assert_no_error (error);
  g_assert (value != NULL);
  g_variant_unref (value);

  /* user methods */
  error = NULL;
  value = g_dbus_proxy_call_sync (foo_proxy,
                                  "Method1",
                                  g_variant_new ("(s)", "winwinwin"),
                                  G_DBUS_CALL_FLAGS_NONE,
                                  -1,
                                  NULL,
                                  &error);
  g_assert_no_error (error);
  g_assert (value != NULL);
  g_assert (g_variant_is_of_type (value, G_VARIANT_TYPE ("(s)")));
  g_variant_get (value, "(&s)", &value_str);
  g_assert_cmpstr (value_str, ==, "You passed the string 'winwinwin'. Jolly good!");
  g_variant_unref (value);

  error = NULL;
  value = g_dbus_proxy_call_sync (foo_proxy,
                                  "Method2",
                                  NULL,
                                  G_DBUS_CALL_FLAGS_NONE,
                                  -1,
                                  NULL,
                                  &error);
  g_assert_error (error, G_IO_ERROR, G_IO_ERROR_DBUS_ERROR);
  g_assert_cmpstr (error->message, ==, "GDBus.Error:org.example.SomeError: How do you like them apples, buddy!");
  g_error_free (error);
  g_assert (value == NULL);

  error = NULL;
  value = g_dbus_proxy_call_sync (foo_proxy,
                                  "Method2",
                                  g_variant_new ("(s)", "failfailfail"),
                                  G_DBUS_CALL_FLAGS_NONE,
                                  -1,
                                  NULL,
                                  &error);
  g_assert_error (error, G_DBUS_ERROR, G_DBUS_ERROR_INVALID_ARGS);
  g_assert_cmpstr (error->message, ==, "GDBus.Error:org.freedesktop.DBus.Error.InvalidArgs: Type of message, '(s)', does not match expected type '()'");
  g_error_free (error);
  g_assert (value == NULL);

  error = NULL;
  value = g_dbus_proxy_call_sync (foo_proxy,
                                  "NonExistantMethod",
                                  NULL,
                                  G_DBUS_CALL_FLAGS_NONE,
                                  -1,
                                  NULL,
                                  &error);
  g_assert_error (error, G_DBUS_ERROR, G_DBUS_ERROR_UNKNOWN_METHOD);
  g_assert_cmpstr (error->message, ==, "GDBus.Error:org.freedesktop.DBus.Error.UnknownMethod: No such method 'NonExistantMethod'");
  g_error_free (error);
  g_assert (value == NULL);

  error = NULL;
  value = g_dbus_proxy_call_sync (foo_proxy,
                                  "org.example.FooXYZ.NonExistant",
                                  NULL,
                                  G_DBUS_CALL_FLAGS_NONE,
                                  -1,
                                  NULL,
                                  &error);
  g_assert_error (error, G_DBUS_ERROR, G_DBUS_ERROR_UNKNOWN_METHOD);
  g_error_free (error);
  g_assert (value == NULL);

  /* user properties */
  error = NULL;
  value = g_dbus_proxy_call_sync (foo_proxy,
                                  "org.freedesktop.DBus.Properties.Get",
                                  g_variant_new ("(ss)",
                                                 "org.example.Foo",
                                                 "PropertyUno"),
                                  G_DBUS_CALL_FLAGS_NONE,
                                  -1,
                                  NULL,
                                  &error);
  g_assert_no_error (error);
  g_assert (value != NULL);
  g_assert (g_variant_is_of_type (value, G_VARIANT_TYPE ("(v)")));
  g_variant_get (value, "(v)", &inner);
  g_assert (g_variant_is_of_type (inner, G_VARIANT_TYPE_STRING));
  g_assert_cmpstr (g_variant_get_string (inner, NULL), ==, "Property 'PropertyUno' Is What It Is!");
  g_variant_unref (value);
  g_variant_unref (inner);

  error = NULL;
  value = g_dbus_proxy_call_sync (foo_proxy,
                                  "org.freedesktop.DBus.Properties.Get",
                                  g_variant_new ("(ss)",
                                                 "org.example.Foo",
                                                 "ThisDoesntExist"),
                                  G_DBUS_CALL_FLAGS_NONE,
                                  -1,
                                  NULL,
                                  &error);
  g_assert (value == NULL);
  g_assert_error (error, G_DBUS_ERROR, G_DBUS_ERROR_INVALID_ARGS);
  g_assert_cmpstr (error->message, ==, "GDBus.Error:org.freedesktop.DBus.Error.InvalidArgs: No such property 'ThisDoesntExist'");
  g_error_free (error);

  error = NULL;
  value = g_dbus_proxy_call_sync (foo_proxy,
                                  "org.freedesktop.DBus.Properties.Get",
                                  g_variant_new ("(ss)",
                                                 "org.example.Foo",
                                                 "NotReadable"),
                                  G_DBUS_CALL_FLAGS_NONE,
                                  -1,
                                  NULL,
                                  &error);
  g_assert (value == NULL);
  g_assert_error (error, G_DBUS_ERROR, G_DBUS_ERROR_INVALID_ARGS);
  g_assert_cmpstr (error->message, ==, "GDBus.Error:org.freedesktop.DBus.Error.InvalidArgs: Property 'NotReadable' is not readable");
  g_error_free (error);

  error = NULL;
  value = g_dbus_proxy_call_sync (foo_proxy,
                                  "org.freedesktop.DBus.Properties.Set",
                                  g_variant_new ("(ssv)",
                                                 "org.example.Foo",
                                                 "NotReadable",
                                                 g_variant_new_string ("But Writable you are!")),
                                  G_DBUS_CALL_FLAGS_NONE,
                                  -1,
                                  NULL,
                                  &error);
  g_assert (value == NULL);
  if (args->check_remote_errors)
    {
      /* _with_closures variant doesn't support customizing error data. */
      g_assert_error (error, G_DBUS_ERROR, G_DBUS_ERROR_SPAWN_FILE_INVALID);
      g_assert_cmpstr (error->message, ==, "GDBus.Error:org.freedesktop.DBus.Error.Spawn.FileInvalid: Returning some error instead of writing the value 'NotReadable' to the property ''But Writable you are!''");
    }
  g_assert (error != NULL && error->domain == G_DBUS_ERROR);
  g_error_free (error);

  error = NULL;
  value = g_dbus_proxy_call_sync (foo_proxy,
                                  "org.freedesktop.DBus.Properties.Set",
                                  g_variant_new ("(ssv)",
                                                 "org.example.Foo",
                                                 "NotWritable",
                                                 g_variant_new_uint32 (42)),
                                  G_DBUS_CALL_FLAGS_NONE,
                                  -1,
                                  NULL,
                                  &error);
  g_assert (value == NULL);
  g_assert_error (error, G_DBUS_ERROR, G_DBUS_ERROR_INVALID_ARGS);
  g_assert_cmpstr (error->message, ==, "GDBus.Error:org.freedesktop.DBus.Error.InvalidArgs: Property 'NotWritable' is not writable");
  g_error_free (error);

  error = NULL;
  value = g_dbus_proxy_call_sync (foo_proxy,
                                  "org.freedesktop.DBus.Properties.GetAll",
                                  g_variant_new ("(s)",
                                                 "org.example.Foo"),
                                  G_DBUS_CALL_FLAGS_NONE,
                                  -1,
                                  NULL,
                                  &error);
  g_assert_no_error (error);
  g_assert (value != NULL);
  g_assert (g_variant_is_of_type (value, G_VARIANT_TYPE ("(a{sv})")));
  s = g_variant_print (value, TRUE);
  g_assert_cmpstr (s, ==, "({'PropertyUno': <\"Property 'PropertyUno' Is What It Is!\">, 'NotWritable': <\"Property 'NotWritable' Is What It Is!\">},)");
  g_free (s);
  g_variant_unref (value);

  g_object_unref (foo_proxy);

  g_main_loop_quit (loop);
  return NULL;
}

static void
test_dispatch (const gchar *object_path,
               gboolean     check_remote_errors)
{
  GThread *thread;
<<<<<<< HEAD
=======
  
  TestDispatchThreadFuncArgs args = {object_path, check_remote_errors};
>>>>>>> 76bed778

  /* run this in a thread to avoid deadlocks */
  thread = g_thread_new ("test_dispatch",
                         test_dispatch_thread_func,
<<<<<<< HEAD
                         (gpointer) object_path);
=======
                         (gpointer) &args);
>>>>>>> 76bed778
  g_main_loop_run (loop);
  g_thread_join (thread);
}

static void
test_object_registration (void)
{
  GError *error;
  ObjectRegistrationData data;
  GPtrArray *dyna_data;
  gchar **nodes;
  guint boss_foo_reg_id;
  guint boss_bar_reg_id;
  guint worker1_foo_reg_id;
  guint worker1p1_foo_reg_id;
  guint worker2_bar_reg_id;
  guint intern1_foo_reg_id;
  guint intern2_bar_reg_id;
  guint intern2_foo_reg_id;
  guint intern3_bar_reg_id;
  guint registration_id;
  guint subtree_registration_id;
  guint non_subtree_object_path_foo_reg_id;
  guint non_subtree_object_path_bar_reg_id;
  guint dyna_subtree_registration_id;
  guint num_successful_registrations;

  data.num_unregistered_calls = 0;
  data.num_unregistered_subtree_calls = 0;
  data.num_subtree_nodes = 0;

  num_successful_registrations = 0;

  error = NULL;
  c = g_bus_get_sync (G_BUS_TYPE_SESSION, NULL, &error);
  g_assert_no_error (error);
  g_assert (c != NULL);

  registration_id = g_dbus_connection_register_object (c,
                                                       "/foo/boss",
                                                       (GDBusInterfaceInfo *) &foo_interface_info,
                                                       &foo_vtable,
                                                       &data,
                                                       on_object_unregistered,
                                                       &error);
  g_assert_no_error (error);
  g_assert (registration_id > 0);
  boss_foo_reg_id = registration_id;
  num_successful_registrations++;

  registration_id = g_dbus_connection_register_object (c,
                                                       "/foo/boss",
                                                       (GDBusInterfaceInfo *) &bar_interface_info,
                                                       NULL,
                                                       &data,
                                                       on_object_unregistered,
                                                       &error);
  g_assert_no_error (error);
  g_assert (registration_id > 0);
  boss_bar_reg_id = registration_id;
  num_successful_registrations++;

  registration_id = g_dbus_connection_register_object (c,
                                                       "/foo/boss/worker1",
                                                       (GDBusInterfaceInfo *) &foo_interface_info,
                                                       NULL,
                                                       &data,
                                                       on_object_unregistered,
                                                       &error);
  g_assert_no_error (error);
  g_assert (registration_id > 0);
  worker1_foo_reg_id = registration_id;
  num_successful_registrations++;

  registration_id = g_dbus_connection_register_object (c,
                                                       "/foo/boss/worker1p1",
                                                       (GDBusInterfaceInfo *) &foo_interface_info,
                                                       NULL,
                                                       &data,
                                                       on_object_unregistered,
                                                       &error);
  g_assert_no_error (error);
  g_assert (registration_id > 0);
  worker1p1_foo_reg_id = registration_id;
  num_successful_registrations++;

  registration_id = g_dbus_connection_register_object (c,
                                                       "/foo/boss/worker2",
                                                       (GDBusInterfaceInfo *) &bar_interface_info,
                                                       NULL,
                                                       &data,
                                                       on_object_unregistered,
                                                       &error);
  g_assert_no_error (error);
  g_assert (registration_id > 0);
  worker2_bar_reg_id = registration_id;
  num_successful_registrations++;

  registration_id = g_dbus_connection_register_object (c,
                                                       "/foo/boss/interns/intern1",
                                                       (GDBusInterfaceInfo *) &foo_interface_info,
                                                       NULL,
                                                       &data,
                                                       on_object_unregistered,
                                                       &error);
  g_assert_no_error (error);
  g_assert (registration_id > 0);
  intern1_foo_reg_id = registration_id;
  num_successful_registrations++;

  /* ... and try again at another path */
  registration_id = g_dbus_connection_register_object (c,
                                                       "/foo/boss/interns/intern2",
                                                       (GDBusInterfaceInfo *) &bar_interface_info,
                                                       NULL,
                                                       &data,
                                                       on_object_unregistered,
                                                       &error);
  g_assert_no_error (error);
  g_assert (registration_id > 0);
  intern2_bar_reg_id = registration_id;
  num_successful_registrations++;

  /* register at the same path/interface - this should fail */
  registration_id = g_dbus_connection_register_object (c,
                                                       "/foo/boss/interns/intern2",
                                                       (GDBusInterfaceInfo *) &bar_interface_info,
                                                       NULL,
                                                       &data,
                                                       on_object_unregistered,
                                                       &error);
  g_assert_error (error, G_IO_ERROR, G_IO_ERROR_EXISTS);
  g_assert (!g_dbus_error_is_remote_error (error));
  g_error_free (error);
  error = NULL;
  g_assert (registration_id == 0);

  /* register at different interface - shouldn't fail */
  registration_id = g_dbus_connection_register_object (c,
                                                       "/foo/boss/interns/intern2",
                                                       (GDBusInterfaceInfo *) &foo_interface_info,
                                                       NULL,
                                                       &data,
                                                       on_object_unregistered,
                                                       &error);
  g_assert_no_error (error);
  g_assert (registration_id > 0);
  intern2_foo_reg_id = registration_id;
  num_successful_registrations++;

  /* unregister it via the id */
  g_assert (g_dbus_connection_unregister_object (c, registration_id));
  g_main_context_iteration (NULL, FALSE);
  g_assert_cmpint (data.num_unregistered_calls, ==, 1);
  intern2_foo_reg_id = 0;

  /* register it back */
  registration_id = g_dbus_connection_register_object (c,
                                                       "/foo/boss/interns/intern2",
                                                       (GDBusInterfaceInfo *) &foo_interface_info,
                                                       NULL,
                                                       &data,
                                                       on_object_unregistered,
                                                       &error);
  g_assert_no_error (error);
  g_assert (registration_id > 0);
  intern2_foo_reg_id = registration_id;
  num_successful_registrations++;

  registration_id = g_dbus_connection_register_object (c,
                                                       "/foo/boss/interns/intern3",
                                                       (GDBusInterfaceInfo *) &bar_interface_info,
                                                       NULL,
                                                       &data,
                                                       on_object_unregistered,
                                                       &error);
  g_assert_no_error (error);
  g_assert (registration_id > 0);
  intern3_bar_reg_id = registration_id;
  num_successful_registrations++;

  /* now register a whole subtree at /foo/boss/executives */
  subtree_registration_id = g_dbus_connection_register_subtree (c,
                                                                "/foo/boss/executives",
                                                                &subtree_vtable,
                                                                G_DBUS_SUBTREE_FLAGS_NONE,
                                                                &data,
                                                                on_subtree_unregistered,
                                                                &error);
  g_assert_no_error (error);
  g_assert (subtree_registration_id > 0);
  /* try registering it again.. this should fail */
  registration_id = g_dbus_connection_register_subtree (c,
                                                        "/foo/boss/executives",
                                                        &subtree_vtable,
                                                        G_DBUS_SUBTREE_FLAGS_NONE,
                                                        &data,
                                                        on_subtree_unregistered,
                                                        &error);
  g_assert_error (error, G_IO_ERROR, G_IO_ERROR_EXISTS);
  g_assert (!g_dbus_error_is_remote_error (error));
  g_error_free (error);
  error = NULL;
  g_assert (registration_id == 0);

  /* unregister it, then register it again */
  g_assert_cmpint (data.num_unregistered_subtree_calls, ==, 0);
  g_assert (g_dbus_connection_unregister_subtree (c, subtree_registration_id));
  g_main_context_iteration (NULL, FALSE);
  g_assert_cmpint (data.num_unregistered_subtree_calls, ==, 1);
  subtree_registration_id = g_dbus_connection_register_subtree (c,
                                                                "/foo/boss/executives",
                                                                &subtree_vtable,
                                                                G_DBUS_SUBTREE_FLAGS_NONE,
                                                                &data,
                                                                on_subtree_unregistered,
                                                                &error);
  g_assert_no_error (error);
  g_assert (subtree_registration_id > 0);

  /* try to register something under /foo/boss/executives - this should work
   * because registered subtrees and registered objects can coexist.
   *
   * Make the exported object implement *two* interfaces so we can check
   * that the right introspection handler is invoked.
   */
  registration_id = g_dbus_connection_register_object (c,
                                                       "/foo/boss/executives/non_subtree_object",
                                                       (GDBusInterfaceInfo *) &bar_interface_info,
                                                       NULL,
                                                       &data,
                                                       on_object_unregistered,
                                                       &error);
  g_assert_no_error (error);
  g_assert (registration_id > 0);
  non_subtree_object_path_bar_reg_id = registration_id;
  num_successful_registrations++;
  registration_id = g_dbus_connection_register_object (c,
                                                       "/foo/boss/executives/non_subtree_object",
                                                       (GDBusInterfaceInfo *) &foo_interface_info,
                                                       NULL,
                                                       &data,
                                                       on_object_unregistered,
                                                       &error);
  g_assert_no_error (error);
  g_assert (registration_id > 0);
  non_subtree_object_path_foo_reg_id = registration_id;
  num_successful_registrations++;

  /* now register a dynamic subtree, spawning objects as they are called */
  dyna_data = g_ptr_array_new_with_free_func (g_free);
  dyna_subtree_registration_id = g_dbus_connection_register_subtree (c,
                                                                     "/foo/dyna",
                                                                     &dynamic_subtree_vtable,
                                                                     G_DBUS_SUBTREE_FLAGS_DISPATCH_TO_UNENUMERATED_NODES,
                                                                     dyna_data,
                                                                     (GDestroyNotify)g_ptr_array_unref,
                                                                     &error);
  g_assert_no_error (error);
  g_assert (dyna_subtree_registration_id > 0);

  /* First assert that we have no nodes in the dynamic subtree */
  nodes = get_nodes_at (c, "/foo/dyna");
  g_assert (nodes != NULL);
  g_assert_cmpint (g_strv_length (nodes), ==, 0);
  g_strfreev (nodes);
  g_assert_cmpint (count_interfaces (c, "/foo/dyna"), ==, 4);

  /* Install three nodes in the dynamic subtree via the dyna_data backdoor and
   * assert that they show up correctly in the introspection data */
  g_ptr_array_add (dyna_data, g_strdup ("lol"));
  g_ptr_array_add (dyna_data, g_strdup ("cat"));
  g_ptr_array_add (dyna_data, g_strdup ("cheezburger"));
  nodes = get_nodes_at (c, "/foo/dyna");
  g_assert (nodes != NULL);
  g_assert_cmpint (g_strv_length (nodes), ==, 3);
  g_assert_cmpstr (nodes[0], ==, "lol");
  g_assert_cmpstr (nodes[1], ==, "cat");
  g_assert_cmpstr (nodes[2], ==, "cheezburger");
  g_strfreev (nodes);
  g_assert_cmpint (count_interfaces (c, "/foo/dyna/lol"), ==, 4);
  g_assert_cmpint (count_interfaces (c, "/foo/dyna/cat"), ==, 4);
  g_assert_cmpint (count_interfaces (c, "/foo/dyna/cheezburger"), ==, 4);

  /* Call a non-existing object path and assert that it has been created */
  dyna_create (c, "dynamicallycreated");
  nodes = get_nodes_at (c, "/foo/dyna");
  g_assert (nodes != NULL);
  g_assert_cmpint (g_strv_length (nodes), ==, 4);
  g_assert_cmpstr (nodes[0], ==, "lol");
  g_assert_cmpstr (nodes[1], ==, "cat");
  g_assert_cmpstr (nodes[2], ==, "cheezburger");
  g_assert_cmpstr (nodes[3], ==, "dynamicallycreated");
  g_strfreev (nodes);
  g_assert_cmpint (count_interfaces (c, "/foo/dyna/dynamicallycreated"), ==, 4);

  /* now check that the object hierarachy is properly generated... yes, it's a bit
   * perverse that we round-trip to the bus to introspect ourselves ;-)
   */
  nodes = get_nodes_at (c, "/");
  g_assert (nodes != NULL);
  g_assert_cmpint (g_strv_length (nodes), ==, 1);
  g_assert_cmpstr (nodes[0], ==, "foo");
  g_strfreev (nodes);
  g_assert_cmpint (count_interfaces (c, "/"), ==, 0);

  nodes = get_nodes_at (c, "/foo");
  g_assert (nodes != NULL);
  g_assert_cmpint (g_strv_length (nodes), ==, 2);
  g_assert_cmpstr (nodes[0], ==, "boss");
  g_assert_cmpstr (nodes[1], ==, "dyna");
  g_strfreev (nodes);
  g_assert_cmpint (count_interfaces (c, "/foo"), ==, 0);

  nodes = get_nodes_at (c, "/foo/boss");
  g_assert (nodes != NULL);
  g_assert_cmpint (g_strv_length (nodes), ==, 5);
  g_assert (_g_strv_has_string ((const gchar* const *) nodes, "worker1"));
  g_assert (_g_strv_has_string ((const gchar* const *) nodes, "worker1p1"));
  g_assert (_g_strv_has_string ((const gchar* const *) nodes, "worker2"));
  g_assert (_g_strv_has_string ((const gchar* const *) nodes, "interns"));
  g_assert (_g_strv_has_string ((const gchar* const *) nodes, "executives"));
  g_strfreev (nodes);
  /* any registered object always implement org.freedesktop.DBus.[Peer,Introspectable,Properties] */
  g_assert_cmpint (count_interfaces (c, "/foo/boss"), ==, 5);
  g_assert (has_interface (c, "/foo/boss", foo_interface_info.name));
  g_assert (has_interface (c, "/foo/boss", bar_interface_info.name));

  /* check subtree nodes - we should have only non_subtree_object in /foo/boss/executives
   * because data.num_subtree_nodes is 0
   */
  nodes = get_nodes_at (c, "/foo/boss/executives");
  g_assert (nodes != NULL);
  g_assert (_g_strv_has_string ((const gchar* const *) nodes, "non_subtree_object"));
  g_assert_cmpint (g_strv_length (nodes), ==, 1);
  g_strfreev (nodes);
  g_assert_cmpint (count_interfaces (c, "/foo/boss/executives"), ==, 0);

  /* now change data.num_subtree_nodes and check */
  data.num_subtree_nodes = 2;
  nodes = get_nodes_at (c, "/foo/boss/executives");
  g_assert (nodes != NULL);
  g_assert_cmpint (g_strv_length (nodes), ==, 5);
  g_assert (_g_strv_has_string ((const gchar* const *) nodes, "non_subtree_object"));
  g_assert (_g_strv_has_string ((const gchar* const *) nodes, "vp0"));
  g_assert (_g_strv_has_string ((const gchar* const *) nodes, "vp1"));
  g_assert (_g_strv_has_string ((const gchar* const *) nodes, "evp0"));
  g_assert (_g_strv_has_string ((const gchar* const *) nodes, "evp1"));
  /* check that /foo/boss/executives/non_subtree_object is not handled by the
   * subtree handlers - we can do this because objects from subtree handlers
   * has exactly one interface and non_subtree_object has two
   */
  g_assert_cmpint (count_interfaces (c, "/foo/boss/executives/non_subtree_object"), ==, 5);
  g_assert (has_interface (c, "/foo/boss/executives/non_subtree_object", foo_interface_info.name));
  g_assert (has_interface (c, "/foo/boss/executives/non_subtree_object", bar_interface_info.name));
  /* check that the vp and evp objects are handled by the subtree handlers */
  g_assert_cmpint (count_interfaces (c, "/foo/boss/executives/vp0"), ==, 4);
  g_assert_cmpint (count_interfaces (c, "/foo/boss/executives/vp1"), ==, 4);
  g_assert_cmpint (count_interfaces (c, "/foo/boss/executives/evp0"), ==, 4);
  g_assert_cmpint (count_interfaces (c, "/foo/boss/executives/evp1"), ==, 4);
  g_assert (has_interface (c, "/foo/boss/executives/vp0", foo_interface_info.name));
  g_assert (has_interface (c, "/foo/boss/executives/vp1", foo_interface_info.name));
  g_assert (has_interface (c, "/foo/boss/executives/evp0", bar_interface_info.name));
  g_assert (has_interface (c, "/foo/boss/executives/evp1", bar_interface_info.name));
  g_strfreev (nodes);
  data.num_subtree_nodes = 3;
  nodes = get_nodes_at (c, "/foo/boss/executives");
  g_assert (nodes != NULL);
  g_assert_cmpint (g_strv_length (nodes), ==, 7);
  g_assert (_g_strv_has_string ((const gchar* const *) nodes, "non_subtree_object"));
  g_assert (_g_strv_has_string ((const gchar* const *) nodes, "vp0"));
  g_assert (_g_strv_has_string ((const gchar* const *) nodes, "vp1"));
  g_assert (_g_strv_has_string ((const gchar* const *) nodes, "vp2"));
  g_assert (_g_strv_has_string ((const gchar* const *) nodes, "evp0"));
  g_assert (_g_strv_has_string ((const gchar* const *) nodes, "evp1"));
  g_assert (_g_strv_has_string ((const gchar* const *) nodes, "evp2"));
  g_strfreev (nodes);

  /* This is to check that a bug (rather, class of bugs) in gdbusconnection.c's
   *
   *  g_dbus_connection_list_registered_unlocked()
   *
   * where /foo/boss/worker1 reported a child '1', is now fixed.
   */
  nodes = get_nodes_at (c, "/foo/boss/worker1");
  g_assert (nodes != NULL);
  g_assert_cmpint (g_strv_length (nodes), ==, 0);
  g_strfreev (nodes);

  /* check that calls are properly dispatched to the functions in foo_vtable for objects
   * implementing the org.example.Foo interface
   *
   * We do this for both a regular registered object (/foo/boss) and also for an object
   * registered through the subtree mechanism.
   */
  test_dispatch ("/foo/boss", TRUE);
  test_dispatch ("/foo/boss/executives/vp0", TRUE);

  /* To prevent from exiting and attaching a D-Bus tool like D-Feet; uncomment: */
#if 0
  g_debug ("Point D-feet or other tool at: %s", g_test_dbus_get_temporary_address());
  g_main_loop_run (loop);
#endif

  /* check that unregistering the subtree handler works */
  g_assert_cmpint (data.num_unregistered_subtree_calls, ==, 1);
  g_assert (g_dbus_connection_unregister_subtree (c, subtree_registration_id));
  g_main_context_iteration (NULL, FALSE);
  g_assert_cmpint (data.num_unregistered_subtree_calls, ==, 2);
  nodes = get_nodes_at (c, "/foo/boss/executives");
  g_assert (nodes != NULL);
  g_assert_cmpint (g_strv_length (nodes), ==, 1);
  g_assert (_g_strv_has_string ((const gchar* const *) nodes, "non_subtree_object"));
  g_strfreev (nodes);

  g_assert (g_dbus_connection_unregister_object (c, boss_foo_reg_id));
  g_assert (g_dbus_connection_unregister_object (c, boss_bar_reg_id));
  g_assert (g_dbus_connection_unregister_object (c, worker1_foo_reg_id));
  g_assert (g_dbus_connection_unregister_object (c, worker1p1_foo_reg_id));
  g_assert (g_dbus_connection_unregister_object (c, worker2_bar_reg_id));
  g_assert (g_dbus_connection_unregister_object (c, intern1_foo_reg_id));
  g_assert (g_dbus_connection_unregister_object (c, intern2_bar_reg_id));
  g_assert (g_dbus_connection_unregister_object (c, intern2_foo_reg_id));
  g_assert (g_dbus_connection_unregister_object (c, intern3_bar_reg_id));
  g_assert (g_dbus_connection_unregister_object (c, non_subtree_object_path_bar_reg_id));
  g_assert (g_dbus_connection_unregister_object (c, non_subtree_object_path_foo_reg_id));

  g_main_context_iteration (NULL, FALSE);
  g_assert_cmpint (data.num_unregistered_calls, ==, num_successful_registrations);

  /* check that we no longer export any objects - TODO: it looks like there's a bug in
   * libdbus-1 here: libdbus still reports the '/foo' object; so disable the test for now
   */
#if 0
  nodes = get_nodes_at (c, "/");
  g_assert (nodes != NULL);
  g_assert_cmpint (g_strv_length (nodes), ==, 0);
  g_strfreev (nodes);
#endif

  g_object_unref (c);
}

<<<<<<< HEAD
=======
static void
test_object_registration_with_closures (void)
{
  GError *error;
  guint registration_id;

  error = NULL;
  c = g_bus_get_sync (G_BUS_TYPE_SESSION, NULL, &error);
  g_assert_no_error (error);
  g_assert (c != NULL);

  registration_id = g_dbus_connection_register_object_with_closures (c,
                                                                     "/foo/boss",
                                                                     (GDBusInterfaceInfo *) &foo_interface_info,
                                                                     g_cclosure_new (G_CALLBACK (foo_method_call), NULL, NULL),
                                                                     g_cclosure_new (G_CALLBACK (foo_get_property), NULL, NULL),
                                                                     g_cclosure_new (G_CALLBACK (foo_set_property), NULL, NULL),
                                                                     &error);
  g_assert_no_error (error);
  g_assert (registration_id > 0);

  test_dispatch ("/foo/boss", FALSE);

  g_assert (g_dbus_connection_unregister_object (c, registration_id));

  g_object_unref (c);
}

>>>>>>> 76bed778
static const GDBusInterfaceInfo test_interface_info1 =
{
  -1,
  "org.example.Foo",
  (GDBusMethodInfo **) NULL,
  (GDBusSignalInfo **) NULL,
  (GDBusPropertyInfo **) NULL,
  NULL,
};

static const GDBusInterfaceInfo test_interface_info2 =
{
  -1,
  "org.freedesktop.DBus.Properties",
  (GDBusMethodInfo **) NULL,
  (GDBusSignalInfo **) NULL,
  (GDBusPropertyInfo **) NULL,
  NULL,
};

static void
check_interfaces (GDBusConnection  *c,
                  const gchar      *object_path,
                  const gchar     **interfaces)
{
  GError *error;
  GDBusProxy *proxy;
  gchar *xml_data;
  GDBusNodeInfo *node_info;
  gint i, j;

  error = NULL;
  proxy = g_dbus_proxy_new_sync (c,
                                 G_DBUS_PROXY_FLAGS_DO_NOT_LOAD_PROPERTIES |
                                 G_DBUS_PROXY_FLAGS_DO_NOT_CONNECT_SIGNALS,
                                 NULL,
                                 g_dbus_connection_get_unique_name (c),
                                 object_path,
                                 "org.freedesktop.DBus.Introspectable",
                                 NULL,
                                 &error);
  g_assert_no_error (error);
  g_assert (proxy != NULL);

  /* do this async to avoid libdbus-1 deadlocks */
  xml_data = NULL;
  g_dbus_proxy_call (proxy,
                     "Introspect",
                     NULL,
                     G_DBUS_CALL_FLAGS_NONE,
                     -1,
                     NULL,
                     (GAsyncReadyCallback) introspect_callback,
                     &xml_data);
  g_main_loop_run (loop);
  g_assert (xml_data != NULL);

  node_info = g_dbus_node_info_new_for_xml (xml_data, &error);
  g_assert_no_error (error);
  g_assert (node_info != NULL);

  g_assert (node_info->interfaces != NULL);
  for (i = 0; node_info->interfaces[i]; i++) ;
#if 0
  if (g_strv_length ((gchar**)interfaces) != i - 1)
    {
<<<<<<< HEAD
      g_print ("expected ");
      for (i = 0; interfaces[i]; i++)
        g_print ("%s ", interfaces[i]);
      g_print ("\ngot ");
      for (i = 0; node_info->interfaces[i]; i++)
        g_print ("%s ", node_info->interfaces[i]->name);
      g_print ("\n");
=======
      g_printerr ("expected ");
      for (i = 0; interfaces[i]; i++)
        g_printerr ("%s ", interfaces[i]);
      g_printerr ("\ngot ");
      for (i = 0; node_info->interfaces[i]; i++)
        g_printerr ("%s ", node_info->interfaces[i]->name);
      g_printerr ("\n");
>>>>>>> 76bed778
    }
#endif
  g_assert_cmpint (g_strv_length ((gchar**)interfaces), ==, i - 1);

  for (i = 0; interfaces[i]; i++)
    {
      for (j = 0; node_info->interfaces[j]; j++)
        {
          if (strcmp (interfaces[i], node_info->interfaces[j]->name) == 0)
            goto found;
        }

      g_assert_not_reached ();

 found: ;
    }

  g_object_unref (proxy);
  g_free (xml_data);
  g_dbus_node_info_unref (node_info);
}

static void
test_registered_interfaces (void)
{
  GError *error;
  guint id1, id2;
  const gchar *interfaces[] = {
    "org.example.Foo",
    "org.freedesktop.DBus.Properties",
    "org.freedesktop.DBus.Introspectable",
    NULL,
  };

  error = NULL;
  c = g_bus_get_sync (G_BUS_TYPE_SESSION, NULL, &error);
  g_assert_no_error (error);
  g_assert (c != NULL);

  id1 = g_dbus_connection_register_object (c,
                                           "/test",
                                           (GDBusInterfaceInfo *) &test_interface_info1,
                                           NULL,
                                           NULL,
                                           NULL,
                                           &error);
  g_assert_no_error (error);
  g_assert (id1 > 0);
  id2 = g_dbus_connection_register_object (c,
                                           "/test",
                                           (GDBusInterfaceInfo *) &test_interface_info2,
                                           NULL,
                                           NULL,
                                           NULL,
                                           &error);
  g_assert_no_error (error);
  g_assert (id2 > 0);

  check_interfaces (c, "/test", interfaces);

  g_assert (g_dbus_connection_unregister_object (c, id1));
  g_assert (g_dbus_connection_unregister_object (c, id2));
  g_object_unref (c);
}

<<<<<<< HEAD
=======

/* ---------------------------------------------------------------------------------------------------- */

static void
test_async_method_call (GDBusConnection       *connection,
                        const gchar           *sender,
                        const gchar           *object_path,
                        const gchar           *interface_name,
                        const gchar           *method_name,
                        GVariant              *parameters,
                        GDBusMethodInvocation *invocation,
                        gpointer               user_data)
{
  const GDBusPropertyInfo *property;

  /* Strictly speaking, this function should also expect to receive
   * method calls not on the org.freedesktop.DBus.Properties interface,
   * but we don't do any during this testcase, so assert that.
   */
  g_assert_cmpstr (interface_name, ==, "org.freedesktop.DBus.Properties");
  g_assert (g_dbus_method_invocation_get_method_info (invocation) == NULL);

  property = g_dbus_method_invocation_get_property_info (invocation);

  /* We should never be seeing any property calls on the com.example.Bar
   * interface because it doesn't export any properties.
   *
   * In each case below make sure the interface is org.example.Foo.
   */

  /* Do a whole lot of asserts to make sure that invalid calls are still
   * getting properly rejected by GDBusConnection and that our
   * environment is as we expect it to be.
   */
  if (g_str_equal (method_name, "Get"))
    {
      const gchar *iface_name, *prop_name;

      g_variant_get (parameters, "(&s&s)", &iface_name, &prop_name);
      g_assert_cmpstr (iface_name, ==, "org.example.Foo");
      g_assert (property != NULL);
      g_assert_cmpstr (prop_name, ==, property->name);
      g_assert (property->flags & G_DBUS_PROPERTY_INFO_FLAGS_READABLE);
      g_dbus_method_invocation_return_value (invocation, g_variant_new ("(v)", g_variant_new_string (prop_name)));
    }

  else if (g_str_equal (method_name, "Set"))
    {
      const gchar *iface_name, *prop_name;
      GVariant *value;

      g_variant_get (parameters, "(&s&sv)", &iface_name, &prop_name, &value);
      g_assert_cmpstr (iface_name, ==, "org.example.Foo");
      g_assert (property != NULL);
      g_assert_cmpstr (prop_name, ==, property->name);
      g_assert (property->flags & G_DBUS_PROPERTY_INFO_FLAGS_WRITABLE);
      g_assert (g_variant_is_of_type (value, G_VARIANT_TYPE (property->signature)));
      g_dbus_method_invocation_return_value (invocation, g_variant_new ("()"));
      g_variant_unref (value);
    }

  else if (g_str_equal (method_name, "GetAll"))
    {
      const gchar *iface_name;

      g_variant_get (parameters, "(&s)", &iface_name);
      g_assert_cmpstr (iface_name, ==, "org.example.Foo");
      g_assert (property == NULL);
      g_dbus_method_invocation_return_value (invocation,
                                             g_variant_new_parsed ("({ 'PropertyUno': < 'uno' >,"
                                                                   "   'NotWritable': < 'notwrite' > },)"));
    }

  else
    g_assert_not_reached ();
}

static gint outstanding_cases;

static void
ensure_result_cb (GObject      *source,
                  GAsyncResult *result,
                  gpointer      user_data)
{
  GDBusConnection *connection = G_DBUS_CONNECTION (source);
  GVariant *reply;

  reply = g_dbus_connection_call_finish (connection, result, NULL);

  if (user_data == NULL)
    {
      /* Expected an error */
      g_assert (reply == NULL);
    }
  else
    {
      /* Expected a reply of a particular format. */
      gchar *str;

      g_assert (reply != NULL);
      str = g_variant_print (reply, TRUE);
      g_assert_cmpstr (str, ==, (const gchar *) user_data);
      g_free (str);

      g_variant_unref (reply);
    }

  g_assert_cmpint (outstanding_cases, >, 0);
  outstanding_cases--;
}

static void
test_async_case (GDBusConnection *connection,
                 const gchar     *expected_reply,
                 const gchar     *method,
                 const gchar     *format_string,
                 ...)
{
  va_list ap;

  va_start (ap, format_string);

  g_dbus_connection_call (connection, g_dbus_connection_get_unique_name (connection), "/foo",
                          "org.freedesktop.DBus.Properties", method, g_variant_new_va (format_string, NULL, &ap),
                          NULL, G_DBUS_CALL_FLAGS_NONE, -1, NULL, ensure_result_cb, (gpointer) expected_reply);

  va_end (ap);

  outstanding_cases++;
}

static void
test_async_properties (void)
{
  GError *error = NULL;
  guint registration_id, registration_id2;
  static const GDBusInterfaceVTable vtable = {
    test_async_method_call, NULL, NULL
  };

  c = g_bus_get_sync (G_BUS_TYPE_SESSION, NULL, &error);
  g_assert_no_error (error);
  g_assert (c != NULL);

  registration_id = g_dbus_connection_register_object (c,
                                                       "/foo",
                                                       (GDBusInterfaceInfo *) &foo_interface_info,
                                                       &vtable, NULL, NULL, &error);
  g_assert_no_error (error);
  g_assert (registration_id);
  registration_id2 = g_dbus_connection_register_object (c,
                                                        "/foo",
                                                        (GDBusInterfaceInfo *) &foo2_interface_info,
                                                        &vtable, NULL, NULL, &error);
  g_assert_no_error (error);
  g_assert (registration_id);

  test_async_case (c, NULL, "random", "()");

  /* Test a variety of error cases */
  test_async_case (c, NULL, "Get", "(si)", "wrong signature", 5);
  test_async_case (c, NULL, "Get", "(ss)", "org.example.WrongInterface", "zzz");
  test_async_case (c, NULL, "Get", "(ss)", "org.example.Foo", "NoSuchProperty");
  test_async_case (c, NULL, "Get", "(ss)", "org.example.Foo", "NotReadable");

  test_async_case (c, NULL, "Set", "(si)", "wrong signature", 5);
  test_async_case (c, NULL, "Set", "(ssv)", "org.example.WrongInterface", "zzz", g_variant_new_string (""));
  test_async_case (c, NULL, "Set", "(ssv)", "org.example.Foo", "NoSuchProperty", g_variant_new_string (""));
  test_async_case (c, NULL, "Set", "(ssv)", "org.example.Foo", "NotWritable", g_variant_new_string (""));
  test_async_case (c, NULL, "Set", "(ssv)", "org.example.Foo", "PropertyUno", g_variant_new_object_path ("/wrong"));

  test_async_case (c, NULL, "GetAll", "(si)", "wrong signature", 5);
  test_async_case (c, NULL, "GetAll", "(s)", "org.example.WrongInterface");

  /* Make sure that we get no unexpected async property calls for com.example.Foo2 */
  test_async_case (c, NULL, "Get", "(ss)", "org.example.Foo2", "zzz");
  test_async_case (c, NULL, "Set", "(ssv)", "org.example.Foo2", "zzz", g_variant_new_string (""));
  test_async_case (c, "(@a{sv} {},)", "GetAll", "(s)", "org.example.Foo2");

  /* Now do the proper things */
  test_async_case (c, "(<'PropertyUno'>,)", "Get", "(ss)", "org.example.Foo", "PropertyUno");
  test_async_case (c, "(<'NotWritable'>,)", "Get", "(ss)", "org.example.Foo", "NotWritable");
  test_async_case (c, "()", "Set", "(ssv)", "org.example.Foo", "PropertyUno", g_variant_new_string (""));
  test_async_case (c, "()", "Set", "(ssv)", "org.example.Foo", "NotReadable", g_variant_new_string (""));
  test_async_case (c, "({'PropertyUno': <'uno'>, 'NotWritable': <'notwrite'>},)", "GetAll", "(s)", "org.example.Foo");

  while (outstanding_cases)
    g_main_context_iteration (NULL, TRUE);

  g_dbus_connection_unregister_object (c, registration_id);
  g_dbus_connection_unregister_object (c, registration_id2);
  g_object_unref (c);
}
>>>>>>> 76bed778

/* ---------------------------------------------------------------------------------------------------- */

int
main (int   argc,
      char *argv[])
{
  gint ret;

  g_test_init (&argc, &argv, NULL);

  /* all the tests rely on a shared main loop */
  loop = g_main_loop_new (NULL, FALSE);

<<<<<<< HEAD
  session_bus_up ();

  g_test_add_func ("/gdbus/object-registration", test_object_registration);
  g_test_add_func ("/gdbus/registered-interfaces", test_registered_interfaces);
=======
  g_test_add_func ("/gdbus/object-registration", test_object_registration);
  g_test_add_func ("/gdbus/object-registration-with-closures", test_object_registration_with_closures);
  g_test_add_func ("/gdbus/registered-interfaces", test_registered_interfaces);
  g_test_add_func ("/gdbus/async-properties", test_async_properties);
>>>>>>> 76bed778

  /* TODO: check that we spit out correct introspection data */
  /* TODO: check that registering a whole subtree works */

  ret = session_bus_run ();

  g_main_loop_unref (loop);

  return ret;
}<|MERGE_RESOLUTION|>--- conflicted
+++ resolved
@@ -957,20 +957,13 @@
                gboolean     check_remote_errors)
 {
   GThread *thread;
-<<<<<<< HEAD
-=======
   
   TestDispatchThreadFuncArgs args = {object_path, check_remote_errors};
->>>>>>> 76bed778
 
   /* run this in a thread to avoid deadlocks */
   thread = g_thread_new ("test_dispatch",
                          test_dispatch_thread_func,
-<<<<<<< HEAD
-                         (gpointer) object_path);
-=======
                          (gpointer) &args);
->>>>>>> 76bed778
   g_main_loop_run (loop);
   g_thread_join (thread);
 }
@@ -1414,8 +1407,6 @@
   g_object_unref (c);
 }
 
-<<<<<<< HEAD
-=======
 static void
 test_object_registration_with_closures (void)
 {
@@ -1444,7 +1435,6 @@
   g_object_unref (c);
 }
 
->>>>>>> 76bed778
 static const GDBusInterfaceInfo test_interface_info1 =
 {
   -1,
@@ -1511,15 +1501,6 @@
 #if 0
   if (g_strv_length ((gchar**)interfaces) != i - 1)
     {
-<<<<<<< HEAD
-      g_print ("expected ");
-      for (i = 0; interfaces[i]; i++)
-        g_print ("%s ", interfaces[i]);
-      g_print ("\ngot ");
-      for (i = 0; node_info->interfaces[i]; i++)
-        g_print ("%s ", node_info->interfaces[i]->name);
-      g_print ("\n");
-=======
       g_printerr ("expected ");
       for (i = 0; interfaces[i]; i++)
         g_printerr ("%s ", interfaces[i]);
@@ -1527,7 +1508,6 @@
       for (i = 0; node_info->interfaces[i]; i++)
         g_printerr ("%s ", node_info->interfaces[i]->name);
       g_printerr ("\n");
->>>>>>> 76bed778
     }
 #endif
   g_assert_cmpint (g_strv_length ((gchar**)interfaces), ==, i - 1);
@@ -1593,8 +1573,6 @@
   g_object_unref (c);
 }
 
-<<<<<<< HEAD
-=======
 
 /* ---------------------------------------------------------------------------------------------------- */
 
@@ -1788,7 +1766,6 @@
   g_dbus_connection_unregister_object (c, registration_id2);
   g_object_unref (c);
 }
->>>>>>> 76bed778
 
 /* ---------------------------------------------------------------------------------------------------- */
 
@@ -1803,17 +1780,10 @@
   /* all the tests rely on a shared main loop */
   loop = g_main_loop_new (NULL, FALSE);
 
-<<<<<<< HEAD
-  session_bus_up ();
-
-  g_test_add_func ("/gdbus/object-registration", test_object_registration);
-  g_test_add_func ("/gdbus/registered-interfaces", test_registered_interfaces);
-=======
   g_test_add_func ("/gdbus/object-registration", test_object_registration);
   g_test_add_func ("/gdbus/object-registration-with-closures", test_object_registration_with_closures);
   g_test_add_func ("/gdbus/registered-interfaces", test_registered_interfaces);
   g_test_add_func ("/gdbus/async-properties", test_async_properties);
->>>>>>> 76bed778
 
   /* TODO: check that we spit out correct introspection data */
   /* TODO: check that registering a whole subtree works */
