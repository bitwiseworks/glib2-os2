<<<<<<< HEAD

NULL =
BUILT_SOURCES =
=======
include $(top_srcdir)/glib-tap.mk
>>>>>>> 76bed778

dist_uninstalled_test_data =
test_ltlibraries =

<<<<<<< HEAD
SUBDIRS = gdbus-object-manager-example

INCLUDES = 			\
	-DG_LOG_DOMAIN=\"GLib-GIO\" \
	$(gio_INCLUDES)		\
	$(GLIB_DEBUG_FLAGS)	\
	-I$(top_builddir)/gio	\
	-I$(top_srcdir)/gio	\
	$(DBUS1_CFLAGS)		\
	-DSRCDIR=\""$(srcdir)"\"
=======
SUBDIRS = gdbus-object-manager-example services modules
>>>>>>> 76bed778

LDADD = \
	$(top_builddir)/gio/libgio-2.0.la		\
	$(top_builddir)/gobject/libgobject-2.0.la	\
	$(top_builddir)/gmodule/libgmodule-2.0.la	\
<<<<<<< HEAD
	$(top_builddir)/gio/libgio-2.0.la

TEST_PROGS +=	 		\
	io-stream		\
	memory-input-stream 	\
	memory-output-stream 	\
	readwrite		\
	g-file 			\
	g-file-info 		\
	converter-stream	\
	data-input-stream 	\
	data-output-stream 	\
	g-icon			\
	buffered-input-stream	\
	buffered-output-stream	\
	sleepy-stream		\
	filter-streams		\
	volumemonitor		\
	simple-async-result	\
	srvtarget		\
	contexts		\
	gsettings		\
	gschema-compile		\
	async-close-output-stream \
	gdbus-addresses		\
	network-address		\
	gdbus-message		\
	socket			\
	pollable		\
	tls-certificate		\
	tls-interaction		\
	cancellable		\
	vfs			\
	network-monitor		\
	fileattributematcher	\
	resources		\
	proxy-test		\
	inet-address		\
	permission		\
	$(NULL)

if HAVE_DBUS_DAEMON
TEST_PROGS +=			\
	actions 		\
	gdbus-connection	\
	gdbus-connection-loss	\
	gdbus-connection-slow	\
	gdbus-names		\
	gdbus-proxy		\
	gdbus-proxy-threads	\
	gdbus-proxy-well-known-name \
	gdbus-introspection	\
	gdbus-threading		\
	gdbus-export		\
	gdbus-error		\
	gdbus-bz627724		\
	gmenumodel		\
	$(NULL)
endif


if OS_UNIX
TEST_PROGS +=			\
	gdbus-close-pending	\
	gdbus-connection-flush	\
	gdbus-peer		\
	gdbus-exit-on-close	\
	gdbus-non-socket	\
	appinfo			\
	contenttype		\
	mimeapps		\
	file			\
=======
	$(top_builddir)/glib/libglib-2.0.la		\
	$(NULL)

AM_CPPFLAGS = $(gio_INCLUDES) $(GLIB_DEBUG_FLAGS) -I$(top_builddir)/gio -I$(top_srcdir)/gio
DEFS = -DG_LOG_DOMAIN=\"GLib-GIO\" -DTEST_SERVICES=\""$(abs_top_builddir)/gio/tests/services"\"
AM_CFLAGS = $(GLIB_WARN_CFLAGS)

# -----------------------------------------------------------------------------
#  Test programs buildable on all platforms

test_programs = \
	appmonitor				\
	async-close-output-stream		\
	async-splice-output-stream		\
	buffered-input-stream			\
	buffered-output-stream			\
	cancellable				\
	contexts				\
	converter-stream			\
	credentials				\
	data-input-stream			\
	data-output-stream			\
	defaultvalue				\
	fileattributematcher			\
	filter-streams				\
	giomodule				\
	gsubprocess				\
	g-file					\
	g-file-info				\
	g-icon					\
	gdbus-addresses				\
	gdbus-message				\
	inet-address				\
	io-stream				\
	memory-input-stream			\
	memory-output-stream			\
	monitor					\
	network-address				\
	network-monitor				\
	permission				\
	pollable				\
	proxy-test				\
	readwrite				\
	simple-async-result			\
	simple-proxy				\
	sleepy-stream				\
	socket					\
	socket-listener				\
	socket-service				\
	srvtarget				\
	task					\
	tls-interaction				\
	vfs					\
	volumemonitor				\
	glistmodel				\
	testfilemonitor				\
>>>>>>> 76bed778
	$(NULL)

<<<<<<< HEAD
SAMPLE_PROGS = 				\
	resolver			\
	socket-server			\
	socket-client			\
	echo-server			\
	httpd				\
	send-data			\
	filter-cat			\
	gdbus-example-export		\
	gdbus-example-own-name		\
	gdbus-example-watch-name	\
	gdbus-example-watch-proxy	\
	gdbus-example-server		\
	gdbus-example-subtree		\
	gdbus-example-peer		\
	gdbus-example-proxy-subclass	\
	gdbus-connection-flush-helper	\
	appinfo-test			\
	proxy				\
	gapplication-example-open	\
	gapplication-example-cmdline	\
	gapplication-example-cmdline2	\
	gapplication-example-cmdline3	\
	gapplication-example-actions	\
	gapplication-example-dbushooks	\
	gdbus-daemon			\
	$(NULL)

if OS_UNIX
TEST_PROGS += 			\
	live-g-file		\
	desktop-app-info	\
	unix-fd 		\
	unix-streams 		\
	gapplication 		\
	basic-application	\
	gdbus-test-codegen 	\
	$(NULL)
SAMPLE_PROGS +=					\
	gdbus-example-unix-fd-client 		\
	gdbus-example-objectmanager-server 	\
	gdbus-example-objectmanager-client 	\
	$(NULL)
endif

if OS_WIN32
TEST_PROGS += win32-streams
endif

io_stream_SOURCES = io-stream.c
io_stream_LDADD   = $(progs_ldadd)

actions_SOURCES   = actions.c gdbus-sessionbus.c gdbus-sessionbus.h
actions_LDADD	  = $(progs_ldadd)

memory_input_stream_SOURCES	  = memory-input-stream.c
memory_input_stream_LDADD	  = $(progs_ldadd)

memory_output_stream_SOURCES	  = memory-output-stream.c
memory_output_stream_LDADD	  = $(progs_ldadd)

g_file_SOURCES	  = g-file.c
g_file_LDADD	  = $(progs_ldadd)

readwrite_SOURCES	  = readwrite.c
readwrite_LDADD	  = $(progs_ldadd)

g_file_info_SOURCES	= g-file-info.c
g_file_info_LDADD	= $(progs_ldadd)

converter_stream_SOURCES	= converter-stream.c
converter_stream_LDADD		= $(progs_ldadd)

data_input_stream_SOURCES	= data-input-stream.c
data_input_stream_LDADD		= $(progs_ldadd)

data_output_stream_SOURCES	= data-output-stream.c
data_output_stream_LDADD	= $(progs_ldadd)

async_close_output_stream_SOURCES	= async-close-output-stream.c
async_close_output_stream_LDADD		= $(progs_ldadd)

filter_cat_SOURCES	= filter-cat.c
filter_cat_LDADD	= $(progs_ldadd)

g_icon_SOURCES	= g-icon.c
g_icon_LDADD	= $(progs_ldadd)

buffered_input_stream_SOURCES	= buffered-input-stream.c
buffered_input_stream_LDADD	= $(progs_ldadd)

buffered_output_stream_SOURCES	= buffered-output-stream.c
buffered_output_stream_LDADD	= $(progs_ldadd)

live_g_file_SOURCES	  = live-g-file.c
live_g_file_LDADD	  = $(progs_ldadd)
=======
uninstalled_test_programs = \
	$(NULL)

dist_test_data = \
	contexts.c				\
	g-icon.c				\
	$(NULL)

test_data = \
	$(NULL)
>>>>>>> 76bed778

uninstalled_test_extra_programs = \
	gio-du					\
	echo-server				\
	filter-cat				\
	gapplication-example-actions		\
	gapplication-example-cmdline		\
	gapplication-example-cmdline2		\
	gapplication-example-cmdline3		\
	gapplication-example-dbushooks		\
	gapplication-example-open		\
	gdbus-example-export			\
	gdbus-example-own-name			\
	gdbus-example-peer			\
	gdbus-example-proxy-subclass		\
	gdbus-example-server			\
	gdbus-example-subtree			\
	gdbus-example-watch-name		\
	gdbus-example-watch-proxy		\
	gsubprocess-testprog			\
	httpd					\
	proxy					\
	resolver				\
	send-data				\
	socket-server				\
	$(NULL)

test_extra_programs = \
	gdbus-connection-flush-helper		\
	gdbus-testserver			\
	$(NULL)

dist_uninstalled_test_data += $(addprefix schema-tests/,$(schema_tests))
schema_tests = \
	array-default-not-in-choices.gschema.xml	\
	bad-choice.gschema.xml				\
	bad-key.gschema.xml				\
	bad-key2.gschema.xml				\
	bad-key3.gschema.xml				\
	bad-key4.gschema.xml				\
	bad-type.gschema.xml				\
	bare-alias.gschema.xml				\
	choice-alias.gschema.xml			\
	choice-bad.gschema.xml				\
	choice-badtype.gschema.xml			\
	choice-invalid-alias.gschema.xml		\
	choice-missing-value.gschema.xml		\
	choice-shadowed-alias.gschema.xml		\
	choice-upside-down.gschema.xml			\
	choice.gschema.xml				\
	choices-wrong-type.gschema.xml			\
	default-in-aliases.gschema.xml			\
	default-not-in-choices.gschema.xml		\
	default-out-of-range.gschema.xml		\
	description-xmllang.gschema.xml			\
	empty-key.gschema.xml				\
	enum-with-aliases.gschema.xml			\
	enum-with-bad-default.gschema.xml		\
	enum-with-chained-alias.gschema.xml		\
	enum-with-choice.gschema.xml			\
	enum-with-invalid-alias.gschema.xml		\
	enum-with-repeated-alias.gschema.xml		\
	enum-with-repeated-nick.gschema.xml		\
	enum-with-repeated-value.gschema.xml		\
	enum-with-shadow-alias.gschema.xml		\
	enum.gschema.xml				\
	extend-and-shadow-indirect.gschema.xml		\
	extend-and-shadow.gschema.xml			\
	extend-missing.gschema.xml			\
	extend-nonlist.gschema.xml			\
	extend-self.gschema.xml				\
	extend-wrong-list-indirect.gschema.xml		\
	extend-wrong-list.gschema.xml			\
	extending.gschema.xml				\
	flags-aliased-default.gschema.xml		\
	flags-bad-default.gschema.xml			\
	flags-more-than-one-bit.gschema.xml		\
	flags-with-enum-attr.gschema.xml		\
	flags-with-enum-tag.gschema.xml			\
	from-docs.gschema.xml				\
	incomplete-list.gschema.xml			\
	inherit-gettext-domain.gschema.xml		\
	invalid-path.gschema.xml			\
	key-in-list-indirect.gschema.xml		\
	key-in-list.gschema.xml				\
	list-of-missing.gschema.xml			\
	missing-quotes.gschema.xml			\
	no-default.gschema.xml				\
	overflow.gschema.xml				\
	override-missing.gschema.xml			\
	override-range-error.gschema.xml		\
	override-then-key.gschema.xml			\
	override-twice.gschema.xml			\
	override-type-error.gschema.xml			\
	override.gschema.xml				\
	range-badtype.gschema.xml			\
	range-default-high.gschema.xml			\
	range-default-low.gschema.xml			\
	range-high-default.gschema.xml			\
	range-low-default.gschema.xml			\
	range-missing-max.gschema.xml			\
	range-missing-min.gschema.xml			\
	range-parse-error.gschema.xml			\
	range-wrong-type.gschema.xml			\
	range.gschema.xml				\
	summary-xmllang.gschema.xml			\
	summary-xmllang-and-attrs.gschema.xml		\
	wrong-category.gschema.xml			\
	$(NULL)

test_programs += thumbnail-verification
dist_test_data += $(thumbnail_data_files)
thumbnail_data_files = $(addprefix thumbnails/,$(thumbnail_tests))
thumbnail_tests = \
	bad-header.png \
	empty-key.png \
	header-and-chunk-size.png \
	header-only.png \
	huge-chunk-size.png \
	mtime-zero.png \
	no-text-data.png \
	overlong-value.png \
	uri-mismatch.png \
	valid.png \
	valid-no-size.png \
	$(NULL)

test_programs += tls-certificate
tls_certificate_SOURCES = \
	tls-certificate.c			\
	gtesttlsbackend.c			\
	gtesttlsbackend.h
dist_test_data += $(cert_data_files)
cert_data_files = $(addprefix cert-tests/,$(cert_tests))
cert_tests = \
	cert1.pem	\
	cert2.pem	\
	cert3.pem	\
	cert-key.pem	\
	cert-list.pem	\
	key8.pem	\
	key-cert.pem	\
	key.pem		\
	nothing.pem	\
	$(NULL)

uninstalled_test_extra_programs += socket-client
socket_client_SOURCES = \
	socket-client.c				\
	gtlsconsoleinteraction.c		\
	gtlsconsoleinteraction.h
EXTRA_DIST += socket-common.c

uninstalled_test_extra_programs += gdbus-daemon
nodist_gdbus_daemon_SOURCES = \
	$(top_builddir)/gio/gdbus-daemon-generated.c
gdbus_daemon_SOURCES = \
	gdbus-daemon.c				\
	$(top_srcdir)/gio/gdbusdaemon.c

# -----------------------------------------------------------------------------
#  Test programs buildable on UNIX only

if OS_UNIX
test_programs += \
	contenttype				\
	file					\
	gdbus-peer-object-manager		\
	gdbus-unix-addresses			\
	live-g-file				\
	socket-address				\
	stream-rw_all				\
	unix-fd					\
	unix-streams				\
	$(NULL)

test_extra_programs += \
	basic-application			\
	dbus-launch				\
	$(NULL)

<<<<<<< HEAD
socket_client_SOURCES	  = socket-client.c \
                            gtlsconsoleinteraction.c \
                            gtlsconsoleinteraction.h
socket_client_LDADD	  = $(progs_ldadd) \
	$(top_builddir)/gthread/libgthread-2.0.la
=======
# Uninstalled because of the check-for-executable logic in DesktopAppInfo unable to find the installed executable
uninstalled_test_programs += \
	appinfo					\
	desktop-app-info			\
	$(NULL)
>>>>>>> 76bed778

home_desktop_files = \
	epiphany-weather-for-toronto-island-9c6a4e022b17686306243dada811d550d25eb1fb.desktop	\
	eog.desktop

usr_desktop_files = \
	baobab.desktop				\
	cheese.desktop				\
	dconf-editor.desktop			\
	eog.desktop				\
	evince-previewer.desktop		\
	evince.desktop				\
	file-roller.desktop			\
	gcr-prompter.desktop			\
	gcr-viewer.desktop			\
	gedit.desktop				\
	glade.desktop				\
	gnome-clocks.desktop			\
	gnome-contacts.desktop			\
	gnome-font-viewer.desktop		\
	gnome-music.desktop			\
	gnome-terminal.desktop			\
	gucharmap.desktop			\
	kde4/dolphin.desktop			\
	kde4/kate.desktop			\
	kde4/konqbrowser.desktop		\
	kde4/okular.desktop			\
	mimeinfo.cache				\
	nautilus-autorun-software.desktop	\
	nautilus-classic.desktop		\
	nautilus-connect-server.desktop		\
	nautilus.desktop			\
	totem.desktop				\
	yelp.desktop

dist_test_data += \
	$(addprefix desktop-files/usr/applications/,$(usr_desktop_files))	\
	$(addprefix desktop-files/home/applications/,$(home_desktop_files))

dist_test_data += \
	appinfo-test-actions.desktop		\
	appinfo-test-gnome.desktop		\
	appinfo-test-notgnome.desktop		\
	appinfo-test.desktop			\
	appinfo-test2.desktop			\
	file.c					\
	org.gtk.test.dbusappinfo.desktop	\
	x-content/image-dcf/DCIM/Camera/20130831_203925.jpg \
	x-content/image-dcf/DCIM/Camera/20130831_203928.jpg \
	x-content/unix-software/autorun.sh 	\
	x-content/win32-software/autorun.exe	\
	$(NULL)

test_extra_programs += \
	appinfo-test				\
	apps					\
	$(NULL)

uninstalled_test_extra_programs += \
	gdbus-example-unix-fd-client		\
	$(NULL)

test_programs += mimeapps
clean-local: clean-mimeapps
clean-mimeapps:
	rm -rf xdgdatadir xdgdatahome xdgconfighome

uninstalled_test_programs += gsettings gschema-compile
gsettings_DEPENDENCIES = test.mo
CLEANFILES += test.mo de/LC_MESSAGES/test.mo keyfile/gsettings.store
gsettings_CFLAGS = $(AM_CFLAGS) -DSRCDIR=\"$(abs_srcdir)\"
test.mo: de.po
	$(AM_V_GEN) $(MSGFMT) -o test.mo $(srcdir)/de.po; \
	$(MKDIR_P) de/LC_MESSAGES; \
	cp -f test.mo de/LC_MESSAGES
EXTRA_DIST += de.po
dist_uninstalled_test_data += \
	org.gtk.test.gschema.xml.orig		\
	org.gtk.schemasourcecheck.gschema.xml	\
	testenum.h				\
	enums.xml.template
# Generated while running the testcase itself...
CLEANFILES += \
	org.gtk.test.gschema.xml	\
	org.gtk.test.enums.xml		\
	gsettings.store			\
	gschemas.compiled		\
	schema-source/gschemas.compiled

test_programs += gdbus-connection-flush
gdbus_connection_flush_SOURCES = \
	gdbus-connection-flush.c		\
	test-io-stream.c			\
	test-io-stream.h			\
	test-pipe-unix.c			\
	test-pipe-unix.h

test_programs += gdbus-non-socket
gdbus_non_socket_SOURCES = \
	gdbus-non-socket.c			\
	gdbus-tests.c				\
	gdbus-tests.h				\
	test-io-stream.c			\
	test-io-stream.h			\
	test-pipe-unix.c			\
	test-pipe-unix.h

# These three are manual-run tests because they need a session bus but don't bring one up themselves
uninstalled_test_extra_programs += gdbus-example-objectmanager-client
gdbus_example_objectmanager_client_LDADD = gdbus-object-manager-example/libgdbus-example-objectmanager.la $(LDADD)

uninstalled_test_extra_programs += gdbus-example-objectmanager-server
gdbus_example_objectmanager_server_LDADD = gdbus-object-manager-example/libgdbus-example-objectmanager.la $(LDADD)

test_extra_programs += gsubprocess-testprog

uninstalled_test_extra_programs += gdbus-test-fixture
gdbus_test_fixture_LDADD = gdbus-object-manager-example/libgdbus-example-objectmanager.la $(LDADD)

# This is peer to peer so it doesn't need a session bus (so we can run it normally)
test_programs += gdbus-peer
gdbus_peer_LDADD = gdbus-object-manager-example/libgdbus-example-objectmanager.la $(LDADD)

# This test is currently unreliable
test_extra_programs += gdbus-overflow

# -----------------------------------------------------------------------------
#  Test programs that need to bring up a session bus (requires dbus-daemon)

if HAVE_DBUS_DAEMON
gdbus_sessionbus_sources = gdbus-sessionbus.c gdbus-sessionbus.h gdbus-tests.h gdbus-tests.c

test_programs += \
	actions					\
	dbus-appinfo				\
	gapplication				\
	gdbus-auth				\
	gdbus-bz627724				\
	gdbus-close-pending			\
	gdbus-connection			\
	gdbus-connection-loss			\
	gdbus-connection-slow			\
	gdbus-error				\
	gdbus-exit-on-close			\
	gdbus-export				\
	gdbus-introspection			\
	gdbus-names				\
	gdbus-proxy				\
	gdbus-proxy-threads			\
	gdbus-proxy-well-known-name		\
	gdbus-test-codegen			\
	gdbus-test-codegen-old			\
	gdbus-threading				\
	gmenumodel				\
	gnotification				\
	$(NULL)

<<<<<<< HEAD
socket_SOURCE		  = socket.c
socket_LDADD		  = $(progs_ldadd)

pollable_SOURCE		  = pollable.c
pollable_LDADD		  = $(progs_ldadd)

contexts_SOURCES	  = contexts.c
contexts_LDADD		  = $(progs_ldadd) \
	$(top_builddir)/gthread/libgthread-2.0.la
=======
gdbus_proxy_threads_CFLAGS = $(AM_CFLAGS) $(DBUS1_CFLAGS)
actions_SOURCES                          = $(gdbus_sessionbus_sources) actions.c
dbus_appinfo_SOURCES                     = $(gdbus_sessionbus_sources) dbus-appinfo.c
gapplication_SOURCES                     = $(gdbus_sessionbus_sources) gapplication.c
gdbus_auth_SOURCES                       = $(gdbus_sessionbus_sources) gdbus-auth.c
gdbus_bz627724_SOURCES                   = $(gdbus_sessionbus_sources) gdbus-bz627724.c
gdbus_close_pending_SOURCES              = $(gdbus_sessionbus_sources) gdbus-close-pending.c
gdbus_connection_SOURCES                 = $(gdbus_sessionbus_sources) gdbus-connection.c
gdbus_connection_loss_SOURCES            = $(gdbus_sessionbus_sources) gdbus-connection-loss.c
gdbus_connection_slow_SOURCES            = $(gdbus_sessionbus_sources) gdbus-connection-slow.c
gdbus_error_SOURCES                      = $(gdbus_sessionbus_sources) gdbus-error.c
gdbus_exit_on_close_SOURCES              = $(gdbus_sessionbus_sources) gdbus-exit-on-close.c
gdbus_export_SOURCES                     = $(gdbus_sessionbus_sources) gdbus-export.c
gdbus_introspection_SOURCES              = $(gdbus_sessionbus_sources) gdbus-introspection.c
gdbus_names_SOURCES                      = $(gdbus_sessionbus_sources) gdbus-names.c
gdbus_proxy_SOURCES                      = $(gdbus_sessionbus_sources) gdbus-proxy.c
gdbus_proxy_threads_SOURCES              = $(gdbus_sessionbus_sources) gdbus-proxy-threads.c
gdbus_proxy_well_known_name_SOURCES      = $(gdbus_sessionbus_sources) gdbus-proxy-well-known-name.c
gdbus_test_codegen_SOURCES               = $(gdbus_sessionbus_sources) gdbus-test-codegen.c
nodist_gdbus_test_codegen_SOURCES        = gdbus-test-codegen-generated.c gdbus-test-codegen-generated.h
gdbus_test_codegen_old_SOURCES           = $(gdbus_sessionbus_sources) gdbus-test-codegen.c
nodist_gdbus_test_codegen_old_SOURCES    = gdbus-test-codegen-generated.c gdbus-test-codegen-generated.h
gdbus_test_codegen_old_CPPFLAGS          = $(AM_CPPFLAGS) -DGLIB_VERSION_MIN_REQUIRED=GLIB_VERSION_2_36 -DGLIB_VERSION_MAX_ALLOWED=GLIB_VERSION_2_36
gdbus_threading_SOURCES                  = $(gdbus_sessionbus_sources) gdbus-threading.c
gmenumodel_SOURCES                       = $(gdbus_sessionbus_sources) gmenumodel.c
gnotification_SOURCES                    = $(gdbus_sessionbus_sources) gnotification.c gnotification-server.h gnotification-server.c

BUILT_SOURCES += gdbus-test-codegen-generated.c gdbus-test-codegen-generated.h
gdbus-test-codegen.o: gdbus-test-codegen-generated.h
gdbus-test-codegen-generated.h: test-codegen.xml Makefile $(top_builddir)/gio/gdbus-2.0/codegen/gdbus-codegen
	$(AM_V_GEN) UNINSTALLED_GLIB_SRCDIR=$(top_srcdir) \
		UNINSTALLED_GLIB_BUILDDIR=$(top_builddir) \
		$(PYTHON) $(top_builddir)/gio/gdbus-2.0/codegen/gdbus-codegen \
		--interface-prefix org.project. \
		--generate-c-code gdbus-test-codegen-generated \
		--c-generate-object-manager \
		--c-namespace Foo_iGen \
		--generate-docbook gdbus-test-codegen-generated-doc \
		--annotate "org.project.Bar" Key1 Value1 \
		--annotate "org.project.Bar" org.gtk.GDBus.Internal Value2 \
		--annotate "org.project.Bar.HelloWorld()" Key3 Value3 \
		--annotate "org.project.Bar::TestSignal" Key4 Value4 \
		--annotate "org.project.Bar:ay" Key5 Value5 \
		--annotate "org.project.Bar.TestPrimitiveTypes()[val_int32]" Key6 Value6 \
		--annotate "org.project.Bar.TestPrimitiveTypes()[ret_uint32]" Key7 Value7 \
		--annotate "org.project.Bar::TestSignal[array_of_strings]" Key8 Value8 \
		$(srcdir)/test-codegen.xml \
		$(NULL)
gdbus-test-codegen-generated.c: gdbus-test-codegen-generated.h
	@: # Generated as side-effect of .h

EXTRA_DIST += test-codegen.xml
CLEANFILES += gdbus-test-codegen-generated.[ch] gdbus-test-codegen-generated-doc-*.xml
endif # OS_UNIX
endif # HAVE_DBUS_DAEMON

tls_interaction_SOURCES = tls-interaction.c gtesttlsbackend.c gtesttlsbackend.h

# -----------------------------------------------------------------------------
>>>>>>> 76bed778

if OS_WIN32
test_programs += win32-streams
endif

if PLATFORM_WIN32
no_undefined = -no-undefined
endif

gdbus_daemon_SOURCES = gdbus-daemon.c $(top_srcdir)/gio/gdbusdaemon.c $(top_builddir)/gio/gdbus-daemon-generated.c
gdbus_daemon_LDADD = $(progs_ldadd)

if HAVE_DBUS1
test_programs += gdbus-serialization
gdbus_serialization_CFLAGS = $(AM_CFLAGS) $(DBUS1_CFLAGS)
gdbus_serialization_LDADD = $(LDADD) $(DBUS1_LIBS)
gdbus_serialization_SOURCES = \
	gdbus-serialization.c			\
	gdbus-tests.h				\
	gdbus-tests.c
endif

<<<<<<< HEAD
if HAVE_DBUS1
TEST_PROGS += gdbus-auth
gdbus_auth_SOURCES = gdbus-auth.c gdbus-sessionbus.c gdbus-sessionbus.h gdbus-tests.h gdbus-tests.c
gdbus_auth_CFLAGS = $(DBUS1_CFLAGS)
gdbus_auth_LDADD = $(progs_ldadd) $(DBUS1_LIBS)
endif

gdbus_addresses_SOURCES = gdbus-addresses.c
gdbus_addresses_LDADD = $(progs_ldadd)

gdbus_bz627724_SOURCES = gdbus-bz627724.c gdbus-sessionbus.c gdbus-sessionbus.h gdbus-tests.h gdbus-tests.c
gdbus_bz627724_LDADD = $(progs_ldadd)

gdbus_close_pending_SOURCES = gdbus-close-pending.c gdbus-sessionbus.c gdbus-sessionbus.h gdbus-tests.h gdbus-tests.c
gdbus_close_pending_LDADD = $(progs_ldadd)

if OS_UNIX
gdbus-test-codegen-generated.h gdbus-test-codegen-generated.c : test-codegen.xml Makefile $(top_builddir)/gio/gdbus-2.0/codegen/gdbus-codegen
	$(AM_V_GEN) UNINSTALLED_GLIB_SRCDIR=$(top_srcdir) \
		UNINSTALLED_GLIB_BUILDDIR=$(top_builddir) \
		$(PYTHON) $(top_builddir)/gio/gdbus-2.0/codegen/gdbus-codegen \
		--interface-prefix org.project. \
		--generate-c-code gdbus-test-codegen-generated \
		--c-generate-object-manager \
		--c-namespace Foo_iGen \
		--generate-docbook gdbus-test-codegen-generated-doc \
		--annotate "org.project.Bar" Key1 Value1 \
		--annotate "org.project.Bar" org.gtk.GDBus.Internal Value2 \
		--annotate "org.project.Bar.HelloWorld()" Key3 Value3 \
		--annotate "org.project.Bar::TestSignal" Key4 Value4 \
		--annotate "org.project.Bar:ay" Key5 Value5 \
		--annotate "org.project.Bar.TestPrimitiveTypes()[val_int32]" Key6 Value6 \
		--annotate "org.project.Bar.TestPrimitiveTypes()[ret_uint32]" Key7 Value7 \
		--annotate "org.project.Bar::TestSignal[array_of_strings]" Key8 Value8 \
		$(srcdir)/test-codegen.xml \
		$(NULL)

BUILT_SOURCES += gdbus-test-codegen-generated.c gdbus-test-codegen-generated.h

gdbus_test_codegen_SOURCES  = gdbus-test-codegen.c gdbus-sessionbus.c gdbus-sessionbus.h gdbus-tests.h gdbus-tests.c
gdbus_test_codegen_SOURCES += gdbus-test-codegen-generated.c gdbus-test-codegen-generated.h
gdbus_test_codegen_LDADD = $(progs_ldadd)
endif # OS_UNIX

gdbus_connection_SOURCES = gdbus-connection.c gdbus-sessionbus.c gdbus-sessionbus.h gdbus-tests.h gdbus-tests.c
gdbus_connection_LDADD = $(progs_ldadd)

gdbus_connection_flush_SOURCES = \
	gdbus-connection-flush.c \
	test-io-stream.c \
	test-io-stream.h \
	test-pipe-unix.c \
	test-pipe-unix.h \
	$(NULL)
gdbus_connection_flush_LDADD = $(progs_ldadd)

gdbus_connection_loss_SOURCES = gdbus-connection-loss.c gdbus-sessionbus.c gdbus-sessionbus.h gdbus-tests.h gdbus-tests.c
gdbus_connection_loss_LDADD = $(progs_ldadd)

gdbus_connection_slow_SOURCES = gdbus-connection-slow.c gdbus-sessionbus.c gdbus-sessionbus.h gdbus-tests.h gdbus-tests.c
gdbus_connection_slow_LDADD = $(progs_ldadd)

gdbus_message_SOURCES = gdbus-message.c
gdbus_message_LDADD = $(progs_ldadd)

gdbus_names_SOURCES = gdbus-names.c gdbus-sessionbus.c gdbus-sessionbus.h gdbus-tests.h gdbus-tests.c
gdbus_names_LDADD = $(progs_ldadd)

gdbus_proxy_SOURCES = gdbus-proxy.c gdbus-sessionbus.c gdbus-sessionbus.h gdbus-tests.h gdbus-tests.c
gdbus_proxy_LDADD = $(progs_ldadd)

gdbus_proxy_threads_SOURCES = gdbus-proxy-threads.c gdbus-sessionbus.c gdbus-sessionbus.h gdbus-tests.h gdbus-tests.c
gdbus_proxy_threads_LDADD = $(progs_ldadd)

gdbus_proxy_well_known_name_SOURCES = gdbus-proxy-well-known-name.c gdbus-sessionbus.c gdbus-sessionbus.h gdbus-tests.h gdbus-tests.c
gdbus_proxy_well_known_name_LDADD = $(progs_ldadd)

gdbus_introspection_SOURCES = gdbus-introspection.c gdbus-sessionbus.c gdbus-sessionbus.h gdbus-tests.h gdbus-tests.c
gdbus_introspection_LDADD = $(progs_ldadd)

gdbus_threading_SOURCES = gdbus-threading.c gdbus-sessionbus.c gdbus-sessionbus.h gdbus-tests.h gdbus-tests.c
gdbus_threading_LDADD = $(progs_ldadd)

gdbus_export_SOURCES = gdbus-export.c gdbus-sessionbus.c gdbus-sessionbus.h gdbus-tests.h gdbus-tests.c
gdbus_export_LDADD = $(progs_ldadd)

gdbus_error_SOURCES = gdbus-error.c gdbus-sessionbus.c gdbus-sessionbus.h gdbus-tests.h gdbus-tests.c
gdbus_error_LDADD = $(progs_ldadd)

gdbus_non_socket_SOURCES = \
	gdbus-non-socket.c \
	gdbus-tests.c \
	gdbus-tests.h \
	test-io-stream.c \
	test-io-stream.h \
	test-pipe-unix.c \
	test-pipe-unix.h \
	$(NULL)
gdbus_non_socket_LDADD = $(progs_ldadd)

gdbus_exit_on_close_SOURCES = gdbus-exit-on-close.c gdbus-sessionbus.c gdbus-sessionbus.h gdbus-tests.h gdbus-tests.c
gdbus_exit_on_close_LDADD = $(progs_ldadd)

gdbus_example_watch_name_SOURCES = gdbus-example-watch-name.c
gdbus_example_watch_name_LDADD   = $(progs_ldadd)

gdbus_example_watch_proxy_SOURCES = gdbus-example-watch-proxy.c
gdbus_example_watch_proxy_LDADD   = $(progs_ldadd)

gdbus_example_own_name_SOURCES = gdbus-example-own-name.c
gdbus_example_own_name_LDADD   = $(progs_ldadd)

gdbus_example_server_SOURCES = gdbus-example-server.c
gdbus_example_server_LDADD   = $(progs_ldadd)

gdbus_example_unix_fd_client_SOURCES = gdbus-example-unix-fd-client.c
gdbus_example_unix_fd_client_LDADD   = $(progs_ldadd)

gdbus_example_subtree_SOURCES = gdbus-example-subtree.c
gdbus_example_subtree_LDADD   = $(progs_ldadd)

gdbus_example_peer_SOURCES = gdbus-example-peer.c
gdbus_example_peer_LDADD   = $(progs_ldadd)

gdbus_example_proxy_subclass_SOURCES = gdbus-example-proxy-subclass.c
gdbus_example_proxy_subclass_LDADD   = $(progs_ldadd)

gdbus_example_export_SOURCES = gdbus-example-export.c
gdbus_example_export_LDADD   = $(progs_ldadd)
=======
if HAVE_GCC
test_programs += \
	autoptr				\
	$(NULL)
endif
>>>>>>> 76bed778

# -----------------------------------------------------------------------------
#  The resources test is a bit more complicated, and we cannot build it when
#  cross-compiling GIO because it requires running a binary...

if !CROSS_COMPILING
test_programs += resources
resources_SOURCES = resources.c
nodist_resources_SOURCES = test_resources.c test_resources2.c test_resources2.h
resources_DEPENDENCIES = test.gresource

test_ltlibraries += libresourceplugin.la
libresourceplugin_la_SOURCES = resourceplugin.c plugin_resources.c
libresourceplugin_la_LDFLAGS = -avoid-version -module -export-dynamic $(no_undefined)
libresourceplugin_la_LIBADD = $(LDADD)

test_data += test.gresource

# libtool contains a bug whereby the created .la file doesn't contain the correct dlname='' in the case that
# you're building a library but not installing it.  This is apparently because the only considered use for an
# uninstalled library is as a convenience library for linking (despite the fact that we give -module).  The lack
# of dlname='' in the .la trips up libltdl and GModule as well.  We can trick libtool into believing that we
# will install the module by giving it a bogus -rpath for the uninstalled cases.
#
# See http://lists.gnu.org/archive/html/bug-libtool/2013-05/msg00009.html
if !ENABLE_INSTALLED_TESTS
libresourceplugin_la_LDFLAGS += -rpath /
endif

<<<<<<< HEAD
appinfo_SOURCES = appinfo.c
appinfo_LDADD   = $(progs_ldadd)

resources_SOURCES = resources.c test_resources.c test_resources2.c test_resources2.h
resources_DEPENDENCIES = test.gresource
resources_LDADD   = $(progs_ldadd)

appinfo_test_SOURCES = appinfo-test.c
appinfo_test_LDADD   = $(progs_ldadd)

contenttype_SOURCES = contenttype.c
contenttype_LDADD   = $(progs_ldadd)

mimeapps_SOURCES = mimeapps.c
mimeapps_LDADD   = $(progs_ldadd)

file_SOURCES = file.c
file_LDADD   = $(progs_ldadd)

fileattributematcher_SOURCES = fileattributematcher.c
fileattributematcher_LDADD   = $(progs_ldadd)

gapplication_SOURCES = gapplication.c gdbus-sessionbus.h gdbus-sessionbus.c gdbus-tests.h gdbus-tests.c
gapplication_LDADD = $(progs_ldadd)

basic_application_LDADD = $(progs_ldadd)

gapplication_example_open_SOURCES = gapplication-example-open.c
gapplication_example_open_LDADD   = $(progs_ldadd)

gapplication_example_cmdline_SOURCES = gapplication-example-cmdline.c
gapplication_example_cmdline_LDADD   = $(progs_ldadd)

gapplication_example_cmdline2_SOURCES = gapplication-example-cmdline2.c
gapplication_example_cmdline2_LDADD   = $(progs_ldadd)

gapplication_example_cmdline3_SOURCES = gapplication-example-cmdline3.c
gapplication_example_cmdline3_LDADD   = $(progs_ldadd)

gapplication_example_actions_SOURCES = gapplication-example-actions.c
gapplication_example_actions_LDADD   = $(progs_ldadd)

gapplication_example_dbushooks_SOURCES = gapplication-example-dbushooks.c
gapplication_example_dbushooks_LDADD   = $(progs_ldadd)

gmenumodel_SOURCES = gmenumodel.c gdbus-sessionbus.h gdbus-sessionbus.c
gmenumodel_LDADD = $(progs_ldadd)

proxy_test_SOURCES = proxy-test.c
proxy_test_LDADD   = $(progs_ldadd)

inet_address_SOURCES = inet-address.c
inet_address_LDADD   = $(progs_ldadd)

permission_SOURCES = permission.c
permission_LDADD   = $(progs_ldadd)

schema_tests = \
	schema-tests/array-default-not-in-choices.gschema.xml		\
	schema-tests/bad-choice.gschema.xml				\
	schema-tests/bad-key.gschema.xml				\
	schema-tests/bad-key2.gschema.xml				\
	schema-tests/bad-key3.gschema.xml				\
	schema-tests/bad-key4.gschema.xml				\
	schema-tests/bad-type.gschema.xml				\
	schema-tests/bare-alias.gschema.xml				\
	schema-tests/choice-alias.gschema.xml				\
	schema-tests/choice-bad.gschema.xml				\
	schema-tests/choice-badtype.gschema.xml				\
	schema-tests/choice-invalid-alias.gschema.xml			\
	schema-tests/choice-missing-value.gschema.xml			\
	schema-tests/choice-shadowed-alias.gschema.xml			\
	schema-tests/choice-upside-down.gschema.xml			\
	schema-tests/choice.gschema.xml					\
	schema-tests/choices-wrong-type.gschema.xml			\
	schema-tests/default-in-aliases.gschema.xml			\
	schema-tests/default-not-in-choices.gschema.xml			\
	schema-tests/default-out-of-range.gschema.xml			\
	schema-tests/empty-key.gschema.xml				\
	schema-tests/enum-with-aliases.gschema.xml			\
	schema-tests/enum-with-bad-default.gschema.xml			\
	schema-tests/enum-with-chained-alias.gschema.xml		\
	schema-tests/enum-with-choice.gschema.xml			\
	schema-tests/enum-with-invalid-alias.gschema.xml		\
	schema-tests/enum-with-repeated-alias.gschema.xml		\
	schema-tests/enum-with-repeated-nick.gschema.xml		\
	schema-tests/enum-with-repeated-value.gschema.xml		\
	schema-tests/enum-with-shadow-alias.gschema.xml			\
	schema-tests/enum.gschema.xml					\
	schema-tests/flags-aliased-default.gschema.xml			\
	schema-tests/flags-bad-default.gschema.xml			\
	schema-tests/flags-more-than-one-bit.gschema.xml		\
	schema-tests/flags-with-enum-attr.gschema.xml			\
	schema-tests/flags-with-enum-tag.gschema.xml			\
	schema-tests/extend-and-shadow-indirect.gschema.xml		\
	schema-tests/extend-and-shadow.gschema.xml			\
	schema-tests/extend-missing.gschema.xml				\
	schema-tests/extend-nonlist.gschema.xml				\
	schema-tests/extend-self.gschema.xml				\
	schema-tests/extend-wrong-list-indirect.gschema.xml		\
	schema-tests/extend-wrong-list.gschema.xml			\
	schema-tests/extending.gschema.xml				\
	schema-tests/from-docs.gschema.xml				\
	schema-tests/incomplete-list.gschema.xml			\
	schema-tests/inherit-gettext-domain.gschema.xml			\
	schema-tests/invalid-path.gschema.xml				\
	schema-tests/key-in-list-indirect.gschema.xml			\
	schema-tests/key-in-list.gschema.xml				\
	schema-tests/list-of-missing.gschema.xml			\
	schema-tests/missing-quotes.gschema.xml				\
	schema-tests/no-default.gschema.xml				\
	schema-tests/overflow.gschema.xml				\
	schema-tests/override-missing.gschema.xml			\
	schema-tests/override-range-error.gschema.xml			\
	schema-tests/override-then-key.gschema.xml			\
	schema-tests/override-twice.gschema.xml				\
	schema-tests/override-type-error.gschema.xml			\
	schema-tests/override.gschema.xml				\
	schema-tests/range-badtype.gschema.xml				\
	schema-tests/range-default-high.gschema.xml			\
	schema-tests/range-default-low.gschema.xml			\
	schema-tests/range-high-default.gschema.xml			\
	schema-tests/range-low-default.gschema.xml			\
	schema-tests/range-missing-max.gschema.xml			\
	schema-tests/range-missing-min.gschema.xml			\
	schema-tests/range-parse-error.gschema.xml			\
	schema-tests/range-wrong-type.gschema.xml			\
	schema-tests/range.gschema.xml					\
	schema-tests/wrong-category.gschema.xml

proxy_SOURCES = proxy.c
proxy_LDADD   = $(progs_ldadd) \
	$(top_builddir)/gthread/libgthread-2.0.la

tls_certificate_SOURCES = tls-certificate.c gtesttlsbackend.c gtesttlsbackend.h
tls_certificate_LDADD   = $(progs_ldadd)

tls_interaction_LDADD = $(progs_ldadd)

cancellable_LDADD = $(progs_ldadd)

vfs_LDADD = $(progs_ldadd)

network_monitor_LDADD = $(progs_ldadd)

# -----------------------------------------------------------------------------

if OS_UNIX
gdbus_example_objectmanager_server_SOURCES  = gdbus-example-objectmanager-server.c
gdbus_example_objectmanager_server_CFLAGS   = -I$(top_builddir)/gio/tests/gdbus-object-manager-example
gdbus_example_objectmanager_server_LDADD    = $(top_builddir)/gio/tests/gdbus-object-manager-example/libgdbus-example-objectmanager.la $(progs_ldadd)

gdbus_example_objectmanager_client_SOURCES  = gdbus-example-objectmanager-client.c
gdbus_example_objectmanager_client_CFLAGS   = -I$(top_builddir)/gio/tests/gdbus-object-manager-example
gdbus_example_objectmanager_client_LDADD    = $(top_builddir)/gio/tests/gdbus-object-manager-example/libgdbus-example-objectmanager.la $(progs_ldadd)

gdbus_peer_SOURCES = gdbus-peer.c gdbus-tests.h gdbus-tests.c
gdbus_peer_CFLAGS  = -I$(top_builddir)/gio/tests/gdbus-object-manager-example
gdbus_peer_LDADD   = $(top_builddir)/gio/tests/gdbus-object-manager-example/libgdbus-example-objectmanager.la $(progs_ldadd)

endif OS_UNIX

# -----------------------------------------------------------------------------

EXTRA_DIST += \
	socket-common.c			\
	org.gtk.test.gschema		\
	org.gtk.test.gschema.xml	\
	testenum.h			\
	enums.xml.template		\
	de.po				\
	$(schema_tests)			\
	org.gtk.schemasourcecheck.gschema.xml \
	appinfo-test.desktop		\
	appinfo-test2.desktop		\
	appinfo-test-gnome.desktop	\
	appinfo-test-notgnome.desktop	\
	gdbus-testserver.py		\
	test-codegen.xml		\
	cert1.pem			\
	cert2.pem			\
	cert3.pem			\
	key.pem				\
	key8.pem			\
	key-cert.pem			\
	cert-key.pem			\
	cert-list.pem			\
	nothing.pem			\
	test.gresource.xml		\
	test1.txt			\
	test2.gresource.xml		\
	test2.txt			\
	test3.gresource.xml		\
	test3.txt			\
	test4.gresource.xml		\
	$(NULL)

MISC_STUFF = test.mo test.gresource
=======
glib_compile_resources=$(top_builddir)/gio/glib-compile-resources

resources.o: test_resources2.h
test_resources.c: test2.gresource.xml Makefile $(shell $(glib_compile_resources) --sourcedir=$(srcdir) --generate-dependencies $(srcdir)/test2.gresource.xml)
	$(AM_V_GEN) $(glib_compile_resources) --target=$@ --sourcedir=$(srcdir) --generate-source --c-name _g_test1 $<

test_resources2.h test_resources2.c: test3.gresource.xml Makefile $(shell $(glib_compile_resources) --sourcedir=$(srcdir) --generate-dependencies $(srcdir)/test3.gresource.xml)
	$(AM_V_GEN) $(glib_compile_resources) --target=$@ --sourcedir=$(srcdir) --generate --c-name _g_test2 --manual-register $<

plugin_resources.c: test4.gresource.xml Makefile $(shell $(glib_compile_resources) --sourcedir=$(srcdir) --generate-dependencies $(srcdir)/test4.gresource.xml)
	$(AM_V_GEN) $(glib_compile_resources) --target=$@ --sourcedir=$(srcdir) --generate-source --c-name _g_plugin $<

test.gresource: test.gresource.xml Makefile $(shell $(glib_compile_resources) --sourcedir=$(srcdir) --generate-dependencies $(srcdir)/test.gresource.xml)
	$(AM_V_GEN) $(glib_compile_resources) --target=$@ --sourcedir=$(srcdir) $<

EXTRA_DIST += test.gresource.xml test1.txt test2.gresource.xml test2.txt test3.gresource.xml test3.txt test4.gresource.xml
CLEANFILES += test_resources.c test_resources2.[ch] plugin_resources.c test.gresource
endif # !CROSS_COMPILING

BUILT_SOURCES += giotypefuncs.c

giotypefuncs.c: Makefile
	$(AM_V_GEN) echo '#include <gio/gio.h>' > xgen-giosrc.c && \
	  echo "G_GNUC_BEGIN_IGNORE_DEPRECATIONS" > xgen-gio && \
	  ${CPP} $(AM_CPPFLAGS) $(CPPFLAGS) $(AM_CFLAGS) $(CFLAGS) xgen-giosrc.c | \
	  $(GREP) -o '\bg_[A-Za-z0-9_]*_get_type\b' | \
	  $(GREP) -v 'g_io_extension_get_type\|g_variant_get_type' | \
	  sort | uniq | \
	  $(SED) -e 's/^/*tp++ = /' -e 's/$$/ ();/' >> xgen-gio && \
	  cp xgen-gio $@ # && rm -f xgen-gio xgen-giosrc.c
>>>>>>> 76bed778

CLEANFILES += xgen-giosrc.c xgen-gio giotypefuncs.c

<<<<<<< HEAD
if CROSS_COMPILING
  glib_compile_resources=$(GLIB_COMPILE_RESOURCES)
else
  glib_compile_resources=$(LIBTOOL) --mode=execute $(foreach lib,$(progs_ldadd),--dlopen $(lib)) $(top_builddir)/gio/glib-compile-resources
endif

BUILT_SOURCES += test_resources.c test_resources2.c test_resources2.h
test_resources.c: test2.gresource.xml Makefile $(shell $(glib_compile_resources) --generate-dependencies $(srcdir)/test2.gresource.xml)
	$(AM_V_GEN) $(glib_compile_resources) --target=$@ --sourcedir=$(srcdir) --generate-source --c-name _g_test1 $<

test_resources2.h test_resources2.c: test3.gresource.xml Makefile $(shell $(glib_compile_resources) --generate-dependencies $(srcdir)/test3.gresource.xml)
	$(AM_V_GEN) $(glib_compile_resources) --target=$@ --sourcedir=$(srcdir) --generate --c-name _g_test2 --manual-register $<

plugin_resources.c: test4.gresource.xml Makefile $(shell $(glib_compile_resources) --generate-dependencies $(srcdir)/test4.gresource.xml)
	$(AM_V_GEN) $(glib_compile_resources) --target=$@ --sourcedir=$(srcdir) --generate-source --c-name _g_plugin $<

test.gresource: test.gresource.xml Makefile $(shell $(glib_compile_resources) --generate-dependencies $(srcdir)/test.gresource.xml)
	$(AM_V_GEN) $(glib_compile_resources) --target=$@ --sourcedir=$(srcdir) $<

noinst_LTLIBRARIES = libresourceplugin.la

libresourceplugin_la_SOURCES = resourceplugin.c plugin_resources.c
libresourceplugin_la_LDFLAGS = -avoid-version -module $(no_undefined) -rpath $(libdir)
libresourceplugin_la_LIBADD = $(progs_ldadd)

CLEANFILES = gdbus-test-codegen-generated.[ch] gdbus-test-codegen-generated-doc-*.xml test_resources2.[ch] plugin_resources.c

DISTCLEANFILES = \
	applications/mimeinfo.cache	\
	org.gtk.test.enums.xml		\
	de/LC_MESSAGES/test.mo		\
	test.mo				\
	test.gresource			\
	test_resources.c		\
	gsettings.store			\
	gschemas.compiled 		\
	schema-source/gschemas.compiled

distclean-local:
	rm -rf xdgdatahome xdgdatadir
=======
if ENABLE_INSTALLED_TESTS
if OS_UNIX
install-data-hook:
	$(AM_V_at) chmod a+x $(DESTDIR)$(installed_testdir)/x-content/win32-software/autorun.exe
endif
endif
>>>>>>> 76bed778
<|MERGE_RESOLUTION|>--- conflicted
+++ resolved
@@ -1,107 +1,14 @@
-<<<<<<< HEAD
-
-NULL =
-BUILT_SOURCES =
-=======
 include $(top_srcdir)/glib-tap.mk
->>>>>>> 76bed778
 
 dist_uninstalled_test_data =
 test_ltlibraries =
 
-<<<<<<< HEAD
-SUBDIRS = gdbus-object-manager-example
-
-INCLUDES = 			\
-	-DG_LOG_DOMAIN=\"GLib-GIO\" \
-	$(gio_INCLUDES)		\
-	$(GLIB_DEBUG_FLAGS)	\
-	-I$(top_builddir)/gio	\
-	-I$(top_srcdir)/gio	\
-	$(DBUS1_CFLAGS)		\
-	-DSRCDIR=\""$(srcdir)"\"
-=======
 SUBDIRS = gdbus-object-manager-example services modules
->>>>>>> 76bed778
 
 LDADD = \
 	$(top_builddir)/gio/libgio-2.0.la		\
 	$(top_builddir)/gobject/libgobject-2.0.la	\
 	$(top_builddir)/gmodule/libgmodule-2.0.la	\
-<<<<<<< HEAD
-	$(top_builddir)/gio/libgio-2.0.la
-
-TEST_PROGS +=	 		\
-	io-stream		\
-	memory-input-stream 	\
-	memory-output-stream 	\
-	readwrite		\
-	g-file 			\
-	g-file-info 		\
-	converter-stream	\
-	data-input-stream 	\
-	data-output-stream 	\
-	g-icon			\
-	buffered-input-stream	\
-	buffered-output-stream	\
-	sleepy-stream		\
-	filter-streams		\
-	volumemonitor		\
-	simple-async-result	\
-	srvtarget		\
-	contexts		\
-	gsettings		\
-	gschema-compile		\
-	async-close-output-stream \
-	gdbus-addresses		\
-	network-address		\
-	gdbus-message		\
-	socket			\
-	pollable		\
-	tls-certificate		\
-	tls-interaction		\
-	cancellable		\
-	vfs			\
-	network-monitor		\
-	fileattributematcher	\
-	resources		\
-	proxy-test		\
-	inet-address		\
-	permission		\
-	$(NULL)
-
-if HAVE_DBUS_DAEMON
-TEST_PROGS +=			\
-	actions 		\
-	gdbus-connection	\
-	gdbus-connection-loss	\
-	gdbus-connection-slow	\
-	gdbus-names		\
-	gdbus-proxy		\
-	gdbus-proxy-threads	\
-	gdbus-proxy-well-known-name \
-	gdbus-introspection	\
-	gdbus-threading		\
-	gdbus-export		\
-	gdbus-error		\
-	gdbus-bz627724		\
-	gmenumodel		\
-	$(NULL)
-endif
-
-
-if OS_UNIX
-TEST_PROGS +=			\
-	gdbus-close-pending	\
-	gdbus-connection-flush	\
-	gdbus-peer		\
-	gdbus-exit-on-close	\
-	gdbus-non-socket	\
-	appinfo			\
-	contenttype		\
-	mimeapps		\
-	file			\
-=======
 	$(top_builddir)/glib/libglib-2.0.la		\
 	$(NULL)
 
@@ -158,107 +65,8 @@
 	volumemonitor				\
 	glistmodel				\
 	testfilemonitor				\
->>>>>>> 76bed778
-	$(NULL)
-
-<<<<<<< HEAD
-SAMPLE_PROGS = 				\
-	resolver			\
-	socket-server			\
-	socket-client			\
-	echo-server			\
-	httpd				\
-	send-data			\
-	filter-cat			\
-	gdbus-example-export		\
-	gdbus-example-own-name		\
-	gdbus-example-watch-name	\
-	gdbus-example-watch-proxy	\
-	gdbus-example-server		\
-	gdbus-example-subtree		\
-	gdbus-example-peer		\
-	gdbus-example-proxy-subclass	\
-	gdbus-connection-flush-helper	\
-	appinfo-test			\
-	proxy				\
-	gapplication-example-open	\
-	gapplication-example-cmdline	\
-	gapplication-example-cmdline2	\
-	gapplication-example-cmdline3	\
-	gapplication-example-actions	\
-	gapplication-example-dbushooks	\
-	gdbus-daemon			\
-	$(NULL)
-
-if OS_UNIX
-TEST_PROGS += 			\
-	live-g-file		\
-	desktop-app-info	\
-	unix-fd 		\
-	unix-streams 		\
-	gapplication 		\
-	basic-application	\
-	gdbus-test-codegen 	\
-	$(NULL)
-SAMPLE_PROGS +=					\
-	gdbus-example-unix-fd-client 		\
-	gdbus-example-objectmanager-server 	\
-	gdbus-example-objectmanager-client 	\
-	$(NULL)
-endif
-
-if OS_WIN32
-TEST_PROGS += win32-streams
-endif
-
-io_stream_SOURCES = io-stream.c
-io_stream_LDADD   = $(progs_ldadd)
-
-actions_SOURCES   = actions.c gdbus-sessionbus.c gdbus-sessionbus.h
-actions_LDADD	  = $(progs_ldadd)
-
-memory_input_stream_SOURCES	  = memory-input-stream.c
-memory_input_stream_LDADD	  = $(progs_ldadd)
-
-memory_output_stream_SOURCES	  = memory-output-stream.c
-memory_output_stream_LDADD	  = $(progs_ldadd)
-
-g_file_SOURCES	  = g-file.c
-g_file_LDADD	  = $(progs_ldadd)
-
-readwrite_SOURCES	  = readwrite.c
-readwrite_LDADD	  = $(progs_ldadd)
-
-g_file_info_SOURCES	= g-file-info.c
-g_file_info_LDADD	= $(progs_ldadd)
-
-converter_stream_SOURCES	= converter-stream.c
-converter_stream_LDADD		= $(progs_ldadd)
-
-data_input_stream_SOURCES	= data-input-stream.c
-data_input_stream_LDADD		= $(progs_ldadd)
-
-data_output_stream_SOURCES	= data-output-stream.c
-data_output_stream_LDADD	= $(progs_ldadd)
-
-async_close_output_stream_SOURCES	= async-close-output-stream.c
-async_close_output_stream_LDADD		= $(progs_ldadd)
-
-filter_cat_SOURCES	= filter-cat.c
-filter_cat_LDADD	= $(progs_ldadd)
-
-g_icon_SOURCES	= g-icon.c
-g_icon_LDADD	= $(progs_ldadd)
-
-buffered_input_stream_SOURCES	= buffered-input-stream.c
-buffered_input_stream_LDADD	= $(progs_ldadd)
-
-buffered_output_stream_SOURCES	= buffered-output-stream.c
-buffered_output_stream_LDADD	= $(progs_ldadd)
-
-live_g_file_SOURCES	  = live-g-file.c
-live_g_file_LDADD	  = $(progs_ldadd)
-=======
+	$(NULL)
+
 uninstalled_test_programs = \
 	$(NULL)
 
@@ -269,7 +77,6 @@
 
 test_data = \
 	$(NULL)
->>>>>>> 76bed778
 
 uninstalled_test_extra_programs = \
 	gio-du					\
@@ -451,19 +258,11 @@
 	dbus-launch				\
 	$(NULL)
 
-<<<<<<< HEAD
-socket_client_SOURCES	  = socket-client.c \
-                            gtlsconsoleinteraction.c \
-                            gtlsconsoleinteraction.h
-socket_client_LDADD	  = $(progs_ldadd) \
-	$(top_builddir)/gthread/libgthread-2.0.la
-=======
 # Uninstalled because of the check-for-executable logic in DesktopAppInfo unable to find the installed executable
 uninstalled_test_programs += \
 	appinfo					\
 	desktop-app-info			\
 	$(NULL)
->>>>>>> 76bed778
 
 home_desktop_files = \
 	epiphany-weather-for-toronto-island-9c6a4e022b17686306243dada811d550d25eb1fb.desktop	\
@@ -621,17 +420,6 @@
 	gnotification				\
 	$(NULL)
 
-<<<<<<< HEAD
-socket_SOURCE		  = socket.c
-socket_LDADD		  = $(progs_ldadd)
-
-pollable_SOURCE		  = pollable.c
-pollable_LDADD		  = $(progs_ldadd)
-
-contexts_SOURCES	  = contexts.c
-contexts_LDADD		  = $(progs_ldadd) \
-	$(top_builddir)/gthread/libgthread-2.0.la
-=======
 gdbus_proxy_threads_CFLAGS = $(AM_CFLAGS) $(DBUS1_CFLAGS)
 actions_SOURCES                          = $(gdbus_sessionbus_sources) actions.c
 dbus_appinfo_SOURCES                     = $(gdbus_sessionbus_sources) dbus-appinfo.c
@@ -691,7 +479,6 @@
 tls_interaction_SOURCES = tls-interaction.c gtesttlsbackend.c gtesttlsbackend.h
 
 # -----------------------------------------------------------------------------
->>>>>>> 76bed778
 
 if OS_WIN32
 test_programs += win32-streams
@@ -700,9 +487,6 @@
 if PLATFORM_WIN32
 no_undefined = -no-undefined
 endif
-
-gdbus_daemon_SOURCES = gdbus-daemon.c $(top_srcdir)/gio/gdbusdaemon.c $(top_builddir)/gio/gdbus-daemon-generated.c
-gdbus_daemon_LDADD = $(progs_ldadd)
 
 if HAVE_DBUS1
 test_programs += gdbus-serialization
@@ -714,143 +498,11 @@
 	gdbus-tests.c
 endif
 
-<<<<<<< HEAD
-if HAVE_DBUS1
-TEST_PROGS += gdbus-auth
-gdbus_auth_SOURCES = gdbus-auth.c gdbus-sessionbus.c gdbus-sessionbus.h gdbus-tests.h gdbus-tests.c
-gdbus_auth_CFLAGS = $(DBUS1_CFLAGS)
-gdbus_auth_LDADD = $(progs_ldadd) $(DBUS1_LIBS)
-endif
-
-gdbus_addresses_SOURCES = gdbus-addresses.c
-gdbus_addresses_LDADD = $(progs_ldadd)
-
-gdbus_bz627724_SOURCES = gdbus-bz627724.c gdbus-sessionbus.c gdbus-sessionbus.h gdbus-tests.h gdbus-tests.c
-gdbus_bz627724_LDADD = $(progs_ldadd)
-
-gdbus_close_pending_SOURCES = gdbus-close-pending.c gdbus-sessionbus.c gdbus-sessionbus.h gdbus-tests.h gdbus-tests.c
-gdbus_close_pending_LDADD = $(progs_ldadd)
-
-if OS_UNIX
-gdbus-test-codegen-generated.h gdbus-test-codegen-generated.c : test-codegen.xml Makefile $(top_builddir)/gio/gdbus-2.0/codegen/gdbus-codegen
-	$(AM_V_GEN) UNINSTALLED_GLIB_SRCDIR=$(top_srcdir) \
-		UNINSTALLED_GLIB_BUILDDIR=$(top_builddir) \
-		$(PYTHON) $(top_builddir)/gio/gdbus-2.0/codegen/gdbus-codegen \
-		--interface-prefix org.project. \
-		--generate-c-code gdbus-test-codegen-generated \
-		--c-generate-object-manager \
-		--c-namespace Foo_iGen \
-		--generate-docbook gdbus-test-codegen-generated-doc \
-		--annotate "org.project.Bar" Key1 Value1 \
-		--annotate "org.project.Bar" org.gtk.GDBus.Internal Value2 \
-		--annotate "org.project.Bar.HelloWorld()" Key3 Value3 \
-		--annotate "org.project.Bar::TestSignal" Key4 Value4 \
-		--annotate "org.project.Bar:ay" Key5 Value5 \
-		--annotate "org.project.Bar.TestPrimitiveTypes()[val_int32]" Key6 Value6 \
-		--annotate "org.project.Bar.TestPrimitiveTypes()[ret_uint32]" Key7 Value7 \
-		--annotate "org.project.Bar::TestSignal[array_of_strings]" Key8 Value8 \
-		$(srcdir)/test-codegen.xml \
-		$(NULL)
-
-BUILT_SOURCES += gdbus-test-codegen-generated.c gdbus-test-codegen-generated.h
-
-gdbus_test_codegen_SOURCES  = gdbus-test-codegen.c gdbus-sessionbus.c gdbus-sessionbus.h gdbus-tests.h gdbus-tests.c
-gdbus_test_codegen_SOURCES += gdbus-test-codegen-generated.c gdbus-test-codegen-generated.h
-gdbus_test_codegen_LDADD = $(progs_ldadd)
-endif # OS_UNIX
-
-gdbus_connection_SOURCES = gdbus-connection.c gdbus-sessionbus.c gdbus-sessionbus.h gdbus-tests.h gdbus-tests.c
-gdbus_connection_LDADD = $(progs_ldadd)
-
-gdbus_connection_flush_SOURCES = \
-	gdbus-connection-flush.c \
-	test-io-stream.c \
-	test-io-stream.h \
-	test-pipe-unix.c \
-	test-pipe-unix.h \
-	$(NULL)
-gdbus_connection_flush_LDADD = $(progs_ldadd)
-
-gdbus_connection_loss_SOURCES = gdbus-connection-loss.c gdbus-sessionbus.c gdbus-sessionbus.h gdbus-tests.h gdbus-tests.c
-gdbus_connection_loss_LDADD = $(progs_ldadd)
-
-gdbus_connection_slow_SOURCES = gdbus-connection-slow.c gdbus-sessionbus.c gdbus-sessionbus.h gdbus-tests.h gdbus-tests.c
-gdbus_connection_slow_LDADD = $(progs_ldadd)
-
-gdbus_message_SOURCES = gdbus-message.c
-gdbus_message_LDADD = $(progs_ldadd)
-
-gdbus_names_SOURCES = gdbus-names.c gdbus-sessionbus.c gdbus-sessionbus.h gdbus-tests.h gdbus-tests.c
-gdbus_names_LDADD = $(progs_ldadd)
-
-gdbus_proxy_SOURCES = gdbus-proxy.c gdbus-sessionbus.c gdbus-sessionbus.h gdbus-tests.h gdbus-tests.c
-gdbus_proxy_LDADD = $(progs_ldadd)
-
-gdbus_proxy_threads_SOURCES = gdbus-proxy-threads.c gdbus-sessionbus.c gdbus-sessionbus.h gdbus-tests.h gdbus-tests.c
-gdbus_proxy_threads_LDADD = $(progs_ldadd)
-
-gdbus_proxy_well_known_name_SOURCES = gdbus-proxy-well-known-name.c gdbus-sessionbus.c gdbus-sessionbus.h gdbus-tests.h gdbus-tests.c
-gdbus_proxy_well_known_name_LDADD = $(progs_ldadd)
-
-gdbus_introspection_SOURCES = gdbus-introspection.c gdbus-sessionbus.c gdbus-sessionbus.h gdbus-tests.h gdbus-tests.c
-gdbus_introspection_LDADD = $(progs_ldadd)
-
-gdbus_threading_SOURCES = gdbus-threading.c gdbus-sessionbus.c gdbus-sessionbus.h gdbus-tests.h gdbus-tests.c
-gdbus_threading_LDADD = $(progs_ldadd)
-
-gdbus_export_SOURCES = gdbus-export.c gdbus-sessionbus.c gdbus-sessionbus.h gdbus-tests.h gdbus-tests.c
-gdbus_export_LDADD = $(progs_ldadd)
-
-gdbus_error_SOURCES = gdbus-error.c gdbus-sessionbus.c gdbus-sessionbus.h gdbus-tests.h gdbus-tests.c
-gdbus_error_LDADD = $(progs_ldadd)
-
-gdbus_non_socket_SOURCES = \
-	gdbus-non-socket.c \
-	gdbus-tests.c \
-	gdbus-tests.h \
-	test-io-stream.c \
-	test-io-stream.h \
-	test-pipe-unix.c \
-	test-pipe-unix.h \
-	$(NULL)
-gdbus_non_socket_LDADD = $(progs_ldadd)
-
-gdbus_exit_on_close_SOURCES = gdbus-exit-on-close.c gdbus-sessionbus.c gdbus-sessionbus.h gdbus-tests.h gdbus-tests.c
-gdbus_exit_on_close_LDADD = $(progs_ldadd)
-
-gdbus_example_watch_name_SOURCES = gdbus-example-watch-name.c
-gdbus_example_watch_name_LDADD   = $(progs_ldadd)
-
-gdbus_example_watch_proxy_SOURCES = gdbus-example-watch-proxy.c
-gdbus_example_watch_proxy_LDADD   = $(progs_ldadd)
-
-gdbus_example_own_name_SOURCES = gdbus-example-own-name.c
-gdbus_example_own_name_LDADD   = $(progs_ldadd)
-
-gdbus_example_server_SOURCES = gdbus-example-server.c
-gdbus_example_server_LDADD   = $(progs_ldadd)
-
-gdbus_example_unix_fd_client_SOURCES = gdbus-example-unix-fd-client.c
-gdbus_example_unix_fd_client_LDADD   = $(progs_ldadd)
-
-gdbus_example_subtree_SOURCES = gdbus-example-subtree.c
-gdbus_example_subtree_LDADD   = $(progs_ldadd)
-
-gdbus_example_peer_SOURCES = gdbus-example-peer.c
-gdbus_example_peer_LDADD   = $(progs_ldadd)
-
-gdbus_example_proxy_subclass_SOURCES = gdbus-example-proxy-subclass.c
-gdbus_example_proxy_subclass_LDADD   = $(progs_ldadd)
-
-gdbus_example_export_SOURCES = gdbus-example-export.c
-gdbus_example_export_LDADD   = $(progs_ldadd)
-=======
 if HAVE_GCC
 test_programs += \
 	autoptr				\
 	$(NULL)
 endif
->>>>>>> 76bed778
 
 # -----------------------------------------------------------------------------
 #  The resources test is a bit more complicated, and we cannot build it when
@@ -880,207 +532,7 @@
 libresourceplugin_la_LDFLAGS += -rpath /
 endif
 
-<<<<<<< HEAD
-appinfo_SOURCES = appinfo.c
-appinfo_LDADD   = $(progs_ldadd)
-
-resources_SOURCES = resources.c test_resources.c test_resources2.c test_resources2.h
-resources_DEPENDENCIES = test.gresource
-resources_LDADD   = $(progs_ldadd)
-
-appinfo_test_SOURCES = appinfo-test.c
-appinfo_test_LDADD   = $(progs_ldadd)
-
-contenttype_SOURCES = contenttype.c
-contenttype_LDADD   = $(progs_ldadd)
-
-mimeapps_SOURCES = mimeapps.c
-mimeapps_LDADD   = $(progs_ldadd)
-
-file_SOURCES = file.c
-file_LDADD   = $(progs_ldadd)
-
-fileattributematcher_SOURCES = fileattributematcher.c
-fileattributematcher_LDADD   = $(progs_ldadd)
-
-gapplication_SOURCES = gapplication.c gdbus-sessionbus.h gdbus-sessionbus.c gdbus-tests.h gdbus-tests.c
-gapplication_LDADD = $(progs_ldadd)
-
-basic_application_LDADD = $(progs_ldadd)
-
-gapplication_example_open_SOURCES = gapplication-example-open.c
-gapplication_example_open_LDADD   = $(progs_ldadd)
-
-gapplication_example_cmdline_SOURCES = gapplication-example-cmdline.c
-gapplication_example_cmdline_LDADD   = $(progs_ldadd)
-
-gapplication_example_cmdline2_SOURCES = gapplication-example-cmdline2.c
-gapplication_example_cmdline2_LDADD   = $(progs_ldadd)
-
-gapplication_example_cmdline3_SOURCES = gapplication-example-cmdline3.c
-gapplication_example_cmdline3_LDADD   = $(progs_ldadd)
-
-gapplication_example_actions_SOURCES = gapplication-example-actions.c
-gapplication_example_actions_LDADD   = $(progs_ldadd)
-
-gapplication_example_dbushooks_SOURCES = gapplication-example-dbushooks.c
-gapplication_example_dbushooks_LDADD   = $(progs_ldadd)
-
-gmenumodel_SOURCES = gmenumodel.c gdbus-sessionbus.h gdbus-sessionbus.c
-gmenumodel_LDADD = $(progs_ldadd)
-
-proxy_test_SOURCES = proxy-test.c
-proxy_test_LDADD   = $(progs_ldadd)
-
-inet_address_SOURCES = inet-address.c
-inet_address_LDADD   = $(progs_ldadd)
-
-permission_SOURCES = permission.c
-permission_LDADD   = $(progs_ldadd)
-
-schema_tests = \
-	schema-tests/array-default-not-in-choices.gschema.xml		\
-	schema-tests/bad-choice.gschema.xml				\
-	schema-tests/bad-key.gschema.xml				\
-	schema-tests/bad-key2.gschema.xml				\
-	schema-tests/bad-key3.gschema.xml				\
-	schema-tests/bad-key4.gschema.xml				\
-	schema-tests/bad-type.gschema.xml				\
-	schema-tests/bare-alias.gschema.xml				\
-	schema-tests/choice-alias.gschema.xml				\
-	schema-tests/choice-bad.gschema.xml				\
-	schema-tests/choice-badtype.gschema.xml				\
-	schema-tests/choice-invalid-alias.gschema.xml			\
-	schema-tests/choice-missing-value.gschema.xml			\
-	schema-tests/choice-shadowed-alias.gschema.xml			\
-	schema-tests/choice-upside-down.gschema.xml			\
-	schema-tests/choice.gschema.xml					\
-	schema-tests/choices-wrong-type.gschema.xml			\
-	schema-tests/default-in-aliases.gschema.xml			\
-	schema-tests/default-not-in-choices.gschema.xml			\
-	schema-tests/default-out-of-range.gschema.xml			\
-	schema-tests/empty-key.gschema.xml				\
-	schema-tests/enum-with-aliases.gschema.xml			\
-	schema-tests/enum-with-bad-default.gschema.xml			\
-	schema-tests/enum-with-chained-alias.gschema.xml		\
-	schema-tests/enum-with-choice.gschema.xml			\
-	schema-tests/enum-with-invalid-alias.gschema.xml		\
-	schema-tests/enum-with-repeated-alias.gschema.xml		\
-	schema-tests/enum-with-repeated-nick.gschema.xml		\
-	schema-tests/enum-with-repeated-value.gschema.xml		\
-	schema-tests/enum-with-shadow-alias.gschema.xml			\
-	schema-tests/enum.gschema.xml					\
-	schema-tests/flags-aliased-default.gschema.xml			\
-	schema-tests/flags-bad-default.gschema.xml			\
-	schema-tests/flags-more-than-one-bit.gschema.xml		\
-	schema-tests/flags-with-enum-attr.gschema.xml			\
-	schema-tests/flags-with-enum-tag.gschema.xml			\
-	schema-tests/extend-and-shadow-indirect.gschema.xml		\
-	schema-tests/extend-and-shadow.gschema.xml			\
-	schema-tests/extend-missing.gschema.xml				\
-	schema-tests/extend-nonlist.gschema.xml				\
-	schema-tests/extend-self.gschema.xml				\
-	schema-tests/extend-wrong-list-indirect.gschema.xml		\
-	schema-tests/extend-wrong-list.gschema.xml			\
-	schema-tests/extending.gschema.xml				\
-	schema-tests/from-docs.gschema.xml				\
-	schema-tests/incomplete-list.gschema.xml			\
-	schema-tests/inherit-gettext-domain.gschema.xml			\
-	schema-tests/invalid-path.gschema.xml				\
-	schema-tests/key-in-list-indirect.gschema.xml			\
-	schema-tests/key-in-list.gschema.xml				\
-	schema-tests/list-of-missing.gschema.xml			\
-	schema-tests/missing-quotes.gschema.xml				\
-	schema-tests/no-default.gschema.xml				\
-	schema-tests/overflow.gschema.xml				\
-	schema-tests/override-missing.gschema.xml			\
-	schema-tests/override-range-error.gschema.xml			\
-	schema-tests/override-then-key.gschema.xml			\
-	schema-tests/override-twice.gschema.xml				\
-	schema-tests/override-type-error.gschema.xml			\
-	schema-tests/override.gschema.xml				\
-	schema-tests/range-badtype.gschema.xml				\
-	schema-tests/range-default-high.gschema.xml			\
-	schema-tests/range-default-low.gschema.xml			\
-	schema-tests/range-high-default.gschema.xml			\
-	schema-tests/range-low-default.gschema.xml			\
-	schema-tests/range-missing-max.gschema.xml			\
-	schema-tests/range-missing-min.gschema.xml			\
-	schema-tests/range-parse-error.gschema.xml			\
-	schema-tests/range-wrong-type.gschema.xml			\
-	schema-tests/range.gschema.xml					\
-	schema-tests/wrong-category.gschema.xml
-
-proxy_SOURCES = proxy.c
-proxy_LDADD   = $(progs_ldadd) \
-	$(top_builddir)/gthread/libgthread-2.0.la
-
-tls_certificate_SOURCES = tls-certificate.c gtesttlsbackend.c gtesttlsbackend.h
-tls_certificate_LDADD   = $(progs_ldadd)
-
-tls_interaction_LDADD = $(progs_ldadd)
-
-cancellable_LDADD = $(progs_ldadd)
-
-vfs_LDADD = $(progs_ldadd)
-
-network_monitor_LDADD = $(progs_ldadd)
-
-# -----------------------------------------------------------------------------
-
-if OS_UNIX
-gdbus_example_objectmanager_server_SOURCES  = gdbus-example-objectmanager-server.c
-gdbus_example_objectmanager_server_CFLAGS   = -I$(top_builddir)/gio/tests/gdbus-object-manager-example
-gdbus_example_objectmanager_server_LDADD    = $(top_builddir)/gio/tests/gdbus-object-manager-example/libgdbus-example-objectmanager.la $(progs_ldadd)
-
-gdbus_example_objectmanager_client_SOURCES  = gdbus-example-objectmanager-client.c
-gdbus_example_objectmanager_client_CFLAGS   = -I$(top_builddir)/gio/tests/gdbus-object-manager-example
-gdbus_example_objectmanager_client_LDADD    = $(top_builddir)/gio/tests/gdbus-object-manager-example/libgdbus-example-objectmanager.la $(progs_ldadd)
-
-gdbus_peer_SOURCES = gdbus-peer.c gdbus-tests.h gdbus-tests.c
-gdbus_peer_CFLAGS  = -I$(top_builddir)/gio/tests/gdbus-object-manager-example
-gdbus_peer_LDADD   = $(top_builddir)/gio/tests/gdbus-object-manager-example/libgdbus-example-objectmanager.la $(progs_ldadd)
-
-endif OS_UNIX
-
-# -----------------------------------------------------------------------------
-
-EXTRA_DIST += \
-	socket-common.c			\
-	org.gtk.test.gschema		\
-	org.gtk.test.gschema.xml	\
-	testenum.h			\
-	enums.xml.template		\
-	de.po				\
-	$(schema_tests)			\
-	org.gtk.schemasourcecheck.gschema.xml \
-	appinfo-test.desktop		\
-	appinfo-test2.desktop		\
-	appinfo-test-gnome.desktop	\
-	appinfo-test-notgnome.desktop	\
-	gdbus-testserver.py		\
-	test-codegen.xml		\
-	cert1.pem			\
-	cert2.pem			\
-	cert3.pem			\
-	key.pem				\
-	key8.pem			\
-	key-cert.pem			\
-	cert-key.pem			\
-	cert-list.pem			\
-	nothing.pem			\
-	test.gresource.xml		\
-	test1.txt			\
-	test2.gresource.xml		\
-	test2.txt			\
-	test3.gresource.xml		\
-	test3.txt			\
-	test4.gresource.xml		\
-	$(NULL)
-
-MISC_STUFF = test.mo test.gresource
-=======
-glib_compile_resources=$(top_builddir)/gio/glib-compile-resources
+glib_compile_resources=$(LIBTOOL) --mode=execute $(foreach lib,$(progs_ldadd),--dlopen $(lib)) $(top_builddir)/gio/glib-compile-resources
 
 resources.o: test_resources2.h
 test_resources.c: test2.gresource.xml Makefile $(shell $(glib_compile_resources) --sourcedir=$(srcdir) --generate-dependencies $(srcdir)/test2.gresource.xml)
@@ -1110,56 +562,12 @@
 	  sort | uniq | \
 	  $(SED) -e 's/^/*tp++ = /' -e 's/$$/ ();/' >> xgen-gio && \
 	  cp xgen-gio $@ # && rm -f xgen-gio xgen-giosrc.c
->>>>>>> 76bed778
 
 CLEANFILES += xgen-giosrc.c xgen-gio giotypefuncs.c
 
-<<<<<<< HEAD
-if CROSS_COMPILING
-  glib_compile_resources=$(GLIB_COMPILE_RESOURCES)
-else
-  glib_compile_resources=$(LIBTOOL) --mode=execute $(foreach lib,$(progs_ldadd),--dlopen $(lib)) $(top_builddir)/gio/glib-compile-resources
-endif
-
-BUILT_SOURCES += test_resources.c test_resources2.c test_resources2.h
-test_resources.c: test2.gresource.xml Makefile $(shell $(glib_compile_resources) --generate-dependencies $(srcdir)/test2.gresource.xml)
-	$(AM_V_GEN) $(glib_compile_resources) --target=$@ --sourcedir=$(srcdir) --generate-source --c-name _g_test1 $<
-
-test_resources2.h test_resources2.c: test3.gresource.xml Makefile $(shell $(glib_compile_resources) --generate-dependencies $(srcdir)/test3.gresource.xml)
-	$(AM_V_GEN) $(glib_compile_resources) --target=$@ --sourcedir=$(srcdir) --generate --c-name _g_test2 --manual-register $<
-
-plugin_resources.c: test4.gresource.xml Makefile $(shell $(glib_compile_resources) --generate-dependencies $(srcdir)/test4.gresource.xml)
-	$(AM_V_GEN) $(glib_compile_resources) --target=$@ --sourcedir=$(srcdir) --generate-source --c-name _g_plugin $<
-
-test.gresource: test.gresource.xml Makefile $(shell $(glib_compile_resources) --generate-dependencies $(srcdir)/test.gresource.xml)
-	$(AM_V_GEN) $(glib_compile_resources) --target=$@ --sourcedir=$(srcdir) $<
-
-noinst_LTLIBRARIES = libresourceplugin.la
-
-libresourceplugin_la_SOURCES = resourceplugin.c plugin_resources.c
-libresourceplugin_la_LDFLAGS = -avoid-version -module $(no_undefined) -rpath $(libdir)
-libresourceplugin_la_LIBADD = $(progs_ldadd)
-
-CLEANFILES = gdbus-test-codegen-generated.[ch] gdbus-test-codegen-generated-doc-*.xml test_resources2.[ch] plugin_resources.c
-
-DISTCLEANFILES = \
-	applications/mimeinfo.cache	\
-	org.gtk.test.enums.xml		\
-	de/LC_MESSAGES/test.mo		\
-	test.mo				\
-	test.gresource			\
-	test_resources.c		\
-	gsettings.store			\
-	gschemas.compiled 		\
-	schema-source/gschemas.compiled
-
-distclean-local:
-	rm -rf xdgdatahome xdgdatadir
-=======
 if ENABLE_INSTALLED_TESTS
 if OS_UNIX
 install-data-hook:
 	$(AM_V_at) chmod a+x $(DESTDIR)$(installed_testdir)/x-content/win32-software/autorun.exe
 endif
-endif
->>>>>>> 76bed778
+endif