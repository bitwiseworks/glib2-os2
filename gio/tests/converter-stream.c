--- conflicted
+++ resolved
@@ -716,12 +716,7 @@
       total_read += res;
   }
 
-<<<<<<< HEAD
-  g_assert_cmpint (total_read, ==, LEFTOVER_BUFSIZE);
-  g_assert (memcmp (converted, orig, LEFTOVER_BUFSIZE)  == 0);
-=======
   g_assert_cmpmem (orig, LEFTOVER_BUFSIZE, converted, total_read);
->>>>>>> 76bed778
 
   g_object_unref (cstream);
   g_free (orig);
@@ -755,8 +750,6 @@
 
   g_test_bug ("619945");
 
-  g_test_bug ("619945");
-
   data0 = g_malloc (DATA_LENGTH * sizeof (guint32));
   for (i = 0; i < DATA_LENGTH; i++)
     data0[i] = g_random_int ();
@@ -766,15 +759,12 @@
 
   ostream1 = g_memory_output_stream_new (NULL, 0, g_realloc, g_free);
   compressor = G_CONVERTER (g_zlib_compressor_new (test->format, test->level));
-<<<<<<< HEAD
-=======
   info = g_file_info_new ();
   g_file_info_set_name (info, "foo");
   g_object_set (compressor, "file-info", info, NULL);
   info2 = g_zlib_compressor_get_file_info (G_ZLIB_COMPRESSOR (compressor));
   g_assert (info == info2);
   g_object_unref (info);
->>>>>>> 76bed778
   costream1 = g_converter_output_stream_new (ostream1, compressor);
   g_assert (g_converter_output_stream_get_converter (G_CONVERTER_OUTPUT_STREAM (costream1)) == compressor);
 
@@ -1018,11 +1008,7 @@
 
       if (outptr < expanded_end)
 	{
-<<<<<<< HEAD
-	  res = g_output_stream_write (socket_out,
-=======
 	   res = g_output_stream_write (socket_out,
->>>>>>> 76bed778
 				       outptr,
 				       MIN (1000, (expanded_end - outptr)),
 				       NULL, &error);
@@ -1035,15 +1021,12 @@
 	  socket_out = NULL;
 	}
 
-<<<<<<< HEAD
-=======
       /* Wait a few ticks to check for the pipe to propagate the
        * write. Finesses the race condition in the following test,
        * where is_readable fails because the write hasn't propagated,
        * but the read then succeeds because it has. */
       g_usleep (80L);
 
->>>>>>> 76bed778
       is_readable = g_pollable_input_stream_is_readable (pollable_in);
       res = g_pollable_input_stream_read_nonblocking (pollable_in,
 						      inptr, 1,
@@ -1071,13 +1054,8 @@
       total_read += res;
     }
 
-<<<<<<< HEAD
-  g_assert (total_read == n_read - 1); /* Last 2 zeros are combined */
-  g_assert (memcmp (converted, unexpanded_data, total_read)  == 0);
-=======
   /* "n_read - 1" because last 2 zeros are combined */
   g_assert_cmpmem (unexpanded_data, n_read - 1, converted, total_read);
->>>>>>> 76bed778
 
   g_object_unref (cstream);
   g_object_unref (left);
@@ -1093,11 +1071,8 @@
   cstream_out = g_converter_output_stream_new (mem_out, compressor);
   g_object_unref (mem_out);
   pollable_out = G_POLLABLE_OUTPUT_STREAM (cstream_out);
-<<<<<<< HEAD
-=======
   g_assert (g_pollable_output_stream_can_poll (pollable_out));
   g_assert (g_pollable_output_stream_is_writable (pollable_out));
->>>>>>> 76bed778
 
   for (i = 0; i < expanded_size; i++)
     {
@@ -1116,18 +1091,11 @@
 
   g_output_stream_close (cstream_out, NULL, NULL);
 
-<<<<<<< HEAD
-  g_assert (g_memory_output_stream_get_data_size (G_MEMORY_OUTPUT_STREAM (mem_out)) == n_read - 1); /* Last 2 zeros are combined */
-  g_assert (memcmp (g_memory_output_stream_get_data (G_MEMORY_OUTPUT_STREAM (mem_out)),
-		    unexpanded_data,
-		    g_memory_output_stream_get_data_size (G_MEMORY_OUTPUT_STREAM (mem_out)))  == 0);
-=======
   /* "n_read - 1" because last 2 zeros are combined */
   g_assert_cmpmem (g_memory_output_stream_get_data (G_MEMORY_OUTPUT_STREAM (mem_out)),
                    g_memory_output_stream_get_data_size (G_MEMORY_OUTPUT_STREAM (mem_out)),
                    unexpanded_data,
                    n_read - 1);
->>>>>>> 76bed778
 
   g_object_unref (cstream_out);
 
@@ -1193,8 +1161,6 @@
   g_free (data0);
 }
 
-<<<<<<< HEAD
-=======
 static void
 test_converter_basics (void)
 {
@@ -1218,7 +1184,6 @@
   g_object_unref (converter);
 }
 
->>>>>>> 76bed778
 int
 main (int   argc,
       char *argv[])
