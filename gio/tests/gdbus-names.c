/* GLib testing framework examples and tests
 *
 * Copyright (C) 2008-2010 Red Hat, Inc.
 *
 * This library is free software; you can redistribute it and/or
 * modify it under the terms of the GNU Lesser General Public
 * License as published by the Free Software Foundation; either
 * version 2 of the License, or (at your option) any later version.
 *
 * This library is distributed in the hope that it will be useful,
 * but WITHOUT ANY WARRANTY; without even the implied warranty of
 * MERCHANTABILITY or FITNESS FOR A PARTICULAR PURPOSE.  See the GNU
 * Lesser General Public License for more details.
 *
 * You should have received a copy of the GNU Lesser General
 * Public License along with this library; if not, see <http://www.gnu.org/licenses/>.
 *
 * Author: David Zeuthen <davidz@redhat.com>
 */

#include <gio/gio.h>
#include <unistd.h>

#include "gdbus-tests.h"

/* all tests rely on a shared mainloop */
static GMainLoop *loop;

/* ---------------------------------------------------------------------------------------------------- */
/* Test that g_bus_own_name() works correctly */
/* ---------------------------------------------------------------------------------------------------- */

typedef struct
{
  GMainLoop *loop;
  gboolean expect_null_connection;
  guint num_bus_acquired;
  guint num_acquired;
  guint num_lost;
  guint num_free_func;
} OwnNameData;

static void
own_name_data_free_func (OwnNameData *data)
{
  data->num_free_func++;
  g_main_loop_quit (loop);
}

static void
bus_acquired_handler (GDBusConnection *connection,
                      const gchar     *name,
                      gpointer         user_data)
{
  OwnNameData *data = user_data;
  g_dbus_connection_set_exit_on_close (connection, FALSE);
  data->num_bus_acquired += 1;
  g_main_loop_quit (loop);
}

static void
name_acquired_handler (GDBusConnection *connection,
                       const gchar     *name,
                       gpointer         user_data)
{
  OwnNameData *data = user_data;
  data->num_acquired += 1;
  g_main_loop_quit (loop);
}

static void
name_lost_handler (GDBusConnection *connection,
                   const gchar     *name,
                   gpointer         user_data)
{
  OwnNameData *data = user_data;
  if (data->expect_null_connection)
    {
      g_assert (connection == NULL);
    }
  else
    {
      g_assert (connection != NULL);
      g_dbus_connection_set_exit_on_close (connection, FALSE);
    }
  data->num_lost += 1;
  g_main_loop_quit (loop);
}

static void
test_bus_own_name (void)
{
  guint id;
  guint id2;
  OwnNameData data;
  OwnNameData data2;
  const gchar *name;
  GDBusConnection *c;
  GError *error;
  gboolean name_has_owner_reply;
  GDBusConnection *c2;
  GVariant *result;

  error = NULL;
  name = "org.gtk.GDBus.Name1";

  /*
   * First check that name_lost_handler() is invoked if there is no bus.
   *
   * Also make sure name_lost_handler() isn't invoked when unowning the name.
   */
  data.num_bus_acquired = 0;
  data.num_free_func = 0;
  data.num_acquired = 0;
  data.num_lost = 0;
  data.expect_null_connection = TRUE;
  id = g_bus_own_name (G_BUS_TYPE_SESSION,
                       name,
                       G_BUS_NAME_OWNER_FLAGS_NONE,
                       bus_acquired_handler,
                       name_acquired_handler,
                       name_lost_handler,
                       &data,
                       (GDestroyNotify) own_name_data_free_func);
  g_assert_cmpint (data.num_bus_acquired, ==, 0);
  g_assert_cmpint (data.num_acquired, ==, 0);
  g_assert_cmpint (data.num_lost,     ==, 0);
  g_main_loop_run (loop);
  g_assert_cmpint (data.num_bus_acquired, ==, 0);
  g_assert_cmpint (data.num_acquired, ==, 0);
  g_assert_cmpint (data.num_lost,     ==, 1);
  g_bus_unown_name (id);
  g_assert_cmpint (data.num_acquired, ==, 0);
  g_assert_cmpint (data.num_lost,     ==, 1);
  g_assert_cmpint (data.num_free_func, ==, 1);

  /*
   * Bring up a bus, then own a name and check bus_acquired_handler() then name_acquired_handler() is invoked.
   */
  session_bus_up ();
  data.num_bus_acquired = 0;
  data.num_acquired = 0;
  data.num_lost = 0;
  data.expect_null_connection = FALSE;
  id = g_bus_own_name (G_BUS_TYPE_SESSION,
                       name,
                       G_BUS_NAME_OWNER_FLAGS_NONE,
                       bus_acquired_handler,
                       name_acquired_handler,
                       name_lost_handler,
                       &data,
                       (GDestroyNotify) own_name_data_free_func);
  g_assert_cmpint (data.num_bus_acquired, ==, 0);
  g_assert_cmpint (data.num_acquired, ==, 0);
  g_assert_cmpint (data.num_lost,     ==, 0);
  g_main_loop_run (loop);
  g_assert_cmpint (data.num_bus_acquired, ==, 1);
  g_assert_cmpint (data.num_acquired, ==, 0);
  g_assert_cmpint (data.num_lost,     ==, 0);
  g_main_loop_run (loop);
  g_assert_cmpint (data.num_bus_acquired, ==, 1);
  g_assert_cmpint (data.num_acquired, ==, 1);
  g_assert_cmpint (data.num_lost,     ==, 0);

  /*
   * Check that the name was actually acquired.
   */
  c = g_bus_get_sync (G_BUS_TYPE_SESSION, NULL, NULL);
  g_assert (c != NULL);
  g_assert (!g_dbus_connection_is_closed (c));
  result = g_dbus_connection_call_sync (c,
                                        "org.freedesktop.DBus",  /* bus name */
                                        "/org/freedesktop/DBus", /* object path */
                                        "org.freedesktop.DBus",  /* interface name */
                                        "NameHasOwner",          /* method name */
                                        g_variant_new ("(s)", name),
                                        G_VARIANT_TYPE ("(b)"),
                                        G_DBUS_CALL_FLAGS_NONE,
                                        -1,
                                        NULL,
                                        &error);
  g_assert_no_error (error);
  g_assert (result != NULL);
  g_variant_get (result, "(b)", &name_has_owner_reply);
  g_assert (name_has_owner_reply);
  g_variant_unref (result);

  /*
   * Stop owning the name - this should invoke our free func
   */
  g_bus_unown_name (id);
  g_assert_cmpint (data.num_free_func, ==, 2);

  /*
   * Check that the name was actually released.
   */
  result = g_dbus_connection_call_sync (c,
                                        "org.freedesktop.DBus",  /* bus name */
                                        "/org/freedesktop/DBus", /* object path */
                                        "org.freedesktop.DBus",  /* interface name */
                                        "NameHasOwner",          /* method name */
                                        g_variant_new ("(s)", name),
                                        G_VARIANT_TYPE ("(b)"),
                                        G_DBUS_CALL_FLAGS_NONE,
                                        -1,
                                        NULL,
                                        &error);
  g_assert_no_error (error);
  g_assert (result != NULL);
  g_variant_get (result, "(b)", &name_has_owner_reply);
  g_assert (!name_has_owner_reply);
  g_variant_unref (result);

  /* Now try owning the name and then immediately decide to unown the name */
  g_assert_cmpint (data.num_bus_acquired, ==, 1);
  g_assert_cmpint (data.num_acquired, ==, 1);
  g_assert_cmpint (data.num_lost,     ==, 0);
  g_assert_cmpint (data.num_free_func, ==, 2);
  id = g_bus_own_name (G_BUS_TYPE_SESSION,
                       name,
                       G_BUS_NAME_OWNER_FLAGS_NONE,
                       bus_acquired_handler,
                       name_acquired_handler,
                       name_lost_handler,
                       &data,
                       (GDestroyNotify) own_name_data_free_func);
  g_assert_cmpint (data.num_bus_acquired, ==, 1);
  g_assert_cmpint (data.num_acquired, ==, 1);
  g_assert_cmpint (data.num_lost,     ==, 0);
  g_assert_cmpint (data.num_free_func, ==, 2);
  g_bus_unown_name (id);
  g_assert_cmpint (data.num_bus_acquired, ==, 1);
  g_assert_cmpint (data.num_acquired, ==, 1);
  g_assert_cmpint (data.num_lost,     ==, 0);
  g_assert_cmpint (data.num_free_func, ==, 2);
  g_main_loop_run (loop); /* the GDestroyNotify is called in idle because the bus is acquired in idle */
  g_assert_cmpint (data.num_free_func, ==, 3);

  /*
   * Own the name again.
   */
  data.num_bus_acquired = 0;
  data.num_acquired = 0;
  data.num_lost = 0;
  data.expect_null_connection = FALSE;
  id = g_bus_own_name_with_closures (G_BUS_TYPE_SESSION,
                                     name,
                                     G_BUS_NAME_OWNER_FLAGS_NONE,
                                     g_cclosure_new (G_CALLBACK (bus_acquired_handler),
                                                     &data,
                                                     NULL),
                                     g_cclosure_new (G_CALLBACK (name_acquired_handler),
                                                     &data,
                                                     NULL),
                                     g_cclosure_new (G_CALLBACK (name_lost_handler),
                                                     &data,
                                                     (GClosureNotify) own_name_data_free_func));
  g_assert_cmpint (data.num_bus_acquired, ==, 0);
  g_assert_cmpint (data.num_acquired, ==, 0);
  g_assert_cmpint (data.num_lost,     ==, 0);
  g_main_loop_run (loop);
  g_assert_cmpint (data.num_bus_acquired, ==, 1);
  g_assert_cmpint (data.num_acquired, ==, 0);
  g_assert_cmpint (data.num_lost,     ==, 0);
  g_main_loop_run (loop);
  g_assert_cmpint (data.num_bus_acquired, ==, 1);
  g_assert_cmpint (data.num_acquired, ==, 1);
  g_assert_cmpint (data.num_lost,     ==, 0);

  /*
   * Try owning the name with another object on the same connection  - this should
   * fail because we already own the name.
   */
  data2.num_free_func = 0;
  data2.num_bus_acquired = 0;
  data2.num_acquired = 0;
  data2.num_lost = 0;
  data2.expect_null_connection = FALSE;
  id2 = g_bus_own_name (G_BUS_TYPE_SESSION,
                        name,
                        G_BUS_NAME_OWNER_FLAGS_NONE,
                        bus_acquired_handler,
                        name_acquired_handler,
                        name_lost_handler,
                        &data2,
                        (GDestroyNotify) own_name_data_free_func);
  g_assert_cmpint (data2.num_bus_acquired, ==, 0);
  g_assert_cmpint (data2.num_acquired, ==, 0);
  g_assert_cmpint (data2.num_lost,     ==, 0);
  g_main_loop_run (loop);
  g_assert_cmpint (data2.num_bus_acquired, ==, 1);
  g_assert_cmpint (data2.num_acquired, ==, 0);
  g_assert_cmpint (data2.num_lost,     ==, 0);
  g_main_loop_run (loop);
  g_assert_cmpint (data2.num_bus_acquired, ==, 1);
  g_assert_cmpint (data2.num_acquired, ==, 0);
  g_assert_cmpint (data2.num_lost,     ==, 1);
  g_bus_unown_name (id2);
  g_assert_cmpint (data2.num_bus_acquired, ==, 1);
  g_assert_cmpint (data2.num_acquired, ==, 0);
  g_assert_cmpint (data2.num_lost,     ==, 1);
  g_assert_cmpint (data2.num_free_func, ==, 1);

  /*
   * Create a secondary (e.g. private) connection and try owning the name on that
   * connection. This should fail both with and without _REPLACE because we
   * didn't specify ALLOW_REPLACEMENT.
   */
  c2 = _g_bus_get_priv (G_BUS_TYPE_SESSION, NULL, NULL);
  g_assert (c2 != NULL);
  g_assert (!g_dbus_connection_is_closed (c2));
  /* first without _REPLACE */
  data2.num_bus_acquired = 0;
  data2.num_acquired = 0;
  data2.num_lost = 0;
  data2.expect_null_connection = FALSE;
  data2.num_free_func = 0;
  id2 = g_bus_own_name_on_connection (c2,
                                      name,
                                      G_BUS_NAME_OWNER_FLAGS_NONE,
                                      name_acquired_handler,
                                      name_lost_handler,
                                      &data2,
                                      (GDestroyNotify) own_name_data_free_func);
  g_assert_cmpint (data2.num_bus_acquired, ==, 0);
  g_assert_cmpint (data2.num_acquired, ==, 0);
  g_assert_cmpint (data2.num_lost,     ==, 0);
  g_main_loop_run (loop);
  g_assert_cmpint (data2.num_bus_acquired, ==, 0);
  g_assert_cmpint (data2.num_acquired, ==, 0);
  g_assert_cmpint (data2.num_lost,     ==, 1);
  g_bus_unown_name (id2);
  g_assert_cmpint (data2.num_bus_acquired, ==, 0);
  g_assert_cmpint (data2.num_acquired, ==, 0);
  g_assert_cmpint (data2.num_lost,     ==, 1);
  g_assert_cmpint (data2.num_free_func, ==, 1);
  /* then with _REPLACE */
  data2.num_bus_acquired = 0;
  data2.num_acquired = 0;
  data2.num_lost = 0;
  data2.expect_null_connection = FALSE;
  data2.num_free_func = 0;
  id2 = g_bus_own_name_on_connection (c2,
                                      name,
                                      G_BUS_NAME_OWNER_FLAGS_REPLACE,
                                      name_acquired_handler,
                                      name_lost_handler,
                                      &data2,
                                      (GDestroyNotify) own_name_data_free_func);
  g_assert_cmpint (data2.num_bus_acquired, ==, 0);
  g_assert_cmpint (data2.num_acquired, ==, 0);
  g_assert_cmpint (data2.num_lost,     ==, 0);
  g_main_loop_run (loop);
  g_assert_cmpint (data2.num_bus_acquired, ==, 0);
  g_assert_cmpint (data2.num_acquired, ==, 0);
  g_assert_cmpint (data2.num_lost,     ==, 1);
  g_bus_unown_name (id2);
  g_assert_cmpint (data2.num_bus_acquired, ==, 0);
  g_assert_cmpint (data2.num_acquired, ==, 0);
  g_assert_cmpint (data2.num_lost,     ==, 1);
  g_assert_cmpint (data2.num_free_func, ==, 1);

  /*
   * Stop owning the name and grab it again with _ALLOW_REPLACEMENT.
   */
  data.expect_null_connection = FALSE;
  g_bus_unown_name (id);
  g_assert_cmpint (data.num_bus_acquired, ==, 1);
  g_assert_cmpint (data.num_acquired, ==, 1);
  g_assert_cmpint (data.num_free_func, ==, 4);
  /* grab it again */
  data.num_bus_acquired = 0;
  data.num_acquired = 0;
  data.num_lost = 0;
  data.expect_null_connection = FALSE;
  id = g_bus_own_name (G_BUS_TYPE_SESSION,
                       name,
                       G_BUS_NAME_OWNER_FLAGS_ALLOW_REPLACEMENT,
                       bus_acquired_handler,
                       name_acquired_handler,
                       name_lost_handler,
                       &data,
                       (GDestroyNotify) own_name_data_free_func);
  g_assert_cmpint (data.num_bus_acquired, ==, 0);
  g_assert_cmpint (data.num_acquired, ==, 0);
  g_assert_cmpint (data.num_lost,     ==, 0);
  g_main_loop_run (loop);
  g_assert_cmpint (data.num_bus_acquired, ==, 1);
  g_assert_cmpint (data.num_acquired, ==, 0);
  g_assert_cmpint (data.num_lost,     ==, 0);
  g_main_loop_run (loop);
  g_assert_cmpint (data.num_bus_acquired, ==, 1);
  g_assert_cmpint (data.num_acquired, ==, 1);
  g_assert_cmpint (data.num_lost,     ==, 0);

  /*
   * Now try to grab the name from the secondary connection.
   *
   */
  /* first without _REPLACE - this won't make us acquire the name */
  data2.num_bus_acquired = 0;
  data2.num_acquired = 0;
  data2.num_lost = 0;
  data2.expect_null_connection = FALSE;
  data2.num_free_func = 0;
  id2 = g_bus_own_name_on_connection (c2,
                                      name,
                                      G_BUS_NAME_OWNER_FLAGS_NONE,
                                      name_acquired_handler,
                                      name_lost_handler,
                                      &data2,
                                      (GDestroyNotify) own_name_data_free_func);
  g_assert_cmpint (data2.num_bus_acquired, ==, 0);
  g_assert_cmpint (data2.num_acquired, ==, 0);
  g_assert_cmpint (data2.num_lost,     ==, 0);
  g_main_loop_run (loop);
  g_assert_cmpint (data2.num_bus_acquired, ==, 0);
  g_assert_cmpint (data2.num_acquired, ==, 0);
  g_assert_cmpint (data2.num_lost,     ==, 1);
  g_bus_unown_name (id2);
  g_assert_cmpint (data2.num_bus_acquired, ==, 0);
  g_assert_cmpint (data2.num_acquired, ==, 0);
  g_assert_cmpint (data2.num_lost,     ==, 1);
  g_assert_cmpint (data2.num_free_func, ==, 1);
  /* then with _REPLACE - here we should acquire the name - e.g. owner should lose it
   * and owner2 should acquire it  */
  data2.num_bus_acquired = 0;
  data2.num_acquired = 0;
  data2.num_lost = 0;
  data2.expect_null_connection = FALSE;
  data2.num_free_func = 0;
  id2 = g_bus_own_name_on_connection (c2,
                                      name,
                                      G_BUS_NAME_OWNER_FLAGS_REPLACE,
                                      name_acquired_handler,
                                      name_lost_handler,
                                      &data2,
                                      (GDestroyNotify) own_name_data_free_func);
  g_assert_cmpint (data.num_acquired, ==, 1);
  g_assert_cmpint (data.num_lost,     ==, 0);
  g_assert_cmpint (data2.num_acquired, ==, 0);
  g_assert_cmpint (data2.num_lost,     ==, 0);
  /* wait for handlers for both owner and owner2 to fire */
  while (data.num_lost == 0 || data2.num_acquired == 0)
    g_main_loop_run (loop);
  g_assert_cmpint (data.num_acquired, ==, 1);
  g_assert_cmpint (data.num_lost,     ==, 1);
  g_assert_cmpint (data2.num_acquired, ==, 1);
  g_assert_cmpint (data2.num_lost,     ==, 0);
  g_assert_cmpint (data2.num_bus_acquired, ==, 0);
  /* ok, make owner2 release the name - then wait for owner to automagically reacquire it */
  g_bus_unown_name (id2);
  g_assert_cmpint (data2.num_free_func, ==, 1);
  g_main_loop_run (loop);
  g_assert_cmpint (data.num_acquired, ==, 2);
  g_assert_cmpint (data.num_lost,     ==, 1);

  /*
   * Finally, nuke the bus and check name_lost_handler() is invoked.
   *
   */
  data.expect_null_connection = TRUE;
  session_bus_stop ();
  while (data.num_lost != 2)
    g_main_loop_run (loop);
  g_assert_cmpint (data.num_acquired, ==, 2);
  g_assert_cmpint (data.num_lost,     ==, 2);
  g_bus_unown_name (id);
  g_assert_cmpint (data.num_free_func, ==, 5);

  g_object_unref (c);
  g_object_unref (c2);

  session_bus_down ();
<<<<<<< HEAD
=======

  /* See https://bugzilla.gnome.org/show_bug.cgi?id=711807 */
  g_usleep (1000000);
>>>>>>> 76bed778
}

/* ---------------------------------------------------------------------------------------------------- */
/* Test that g_bus_watch_name() works correctly */
/* ---------------------------------------------------------------------------------------------------- */

typedef struct
{
  gboolean expect_null_connection;
  guint num_acquired;
  guint num_lost;
  guint num_appeared;
  guint num_vanished;
  guint num_free_func;
} WatchNameData;

static void
watch_name_data_free_func (WatchNameData *data)
{
  data->num_free_func++;
  g_main_loop_quit (loop);
}

static void
w_bus_acquired_handler (GDBusConnection *connection,
                        const gchar     *name,
                        gpointer         user_data)
{
}

static void
w_name_acquired_handler (GDBusConnection *connection,
                         const gchar     *name,
                         gpointer         user_data)
{
  WatchNameData *data = user_data;
  data->num_acquired += 1;
  g_main_loop_quit (loop);
}

static void
w_name_lost_handler (GDBusConnection *connection,
                     const gchar     *name,
                     gpointer         user_data)
{
  WatchNameData *data = user_data;
  data->num_lost += 1;
  g_main_loop_quit (loop);
}

static void
name_appeared_handler (GDBusConnection *connection,
                       const gchar     *name,
                       const gchar     *name_owner,
                       gpointer         user_data)
{
  WatchNameData *data = user_data;
  if (data->expect_null_connection)
    {
      g_assert (connection == NULL);
    }
  else
    {
      g_assert (connection != NULL);
      g_dbus_connection_set_exit_on_close (connection, FALSE);
    }
  data->num_appeared += 1;
  g_main_loop_quit (loop);
}

static void
name_vanished_handler (GDBusConnection *connection,
                       const gchar     *name,
                       gpointer         user_data)
{
  WatchNameData *data = user_data;
  if (data->expect_null_connection)
    {
      g_assert (connection == NULL);
    }
  else
    {
      g_assert (connection != NULL);
      g_dbus_connection_set_exit_on_close (connection, FALSE);
    }
  data->num_vanished += 1;
  g_main_loop_quit (loop);
}

static void
test_bus_watch_name (void)
{
  WatchNameData data;
  guint id;
  guint owner_id;
  GDBusConnection *connection;

  /*
   * First check that name_vanished_handler() is invoked if there is no bus.
   *
   * Also make sure name_vanished_handler() isn't invoked when unwatching the name.
   */
  data.num_free_func = 0;
  data.num_appeared = 0;
  data.num_vanished = 0;
  data.expect_null_connection = TRUE;
  id = g_bus_watch_name (G_BUS_TYPE_SESSION,
                         "org.gtk.GDBus.Name1",
                         G_BUS_NAME_WATCHER_FLAGS_NONE,
                         name_appeared_handler,
                         name_vanished_handler,
                         &data,
                         (GDestroyNotify) watch_name_data_free_func);
  g_assert_cmpint (data.num_appeared, ==, 0);
  g_assert_cmpint (data.num_vanished, ==, 0);
  g_main_loop_run (loop);
  g_assert_cmpint (data.num_appeared, ==, 0);
  g_assert_cmpint (data.num_vanished, ==, 1);
  g_bus_unwatch_name (id);
  g_assert_cmpint (data.num_appeared, ==, 0);
  g_assert_cmpint (data.num_vanished, ==, 1);
  g_assert_cmpint (data.num_free_func, ==, 1);

  /*
   * Now bring up a bus, own a name, and then start watching it.
   */
  session_bus_up ();
  /* own the name */
  data.num_free_func = 0;
  data.num_acquired = 0;
  data.num_lost = 0;
  data.expect_null_connection = FALSE;
  owner_id = g_bus_own_name (G_BUS_TYPE_SESSION,
                             "org.gtk.GDBus.Name1",
                             G_BUS_NAME_OWNER_FLAGS_NONE,
                             w_bus_acquired_handler,
                             w_name_acquired_handler,
                             w_name_lost_handler,
                             &data,
                             (GDestroyNotify) watch_name_data_free_func);
  g_main_loop_run (loop);
  g_assert_cmpint (data.num_acquired, ==, 1);
  g_assert_cmpint (data.num_lost,     ==, 0);

  connection = g_bus_get_sync (G_BUS_TYPE_SESSION, NULL, NULL);
  g_assert (connection != NULL);

  /* now watch the name */
  data.num_appeared = 0;
  data.num_vanished = 0;
  id = g_bus_watch_name_on_connection (connection,
                                       "org.gtk.GDBus.Name1",
                                       G_BUS_NAME_WATCHER_FLAGS_NONE,
                                       name_appeared_handler,
                                       name_vanished_handler,
                                       &data,
                                       (GDestroyNotify) watch_name_data_free_func);
  g_assert_cmpint (data.num_appeared, ==, 0);
  g_assert_cmpint (data.num_vanished, ==, 0);
  g_main_loop_run (loop);
  g_assert_cmpint (data.num_appeared, ==, 1);
  g_assert_cmpint (data.num_vanished, ==, 0);

  /*
   * Unwatch the name.
   */
  g_bus_unwatch_name (id);
  g_assert_cmpint (data.num_free_func, ==, 1);

  g_object_unref (connection);

  /* unown the name */
  g_bus_unown_name (owner_id);
  g_assert_cmpint (data.num_acquired, ==, 1);
  g_assert_cmpint (data.num_free_func, ==, 2);

  /*
   * Create a watcher and then make a name be owned.
   *
   * This should trigger name_appeared_handler() ...
   */
  /* watch the name */
  data.num_appeared = 0;
  data.num_vanished = 0;
  data.num_free_func = 0;
  id = g_bus_watch_name_with_closures (G_BUS_TYPE_SESSION,
                                       "org.gtk.GDBus.Name1",
                                       G_BUS_NAME_WATCHER_FLAGS_NONE,
                                       g_cclosure_new (G_CALLBACK (name_appeared_handler),
                                                       &data,
                                                       NULL),
                                       g_cclosure_new (G_CALLBACK (name_vanished_handler),
                                                       &data,
                                                       (GClosureNotify) watch_name_data_free_func));
  g_assert_cmpint (data.num_appeared, ==, 0);
  g_assert_cmpint (data.num_vanished, ==, 0);
  g_main_loop_run (loop);
  g_assert_cmpint (data.num_appeared, ==, 0);
  g_assert_cmpint (data.num_vanished, ==, 1);

  /* own the name */
  data.num_acquired = 0;
  data.num_lost = 0;
  data.expect_null_connection = FALSE;
  owner_id = g_bus_own_name (G_BUS_TYPE_SESSION,
                             "org.gtk.GDBus.Name1",
                             G_BUS_NAME_OWNER_FLAGS_NONE,
                             w_bus_acquired_handler,
                             w_name_acquired_handler,
                             w_name_lost_handler,
                             &data,
                             (GDestroyNotify) watch_name_data_free_func);
  while (data.num_acquired == 0 || data.num_appeared == 0)
    g_main_loop_run (loop);
  g_assert_cmpint (data.num_acquired, ==, 1);
  g_assert_cmpint (data.num_lost,     ==, 0);
  g_assert_cmpint (data.num_appeared, ==, 1);
  g_assert_cmpint (data.num_vanished, ==, 1);

  /*
   * Nuke the bus and check that the name vanishes and is lost.
   */
  data.expect_null_connection = TRUE;
  session_bus_stop ();
  g_main_loop_run (loop);
  g_assert_cmpint (data.num_lost,     ==, 1);
  g_assert_cmpint (data.num_vanished, ==, 2);

  g_bus_unwatch_name (id);
  g_assert_cmpint (data.num_free_func, ==, 1);

  g_bus_unown_name (owner_id);
  g_assert_cmpint (data.num_free_func, ==, 2);

  session_bus_down ();
}

/* ---------------------------------------------------------------------------------------------------- */

static void
test_validate_names (void)
{
  guint n;
  static const struct
  {
    gboolean name;
    gboolean unique;
    gboolean interface;
    const gchar *string;
  } names[] = {
    { 1, 0, 1, "valid.well_known.name"},
    { 1, 0, 0, "valid.well-known.name"},
    { 1, 1, 0, ":valid.unique.name"},
    { 0, 0, 0, "invalid.5well_known.name"},
    { 0, 0, 0, "4invalid.5well_known.name"},
    { 1, 1, 0, ":4valid.5unique.name"},
    { 0, 0, 0, ""},
    { 1, 0, 1, "very.long.very.long.very.long.very.long.very.long.very.long.very.long.very.long.very.long.very.long.very.long.very.long.very.long.very.long.very.long.very.long.very.long.very.long.very.long.very.long.very.long.very.long.very.long.very.long.very.long.name1"}, /* 255 */
    { 0, 0, 0, "very.long.very.long.very.long.very.long.very.long.very.long.very.long.very.long.very.long.very.long.very.long.very.long.very.long.very.long.very.long.very.long.very.long.very.long.very.long.very.long.very.long.very.long.very.long.very.long.very.long.name12"}, /* 256 - too long! */
    { 0, 0, 0, ".starts.with.a.dot"},
    { 0, 0, 0, "contains.invalid;.characters"},
    { 0, 0, 0, "contains.inva/lid.characters"},
    { 0, 0, 0, "contains.inva[lid.characters"},
    { 0, 0, 0, "contains.inva]lid.characters"},
    { 0, 0, 0, "contains.inva_æøå_lid.characters"},
    { 1, 1, 0, ":1.1"},
  };

  for (n = 0; n < G_N_ELEMENTS (names); n++)
    {
      if (names[n].name)
        g_assert (g_dbus_is_name (names[n].string));
      else
        g_assert (!g_dbus_is_name (names[n].string));

      if (names[n].unique)
        g_assert (g_dbus_is_unique_name (names[n].string));
      else
        g_assert (!g_dbus_is_unique_name (names[n].string));

      if (names[n].interface)
        g_assert (g_dbus_is_interface_name (names[n].string));
      else
        g_assert (!g_dbus_is_interface_name (names[n].string));
    }
}

/* ---------------------------------------------------------------------------------------------------- */

int
main (int   argc,
      char *argv[])
{
  gint ret;

  g_test_init (&argc, &argv, NULL);

  loop = g_main_loop_new (NULL, FALSE);

  g_test_dbus_unset ();

  g_test_add_func ("/gdbus/validate-names", test_validate_names);
  g_test_add_func ("/gdbus/bus-own-name", test_bus_own_name);
  g_test_add_func ("/gdbus/bus-watch-name", test_bus_watch_name);

  ret = g_test_run();

  g_main_loop_unref (loop);

  return ret;
}<|MERGE_RESOLUTION|>--- conflicted
+++ resolved
@@ -472,12 +472,9 @@
   g_object_unref (c2);
 
   session_bus_down ();
-<<<<<<< HEAD
-=======
 
   /* See https://bugzilla.gnome.org/show_bug.cgi?id=711807 */
   g_usleep (1000000);
->>>>>>> 76bed778
 }
 
 /* ---------------------------------------------------------------------------------------------------- */
