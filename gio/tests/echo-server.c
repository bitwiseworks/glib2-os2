#include <gio/gio.h>
#include <string.h>

#define MESSAGE "Welcome to the echo service!\n"

int port = 7777;
static GOptionEntry cmd_entries[] = {
  {"port", 'p', 0, G_OPTION_ARG_INT, &port,
   "Local port to bind to", NULL},
  {NULL}
};


static gboolean
handler (GThreadedSocketService *service,
         GSocketConnection      *connection,
         GSocketListener        *listener,
         gpointer                user_data)
{
  GOutputStream *out;
  GInputStream *in;
  char buffer[1024];
  gssize size;

  out = g_io_stream_get_output_stream (G_IO_STREAM (connection));
  in = g_io_stream_get_input_stream (G_IO_STREAM (connection));

  g_output_stream_write_all (out, MESSAGE, strlen (MESSAGE),
                             NULL, NULL, NULL);

  while (0 < (size = g_input_stream_read (in, buffer,
                                          sizeof buffer, NULL, NULL)))
    g_output_stream_write (out, buffer, size, NULL, NULL);

  return TRUE;
}

int
main (int argc, char *argv[])
{
  GSocketService *service;
  GOptionContext *context;
  GError *error = NULL;

<<<<<<< HEAD
  g_type_init ();

=======
>>>>>>> 76bed778
  context = g_option_context_new (" - Test GSocket server stuff");
  g_option_context_add_main_entries (context, cmd_entries, NULL);
  if (!g_option_context_parse (context, &argc, &argv, &error))
    {
      g_printerr ("%s: %s\n", argv[0], error->message);
      return 1;
    }

  service = g_threaded_socket_service_new (10);

  if (!g_socket_listener_add_inet_port (G_SOCKET_LISTENER (service),
					port,
					NULL,
					&error))
    {
      g_printerr ("%s: %s\n", argv[0], error->message);
      return 1;
    }

  g_print ("Echo service listening on port %d\n", port);

  g_signal_connect (service, "run", G_CALLBACK (handler), NULL);

  g_main_loop_run (g_main_loop_new (NULL, FALSE));
  g_assert_not_reached ();
}<|MERGE_RESOLUTION|>--- conflicted
+++ resolved
@@ -42,11 +42,6 @@
   GOptionContext *context;
   GError *error = NULL;
 
-<<<<<<< HEAD
-  g_type_init ();
-
-=======
->>>>>>> 76bed778
   context = g_option_context_new (" - Test GSocket server stuff");
   g_option_context_add_main_entries (context, cmd_entries, NULL);
   if (!g_option_context_parse (context, &argc, &argv, &error))
