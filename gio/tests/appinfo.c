
#include <locale.h>
#include <string.h>

#include <gio/gio.h>
#include <gio/gdesktopappinfo.h>

static void
test_launch (void)
{
  GAppInfo *appinfo;
  GError *error;
  GFile *file;
  GList *l;
<<<<<<< HEAD
=======
  const gchar *path;
  gchar *uri;
>>>>>>> 76bed778

  if (g_getenv ("DISPLAY") == NULL || g_getenv ("DISPLAY")[0] == '\0')
    {
      g_printerr ("No DISPLAY.  Skipping test.  ");
      return;
    }

  path = g_test_get_filename (G_TEST_DIST, "appinfo-test.desktop", NULL);
  appinfo = (GAppInfo*)g_desktop_app_info_new_from_filename (path);
  g_assert (appinfo != NULL);

  error = NULL;
  g_assert (g_app_info_launch (appinfo, NULL, NULL, &error));
  g_assert_no_error (error);

  g_assert (g_app_info_launch_uris (appinfo, NULL, NULL, &error));
  g_assert_no_error (error);

<<<<<<< HEAD
  file = g_file_new_for_path (SRCDIR "/appinfo-test.desktop");
=======
  file = g_file_new_for_path (path);
>>>>>>> 76bed778
  l = NULL;
  l = g_list_append (l, file);

  g_assert (g_app_info_launch (appinfo, l, NULL, &error));
  g_assert_no_error (error);
  g_list_free (l);
  g_object_unref (file);

  l = NULL;
<<<<<<< HEAD
  l = g_list_append (l, "file://" SRCDIR "/appinfo-test.desktop");
=======
  uri = g_strconcat ("file://", g_test_get_dir (G_TEST_DIST), "/appinfo-test.desktop", NULL);
  l = g_list_append (l, uri);
>>>>>>> 76bed778
  l = g_list_append (l, "file:///etc/group#adm");

  g_assert (g_app_info_launch_uris (appinfo, l, NULL, &error));
  g_assert_no_error (error);
  g_list_free (l);
<<<<<<< HEAD
=======
  g_free (uri);
>>>>>>> 76bed778

  g_object_unref (appinfo);
}

static void
test_locale (const char *locale)
{
  GAppInfo *appinfo;
  const gchar *orig;
  const gchar *path;

  orig = setlocale (LC_ALL, NULL);
  g_setenv ("LANGUAGE", locale, TRUE);
  setlocale (LC_ALL, "");

  path = g_test_get_filename (G_TEST_DIST, "appinfo-test.desktop", NULL);
  appinfo = (GAppInfo*)g_desktop_app_info_new_from_filename (path);

  if (g_strcmp0 (locale, "C") == 0)
    {
      g_assert_cmpstr (g_app_info_get_name (appinfo), ==, "appinfo-test");
      g_assert_cmpstr (g_app_info_get_description (appinfo), ==, "GAppInfo example");
      g_assert_cmpstr (g_app_info_get_display_name (appinfo), ==, "example");
    }
  else if (g_str_has_prefix (locale, "en"))
    {
      g_assert_cmpstr (g_app_info_get_name (appinfo), ==, "appinfo-test");
      g_assert_cmpstr (g_app_info_get_description (appinfo), ==, "GAppInfo example");
      g_assert_cmpstr (g_app_info_get_display_name (appinfo), ==, "example");
    }
  else if (g_str_has_prefix (locale, "de"))
    {
      g_assert_cmpstr (g_app_info_get_name (appinfo), ==, "appinfo-test-de");
      g_assert_cmpstr (g_app_info_get_description (appinfo), ==, "GAppInfo Beispiel");
      g_assert_cmpstr (g_app_info_get_display_name (appinfo), ==, "Beispiel");
    }

  g_object_unref (appinfo);

  g_setenv ("LANGUAGE", orig, TRUE);
  setlocale (LC_ALL, "");
}

static void
test_text (void)
{
  test_locale ("C");
  test_locale ("en_US");
  test_locale ("de");
  test_locale ("de_DE.UTF-8");
}

static void
test_basic (void)
{
  GAppInfo *appinfo;
  GAppInfo *appinfo2;
  GIcon *icon, *icon2;
  const gchar *path;

  path = g_test_get_filename (G_TEST_DIST, "appinfo-test.desktop", NULL);
  appinfo = (GAppInfo*)g_desktop_app_info_new_from_filename (path);

<<<<<<< HEAD
  g_assert (g_app_info_get_id (appinfo) == NULL);
  g_assert_cmpstr (g_app_info_get_executable (appinfo), ==, "./appinfo-test");
=======
  g_assert_cmpstr (g_app_info_get_id (appinfo), ==, "appinfo-test.desktop");
  g_assert (strstr (g_app_info_get_executable (appinfo), "appinfo-test") != NULL);
>>>>>>> 76bed778

  icon = g_app_info_get_icon (appinfo);
  g_assert (G_IS_THEMED_ICON (icon));
  icon2 = g_themed_icon_new ("testicon");
  g_assert (g_icon_equal (icon, icon2));
  g_object_unref (icon2);

  appinfo2 = g_app_info_dup (appinfo);
  g_assert_cmpstr (g_app_info_get_id (appinfo), ==, g_app_info_get_id (appinfo2));
  g_assert_cmpstr (g_app_info_get_commandline (appinfo), ==, g_app_info_get_commandline (appinfo2));

  g_object_unref (appinfo);
  g_object_unref (appinfo2);
}

static void
test_show_in (void)
{
  GAppInfo *appinfo;
  const gchar *path;

  path = g_test_get_filename (G_TEST_DIST, "appinfo-test.desktop", NULL);
  appinfo = (GAppInfo*)g_desktop_app_info_new_from_filename (path);
  g_assert (g_app_info_should_show (appinfo));
  g_object_unref (appinfo);

  path = g_test_get_filename (G_TEST_DIST, "appinfo-test-gnome.desktop", NULL);
  appinfo = (GAppInfo*)g_desktop_app_info_new_from_filename (path);
  g_assert (g_app_info_should_show (appinfo));
  g_object_unref (appinfo);

  path = g_test_get_filename (G_TEST_DIST, "appinfo-test-notgnome.desktop", NULL);
  appinfo = (GAppInfo*)g_desktop_app_info_new_from_filename (path);
  g_assert (!g_app_info_should_show (appinfo));
  g_object_unref (appinfo);
}

static void
test_commandline (void)
{
  GAppInfo *appinfo;
  GError *error;
  gchar *cmdline;
  gchar *cmdline_out;

  cmdline = g_strconcat (g_test_get_dir (G_TEST_BUILT), "/appinfo-test --option", NULL);
  cmdline_out = g_strconcat (cmdline, " %u", NULL);

  error = NULL;
  appinfo = g_app_info_create_from_commandline (cmdline,
                                                "cmdline-app-test",
                                                G_APP_INFO_CREATE_SUPPORTS_URIS,
                                                &error);
  g_assert (appinfo != NULL);
  g_assert_no_error (error);
  g_assert_cmpstr (g_app_info_get_name (appinfo), ==, "cmdline-app-test");
  g_assert_cmpstr (g_app_info_get_commandline (appinfo), ==, cmdline_out);
  g_assert (g_app_info_supports_uris (appinfo));
  g_assert (!g_app_info_supports_files (appinfo));

  g_object_unref (appinfo);

  g_free (cmdline_out);
  cmdline_out = g_strconcat (cmdline, " %f", NULL);

  error = NULL;
  appinfo = g_app_info_create_from_commandline (cmdline,
                                                "cmdline-app-test",
                                                G_APP_INFO_CREATE_NONE,
                                                &error);
  g_assert (appinfo != NULL);
  g_assert_no_error (error);
  g_assert_cmpstr (g_app_info_get_name (appinfo), ==, "cmdline-app-test");
  g_assert_cmpstr (g_app_info_get_commandline (appinfo), ==, cmdline_out);
  g_assert (!g_app_info_supports_uris (appinfo));
  g_assert (g_app_info_supports_files (appinfo));

  g_object_unref (appinfo);

  g_free (cmdline);
  g_free (cmdline_out);
}

static void
test_launch_context (void)
{
  GAppLaunchContext *context;
  GAppInfo *appinfo;
  gchar *str;
  gchar *cmdline;

  cmdline = g_strconcat (g_test_get_dir (G_TEST_BUILT), "/appinfo-test --option", NULL);

  context = g_app_launch_context_new ();
  appinfo = g_app_info_create_from_commandline (cmdline,
                                                "cmdline-app-test",
                                                G_APP_INFO_CREATE_SUPPORTS_URIS,
                                                NULL);

  str = g_app_launch_context_get_display (context, appinfo, NULL);
  g_assert (str == NULL);

  str = g_app_launch_context_get_startup_notify_id (context, appinfo, NULL);
  g_assert (str == NULL);

  g_object_unref (appinfo);
  g_object_unref (context);

  g_free (cmdline);
}

static gboolean launched_reached;

static void
launched (GAppLaunchContext *context,
          GAppInfo          *info,
          GVariant          *platform_data,
          gpointer           user_data)
{
  gint pid;

  pid = 0;
  g_assert (g_variant_lookup (platform_data, "pid", "i", &pid));
  g_assert (pid != 0);

  launched_reached = TRUE;
}

static void
launch_failed (GAppLaunchContext *context,
               const gchar       *startup_notify_id)
{
  g_assert_not_reached ();
}

static void
test_launch_context_signals (void)
{
  GAppLaunchContext *context;
  GAppInfo *appinfo;
  GError *error = NULL;
  gchar *cmdline;

  cmdline = g_strconcat (g_test_get_dir (G_TEST_BUILT), "/appinfo-test --option", NULL);

  context = g_app_launch_context_new ();
  g_signal_connect (context, "launched", G_CALLBACK (launched), NULL);
  g_signal_connect (context, "launch_failed", G_CALLBACK (launch_failed), NULL);
  appinfo = g_app_info_create_from_commandline (cmdline,
                                                "cmdline-app-test",
                                                G_APP_INFO_CREATE_SUPPORTS_URIS,
                                                NULL);

  error = NULL;
  g_assert (g_app_info_launch (appinfo, NULL, context, &error));
  g_assert_no_error (error);

  g_assert (launched_reached);

  g_object_unref (appinfo);
  g_object_unref (context);

  g_free (cmdline);
}

static void
test_tryexec (void)
{
  GAppInfo *appinfo;
  const gchar *path;

  path = g_test_get_filename (G_TEST_DIST, "appinfo-test2.desktop", NULL);
  appinfo = (GAppInfo*)g_desktop_app_info_new_from_filename (path);

  g_assert (appinfo == NULL);
}

/* Test that we can set an appinfo as default for a mime type or
 * file extension, and also add and remove handled mime types.
 */
static void
test_associations (void)
{
  GAppInfo *appinfo;
  GAppInfo *appinfo2;
  GError *error;
  gboolean result;
  GList *list;
  gchar *cmdline;

  cmdline = g_strconcat (g_test_get_dir (G_TEST_BUILT), "/appinfo-test --option", NULL);
  appinfo = g_app_info_create_from_commandline (cmdline,
                                                "cmdline-app-test",
                                                G_APP_INFO_CREATE_SUPPORTS_URIS,
                                                NULL);

  error = NULL;
  result = g_app_info_set_as_default_for_type (appinfo, "application/x-glib-test", &error);

  g_assert (result);
  g_assert_no_error (error);

  appinfo2 = g_app_info_get_default_for_type ("application/x-glib-test", FALSE);

  g_assert (appinfo2);
  g_assert_cmpstr (g_app_info_get_commandline (appinfo), ==, g_app_info_get_commandline (appinfo2));

  g_object_unref (appinfo2);

  result = g_app_info_set_as_default_for_extension (appinfo, "gio-tests", &error);
  g_assert (result);
  g_assert_no_error (error);

  appinfo2 = g_app_info_get_default_for_type ("application/x-extension-gio-tests", FALSE);

  g_assert (appinfo2);
  g_assert_cmpstr (g_app_info_get_commandline (appinfo), ==, g_app_info_get_commandline (appinfo2));

  g_object_unref (appinfo2);

  result = g_app_info_add_supports_type (appinfo, "application/x-gio-test", &error);
  g_assert (result);
  g_assert_no_error (error);

  list = g_app_info_get_all_for_type ("application/x-gio-test");
  g_assert_cmpint (g_list_length (list), ==, 1);
  appinfo2 = list->data;
  g_assert_cmpstr (g_app_info_get_commandline (appinfo), ==, g_app_info_get_commandline (appinfo2));
  g_object_unref (appinfo2);
  g_list_free (list);

  g_assert (g_app_info_can_remove_supports_type (appinfo));
  g_assert (g_app_info_remove_supports_type (appinfo, "application/x-gio-test", &error));
  g_assert_no_error (error);

  g_assert (g_app_info_can_delete (appinfo));
  g_assert (g_app_info_delete (appinfo));
  g_object_unref (appinfo);
}

static void
test_environment (void)
{
  GAppLaunchContext *ctx;
  gchar **env;
  const gchar *path;

  g_unsetenv ("FOO");
  g_unsetenv ("BLA");
  path = g_getenv ("PATH");

  ctx = g_app_launch_context_new ();

  env = g_app_launch_context_get_environment (ctx);

  g_assert (g_environ_getenv (env, "FOO") == NULL);
<<<<<<< HEAD
  g_assert (g_environ_getenv (env, "BAR") == NULL);
=======
  g_assert (g_environ_getenv (env, "BLA") == NULL);
>>>>>>> 76bed778
  g_assert_cmpstr (g_environ_getenv (env, "PATH"), ==, path);

  g_strfreev (env);

  g_app_launch_context_setenv (ctx, "FOO", "bar");
  g_app_launch_context_setenv (ctx, "BLA", "bla");

  env = g_app_launch_context_get_environment (ctx);

  g_assert_cmpstr (g_environ_getenv (env, "FOO"), ==, "bar");
  g_assert_cmpstr (g_environ_getenv (env, "BLA"), ==, "bla");
  g_assert_cmpstr (g_environ_getenv (env, "PATH"), ==, path);

  g_strfreev (env);

  g_app_launch_context_setenv (ctx, "FOO", "baz");
  g_app_launch_context_unsetenv (ctx, "BLA");

  env = g_app_launch_context_get_environment (ctx);

  g_assert_cmpstr (g_environ_getenv (env, "FOO"), ==, "baz");
  g_assert (g_environ_getenv (env, "BLA") == NULL);

  g_strfreev (env);

  g_object_unref (ctx);
}

static void
test_startup_wm_class (void)
{
  GDesktopAppInfo *appinfo;
  const char *wm_class;
<<<<<<< HEAD

  appinfo = g_desktop_app_info_new_from_filename (SRCDIR "/appinfo-test.desktop");
=======
  const gchar *path;

  path = g_test_get_filename (G_TEST_DIST, "appinfo-test.desktop", NULL);
  appinfo = g_desktop_app_info_new_from_filename (path);
>>>>>>> 76bed778
  wm_class = g_desktop_app_info_get_startup_wm_class (appinfo);

  g_assert_cmpstr (wm_class, ==, "appinfo-class");

  g_object_unref (appinfo);
}

static void
test_supported_types (void)
{
  GAppInfo *appinfo;
  const char * const *content_types;
<<<<<<< HEAD

  appinfo = G_APP_INFO (g_desktop_app_info_new_from_filename (SRCDIR "/appinfo-test.desktop"));
=======
  const gchar *path;

  path = g_test_get_filename (G_TEST_DIST, "appinfo-test.desktop", NULL);
  appinfo = G_APP_INFO (g_desktop_app_info_new_from_filename (path));
>>>>>>> 76bed778
  content_types = g_app_info_get_supported_types (appinfo);

  g_assert_cmpint (g_strv_length ((char**)content_types), ==, 2);
  g_assert_cmpstr (content_types[0], ==, "image/png");

  g_object_unref (appinfo);
}

static void
test_from_keyfile (void)
{
  GDesktopAppInfo *info;
  GKeyFile *kf;
  GError *error = NULL;
  const gchar *categories;
  gchar **keywords;
  const gchar *file;
  const gchar *name;
<<<<<<< HEAD

  kf = g_key_file_new ();
  g_key_file_load_from_file (kf,
                             SRCDIR "/appinfo-test.desktop",
                             G_KEY_FILE_NONE,
                             &error);
=======
  const gchar *path;

  path = g_test_get_filename (G_TEST_DIST, "appinfo-test.desktop", NULL);
  kf = g_key_file_new ();
  g_key_file_load_from_file (kf, path, G_KEY_FILE_NONE, &error);
>>>>>>> 76bed778
  g_assert_no_error (error);
  info = g_desktop_app_info_new_from_keyfile (kf);
  g_key_file_free (kf);
  g_assert (info != NULL);

  g_object_get (info, "filename", &file, NULL);
  g_assert (file == NULL);

  file = g_desktop_app_info_get_filename (info);
  g_assert (file == NULL);
  categories = g_desktop_app_info_get_categories (info);
  g_assert_cmpstr (categories, ==, "GNOME;GTK;");
  keywords = (gchar **)g_desktop_app_info_get_keywords (info);
  g_assert_cmpint (g_strv_length (keywords), ==, 2);
  g_assert_cmpstr (keywords[0], ==, "keyword1");
  g_assert_cmpstr (keywords[1], ==, "test keyword");
  name = g_desktop_app_info_get_generic_name (info);
  g_assert_cmpstr (name, ==, "generic-appinfo-test");
  g_assert (!g_desktop_app_info_get_nodisplay (info));

  g_object_unref (info);
}

int
main (int argc, char *argv[])
{
  g_setenv ("XDG_CURRENT_DESKTOP", "GNOME", TRUE);

  g_test_init (&argc, &argv, NULL);

  g_test_add_func ("/appinfo/basic", test_basic);
  g_test_add_func ("/appinfo/text", test_text);
  g_test_add_func ("/appinfo/launch", test_launch);
  g_test_add_func ("/appinfo/show-in", test_show_in);
  g_test_add_func ("/appinfo/commandline", test_commandline);
  g_test_add_func ("/appinfo/launch-context", test_launch_context);
  g_test_add_func ("/appinfo/launch-context-signals", test_launch_context_signals);
  g_test_add_func ("/appinfo/tryexec", test_tryexec);
  g_test_add_func ("/appinfo/associations", test_associations);
  g_test_add_func ("/appinfo/environment", test_environment);
  g_test_add_func ("/appinfo/startup-wm-class", test_startup_wm_class);
  g_test_add_func ("/appinfo/supported-types", test_supported_types);
  g_test_add_func ("/appinfo/from-keyfile", test_from_keyfile);

  return g_test_run ();
}
<|MERGE_RESOLUTION|>--- conflicted
+++ resolved
@@ -12,11 +12,8 @@
   GError *error;
   GFile *file;
   GList *l;
-<<<<<<< HEAD
-=======
   const gchar *path;
   gchar *uri;
->>>>>>> 76bed778
 
   if (g_getenv ("DISPLAY") == NULL || g_getenv ("DISPLAY")[0] == '\0')
     {
@@ -35,11 +32,7 @@
   g_assert (g_app_info_launch_uris (appinfo, NULL, NULL, &error));
   g_assert_no_error (error);
 
-<<<<<<< HEAD
-  file = g_file_new_for_path (SRCDIR "/appinfo-test.desktop");
-=======
   file = g_file_new_for_path (path);
->>>>>>> 76bed778
   l = NULL;
   l = g_list_append (l, file);
 
@@ -49,21 +42,14 @@
   g_object_unref (file);
 
   l = NULL;
-<<<<<<< HEAD
-  l = g_list_append (l, "file://" SRCDIR "/appinfo-test.desktop");
-=======
   uri = g_strconcat ("file://", g_test_get_dir (G_TEST_DIST), "/appinfo-test.desktop", NULL);
   l = g_list_append (l, uri);
->>>>>>> 76bed778
   l = g_list_append (l, "file:///etc/group#adm");
 
   g_assert (g_app_info_launch_uris (appinfo, l, NULL, &error));
   g_assert_no_error (error);
   g_list_free (l);
-<<<<<<< HEAD
-=======
   g_free (uri);
->>>>>>> 76bed778
 
   g_object_unref (appinfo);
 }
@@ -127,13 +113,8 @@
   path = g_test_get_filename (G_TEST_DIST, "appinfo-test.desktop", NULL);
   appinfo = (GAppInfo*)g_desktop_app_info_new_from_filename (path);
 
-<<<<<<< HEAD
-  g_assert (g_app_info_get_id (appinfo) == NULL);
-  g_assert_cmpstr (g_app_info_get_executable (appinfo), ==, "./appinfo-test");
-=======
   g_assert_cmpstr (g_app_info_get_id (appinfo), ==, "appinfo-test.desktop");
   g_assert (strstr (g_app_info_get_executable (appinfo), "appinfo-test") != NULL);
->>>>>>> 76bed778
 
   icon = g_app_info_get_icon (appinfo);
   g_assert (G_IS_THEMED_ICON (icon));
@@ -390,11 +371,7 @@
   env = g_app_launch_context_get_environment (ctx);
 
   g_assert (g_environ_getenv (env, "FOO") == NULL);
-<<<<<<< HEAD
-  g_assert (g_environ_getenv (env, "BAR") == NULL);
-=======
   g_assert (g_environ_getenv (env, "BLA") == NULL);
->>>>>>> 76bed778
   g_assert_cmpstr (g_environ_getenv (env, "PATH"), ==, path);
 
   g_strfreev (env);
@@ -428,15 +405,10 @@
 {
   GDesktopAppInfo *appinfo;
   const char *wm_class;
-<<<<<<< HEAD
-
-  appinfo = g_desktop_app_info_new_from_filename (SRCDIR "/appinfo-test.desktop");
-=======
   const gchar *path;
 
   path = g_test_get_filename (G_TEST_DIST, "appinfo-test.desktop", NULL);
   appinfo = g_desktop_app_info_new_from_filename (path);
->>>>>>> 76bed778
   wm_class = g_desktop_app_info_get_startup_wm_class (appinfo);
 
   g_assert_cmpstr (wm_class, ==, "appinfo-class");
@@ -449,15 +421,10 @@
 {
   GAppInfo *appinfo;
   const char * const *content_types;
-<<<<<<< HEAD
-
-  appinfo = G_APP_INFO (g_desktop_app_info_new_from_filename (SRCDIR "/appinfo-test.desktop"));
-=======
   const gchar *path;
 
   path = g_test_get_filename (G_TEST_DIST, "appinfo-test.desktop", NULL);
   appinfo = G_APP_INFO (g_desktop_app_info_new_from_filename (path));
->>>>>>> 76bed778
   content_types = g_app_info_get_supported_types (appinfo);
 
   g_assert_cmpint (g_strv_length ((char**)content_types), ==, 2);
@@ -476,20 +443,11 @@
   gchar **keywords;
   const gchar *file;
   const gchar *name;
-<<<<<<< HEAD
-
-  kf = g_key_file_new ();
-  g_key_file_load_from_file (kf,
-                             SRCDIR "/appinfo-test.desktop",
-                             G_KEY_FILE_NONE,
-                             &error);
-=======
   const gchar *path;
 
   path = g_test_get_filename (G_TEST_DIST, "appinfo-test.desktop", NULL);
   kf = g_key_file_new ();
   g_key_file_load_from_file (kf, path, G_KEY_FILE_NONE, &error);
->>>>>>> 76bed778
   g_assert_no_error (error);
   info = g_desktop_app_info_new_from_keyfile (kf);
   g_key_file_free (kf);
