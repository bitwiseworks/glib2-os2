/* 
 * Copyright (C) 2008 Red Hat, Inc
 *
 * This library is free software; you can redistribute it and/or
 * modify it under the terms of the GNU Lesser General Public
 * License as published by the Free Software Foundation; either
 * version 2 of the License, or (at your option) any later version.
 *
 * This library is distributed in the hope that it will be useful,
 * but WITHOUT ANY WARRANTY; without even the implied warranty of
 * MERCHANTABILITY or FITNESS FOR A PARTICULAR PURPOSE.  See the GNU
 * Lesser General Public License for more details.
 *
 * You should have received a copy of the GNU Lesser General
 * Public License along with this library; if not, see <http://www.gnu.org/licenses/>.
 * 
 * Author: Matthias Clasen
 */

#include <glib/glib.h>
#include <gio/gio.h>
#include <gio/gdesktopappinfo.h>
#include <stdlib.h>
#include <string.h>
#include <unistd.h>

static char *basedir;

static GAppInfo * 
create_app_info (const char *name)
{
  GError *error;
  GAppInfo *info;

  error = NULL;
  info = g_app_info_create_from_commandline ("true blah",
                                             name,
                                             G_APP_INFO_CREATE_NONE,
                                             &error);
  g_assert (error == NULL);

  /* this is necessary to ensure that the info is saved */
  g_app_info_set_as_default_for_type (info, "application/x-blah", &error);
  g_assert (error == NULL);
  g_app_info_remove_supports_type (info, "application/x-blah", &error);
  g_assert (error == NULL);
  g_app_info_reset_type_associations ("application/x-blah");
  
  return info;
}

static void
test_delete (void)
{
  GAppInfo *info;

  const char *id;
  char *filename;
  gboolean res;

  info = create_app_info ("Blah");
 
  id = g_app_info_get_id (info);
  g_assert (id != NULL);

  filename = g_build_filename (basedir, "applications", id, NULL);

  res = g_file_test (filename, G_FILE_TEST_EXISTS);
  g_assert (res);

  res = g_app_info_can_delete (info);
  g_assert (res);

  res = g_app_info_delete (info);
  g_assert (res);

  res = g_file_test (filename, G_FILE_TEST_EXISTS);
  g_assert (!res);

  g_object_unref (info);

  if (g_file_test ("/usr/share/applications/gedit.desktop", G_FILE_TEST_EXISTS))
    {
      info = (GAppInfo*)g_desktop_app_info_new_from_filename ("/usr/share/applications/gedit.desktop");
      g_assert (info);
     
      res = g_app_info_can_delete (info);
      g_assert (!res);
 
      res = g_app_info_delete (info);
      g_assert (!res);
    }
}

static void
test_default (void)
{
  GAppInfo *info, *info1, *info2, *info3;
  GList *list;
  GError *error = NULL;  

  info1 = create_app_info ("Blah1");
  info2 = create_app_info ("Blah2");
  info3 = create_app_info ("Blah3");

  g_app_info_set_as_default_for_type (info1, "application/x-test", &error);
  g_assert (error == NULL);

  g_app_info_set_as_default_for_type (info2, "application/x-test", &error);
  g_assert (error == NULL);

  info = g_app_info_get_default_for_type ("application/x-test", FALSE);
  g_assert (info != NULL);
  g_assert_cmpstr (g_app_info_get_id (info), ==, g_app_info_get_id (info2));

  /* now try adding something, but not setting as default */
  g_app_info_add_supports_type (info3, "application/x-test", &error);
  g_assert (error == NULL);

<<<<<<< HEAD
  g_list_free_full (list, g_object_unref);
=======
  /* check that info2 is still default */
  info = g_app_info_get_default_for_type ("application/x-test", FALSE);
  g_assert (info != NULL);
  g_assert_cmpstr (g_app_info_get_id (info), ==, g_app_info_get_id (info2));
>>>>>>> 76bed778

  /* now remove info1 again */
  g_app_info_remove_supports_type (info1, "application/x-test", &error);
  g_assert (error == NULL);

  /* and make sure info2 is still default */
  info = g_app_info_get_default_for_type ("application/x-test", FALSE);
  g_assert (info != NULL);
  g_assert_cmpstr (g_app_info_get_id (info), ==, g_app_info_get_id (info2));

  /* now clean it all up */
  g_app_info_reset_type_associations ("application/x-test");

  list = g_app_info_get_all_for_type ("application/x-test");
  g_assert (list == NULL);

  g_app_info_delete (info1);
  g_app_info_delete (info2);
  g_app_info_delete (info3);

  g_object_unref (info1);
  g_object_unref (info2);
}

<<<<<<< HEAD
  g_list_free_full (list, g_object_unref);
=======
static void
test_fallback (void)
{
  GAppInfo *info1, *info2, *app;
  GList *apps, *recomm, *fallback, *list, *l, *m;
  GError *error = NULL;
  gint old_length;
>>>>>>> 76bed778

  info1 = create_app_info ("Test1");
  info2 = create_app_info ("Test2");

  g_assert (g_content_type_is_a ("text/x-python", "text/plain"));

  apps = g_app_info_get_all_for_type ("text/x-python");
  old_length = g_list_length (apps);
  g_list_free_full (apps, g_object_unref);

  g_app_info_add_supports_type (info1, "text/x-python", &error);
  g_assert (error == NULL);

  g_app_info_add_supports_type (info2, "text/plain", &error);
  g_assert (error == NULL);

  /* check that both apps are registered */
  apps = g_app_info_get_all_for_type ("text/x-python");
  g_assert_cmpint (g_list_length (apps), ==, old_length + 2);

  /* check the ordering */
  app = g_list_nth_data (apps, 0);
  g_assert (g_app_info_equal (info1, app));

  /* check that Test1 is the first recommended app */
  recomm = g_app_info_get_recommended_for_type ("text/x-python");
  g_assert (recomm != NULL);
  app = g_list_nth_data (recomm, 0);
  g_assert (g_app_info_equal (info1, app));

  /* and that Test2 is among the fallback apps */
  fallback = g_app_info_get_fallback_for_type ("text/x-python");
  g_assert (fallback != NULL);
  for (l = fallback; l; l = l->next)
    {
      app = l->data;
      if (g_app_info_equal (info2, app))
        break;
    }
  g_assert_cmpstr (g_app_info_get_name (app), ==, "Test2");

  /* check that recomm + fallback = all applications */
  list = g_list_concat (g_list_copy (recomm), g_list_copy (fallback));
  g_assert (g_list_length (list) == g_list_length (apps));

  for (l = list, m = apps; l != NULL && m != NULL; l = l->next, m = m->next)
    {
      g_assert (g_app_info_equal (l->data, m->data));
    }

<<<<<<< HEAD
  g_list_free_full (list, g_object_unref);
=======
  g_list_free (list);
>>>>>>> 76bed778

  g_list_free_full (apps, g_object_unref);
  g_list_free_full (recomm, g_object_unref);
  g_list_free_full (fallback, g_object_unref);

  g_app_info_reset_type_associations ("text/x-python");
  g_app_info_reset_type_associations ("text/plain");

  g_app_info_delete (info1);
  g_app_info_delete (info2);

  g_object_unref (info1);
  g_object_unref (info2);
}

static void
<<<<<<< HEAD
test_fallback (void)
{
  GAppInfo *info1, *info2, *app;
  GList *apps, *recomm, *fallback, *list, *l, *m;
  GError *error = NULL;
  gint old_length;

  info1 = create_app_info ("Test1");
  info2 = create_app_info ("Test2");

  g_assert (g_content_type_is_a ("text/x-python", "text/plain"));

  apps = g_app_info_get_all_for_type ("text/x-python");
  old_length = g_list_length (apps);
  g_list_free_full (apps, g_object_unref);

  g_app_info_set_as_default_for_type (info1, "text/x-python", &error);
  g_assert (error == NULL);

  g_app_info_set_as_default_for_type (info2, "text/plain", &error);
  g_assert (error == NULL);

  /* check that both apps are registered */
  apps = g_app_info_get_all_for_type ("text/x-python");
  g_assert (g_list_length (apps) == old_length + 2);

  /* check the ordering */
  app = g_list_nth_data (apps, 0);
  g_assert (g_app_info_equal (info1, app));

  /* check that Test1 is the first recommended app */
  recomm = g_app_info_get_recommended_for_type ("text/x-python");
  g_assert (recomm != NULL);
  app = g_list_nth_data (recomm, 0);
  g_assert (g_app_info_equal (info1, app));

  /* and that Test2 is the first fallback */
  fallback = g_app_info_get_fallback_for_type ("text/x-python");
  g_assert (fallback != NULL);
  app = g_list_nth_data (fallback, 0);
  g_assert (g_app_info_equal (info2, app));

  /* check that recomm + fallback = all applications */
  list = g_list_concat (g_list_copy (recomm), g_list_copy (fallback));
  g_assert (g_list_length (list) == g_list_length (apps));

  for (l = list, m = apps; l != NULL && m != NULL; l = l->next, m = m->next)
    {
      g_assert (g_app_info_equal (l->data, m->data));
    }

  g_list_free (list);

  g_list_free_full (apps, g_object_unref);
  g_list_free_full (recomm, g_object_unref);
  g_list_free_full (fallback, g_object_unref);

  g_app_info_reset_type_associations ("text/x-python");
  g_app_info_reset_type_associations ("text/plain");

  g_app_info_delete (info1);
  g_app_info_delete (info2);

  g_object_unref (info1);
  g_object_unref (info2);
}

static void
test_last_used (void)
{
  GList *applications;
  GAppInfo *info1, *info2, *default_app;
  GError *error = NULL;

  info1 = create_app_info ("Test1");
  info2 = create_app_info ("Test2");

  g_app_info_set_as_default_for_type (info1, "application/x-test", &error);
  g_assert (error == NULL);

  g_app_info_add_supports_type (info2, "application/x-test", &error);
  g_assert (error == NULL);

  applications = g_app_info_get_recommended_for_type ("application/x-test");
  g_assert (g_list_length (applications) == 2);

  /* the first should be the default app now */
  g_assert (g_app_info_equal (g_list_nth_data (applications, 0), info1));
  g_assert (g_app_info_equal (g_list_nth_data (applications, 1), info2));

  g_list_free_full (applications, g_object_unref);

  g_app_info_set_as_last_used_for_type (info2, "application/x-test", &error);
  g_assert (error == NULL);

  applications = g_app_info_get_recommended_for_type ("application/x-test");
  g_assert (g_list_length (applications) == 2);

  default_app = g_app_info_get_default_for_type ("application/x-test", FALSE);
  g_assert (g_app_info_equal (default_app, info1));

  /* the first should be the other app now */
  g_assert (g_app_info_equal (g_list_nth_data (applications, 0), info2));
  g_assert (g_app_info_equal (g_list_nth_data (applications, 1), info1));

  g_list_free_full (applications, g_object_unref);

  g_app_info_reset_type_associations ("application/x-test");

  g_app_info_delete (info1);
  g_app_info_delete (info2);

  g_object_unref (info1);
  g_object_unref (info2);
  g_object_unref (default_app);
}

static void
cleanup_dir_recurse (GFile *parent, GFile *root)
=======
test_last_used (void)
>>>>>>> 76bed778
{
  GList *applications;
  GAppInfo *info1, *info2, *default_app;
  GError *error = NULL;

  info1 = create_app_info ("Test1");
  info2 = create_app_info ("Test2");

  g_app_info_set_as_default_for_type (info1, "application/x-test", &error);
  g_assert (error == NULL);

  g_app_info_add_supports_type (info2, "application/x-test", &error);
  g_assert (error == NULL);

  applications = g_app_info_get_recommended_for_type ("application/x-test");
  g_assert (g_list_length (applications) == 2);

  /* the first should be the default app now */
  g_assert (g_app_info_equal (g_list_nth_data (applications, 0), info1));
  g_assert (g_app_info_equal (g_list_nth_data (applications, 1), info2));

  g_list_free_full (applications, g_object_unref);

  g_app_info_set_as_last_used_for_type (info2, "application/x-test", &error);
  g_assert (error == NULL);

  applications = g_app_info_get_recommended_for_type ("application/x-test");
  g_assert (g_list_length (applications) == 2);

  default_app = g_app_info_get_default_for_type ("application/x-test", FALSE);
  g_assert (g_app_info_equal (default_app, info1));

  /* the first should be the other app now */
  g_assert (g_app_info_equal (g_list_nth_data (applications, 0), info2));
  g_assert (g_app_info_equal (g_list_nth_data (applications, 1), info1));

  g_list_free_full (applications, g_object_unref);

  g_app_info_reset_type_associations ("application/x-test");

  g_app_info_delete (info1);
  g_app_info_delete (info2);

  g_object_unref (info1);
  g_object_unref (info2);
  g_object_unref (default_app);
}

static gboolean
cleanup_dir_recurse (GFile   *parent,
                     GFile   *root,
                     GError **error)
{
  gboolean ret = FALSE;
  GFileEnumerator *enumerator;
  GError *local_error = NULL;

  g_assert (root != NULL);

  enumerator =
    g_file_enumerate_children (parent, "*",
                               G_FILE_QUERY_INFO_NOFOLLOW_SYMLINKS, NULL,
                               &local_error);
  if (!enumerator)
    {
      if (g_error_matches (local_error, G_IO_ERROR, G_IO_ERROR_NOT_FOUND))
        {
          g_clear_error (&local_error);
          ret = TRUE;
        }
      goto out;
    }

  while (TRUE)
    {
      GFile *child;
      GFileInfo *finfo;
      char *relative_path;

      if (!g_file_enumerator_iterate (enumerator, &finfo, &child, NULL, error))
        goto out;
      if (!finfo)
        break;
        
      relative_path = g_file_get_relative_path (root, child);
      g_assert (relative_path != NULL);
      g_free (relative_path);

      if (g_file_info_get_file_type (finfo) == G_FILE_TYPE_DIRECTORY)
        {
          if (!cleanup_dir_recurse (child, root, error))
            goto out;
        }

      if (!g_file_delete (child, NULL, error))
        goto out;
    }

  ret = TRUE;
 out:
  return ret;
}

static void
cleanup_subdirs (const char *base_dir)
{
  GFile *base, *file;
  GError *error = NULL;
 
  base = g_file_new_for_path (base_dir);  
  file = g_file_get_child (base, "applications");
  (void) cleanup_dir_recurse (file, file, &error);
  g_assert_no_error (error);
  g_object_unref (file);
  file = g_file_get_child (base, "mime");
  (void) cleanup_dir_recurse (file, file, &error);
  g_assert_no_error (error);
  g_object_unref (file);
}

static void
test_extra_getters (void)
{
  GDesktopAppInfo *appinfo;
  gchar *s;
  gboolean b;

  appinfo = g_desktop_app_info_new_from_filename (g_test_get_filename (G_TEST_DIST, "appinfo-test.desktop", NULL));
  g_assert (appinfo != NULL);

  g_assert (g_desktop_app_info_has_key (appinfo, "Terminal"));
  g_assert (!g_desktop_app_info_has_key (appinfo, "Bratwurst"));

  s = g_desktop_app_info_get_string (appinfo, "StartupWMClass");
  g_assert_cmpstr (s, ==, "appinfo-class");
  g_free (s);

  b = g_desktop_app_info_get_boolean (appinfo, "Terminal");
  g_assert (b);

  g_object_unref (appinfo);
}

static void
wait_for_file (const gchar *want_this,
               const gchar *but_not_this,
               const gchar *or_this)
{
  gint retries = 600;

  /* I hate time-based conditions in tests, but this will wait up to one
   * whole minute for "touch file" to finish running.  I think it should
   * be OK.
   *
   * 600 * 100ms = 60 seconds.
   */
  while (access (want_this, F_OK) != 0)
    {
      g_usleep (100000); /* 100ms */
      g_assert (retries);
      retries--;
    }

  g_assert (access (but_not_this, F_OK) != 0);
  g_assert (access (or_this, F_OK) != 0);

  unlink (want_this);
  unlink (but_not_this);
  unlink (or_this);
}

static void
test_actions (void)
{
  const gchar * const *actions;
  GDesktopAppInfo *appinfo;
  gchar *name;

  appinfo = g_desktop_app_info_new_from_filename (g_test_get_filename (G_TEST_DIST, "appinfo-test-actions.desktop", NULL));
  g_assert (appinfo != NULL);

  actions = g_desktop_app_info_list_actions (appinfo);
  g_assert_cmpstr (actions[0], ==, "frob");
  g_assert_cmpstr (actions[1], ==, "tweak");
  g_assert_cmpstr (actions[2], ==, "twiddle");
  g_assert_cmpstr (actions[3], ==, "broken");
  g_assert_cmpstr (actions[4], ==, NULL);

  name = g_desktop_app_info_get_action_name (appinfo, "frob");
  g_assert_cmpstr (name, ==, "Frobnicate");
  g_free (name);

  name = g_desktop_app_info_get_action_name (appinfo, "tweak");
  g_assert_cmpstr (name, ==, "Tweak");
  g_free (name);

  name = g_desktop_app_info_get_action_name (appinfo, "twiddle");
  g_assert_cmpstr (name, ==, "Twiddle");
  g_free (name);

  name = g_desktop_app_info_get_action_name (appinfo, "broken");
  g_assert (name != NULL);
  g_assert (g_utf8_validate (name, -1, NULL));
  g_free (name);

  unlink ("frob"); unlink ("tweak"); unlink ("twiddle");

  g_desktop_app_info_launch_action (appinfo, "frob", NULL);
  wait_for_file ("frob", "tweak", "twiddle");

  g_desktop_app_info_launch_action (appinfo, "tweak", NULL);
  wait_for_file ("tweak", "frob", "twiddle");

  g_desktop_app_info_launch_action (appinfo, "twiddle", NULL);
  wait_for_file ("twiddle", "frob", "tweak");

  g_object_unref (appinfo);
}

static gchar *
run_apps (const gchar *command,
          const gchar *arg,
          gboolean     with_usr,
          gboolean     with_home,
          const gchar *locale_name,
          const gchar *language,
          const gchar *xdg_current_desktop)
{
  gboolean success;
  gchar **envp;
  gchar **argv;
  gint status;
  gchar *out;

  argv = g_new (gchar *, 4);
  argv[0] = g_test_build_filename (G_TEST_BUILT, "apps", NULL);
  argv[1] = g_strdup (command);
  argv[2] = g_strdup (arg);
  argv[3] = NULL;

  envp = g_get_environ ();

  if (with_usr)
    {
      gchar *tmp = g_test_build_filename (G_TEST_DIST, "desktop-files", "usr", NULL);
      envp = g_environ_setenv (envp, "XDG_DATA_DIRS", tmp, TRUE);
      g_free (tmp);
    }
  else
    envp = g_environ_setenv (envp, "XDG_DATA_DIRS", "/does-not-exist", TRUE);

  if (with_home)
    {
      gchar *tmp = g_test_build_filename (G_TEST_DIST, "desktop-files", "home", NULL);
      envp = g_environ_setenv (envp, "XDG_DATA_HOME", tmp, TRUE);
      g_free (tmp);
    }
  else
    envp = g_environ_setenv (envp, "XDG_DATA_HOME", "/does-not-exist", TRUE);

  if (locale_name)
    envp = g_environ_setenv (envp, "LC_ALL", locale_name, TRUE);
  else
    envp = g_environ_setenv (envp, "LC_ALL", "C", TRUE);

  if (language)
    envp = g_environ_setenv (envp, "LANGUAGE", language, TRUE);
  else
    envp = g_environ_unsetenv (envp, "LANGUAGE");

  if (xdg_current_desktop)
    envp = g_environ_setenv (envp, "XDG_CURRENT_DESKTOP", xdg_current_desktop, TRUE);
  else
    envp = g_environ_unsetenv (envp, "XDG_CURRENT_DESKTOP");

  success = g_spawn_sync (NULL, argv, envp, 0, NULL, NULL, &out, NULL, &status, NULL);
  g_assert (success);
  g_assert (status == 0);

  g_strfreev (envp);
  g_strfreev (argv);

  return out;
}

static void
assert_strings_equivalent (const gchar *expected,
                           const gchar *result)
{
  gchar **expected_words;
  gchar **result_words;
  gint i, j;

  expected_words = g_strsplit (expected, " ", 0);
  result_words = g_strsplit_set (result, " \n", 0);

  for (i = 0; expected_words[i]; i++)
    {
      for (j = 0; result_words[j]; j++)
        if (g_str_equal (expected_words[i], result_words[j]))
          goto got_it;

      g_test_message ("Unable to find expected string '%s' in result '%s'", expected_words[i], result);
      g_test_fail ();

got_it:
      continue;
    }

  g_assert_cmpint (g_strv_length (expected_words), ==, g_strv_length (result_words));
  g_strfreev (expected_words);
  g_strfreev (result_words);
}

static void
assert_list (const gchar *expected,
             gboolean     with_usr,
             gboolean     with_home,
             const gchar *locale_name,
             const gchar *language)
{
  gchar *result;

  result = run_apps ("list", NULL, with_usr, with_home, locale_name, language, NULL);
  g_strchomp (result);
  assert_strings_equivalent (expected, result);
  g_free (result);
}

static void
assert_info (const gchar *desktop_id,
             const gchar *expected,
             gboolean     with_usr,
             gboolean     with_home,
             const gchar *locale_name,
             const gchar *language)
{
  gchar *result;

  result = run_apps ("show-info", desktop_id, with_usr, with_home, locale_name, language, NULL);
  g_assert_cmpstr (result, ==, expected);
  g_free (result);
}

static void
assert_search (const gchar *search_string,
               const gchar *expected,
               gboolean     with_usr,
               gboolean     with_home,
               const gchar *locale_name,
               const gchar *language)
{
  gchar **expected_lines;
  gchar **result_lines;
  gchar *result;
  gint i;

  expected_lines = g_strsplit (expected, "\n", -1);
  result = run_apps ("search", search_string, with_usr, with_home, locale_name, language, NULL);
  result_lines = g_strsplit (result, "\n", -1);
  g_assert_cmpint (g_strv_length (expected_lines), ==, g_strv_length (result_lines));
  for (i = 0; expected_lines[i]; i++)
    assert_strings_equivalent (expected_lines[i], result_lines[i]);
  g_strfreev (expected_lines);
  g_strfreev (result_lines);
  g_free (result);
}

static void
assert_implementations (const gchar *interface,
                        const gchar *expected,
                        gboolean     with_usr,
                        gboolean     with_home)
{
  gchar *result;

  result = run_apps ("implementations", interface, with_usr, with_home, NULL, NULL, NULL);
  g_strchomp (result);
  assert_strings_equivalent (expected, result);
  g_free (result);
}

#define ALL_USR_APPS  "evince-previewer.desktop nautilus-classic.desktop gnome-font-viewer.desktop "         \
                      "baobab.desktop yelp.desktop eog.desktop cheese.desktop gnome-clocks.desktop "         \
                      "gnome-contacts.desktop kde4-kate.desktop gcr-prompter.desktop totem.desktop "         \
                      "gnome-terminal.desktop nautilus-autorun-software.desktop gcr-viewer.desktop "         \
                      "nautilus-connect-server.desktop kde4-dolphin.desktop gnome-music.desktop "            \
                      "kde4-konqbrowser.desktop gucharmap.desktop kde4-okular.desktop nautilus.desktop "     \
                      "gedit.desktop evince.desktop file-roller.desktop dconf-editor.desktop glade.desktop"
#define HOME_APPS     "epiphany-weather-for-toronto-island-9c6a4e022b17686306243dada811d550d25eb1fb.desktop"
#define ALL_HOME_APPS HOME_APPS " eog.desktop"

static void
test_search (void)
{
  assert_list ("", FALSE, FALSE, NULL, NULL);
  assert_list (ALL_USR_APPS, TRUE, FALSE, NULL, NULL);
  assert_list (ALL_HOME_APPS, FALSE, TRUE, NULL, NULL);
  assert_list (ALL_USR_APPS " " HOME_APPS, TRUE, TRUE, NULL, NULL);

  /* The user has "installed" their own version of eog.desktop which
   * calls it "Eye of GNOME".  Do some testing based on that.
   *
   * We should always find "Pictures" keyword no matter where we look.
   */
  assert_search ("Picture", "eog.desktop\n", TRUE, TRUE, NULL, NULL);
  assert_search ("Picture", "eog.desktop\n", TRUE, FALSE, NULL, NULL);
  assert_search ("Picture", "eog.desktop\n", FALSE, TRUE, NULL, NULL);
  assert_search ("Picture", "", FALSE, FALSE, NULL, NULL);

  /* We should only find it called "eye of gnome" when using the user's
   * directory.
   */
  assert_search ("eye gnome", "", TRUE, FALSE, NULL, NULL);
  assert_search ("eye gnome", "eog.desktop\n", FALSE, TRUE, NULL, NULL);
  assert_search ("eye gnome", "eog.desktop\n", TRUE, TRUE, NULL, NULL);

  /* We should only find it called "image viewer" when _not_ using the
   * user's directory.
   */
  assert_search ("image viewer", "eog.desktop\n", TRUE, FALSE, NULL, NULL);
  assert_search ("image viewer", "", FALSE, TRUE, NULL, NULL);
  assert_search ("image viewer", "", TRUE, TRUE, NULL, NULL);

  /* Obvious multi-word search */
  assert_search ("gno hel", "yelp.desktop\n", TRUE, TRUE, NULL, NULL);

  /* Repeated search terms should do nothing... */
  assert_search ("files file fil fi f", "nautilus.desktop\n"
                                        "gedit.desktop\n", TRUE, TRUE, NULL, NULL);

  /* "con" will match "connect" and "contacts" on name but dconf only on
   * the "config" keyword
   */
  assert_search ("con", "nautilus-connect-server.desktop gnome-contacts.desktop\n"
                        "dconf-editor.desktop\n", TRUE, TRUE, NULL, NULL);

  /* "gnome" will match "eye of gnome" from the user's directory, plus
   * matching "GNOME Clocks" X-GNOME-FullName.  It's only a comment on
   * yelp and gnome-contacts, though.
   */
  assert_search ("gnome", "eog.desktop\n"
                          "gnome-clocks.desktop\n"
                          "yelp.desktop gnome-contacts.desktop\n", TRUE, TRUE, NULL, NULL);

  /* eog has exec name 'false' in usr only */
  assert_search ("false", "eog.desktop\n", TRUE, FALSE, NULL, NULL);
  assert_search ("false", "", FALSE, TRUE, NULL, NULL);
  assert_search ("false", "", TRUE, TRUE, NULL, NULL);
  assert_search ("false", "", FALSE, FALSE, NULL, NULL);

  /* make sure we only search the first component */
  assert_search ("nonsearchable", "", TRUE, FALSE, NULL, NULL);

  /* "gnome con" will match only gnome contacts; via the name for
   * "contacts" and the comment for "gnome"
   */
  assert_search ("gnome con", "gnome-contacts.desktop\n", TRUE, TRUE, NULL, NULL);

  /* make sure we get the correct kde4- prefix on the application IDs
   * from subdirectories
   */
  assert_search ("konq", "kde4-konqbrowser.desktop\n", TRUE, TRUE, NULL, NULL);
  assert_search ("kate", "kde4-kate.desktop\n", TRUE, TRUE, NULL, NULL);

  /* make sure we can lookup apps by name properly */
  assert_info ("kde4-kate.desktop",
               "kde4-kate.desktop\n"
               "Kate\n"
               "Kate\n"
               "nil\n", TRUE, TRUE, NULL, NULL);

  assert_info ("nautilus.desktop",
               "nautilus.desktop\n"
               "Files\n"
               "Files\n"
               "Access and organize files\n", TRUE, TRUE, NULL, NULL);

  /* make sure localised searching works properly */
  assert_search ("foliumi", "nautilus.desktop\n"
                            "kde4-konqbrowser.desktop\n"
                            "eog.desktop\n", TRUE, FALSE, "en_US.UTF-8", "eo");
  /* the user's eog.desktop has no translations... */
  assert_search ("foliumi", "nautilus.desktop\n"
                            "kde4-konqbrowser.desktop\n", TRUE, TRUE, "en_US.UTF-8", "eo");
}

static void
test_implements (void)
{
  /* Make sure we can find our search providers... */
  assert_implementations ("org.gnome.Shell.SearchProvider2",
                       "gnome-music.desktop gnome-contacts.desktop eog.desktop",
                       TRUE, FALSE);

  /* And our image acquisition possibilities... */
  assert_implementations ("org.freedesktop.ImageProvider",
                       "cheese.desktop",
                       TRUE, FALSE);

  /* Make sure the user's eog is properly masking the system one */
  assert_implementations ("org.gnome.Shell.SearchProvider2",
                       "gnome-music.desktop gnome-contacts.desktop",
                       TRUE, TRUE);

  /* Make sure we get nothing if we have nothing */
  assert_implementations ("org.gnome.Shell.SearchProvider2", "", FALSE, FALSE);
}

static void
assert_shown (const gchar *desktop_id,
              gboolean     expected,
              const gchar *xdg_current_desktop)
{
  gchar *result;

  result = run_apps ("should-show", desktop_id, TRUE, TRUE, NULL, NULL, xdg_current_desktop);
  g_assert_cmpstr (result, ==, expected ? "true\n" : "false\n");
  g_free (result);
}

static void
test_show_in (void)
{
  assert_shown ("gcr-prompter.desktop", FALSE, NULL);
  assert_shown ("gcr-prompter.desktop", FALSE, "GNOME");
  assert_shown ("gcr-prompter.desktop", FALSE, "KDE");
  assert_shown ("gcr-prompter.desktop", FALSE, "GNOME:GNOME-Classic");
  assert_shown ("gcr-prompter.desktop", TRUE, "GNOME-Classic:GNOME");
  assert_shown ("gcr-prompter.desktop", TRUE, "GNOME-Classic");
  assert_shown ("gcr-prompter.desktop", TRUE, "GNOME-Classic:KDE");
  assert_shown ("gcr-prompter.desktop", TRUE, "KDE:GNOME-Classic");
}

int
main (int   argc,
      char *argv[])
{
  gint result;

  g_test_init (&argc, &argv, NULL);

  basedir = g_get_current_dir ();
  g_setenv ("XDG_DATA_HOME", basedir, TRUE);
  cleanup_subdirs (basedir);

  g_test_add_func ("/desktop-app-info/delete", test_delete);
  g_test_add_func ("/desktop-app-info/default", test_default);
  g_test_add_func ("/desktop-app-info/fallback", test_fallback);
  g_test_add_func ("/desktop-app-info/lastused", test_last_used);
<<<<<<< HEAD
=======
  g_test_add_func ("/desktop-app-info/extra-getters", test_extra_getters);
  g_test_add_func ("/desktop-app-info/actions", test_actions);
  g_test_add_func ("/desktop-app-info/search", test_search);
  g_test_add_func ("/desktop-app-info/implements", test_implements);
  g_test_add_func ("/desktop-app-info/show-in", test_show_in);
>>>>>>> 76bed778

  result = g_test_run ();

  cleanup_subdirs (basedir);

  return result;
}<|MERGE_RESOLUTION|>--- conflicted
+++ resolved
@@ -117,14 +117,10 @@
   g_app_info_add_supports_type (info3, "application/x-test", &error);
   g_assert (error == NULL);
 
-<<<<<<< HEAD
-  g_list_free_full (list, g_object_unref);
-=======
   /* check that info2 is still default */
   info = g_app_info_get_default_for_type ("application/x-test", FALSE);
   g_assert (info != NULL);
   g_assert_cmpstr (g_app_info_get_id (info), ==, g_app_info_get_id (info2));
->>>>>>> 76bed778
 
   /* now remove info1 again */
   g_app_info_remove_supports_type (info1, "application/x-test", &error);
@@ -149,9 +145,6 @@
   g_object_unref (info2);
 }
 
-<<<<<<< HEAD
-  g_list_free_full (list, g_object_unref);
-=======
 static void
 test_fallback (void)
 {
@@ -159,7 +152,6 @@
   GList *apps, *recomm, *fallback, *list, *l, *m;
   GError *error = NULL;
   gint old_length;
->>>>>>> 76bed778
 
   info1 = create_app_info ("Test1");
   info2 = create_app_info ("Test2");
@@ -210,11 +202,7 @@
       g_assert (g_app_info_equal (l->data, m->data));
     }
 
-<<<<<<< HEAD
-  g_list_free_full (list, g_object_unref);
-=======
   g_list_free (list);
->>>>>>> 76bed778
 
   g_list_free_full (apps, g_object_unref);
   g_list_free_full (recomm, g_object_unref);
@@ -231,129 +219,7 @@
 }
 
 static void
-<<<<<<< HEAD
-test_fallback (void)
-{
-  GAppInfo *info1, *info2, *app;
-  GList *apps, *recomm, *fallback, *list, *l, *m;
-  GError *error = NULL;
-  gint old_length;
-
-  info1 = create_app_info ("Test1");
-  info2 = create_app_info ("Test2");
-
-  g_assert (g_content_type_is_a ("text/x-python", "text/plain"));
-
-  apps = g_app_info_get_all_for_type ("text/x-python");
-  old_length = g_list_length (apps);
-  g_list_free_full (apps, g_object_unref);
-
-  g_app_info_set_as_default_for_type (info1, "text/x-python", &error);
-  g_assert (error == NULL);
-
-  g_app_info_set_as_default_for_type (info2, "text/plain", &error);
-  g_assert (error == NULL);
-
-  /* check that both apps are registered */
-  apps = g_app_info_get_all_for_type ("text/x-python");
-  g_assert (g_list_length (apps) == old_length + 2);
-
-  /* check the ordering */
-  app = g_list_nth_data (apps, 0);
-  g_assert (g_app_info_equal (info1, app));
-
-  /* check that Test1 is the first recommended app */
-  recomm = g_app_info_get_recommended_for_type ("text/x-python");
-  g_assert (recomm != NULL);
-  app = g_list_nth_data (recomm, 0);
-  g_assert (g_app_info_equal (info1, app));
-
-  /* and that Test2 is the first fallback */
-  fallback = g_app_info_get_fallback_for_type ("text/x-python");
-  g_assert (fallback != NULL);
-  app = g_list_nth_data (fallback, 0);
-  g_assert (g_app_info_equal (info2, app));
-
-  /* check that recomm + fallback = all applications */
-  list = g_list_concat (g_list_copy (recomm), g_list_copy (fallback));
-  g_assert (g_list_length (list) == g_list_length (apps));
-
-  for (l = list, m = apps; l != NULL && m != NULL; l = l->next, m = m->next)
-    {
-      g_assert (g_app_info_equal (l->data, m->data));
-    }
-
-  g_list_free (list);
-
-  g_list_free_full (apps, g_object_unref);
-  g_list_free_full (recomm, g_object_unref);
-  g_list_free_full (fallback, g_object_unref);
-
-  g_app_info_reset_type_associations ("text/x-python");
-  g_app_info_reset_type_associations ("text/plain");
-
-  g_app_info_delete (info1);
-  g_app_info_delete (info2);
-
-  g_object_unref (info1);
-  g_object_unref (info2);
-}
-
-static void
 test_last_used (void)
-{
-  GList *applications;
-  GAppInfo *info1, *info2, *default_app;
-  GError *error = NULL;
-
-  info1 = create_app_info ("Test1");
-  info2 = create_app_info ("Test2");
-
-  g_app_info_set_as_default_for_type (info1, "application/x-test", &error);
-  g_assert (error == NULL);
-
-  g_app_info_add_supports_type (info2, "application/x-test", &error);
-  g_assert (error == NULL);
-
-  applications = g_app_info_get_recommended_for_type ("application/x-test");
-  g_assert (g_list_length (applications) == 2);
-
-  /* the first should be the default app now */
-  g_assert (g_app_info_equal (g_list_nth_data (applications, 0), info1));
-  g_assert (g_app_info_equal (g_list_nth_data (applications, 1), info2));
-
-  g_list_free_full (applications, g_object_unref);
-
-  g_app_info_set_as_last_used_for_type (info2, "application/x-test", &error);
-  g_assert (error == NULL);
-
-  applications = g_app_info_get_recommended_for_type ("application/x-test");
-  g_assert (g_list_length (applications) == 2);
-
-  default_app = g_app_info_get_default_for_type ("application/x-test", FALSE);
-  g_assert (g_app_info_equal (default_app, info1));
-
-  /* the first should be the other app now */
-  g_assert (g_app_info_equal (g_list_nth_data (applications, 0), info2));
-  g_assert (g_app_info_equal (g_list_nth_data (applications, 1), info1));
-
-  g_list_free_full (applications, g_object_unref);
-
-  g_app_info_reset_type_associations ("application/x-test");
-
-  g_app_info_delete (info1);
-  g_app_info_delete (info2);
-
-  g_object_unref (info1);
-  g_object_unref (info2);
-  g_object_unref (default_app);
-}
-
-static void
-cleanup_dir_recurse (GFile *parent, GFile *root)
-=======
-test_last_used (void)
->>>>>>> 76bed778
 {
   GList *applications;
   GAppInfo *info1, *info2, *default_app;
@@ -904,14 +770,11 @@
   g_test_add_func ("/desktop-app-info/default", test_default);
   g_test_add_func ("/desktop-app-info/fallback", test_fallback);
   g_test_add_func ("/desktop-app-info/lastused", test_last_used);
-<<<<<<< HEAD
-=======
   g_test_add_func ("/desktop-app-info/extra-getters", test_extra_getters);
   g_test_add_func ("/desktop-app-info/actions", test_actions);
   g_test_add_func ("/desktop-app-info/search", test_search);
   g_test_add_func ("/desktop-app-info/implements", test_implements);
   g_test_add_func ("/desktop-app-info/show-in", test_show_in);
->>>>>>> 76bed778
 
   result = g_test_run ();
 
