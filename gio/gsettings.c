/*
 * Copyright © 2009, 2010 Codethink Limited
 *
 * This library is free software; you can redistribute it and/or
 * modify it under the terms of the GNU Lesser General Public
 * License as published by the Free Software Foundation; either
 * version 2 of the licence, or (at your option) any later version.
 *
 * This library is distributed in the hope that it will be useful,
 * but WITHOUT ANY WARRANTY; without even the implied warranty of
 * MERCHANTABILITY or FITNESS FOR A PARTICULAR PURPOSE.  See the GNU
 * Lesser General Public License for more details.
 *
 * You should have received a copy of the GNU Lesser General Public
 * License along with this library; if not, see <http://www.gnu.org/licenses/>.
 *
 * Author: Ryan Lortie <desrt@desrt.ca>
 */

/* Prelude {{{1 */
#include "config.h"

#include <glib.h>
#include <glibintl.h>

#include "gsettings.h"

#include "gdelayedsettingsbackend.h"
#include "gsettingsbackendinternal.h"
#include "gsettings-mapping.h"
#include "gsettingsschema-internal.h"
#include "gaction.h"

#include "strinfo.c"

/**
 * SECTION:gsettings
 * @short_description: High-level API for application settings
<<<<<<< HEAD
=======
 * @include: gio/gio.h
>>>>>>> 76bed778
 *
 * The #GSettings class provides a convenient API for storing and retrieving
 * application settings.
 *
 * Reads and writes can be considered to be non-blocking.  Reading
 * settings with #GSettings is typically extremely fast: on
 * approximately the same order of magnitude (but slower than) a
 * #GHashTable lookup.  Writing settings is also extremely fast in terms
 * of time to return to your application, but can be extremely expensive
 * for other threads and other processes.  Many settings backends
 * (including dconf) have lazy initialisation which means in the common
 * case of the user using their computer without modifying any settings
 * a lot of work can be avoided.  For dconf, the D-Bus service doesn't
 * even need to be started in this case.  For this reason, you should
 * only ever modify #GSettings keys in response to explicit user action.
 * Particular care should be paid to ensure that modifications are not
 * made during startup -- for example, when setting the initial value
 * of preferences widgets.  The built-in g_settings_bind() functionality
 * is careful not to write settings in response to notify signals as a
 * result of modifications that it makes to widgets.
 *
 * When creating a GSettings instance, you have to specify a schema
 * that describes the keys in your settings and their types and default
 * values, as well as some other information.
 *
 * Normally, a schema has as fixed path that determines where the settings
 * are stored in the conceptual global tree of settings. However, schemas
 * can also be '[relocatable][gsettings-relocatable]', i.e. not equipped with
 * a fixed path. This is
 * useful e.g. when the schema describes an 'account', and you want to be
 * able to store a arbitrary number of accounts.
 *
 * Paths must start with and end with a forward slash character ('/')
 * and must not contain two sequential slash characters.  Paths should
 * be chosen based on a domain name associated with the program or
 * library to which the settings belong.  Examples of paths are
 * "/org/gtk/settings/file-chooser/" and "/ca/desrt/dconf-editor/".
 * Paths should not start with "/apps/", "/desktop/" or "/system/" as
 * they often did in GConf.
 *
 * Unlike other configuration systems (like GConf), GSettings does not
 * restrict keys to basic types like strings and numbers. GSettings stores
 * values as #GVariant, and allows any #GVariantType for keys. Key names
 * are restricted to lowercase characters, numbers and '-'. Furthermore,
 * the names must begin with a lowercase character, must not end
 * with a '-', and must not contain consecutive dashes.
 *
 * Similar to GConf, the default values in GSettings schemas can be
 * localized, but the localized values are stored in gettext catalogs
 * and looked up with the domain that is specified in the
 * `gettext-domain` attribute of the <schemalist> or <schema>
 * elements and the category that is specified in the `l10n` attribute of
 * the <default> element. The string which is translated includes all text in
 * the <default> element, including any surrounding quotation marks.
 *
 * The `l10n` attribute must be set to `messages` or `time`, and sets the
 * [locale category for
 * translation](https://www.gnu.org/software/gettext/manual/html_node/Aspects.html#index-locale-categories-1).
 * The `messages` category should be used by default; use `time` for
 * translatable date or time formats. A translation comment can be added as an
 * XML comment immediately above the <default> element — it is recommended to
 * add these comments to aid translators understand the meaning and
 * implications of the default value. An optional translation `context`
 * attribute can be set on the <default> element to disambiguate multiple
 * defaults which use the same string.
 *
 * For example:
 * |[
 *  <!-- Translators: A list of words which are not allowed to be typed, in
 *       GVariant serialization syntax.
 *       See: https://developer.gnome.org/glib/stable/gvariant-text.html -->
 *  <default l10n='messages' context='Banned words'>['bad', 'words']</default>
 * ]|
 *
 * Translations of default values must remain syntactically valid serialized
 * #GVariants (e.g. retaining any surrounding quotation marks) or runtime
 * errors will occur.
 *
 * GSettings uses schemas in a compact binary form that is created
<<<<<<< HEAD
 * by the <link linkend="glib-compile-schemas">glib-compile-schemas</link>
 * utility. The input is a schema description in an XML format that can be
 * described by the following DTD:
 * |[<xi:include xmlns:xi="http://www.w3.org/2001/XInclude" parse="text" href="../../../../gio/gschema.dtd"><xi:fallback>FIXME: MISSING XINCLUDE CONTENT</xi:fallback></xi:include>]|
 *
 * glib-compile-schemas expects schema files to have the extension <filename>.gschema.xml</filename>
 *
 * At runtime, schemas are identified by their id (as specified
 * in the <tag class="attribute">id</tag> attribute of the
 * <tag class="starttag">schema</tag> element). The
 * convention for schema ids is to use a dotted name, similar in
 * style to a D-Bus bus name, e.g. "org.gnome.SessionManager". In particular,
 * if the settings are for a specific service that owns a D-Bus bus name,
 * the D-Bus bus name and schema id should match. For schemas which deal
 * with settings not associated with one named application, the id should
 * not use StudlyCaps, e.g. "org.gnome.font-rendering".
 *
 * In addition to #GVariant types, keys can have types that have enumerated
 * types. These can be described by a <tag class="starttag">choice</tag>,
 * <tag class="starttag">enum</tag> or <tag class="starttag">flags</tag> element, see
 * <xref linkend="schema-enumerated"/>. The underlying type of
 * such a key is string, but you can use g_settings_get_enum(),
 * g_settings_set_enum(), g_settings_get_flags(), g_settings_set_flags()
 * access the numeric values corresponding to the string value of enum
 * and flags keys.
 *
 * <example id="schema-default-values"><title>Default values</title>
 * <programlisting><![CDATA[
=======
 * by the [glib-compile-schemas][glib-compile-schemas]
 * utility. The input is a schema description in an XML format.
 *
 * A DTD for the gschema XML format can be found here:
 * [gschema.dtd](https://git.gnome.org/browse/glib/tree/gio/gschema.dtd)
 *
 * The [glib-compile-schemas][glib-compile-schemas] tool expects schema
 * files to have the extension `.gschema.xml`.
 *
 * At runtime, schemas are identified by their id (as specified in the
 * id attribute of the <schema> element). The convention for schema
 * ids is to use a dotted name, similar in style to a D-Bus bus name,
 * e.g. "org.gnome.SessionManager". In particular, if the settings are
 * for a specific service that owns a D-Bus bus name, the D-Bus bus name
 * and schema id should match. For schemas which deal with settings not
 * associated with one named application, the id should not use
 * StudlyCaps, e.g. "org.gnome.font-rendering".
 *
 * In addition to #GVariant types, keys can have types that have
 * enumerated types. These can be described by a <choice>,
 * <enum> or <flags> element, as seen in the
 * [example][schema-enumerated]. The underlying type of such a key
 * is string, but you can use g_settings_get_enum(), g_settings_set_enum(),
 * g_settings_get_flags(), g_settings_set_flags() access the numeric values
 * corresponding to the string value of enum and flags keys.
 *
 * An example for default value:
 * |[
>>>>>>> 76bed778
 * <schemalist>
 *   <schema id="org.gtk.Test" path="/org/gtk/Test/" gettext-domain="test">
 *
 *     <key name="greeting" type="s">
 *       <default l10n="messages">"Hello, earthlings"</default>
 *       <summary>A greeting</summary>
 *       <description>
 *         Greeting of the invading martians
 *       </description>
 *     </key>
 *
 *     <key name="box" type="(ii)">
 *       <default>(20,30)</default>
 *     </key>
 *
 *   </schema>
 * </schemalist>
 * ]|
 *
<<<<<<< HEAD
 * <example id="schema-enumerated"><title>Ranges, choices and enumerated types</title>
 * <programlisting><![CDATA[
=======
 * An example for ranges, choices and enumerated types:
 * |[
>>>>>>> 76bed778
 * <schemalist>
 *
 *   <enum id="org.gtk.Test.myenum">
 *     <value nick="first" value="1"/>
 *     <value nick="second" value="2"/>
 *   </enum>
 *
 *   <flags id="org.gtk.Test.myflags">
 *     <value nick="flag1" value="1"/>
 *     <value nick="flag2" value="2"/>
 *     <value nick="flag3" value="4"/>
 *   </flags>
 *
 *   <schema id="org.gtk.Test">
 *
 *     <key name="key-with-range" type="i">
 *       <range min="1" max="100"/>
 *       <default>10</default>
 *     </key>
 *
 *     <key name="key-with-choices" type="s">
 *       <choices>
 *         <choice value='Elisabeth'/>
 *         <choice value='Annabeth'/>
 *         <choice value='Joe'/>
 *       </choices>
 *       <aliases>
 *         <alias value='Anna' target='Annabeth'/>
 *         <alias value='Beth' target='Elisabeth'/>
 *       </aliases>
 *       <default>'Joe'</default>
 *     </key>
 *
 *     <key name='enumerated-key' enum='org.gtk.Test.myenum'>
 *       <default>'first'</default>
 *     </key>
 *
 *     <key name='flags-key' flags='org.gtk.Test.myflags'>
<<<<<<< HEAD
 *       <default>["flag1",flag2"]</default>
=======
 *       <default>["flag1","flag2"]</default>
>>>>>>> 76bed778
 *     </key>
 *   </schema>
 * </schemalist>
 * ]|
 *
 * ## Vendor overrides
 *
 * Default values are defined in the schemas that get installed by
 * an application. Sometimes, it is necessary for a vendor or distributor
 * to adjust these defaults. Since patching the XML source for the schema
 * is inconvenient and error-prone,
 * [glib-compile-schemas][glib-compile-schemas] reads so-called vendor
 * override' files. These are keyfiles in the same directory as the XML
 * schema sources which can override default values. The schema id serves
 * as the group name in the key file, and the values are expected in
 * serialized GVariant form, as in the following example:
 * |[
 *     [org.gtk.Example]
 *     key1='string'
 *     key2=1.5
<<<<<<< HEAD
 *     </programlisting></informalexample>
 *   </para>
 *   <para>
 *     glib-compile-schemas expects schema files to have the extension
 *     <filename>.gschema.override</filename>
 *   </para>
 * </refsect2>
 *
 * <refsect2>
 *   <title>Binding</title>
 *   <para>
 *     A very convenient feature of GSettings lets you bind #GObject properties
 *     directly to settings, using g_settings_bind(). Once a GObject property
 *     has been bound to a setting, changes on either side are automatically
 *     propagated to the other side. GSettings handles details like
 *     mapping between GObject and GVariant types, and preventing infinite
 *     cycles.
 *   </para>
 *   <para>
 *     This makes it very easy to hook up a preferences dialog to the
 *     underlying settings. To make this even more convenient, GSettings
 *     looks for a boolean property with the name "sensitivity" and
 *     automatically binds it to the writability of the bound setting.
 *     If this 'magic' gets in the way, it can be suppressed with the
 *     #G_SETTINGS_BIND_NO_SENSITIVITY flag.
 *   </para>
 * </refsect2>
=======
 * ]|
 *
 * glib-compile-schemas expects schema files to have the extension
 * `.gschema.override`.
 *
 * ## Binding
 *
 * A very convenient feature of GSettings lets you bind #GObject properties
 * directly to settings, using g_settings_bind(). Once a GObject property
 * has been bound to a setting, changes on either side are automatically
 * propagated to the other side. GSettings handles details like mapping
 * between GObject and GVariant types, and preventing infinite cycles.
 *
 * This makes it very easy to hook up a preferences dialog to the
 * underlying settings. To make this even more convenient, GSettings
 * looks for a boolean property with the name "sensitivity" and
 * automatically binds it to the writability of the bound setting.
 * If this 'magic' gets in the way, it can be suppressed with the
 * #G_SETTINGS_BIND_NO_SENSITIVITY flag.
 *
 * ## Relocatable schemas # {#gsettings-relocatable}
 *
 * A relocatable schema is one with no `path` attribute specified on its
 * <schema> element. By using g_settings_new_with_path(), a #GSettings object
 * can be instantiated for a relocatable schema, assigning a path to the
 * instance. Paths passed to g_settings_new_with_path() will typically be
 * constructed dynamically from a constant prefix plus some form of instance
 * identifier; but they must still be valid GSettings paths. Paths could also
 * be constant and used with a globally installed schema originating from a
 * dependency library.
 *
 * For example, a relocatable schema could be used to store geometry information
 * for different windows in an application. If the schema ID was
 * `org.foo.MyApp.Window`, it could be instantiated for paths
 * `/org/foo/MyApp/main/`, `/org/foo/MyApp/document-1/`,
 * `/org/foo/MyApp/document-2/`, etc. If any of the paths are well-known
 * they can be specified as <child> elements in the parent schema, e.g.:
 * |[
 * <schema id="org.foo.MyApp" path="/org/foo/MyApp/">
 *   <child name="main" schema="org.foo.MyApp.Window"/>
 * </schema>
 * ]|
 *
 * ## Build system integration # {#gsettings-build-system}
 *
 * GSettings comes with autotools integration to simplify compiling and
 * installing schemas. To add GSettings support to an application, add the
 * following to your `configure.ac`:
 * |[
 * GLIB_GSETTINGS
 * ]|
 *
 * In the appropriate `Makefile.am`, use the following snippet to compile and
 * install the named schema:
 * |[
 * gsettings_SCHEMAS = org.foo.MyApp.gschema.xml
 * EXTRA_DIST = $(gsettings_SCHEMAS)
 *
 * @GSETTINGS_RULES@
 * ]|
 *
 * No changes are needed to the build system to mark a schema XML file for
 * translation. Assuming it sets the `gettext-domain` attribute, a schema may
 * be marked for translation by adding it to `POTFILES.in`, assuming gettext
 * 0.19 is in use (the preferred method for translation):
 * |[
 * data/org.foo.MyApp.gschema.xml
 * ]|
 *
 * Alternatively, if intltool 0.50.1 is in use:
 * |[
 * [type: gettext/gsettings]data/org.foo.MyApp.gschema.xml
 * ]|
 *
 * GSettings will use gettext to look up translations for the <summary> and
 * <description> elements, and also any <default> elements which have a `l10n`
 * attribute set. Translations must not be included in the `.gschema.xml` file
 * by the build system, for example by using intltool XML rules with a
 * `.gschema.xml.in` template.
 *
 * If an enumerated type defined in a C header file is to be used in a GSettings
 * schema, it can either be defined manually using an <enum> element in the
 * schema XML, or it can be extracted automatically from the C header. This
 * approach is preferred, as it ensures the two representations are always
 * synchronised. To do so, add the following to the relevant `Makefile.am`:
 * |[
 * gsettings_ENUM_NAMESPACE = org.foo.MyApp
 * gsettings_ENUM_FILES = my-app-enums.h my-app-misc.h
 * ]|
 *
 * `gsettings_ENUM_NAMESPACE` specifies the schema namespace for the enum files,
 * which are specified in `gsettings_ENUM_FILES`. This will generate a
 * `org.foo.MyApp.enums.xml` file containing the extracted enums, which will be
 * automatically included in the schema compilation, install and uninstall
 * rules. It should not be committed to version control or included in
 * `EXTRA_DIST`.
 */

/**
 * GSettings:
 *
 * #GSettings is an opaque data structure and can only be accessed
 * using the following functions.
>>>>>>> 76bed778
 **/

struct _GSettingsPrivate
{
  /* where the signals go... */
  GMainContext *main_context;

  GSettingsBackend *backend;
  GSettingsSchema *schema;
  gchar *path;

  GDelayedSettingsBackend *delayed;
};

enum
{
  PROP_0,
  PROP_SCHEMA,
  PROP_SCHEMA_ID,
  PROP_BACKEND,
  PROP_PATH,
  PROP_HAS_UNAPPLIED,
  PROP_DELAY_APPLY
};

enum
{
  SIGNAL_WRITABLE_CHANGE_EVENT,
  SIGNAL_WRITABLE_CHANGED,
  SIGNAL_CHANGE_EVENT,
  SIGNAL_CHANGED,
  N_SIGNALS
};

static guint g_settings_signals[N_SIGNALS];

G_DEFINE_TYPE_WITH_PRIVATE (GSettings, g_settings, G_TYPE_OBJECT)

/* Signals {{{1 */
static gboolean
g_settings_real_change_event (GSettings    *settings,
                              const GQuark *keys,
                              gint          n_keys)
{
  gint i;

  if (keys == NULL)
    keys = g_settings_schema_list (settings->priv->schema, &n_keys);

  for (i = 0; i < n_keys; i++)
    {
      const gchar *key = g_quark_to_string (keys[i]);

      if (g_str_has_suffix (key, "/"))
        continue;

      g_signal_emit (settings, g_settings_signals[SIGNAL_CHANGED], keys[i], key);
    }

  return FALSE;
}

static gboolean
g_settings_real_writable_change_event (GSettings *settings,
                                       GQuark     key)
{
  const GQuark *keys = &key;
  gint n_keys = 1;
  gint i;

  if (key == 0)
    keys = g_settings_schema_list (settings->priv->schema, &n_keys);

  for (i = 0; i < n_keys; i++)
    {
      const gchar *key = g_quark_to_string (keys[i]);
<<<<<<< HEAD

      if (g_str_has_suffix (key, "/"))
        continue;

=======

      if (g_str_has_suffix (key, "/"))
        continue;

>>>>>>> 76bed778
      g_signal_emit (settings, g_settings_signals[SIGNAL_WRITABLE_CHANGED], keys[i], key);
    }

  return FALSE;
}

static void
settings_backend_changed (GObject             *target,
                          GSettingsBackend    *backend,
                          const gchar         *key,
                          gpointer             origin_tag)
{
  GSettings *settings = G_SETTINGS (target);
  gboolean ignore_this;
  gint i;

  /* We used to assert here:
   *
   *   settings->priv->backend == backend
   *
   * but it could be the case that a notification is queued for delivery
   * while someone calls g_settings_delay() (which changes the backend).
   *
   * Since the delay backend would just pass that straight through
   * anyway, it doesn't make sense to try to detect this case.
   * Therefore, we just accept it.
   */

  for (i = 0; key[i] == settings->priv->path[i]; i++);

  if (settings->priv->path[i] == '\0' &&
      g_settings_schema_has_key (settings->priv->schema, key + i))
    {
      GQuark quark;

      quark = g_quark_from_string (key + i);
      g_signal_emit (settings, g_settings_signals[SIGNAL_CHANGE_EVENT],
                     0, &quark, 1, &ignore_this);
    }
}

static void
settings_backend_path_changed (GObject          *target,
                               GSettingsBackend *backend,
                               const gchar      *path,
                               gpointer          origin_tag)
{
  GSettings *settings = G_SETTINGS (target);
  gboolean ignore_this;

  if (g_str_has_prefix (settings->priv->path, path))
    g_signal_emit (settings, g_settings_signals[SIGNAL_CHANGE_EVENT],
                   0, NULL, 0, &ignore_this);
}

static void
settings_backend_keys_changed (GObject             *target,
                               GSettingsBackend    *backend,
                               const gchar         *path,
                               gpointer             origin_tag,
                               const gchar * const *items)
{
  GSettings *settings = G_SETTINGS (target);
  gboolean ignore_this;
  gint i;

  for (i = 0; settings->priv->path[i] &&
              settings->priv->path[i] == path[i]; i++);

  if (path[i] == '\0')
    {
      GQuark quarks[256];
      gint j, l = 0;

      for (j = 0; items[j]; j++)
         {
           const gchar *item = items[j];
           gint k;

           for (k = 0; item[k] == settings->priv->path[i + k]; k++);

           if (settings->priv->path[i + k] == '\0' &&
               g_settings_schema_has_key (settings->priv->schema, item + k))
             quarks[l++] = g_quark_from_string (item + k);

           /* "256 quarks ought to be enough for anybody!"
            * If this bites you, I'm sorry.  Please file a bug.
            */
           g_assert (l < 256);
         }

      if (l > 0)
        g_signal_emit (settings, g_settings_signals[SIGNAL_CHANGE_EVENT],
                       0, quarks, l, &ignore_this);
    }
}

static void
settings_backend_writable_changed (GObject          *target,
                                   GSettingsBackend *backend,
                                   const gchar      *key)
{
  GSettings *settings = G_SETTINGS (target);
  gboolean ignore_this;
  gint i;

  for (i = 0; key[i] == settings->priv->path[i]; i++);

  if (settings->priv->path[i] == '\0' &&
      g_settings_schema_has_key (settings->priv->schema, key + i))
    g_signal_emit (settings, g_settings_signals[SIGNAL_WRITABLE_CHANGE_EVENT],
                   0, g_quark_from_string (key + i), &ignore_this);
}

static void
settings_backend_path_writable_changed (GObject          *target,
                                        GSettingsBackend *backend,
                                        const gchar      *path)
{
  GSettings *settings = G_SETTINGS (target);
  gboolean ignore_this;

  if (g_str_has_prefix (settings->priv->path, path))
    g_signal_emit (settings, g_settings_signals[SIGNAL_WRITABLE_CHANGE_EVENT],
                   0, (GQuark) 0, &ignore_this);
}

/* Properties, Construction, Destruction {{{1 */
static void
g_settings_set_property (GObject      *object,
                         guint         prop_id,
                         const GValue *value,
                         GParamSpec   *pspec)
{
  GSettings *settings = G_SETTINGS (object);

  switch (prop_id)
    {
    case PROP_SCHEMA:
      {
        GSettingsSchema *schema;

        schema = g_value_dup_boxed (value);

        /* we receive a set_property() call for "settings-schema" even
         * if it was not specified (ie: with NULL value).  ->schema
         * could already be set at this point (ie: via "schema-id").
         * check for NULL to avoid clobbering the existing value.
         */
        if (schema != NULL)
          {
            g_assert (settings->priv->schema == NULL);
            settings->priv->schema = schema;
          }
      }
      break;

    case PROP_SCHEMA_ID:
      {
        const gchar *schema_id;

        schema_id = g_value_get_string (value);

        /* we receive a set_property() call for both "schema" and
         * "schema-id", even if they are not set.  Hopefully only one of
         * them is non-NULL.
         */
        if (schema_id != NULL)
          {
            GSettingsSchemaSource *default_source;

            g_assert (settings->priv->schema == NULL);
            default_source = g_settings_schema_source_get_default ();

            if (default_source == NULL)
              g_error ("No GSettings schemas are installed on the system");

            settings->priv->schema = g_settings_schema_source_lookup (default_source, schema_id, TRUE);

            if (settings->priv->schema == NULL)
              g_error ("Settings schema '%s' is not installed\n", schema_id);
          }
      }
      break;

    case PROP_PATH:
      settings->priv->path = g_value_dup_string (value);
      break;

    case PROP_BACKEND:
      settings->priv->backend = g_value_dup_object (value);
      break;

    default:
      g_assert_not_reached ();
    }
}

static void
g_settings_get_property (GObject    *object,
                         guint       prop_id,
                         GValue     *value,
                         GParamSpec *pspec)
{
  GSettings *settings = G_SETTINGS (object);

  switch (prop_id)
    {
    case PROP_SCHEMA:
      g_value_set_boxed (value, settings->priv->schema);
      break;

     case PROP_SCHEMA_ID:
      g_value_set_string (value, g_settings_schema_get_id (settings->priv->schema));
      break;

     case PROP_BACKEND:
      g_value_set_object (value, settings->priv->backend);
      break;

     case PROP_PATH:
      g_value_set_string (value, settings->priv->path);
      break;

     case PROP_HAS_UNAPPLIED:
      g_value_set_boolean (value, g_settings_get_has_unapplied (settings));
      break;

     case PROP_DELAY_APPLY:
      g_value_set_boolean (value, settings->priv->delayed != NULL);
      break;

     default:
      g_assert_not_reached ();
    }
}

static const GSettingsListenerVTable listener_vtable = {
  settings_backend_changed,
  settings_backend_path_changed,
  settings_backend_keys_changed,
  settings_backend_writable_changed,
  settings_backend_path_writable_changed
};

static void
g_settings_constructed (GObject *object)
{
  GSettings *settings = G_SETTINGS (object);
  const gchar *schema_path;

  schema_path = g_settings_schema_get_path (settings->priv->schema);

  if (settings->priv->path && schema_path && strcmp (settings->priv->path, schema_path) != 0)
    g_error ("settings object created with schema '%s' and path '%s', but path '%s' is specified by schema",
             g_settings_schema_get_id (settings->priv->schema), settings->priv->path, schema_path);

  if (settings->priv->path == NULL)
    {
      if (schema_path == NULL)
        g_error ("attempting to create schema '%s' without a path",
                 g_settings_schema_get_id (settings->priv->schema));

      settings->priv->path = g_strdup (schema_path);
    }

  if (settings->priv->backend == NULL)
    settings->priv->backend = g_settings_backend_get_default ();

  g_settings_backend_watch (settings->priv->backend,
                            &listener_vtable, G_OBJECT (settings),
                            settings->priv->main_context);
  g_settings_backend_subscribe (settings->priv->backend,
                                settings->priv->path);
}

static void
g_settings_finalize (GObject *object)
{
  GSettings *settings = G_SETTINGS (object);

  g_settings_backend_unsubscribe (settings->priv->backend,
                                  settings->priv->path);
  g_main_context_unref (settings->priv->main_context);
  g_object_unref (settings->priv->backend);
  g_settings_schema_unref (settings->priv->schema);
  g_free (settings->priv->path);

  G_OBJECT_CLASS (g_settings_parent_class)->finalize (object);
}

static void
g_settings_init (GSettings *settings)
{
<<<<<<< HEAD
  settings->priv = G_TYPE_INSTANCE_GET_PRIVATE (settings,
                                                G_TYPE_SETTINGS,
                                                GSettingsPrivate);

=======
  settings->priv = g_settings_get_instance_private (settings);
>>>>>>> 76bed778
  settings->priv->main_context = g_main_context_ref_thread_default ();
}

static void
g_settings_class_init (GSettingsClass *class)
{
  GObjectClass *object_class = G_OBJECT_CLASS (class);

  class->writable_change_event = g_settings_real_writable_change_event;
  class->change_event = g_settings_real_change_event;

  object_class->set_property = g_settings_set_property;
  object_class->get_property = g_settings_get_property;
  object_class->constructed = g_settings_constructed;
  object_class->finalize = g_settings_finalize;

  /**
   * GSettings::changed:
   * @settings: the object on which the signal was emitted
   * @key: the name of the key that changed
   *
   * The "changed" signal is emitted when a key has potentially changed.
   * You should call one of the g_settings_get() calls to check the new
   * value.
   *
   * This signal supports detailed connections.  You can connect to the
   * detailed signal "changed::x" in order to only receive callbacks
   * when key "x" changes.
   */
  g_settings_signals[SIGNAL_CHANGED] =
    g_signal_new (I_("changed"), G_TYPE_SETTINGS,
                  G_SIGNAL_RUN_LAST | G_SIGNAL_DETAILED,
                  G_STRUCT_OFFSET (GSettingsClass, changed),
                  NULL, NULL, g_cclosure_marshal_VOID__STRING, G_TYPE_NONE,
                  1, G_TYPE_STRING | G_SIGNAL_TYPE_STATIC_SCOPE);

  /**
   * GSettings::change-event:
   * @settings: the object on which the signal was emitted
   * @keys: (array length=n_keys) (element-type GQuark) (allow-none):
<<<<<<< HEAD
   *        an array of #GQuark<!-- -->s for the changed keys, or %NULL
=======
   *        an array of #GQuarks for the changed keys, or %NULL
>>>>>>> 76bed778
   * @n_keys: the length of the @keys array, or 0
   *
   * The "change-event" signal is emitted once per change event that
   * affects this settings object.  You should connect to this signal
   * only if you are interested in viewing groups of changes before they
   * are split out into multiple emissions of the "changed" signal.
   * For most use cases it is more appropriate to use the "changed" signal.
   *
   * In the event that the change event applies to one or more specified
   * keys, @keys will be an array of #GQuark of length @n_keys.  In the
   * event that the change event applies to the #GSettings object as a
   * whole (ie: potentially every key has been changed) then @keys will
   * be %NULL and @n_keys will be 0.
   *
   * The default handler for this signal invokes the "changed" signal
   * for each affected key.  If any other connected handler returns
   * %TRUE then this default functionality will be suppressed.
   *
   * Returns: %TRUE to stop other handlers from being invoked for the
   *          event. FALSE to propagate the event further.
   */
  g_settings_signals[SIGNAL_CHANGE_EVENT] =
    g_signal_new (I_("change-event"), G_TYPE_SETTINGS,
                  G_SIGNAL_RUN_LAST,
                  G_STRUCT_OFFSET (GSettingsClass, change_event),
                  g_signal_accumulator_true_handled, NULL,
                  NULL,
                  G_TYPE_BOOLEAN, 2, G_TYPE_POINTER, G_TYPE_INT);

  /**
   * GSettings::writable-changed:
   * @settings: the object on which the signal was emitted
   * @key: the key
   *
   * The "writable-changed" signal is emitted when the writability of a
   * key has potentially changed.  You should call
   * g_settings_is_writable() in order to determine the new status.
   *
   * This signal supports detailed connections.  You can connect to the
   * detailed signal "writable-changed::x" in order to only receive
   * callbacks when the writability of "x" changes.
   */
  g_settings_signals[SIGNAL_WRITABLE_CHANGED] =
    g_signal_new (I_("writable-changed"), G_TYPE_SETTINGS,
                  G_SIGNAL_RUN_LAST | G_SIGNAL_DETAILED,
                  G_STRUCT_OFFSET (GSettingsClass, writable_changed),
                  NULL, NULL, g_cclosure_marshal_VOID__STRING, G_TYPE_NONE,
                  1, G_TYPE_STRING | G_SIGNAL_TYPE_STATIC_SCOPE);

  /**
   * GSettings::writable-change-event:
   * @settings: the object on which the signal was emitted
   * @key: the quark of the key, or 0
   *
   * The "writable-change-event" signal is emitted once per writability
   * change event that affects this settings object.  You should connect
   * to this signal if you are interested in viewing groups of changes
   * before they are split out into multiple emissions of the
   * "writable-changed" signal.  For most use cases it is more
   * appropriate to use the "writable-changed" signal.
   *
   * In the event that the writability change applies only to a single
   * key, @key will be set to the #GQuark for that key.  In the event
   * that the writability change affects the entire settings object,
   * @key will be 0.
   *
   * The default handler for this signal invokes the "writable-changed"
   * and "changed" signals for each affected key.  This is done because
   * changes in writability might also imply changes in value (if for
   * example, a new mandatory setting is introduced).  If any other
   * connected handler returns %TRUE then this default functionality
   * will be suppressed.
   *
   * Returns: %TRUE to stop other handlers from being invoked for the
   *          event. FALSE to propagate the event further.
   */
  g_settings_signals[SIGNAL_WRITABLE_CHANGE_EVENT] =
    g_signal_new (I_("writable-change-event"), G_TYPE_SETTINGS,
                  G_SIGNAL_RUN_LAST,
                  G_STRUCT_OFFSET (GSettingsClass, writable_change_event),
                  g_signal_accumulator_true_handled, NULL,
                  NULL, G_TYPE_BOOLEAN, 1, G_TYPE_UINT);

  /**
   * GSettings:context:
   *
   * The name of the context that the settings are stored in.
   */
  g_object_class_install_property (object_class, PROP_BACKEND,
    g_param_spec_object ("backend",
                         P_("GSettingsBackend"),
                         P_("The GSettingsBackend for this settings object"),
                         G_TYPE_SETTINGS_BACKEND, G_PARAM_CONSTRUCT_ONLY |
                         G_PARAM_READWRITE | G_PARAM_STATIC_STRINGS));

  /**
   * GSettings:settings-schema:
   *
   * The #GSettingsSchema describing the types of keys for this
   * #GSettings object.
   *
   * Ideally, this property would be called 'schema'.  #GSettingsSchema
   * has only existed since version 2.32, however, and before then the
   * 'schema' property was used to refer to the ID of the schema rather
   * than the schema itself.  Take care.
   */
  g_object_class_install_property (object_class, PROP_SCHEMA,
    g_param_spec_boxed ("settings-schema",
                        P_("schema"),
                        P_("The GSettingsSchema for this settings object"),
                        G_TYPE_SETTINGS_SCHEMA,
                        G_PARAM_CONSTRUCT_ONLY |
                        G_PARAM_READWRITE | G_PARAM_STATIC_STRINGS));

  /**
   * GSettings:schema:
   *
   * The name of the schema that describes the types of keys
   * for this #GSettings object.
   *
   * The type of this property is *not* #GSettingsSchema.
   * #GSettingsSchema has only existed since version 2.32 and
   * unfortunately this name was used in previous versions to refer to
   * the schema ID rather than the schema itself.  Take care to use the
   * 'settings-schema' property if you wish to pass in a
   * #GSettingsSchema.
   *
   * Deprecated:2.32:Use the 'schema-id' property instead.  In a future
   * version, this property may instead refer to a #GSettingsSchema.
   */
  g_object_class_install_property (object_class, PROP_SCHEMA_ID,
    g_param_spec_string ("schema",
                         P_("Schema name"),
                         P_("The name of the schema for this settings object"),
                         NULL,
                         G_PARAM_CONSTRUCT_ONLY |
                         G_PARAM_DEPRECATED | G_PARAM_READWRITE | G_PARAM_STATIC_STRINGS));

  /**
   * GSettings:schema-id:
   *
   * The name of the schema that describes the types of keys
   * for this #GSettings object.
   */
  g_object_class_install_property (object_class, PROP_SCHEMA_ID,
    g_param_spec_string ("schema-id",
                         P_("Schema name"),
                         P_("The name of the schema for this settings object"),
                         NULL,
                         G_PARAM_CONSTRUCT_ONLY |
                         G_PARAM_READWRITE | G_PARAM_STATIC_STRINGS));

   /**
    * GSettings:path:
    *
    * The path within the backend where the settings are stored.
    */
   g_object_class_install_property (object_class, PROP_PATH,
     g_param_spec_string ("path",
                          P_("Base path"),
                          P_("The path within the backend where the settings are"),
                          NULL,
                          G_PARAM_CONSTRUCT_ONLY |
                          G_PARAM_READWRITE | G_PARAM_STATIC_STRINGS));

   /**
    * GSettings:has-unapplied:
    *
    * If this property is %TRUE, the #GSettings object has outstanding
    * changes that will be applied when g_settings_apply() is called.
    */
   g_object_class_install_property (object_class, PROP_HAS_UNAPPLIED,
     g_param_spec_boolean ("has-unapplied",
                           P_("Has unapplied changes"),
                           P_("TRUE if there are outstanding changes to apply()"),
                           FALSE,
                           G_PARAM_READABLE | G_PARAM_STATIC_STRINGS));

   /**
    * GSettings:delay-apply:
    *
    * Whether the #GSettings object is in 'delay-apply' mode. See
    * g_settings_delay() for details.
    *
    * Since: 2.28
    */
   g_object_class_install_property (object_class, PROP_DELAY_APPLY,
     g_param_spec_boolean ("delay-apply",
                           P_("Delay-apply mode"),
                           P_("Whether this settings object is in 'delay-apply' mode"),
                           FALSE,
                           G_PARAM_READABLE | G_PARAM_STATIC_STRINGS));
}

/* Construction (new, new_with_path, etc.) {{{1 */
/**
 * g_settings_new:
 * @schema_id: the id of the schema
 *
 * Creates a new #GSettings object with the schema specified by
 * @schema_id.
 *
 * Signals on the newly created #GSettings object will be dispatched
 * via the thread-default #GMainContext in effect at the time of the
 * call to g_settings_new().  The new #GSettings will hold a reference
 * on the context.  See g_main_context_push_thread_default().
 *
 * Returns: a new #GSettings object
 *
 * Since: 2.26
 */
GSettings *
g_settings_new (const gchar *schema_id)
{
  g_return_val_if_fail (schema_id != NULL, NULL);

  return g_object_new (G_TYPE_SETTINGS,
                       "schema-id", schema_id,
                       NULL);
}

static gboolean
path_is_valid (const gchar *path)
{
  if (!path)
    return FALSE;

  if (path[0] != '/')
    return FALSE;

  if (!g_str_has_suffix (path, "/"))
    return FALSE;

  return strstr (path, "//") == NULL;
}

/**
 * g_settings_new_with_path:
 * @schema_id: the id of the schema
 * @path: the path to use
 *
 * Creates a new #GSettings object with the relocatable schema specified
 * by @schema_id and a given path.
 *
 * You only need to do this if you want to directly create a settings
 * object with a schema that doesn't have a specified path of its own.
 * That's quite rare.
 *
 * It is a programmer error to call this function for a schema that
 * has an explicitly specified path.
 *
<<<<<<< HEAD
=======
 * It is a programmer error if @path is not a valid path.  A valid path
 * begins and ends with '/' and does not contain two consecutive '/'
 * characters.
 *
>>>>>>> 76bed778
 * Returns: a new #GSettings object
 *
 * Since: 2.26
 */
GSettings *
g_settings_new_with_path (const gchar *schema_id,
                          const gchar *path)
{
  g_return_val_if_fail (schema_id != NULL, NULL);
<<<<<<< HEAD
  g_return_val_if_fail (path != NULL, NULL);
=======
  g_return_val_if_fail (path_is_valid (path), NULL);
>>>>>>> 76bed778

  return g_object_new (G_TYPE_SETTINGS,
                       "schema-id", schema_id,
                       "path", path,
                       NULL);
}

/**
 * g_settings_new_with_backend:
 * @schema_id: the id of the schema
 * @backend: the #GSettingsBackend to use
 *
 * Creates a new #GSettings object with the schema specified by
 * @schema_id and a given #GSettingsBackend.
 *
 * Creating a #GSettings object with a different backend allows accessing
 * settings from a database other than the usual one. For example, it may make
 * sense to pass a backend corresponding to the "defaults" settings database on
 * the system to get a settings object that modifies the system default
 * settings instead of the settings for this user.
 *
 * Returns: a new #GSettings object
 *
 * Since: 2.26
 */
GSettings *
g_settings_new_with_backend (const gchar      *schema_id,
                             GSettingsBackend *backend)
{
  g_return_val_if_fail (schema_id != NULL, NULL);
  g_return_val_if_fail (G_IS_SETTINGS_BACKEND (backend), NULL);

  return g_object_new (G_TYPE_SETTINGS,
                       "schema-id", schema_id,
                       "backend", backend,
                       NULL);
}

/**
 * g_settings_new_with_backend_and_path:
 * @schema_id: the id of the schema
 * @backend: the #GSettingsBackend to use
 * @path: the path to use
 *
 * Creates a new #GSettings object with the schema specified by
 * @schema_id and a given #GSettingsBackend and path.
 *
 * This is a mix of g_settings_new_with_backend() and
 * g_settings_new_with_path().
 *
 * Returns: a new #GSettings object
 *
 * Since: 2.26
 */
GSettings *
g_settings_new_with_backend_and_path (const gchar      *schema_id,
                                      GSettingsBackend *backend,
                                      const gchar      *path)
{
  g_return_val_if_fail (schema_id != NULL, NULL);
  g_return_val_if_fail (G_IS_SETTINGS_BACKEND (backend), NULL);
  g_return_val_if_fail (path_is_valid (path), NULL);

  return g_object_new (G_TYPE_SETTINGS,
                       "schema-id", schema_id,
                       "backend", backend,
                       "path", path,
                       NULL);
}

/**
 * g_settings_new_full:
 * @schema: a #GSettingsSchema
 * @backend: (allow-none): a #GSettingsBackend
 * @path: (allow-none): the path to use
 *
 * Creates a new #GSettings object with a given schema, backend and
 * path.
 *
 * It should be extremely rare that you ever want to use this function.
 * It is made available for advanced use-cases (such as plugin systems
 * that want to provide access to schemas loaded from custom locations,
 * etc).
 *
 * At the most basic level, a #GSettings object is a pure composition of
 * 4 things: a #GSettingsSchema, a #GSettingsBackend, a path within that
 * backend, and a #GMainContext to which signals are dispatched.
 *
 * This constructor therefore gives you full control over constructing
<<<<<<< HEAD
 * #GSettings instances.  The first 4 parameters are given directly as
=======
 * #GSettings instances.  The first 3 parameters are given directly as
>>>>>>> 76bed778
 * @schema, @backend and @path, and the main context is taken from the
 * thread-default (as per g_settings_new()).
 *
 * If @backend is %NULL then the default backend is used.
 *
 * If @path is %NULL then the path from the schema is used.  It is an
<<<<<<< HEAD
 * error f @path is %NULL and the schema has no path of its own or if
=======
 * error if @path is %NULL and the schema has no path of its own or if
>>>>>>> 76bed778
 * @path is non-%NULL and not equal to the path that the schema does
 * have.
 *
 * Returns: a new #GSettings object
 *
 * Since: 2.32
 */
GSettings *
g_settings_new_full (GSettingsSchema  *schema,
                     GSettingsBackend *backend,
                     const gchar      *path)
{
<<<<<<< HEAD
=======
  g_return_val_if_fail (schema != NULL, NULL);
  g_return_val_if_fail (backend == NULL || G_IS_SETTINGS_BACKEND (backend), NULL);
  g_return_val_if_fail (path == NULL || path_is_valid (path), NULL);

>>>>>>> 76bed778
  return g_object_new (G_TYPE_SETTINGS,
                       "settings-schema", schema,
                       "backend", backend,
                       "path", path,
                       NULL);
}

/* Internal read/write utilities {{{1 */
static gboolean
g_settings_write_to_backend (GSettings          *settings,
                             GSettingsSchemaKey *key,
                             GVariant           *value)
{
  gboolean success;
  gchar *path;

  path = g_strconcat (settings->priv->path, key->name, NULL);
  success = g_settings_backend_write (settings->priv->backend, path, value, NULL);
  g_free (path);

  return success;
}

static GVariant *
g_settings_read_from_backend (GSettings          *settings,
<<<<<<< HEAD
                              GSettingsSchemaKey *key)
=======
                              GSettingsSchemaKey *key,
                              gboolean            user_value_only,
                              gboolean            default_value)
>>>>>>> 76bed778
{
  GVariant *value;
  GVariant *fixup;
  gchar *path;

  path = g_strconcat (settings->priv->path, key->name, NULL);
<<<<<<< HEAD
  value = g_settings_backend_read (settings->priv->backend, path, key->type, FALSE);
=======
  if (user_value_only)
    value = g_settings_backend_read_user_value (settings->priv->backend, path, key->type);
  else
    value = g_settings_backend_read (settings->priv->backend, path, key->type, default_value);
>>>>>>> 76bed778
  g_free (path);

  if (value != NULL)
    {
      fixup = g_settings_schema_key_range_fixup (key, value);
      g_variant_unref (value);
    }
  else
    fixup = NULL;

  return fixup;
}

/* Public Get/Set API {{{1 (get, get_value, set, set_value, get_mapped) */
<<<<<<< HEAD
=======
/**
 * g_settings_get_value:
 * @settings: a #GSettings object
 * @key: the key to get the value for
 *
 * Gets the value that is stored in @settings for @key.
 *
 * It is a programmer error to give a @key that isn't contained in the
 * schema for @settings.
 *
 * Returns: a new #GVariant
 *
 * Since: 2.26
 */
GVariant *
g_settings_get_value (GSettings   *settings,
                      const gchar *key)
{
  GSettingsSchemaKey skey;
  GVariant *value;

  g_return_val_if_fail (G_IS_SETTINGS (settings), NULL);
  g_return_val_if_fail (key != NULL, NULL);

  g_settings_schema_key_init (&skey, settings->priv->schema, key);
  value = g_settings_read_from_backend (settings, &skey, FALSE, FALSE);

  if (value == NULL)
    value = g_settings_schema_key_get_translated_default (&skey);

  if (value == NULL)
    value = g_variant_ref (skey.default_value);

  g_settings_schema_key_clear (&skey);

  return value;
}

/**
 * g_settings_get_user_value:
 * @settings: a #GSettings object
 * @key: the key to get the user value for
 *
 * Checks the "user value" of a key, if there is one.
 *
 * The user value of a key is the last value that was set by the user.
 *
 * After calling g_settings_reset() this function should always return
 * %NULL (assuming something is not wrong with the system
 * configuration).
 *
 * It is possible that g_settings_get_value() will return a different
 * value than this function.  This can happen in the case that the user
 * set a value for a key that was subsequently locked down by the system
 * administrator -- this function will return the user's old value.
 *
 * This function may be useful for adding a "reset" option to a UI or
 * for providing indication that a particular value has been changed.
 *
 * It is a programmer error to give a @key that isn't contained in the
 * schema for @settings.
 *
 * Returns: (allow-none) (transfer full): the user's value, if set
 *
 * Since: 2.40
 **/
GVariant *
g_settings_get_user_value (GSettings   *settings,
                           const gchar *key)
{
  GSettingsSchemaKey skey;
  GVariant *value;

  g_return_val_if_fail (G_IS_SETTINGS (settings), NULL);
  g_return_val_if_fail (key != NULL, NULL);

  g_settings_schema_key_init (&skey, settings->priv->schema, key);
  value = g_settings_read_from_backend (settings, &skey, TRUE, FALSE);
  g_settings_schema_key_clear (&skey);

  return value;
}

>>>>>>> 76bed778
/**
 * g_settings_get_default_value:
 * @settings: a #GSettings object
<<<<<<< HEAD
 * @key: the key to get the value for
=======
 * @key: the key to get the default value for
>>>>>>> 76bed778
 *
 * Gets the "default value" of a key.
 *
 * This is the value that would be read if g_settings_reset() were to be
 * called on the key.
 *
 * Note that this may be a different value than returned by
 * g_settings_schema_key_get_default_value() if the system administrator
 * has provided a default value.
 *
 * Comparing the return values of g_settings_get_default_value() and
 * g_settings_get_value() is not sufficient for determining if a value
 * has been set because the user may have explicitly set the value to
 * something that happens to be equal to the default.  The difference
 * here is that if the default changes in the future, the user's key
 * will still be set.
 *
 * This function may be useful for adding an indication to a UI of what
 * the default value was before the user set it.
 *
 * It is a programmer error to give a @key that isn't contained in the
 * schema for @settings.
 *
<<<<<<< HEAD
 * Returns: a new #GVariant
 *
 * Since: 2.26
 */
=======
 * Returns: (allow-none) (transfer full): the default value
 *
 * Since: 2.40
 **/
>>>>>>> 76bed778
GVariant *
g_settings_get_default_value (GSettings   *settings,
                              const gchar *key)
{
  GSettingsSchemaKey skey;
  GVariant *value;

  g_return_val_if_fail (G_IS_SETTINGS (settings), NULL);
  g_return_val_if_fail (key != NULL, NULL);

  g_settings_schema_key_init (&skey, settings->priv->schema, key);
<<<<<<< HEAD
  value = g_settings_read_from_backend (settings, &skey);
=======
  value = g_settings_read_from_backend (settings, &skey, FALSE, TRUE);
>>>>>>> 76bed778

  if (value == NULL)
    value = g_settings_schema_key_get_translated_default (&skey);

  if (value == NULL)
    value = g_variant_ref (skey.default_value);

  g_settings_schema_key_clear (&skey);

  return value;
}

/**
 * g_settings_get_enum:
 * @settings: a #GSettings object
 * @key: the key to get the value for
 *
 * Gets the value that is stored in @settings for @key and converts it
 * to the enum value that it represents.
 *
 * In order to use this function the type of the value must be a string
 * and it must be marked in the schema file as an enumerated type.
 *
 * It is a programmer error to give a @key that isn't contained in the
 * schema for @settings or is not marked as an enumerated type.
 *
 * If the value stored in the configuration database is not a valid
 * value for the enumerated type then this function will return the
 * default value.
 *
 * Returns: the enum value
 *
 * Since: 2.26
 **/
gint
g_settings_get_enum (GSettings   *settings,
                     const gchar *key)
{
  GSettingsSchemaKey skey;
  GVariant *value;
  gint result;

  g_return_val_if_fail (G_IS_SETTINGS (settings), -1);
  g_return_val_if_fail (key != NULL, -1);

  g_settings_schema_key_init (&skey, settings->priv->schema, key);

  if (!skey.is_enum)
    {
<<<<<<< HEAD
      g_critical ("g_settings_get_enum() called on key `%s' which is not "
=======
      g_critical ("g_settings_get_enum() called on key '%s' which is not "
>>>>>>> 76bed778
                  "associated with an enumerated type", skey.name);
      g_settings_schema_key_clear (&skey);
      return -1;
    }

<<<<<<< HEAD
  value = g_settings_read_from_backend (settings, &skey);
=======
  value = g_settings_read_from_backend (settings, &skey, FALSE, FALSE);
>>>>>>> 76bed778

  if (value == NULL)
    value = g_settings_schema_key_get_translated_default (&skey);

  if (value == NULL)
    value = g_variant_ref (skey.default_value);

  result = g_settings_schema_key_to_enum (&skey, value);
  g_settings_schema_key_clear (&skey);
  g_variant_unref (value);

  return result;
}

/**
 * g_settings_set_enum:
 * @settings: a #GSettings object
 * @key: a key, within @settings
 * @value: an enumerated value
 *
 * Looks up the enumerated type nick for @value and writes it to @key,
 * within @settings.
 *
 * It is a programmer error to give a @key that isn't contained in the
 * schema for @settings or is not marked as an enumerated type, or for
 * @value not to be a valid value for the named type.
 *
 * After performing the write, accessing @key directly with
 * g_settings_get_string() will return the 'nick' associated with
 * @value.
 *
 * Returns: %TRUE, if the set succeeds
 **/
gboolean
g_settings_set_enum (GSettings   *settings,
                     const gchar *key,
                     gint         value)
{
  GSettingsSchemaKey skey;
  GVariant *variant;
  gboolean success;

  g_return_val_if_fail (G_IS_SETTINGS (settings), FALSE);
  g_return_val_if_fail (key != NULL, FALSE);

  g_settings_schema_key_init (&skey, settings->priv->schema, key);

  if (!skey.is_enum)
    {
<<<<<<< HEAD
      g_critical ("g_settings_set_enum() called on key `%s' which is not "
=======
      g_critical ("g_settings_set_enum() called on key '%s' which is not "
>>>>>>> 76bed778
                  "associated with an enumerated type", skey.name);
      return FALSE;
    }

  if (!(variant = g_settings_schema_key_from_enum (&skey, value)))
    {
<<<<<<< HEAD
      g_critical ("g_settings_set_enum(): invalid enum value %d for key `%s' "
                  "in schema `%s'.  Doing nothing.", value, skey.name,
=======
      g_critical ("g_settings_set_enum(): invalid enum value %d for key '%s' "
                  "in schema '%s'.  Doing nothing.", value, skey.name,
>>>>>>> 76bed778
                  g_settings_schema_get_id (skey.schema));
      g_settings_schema_key_clear (&skey);
      return FALSE;
    }

  success = g_settings_write_to_backend (settings, &skey, variant);
  g_settings_schema_key_clear (&skey);

  return success;
}

/**
 * g_settings_get_flags:
 * @settings: a #GSettings object
 * @key: the key to get the value for
 *
 * Gets the value that is stored in @settings for @key and converts it
 * to the flags value that it represents.
 *
 * In order to use this function the type of the value must be an array
 * of strings and it must be marked in the schema file as an flags type.
 *
 * It is a programmer error to give a @key that isn't contained in the
 * schema for @settings or is not marked as a flags type.
 *
 * If the value stored in the configuration database is not a valid
 * value for the flags type then this function will return the default
 * value.
 *
 * Returns: the flags value
 *
 * Since: 2.26
 **/
guint
g_settings_get_flags (GSettings   *settings,
                      const gchar *key)
{
  GSettingsSchemaKey skey;
  GVariant *value;
  guint result;

  g_return_val_if_fail (G_IS_SETTINGS (settings), -1);
  g_return_val_if_fail (key != NULL, -1);

  g_settings_schema_key_init (&skey, settings->priv->schema, key);

  if (!skey.is_flags)
    {
<<<<<<< HEAD
      g_critical ("g_settings_get_flags() called on key `%s' which is not "
=======
      g_critical ("g_settings_get_flags() called on key '%s' which is not "
>>>>>>> 76bed778
                  "associated with a flags type", skey.name);
      g_settings_schema_key_clear (&skey);
      return -1;
    }

<<<<<<< HEAD
  value = g_settings_read_from_backend (settings, &skey);
=======
  value = g_settings_read_from_backend (settings, &skey, FALSE, FALSE);
>>>>>>> 76bed778

  if (value == NULL)
    value = g_settings_schema_key_get_translated_default (&skey);

  if (value == NULL)
    value = g_variant_ref (skey.default_value);

  result = g_settings_schema_key_to_flags (&skey, value);
  g_settings_schema_key_clear (&skey);
  g_variant_unref (value);

  return result;
}

/**
 * g_settings_set_flags:
 * @settings: a #GSettings object
 * @key: a key, within @settings
 * @value: a flags value
 *
 * Looks up the flags type nicks for the bits specified by @value, puts
 * them in an array of strings and writes the array to @key, within
 * @settings.
 *
 * It is a programmer error to give a @key that isn't contained in the
 * schema for @settings or is not marked as a flags type, or for @value
 * to contain any bits that are not value for the named type.
 *
 * After performing the write, accessing @key directly with
 * g_settings_get_strv() will return an array of 'nicks'; one for each
 * bit in @value.
 *
 * Returns: %TRUE, if the set succeeds
 **/
gboolean
g_settings_set_flags (GSettings   *settings,
                      const gchar *key,
                      guint        value)
{
  GSettingsSchemaKey skey;
  GVariant *variant;
  gboolean success;

  g_return_val_if_fail (G_IS_SETTINGS (settings), FALSE);
  g_return_val_if_fail (key != NULL, FALSE);

  g_settings_schema_key_init (&skey, settings->priv->schema, key);

  if (!skey.is_flags)
    {
<<<<<<< HEAD
      g_critical ("g_settings_set_flags() called on key `%s' which is not "
=======
      g_critical ("g_settings_set_flags() called on key '%s' which is not "
>>>>>>> 76bed778
                  "associated with a flags type", skey.name);
      return FALSE;
    }

  if (!(variant = g_settings_schema_key_from_flags (&skey, value)))
    {
      g_critical ("g_settings_set_flags(): invalid flags value 0x%08x "
<<<<<<< HEAD
                  "for key `%s' in schema `%s'.  Doing nothing.",
=======
                  "for key '%s' in schema '%s'.  Doing nothing.",
>>>>>>> 76bed778
                  value, skey.name, g_settings_schema_get_id (skey.schema));
      g_settings_schema_key_clear (&skey);
      return FALSE;
    }

  success = g_settings_write_to_backend (settings, &skey, variant);
  g_settings_schema_key_clear (&skey);

  return success;
}

/**
 * g_settings_set_value:
 * @settings: a #GSettings object
 * @key: the name of the key to set
 * @value: a #GVariant of the correct type
 *
 * Sets @key in @settings to @value.
 *
 * It is a programmer error to give a @key that isn't contained in the
 * schema for @settings or for @value to have the incorrect type, per
 * the schema.
 *
 * If @value is floating then this function consumes the reference.
 *
 * Returns: %TRUE if setting the key succeeded,
 *     %FALSE if the key was not writable
 *
 * Since: 2.26
 **/
gboolean
g_settings_set_value (GSettings   *settings,
                      const gchar *key,
                      GVariant    *value)
{
  GSettingsSchemaKey skey;
  gboolean success;

  g_return_val_if_fail (G_IS_SETTINGS (settings), FALSE);
  g_return_val_if_fail (key != NULL, FALSE);

  g_settings_schema_key_init (&skey, settings->priv->schema, key);

  if (!g_settings_schema_key_type_check (&skey, value))
    {
      g_critical ("g_settings_set_value: key '%s' in '%s' expects type '%s', but a GVariant of type '%s' was given",
                  key,
                  g_settings_schema_get_id (settings->priv->schema),
                  g_variant_type_peek_string (skey.type),
                  g_variant_get_type_string (value));

        return FALSE;
      }

  if (!g_settings_schema_key_range_check (&skey, value))
    {
      g_warning ("g_settings_set_value: value for key '%s' in schema '%s' "
                 "is outside of valid range",
                 key,
                 g_settings_schema_get_id (settings->priv->schema));

        return FALSE;
    }

  success = g_settings_write_to_backend (settings, &skey, value);
  g_settings_schema_key_clear (&skey);

  return success;
}

/**
 * g_settings_get:
 * @settings: a #GSettings object
 * @key: the key to get the value for
 * @format: a #GVariant format string
 * @...: arguments as per @format
 *
 * Gets the value that is stored at @key in @settings.
 *
 * A convenience function that combines g_settings_get_value() with
 * g_variant_get().
 *
 * It is a programmer error to give a @key that isn't contained in the
 * schema for @settings or for the #GVariantType of @format to mismatch
 * the type given in the schema.
 *
 * Since: 2.26
 */
void
g_settings_get (GSettings   *settings,
                const gchar *key,
                const gchar *format,
                ...)
{
  GVariant *value;
  va_list ap;

  value = g_settings_get_value (settings, key);

  if (strchr (format, '&'))
    {
      g_critical ("%s: the format string may not contain '&' (key '%s' from schema '%s'). "
                  "This call will probably stop working with a future version of glib.",
                  G_STRFUNC, key, g_settings_schema_get_id (settings->priv->schema));
    }

  va_start (ap, format);
  g_variant_get_va (value, format, NULL, &ap);
  va_end (ap);

  g_variant_unref (value);
}

/**
 * g_settings_set:
 * @settings: a #GSettings object
 * @key: the name of the key to set
 * @format: a #GVariant format string
 * @...: arguments as per @format
 *
 * Sets @key in @settings to @value.
 *
 * A convenience function that combines g_settings_set_value() with
 * g_variant_new().
 *
 * It is a programmer error to give a @key that isn't contained in the
 * schema for @settings or for the #GVariantType of @format to mismatch
 * the type given in the schema.
 *
 * Returns: %TRUE if setting the key succeeded,
 *     %FALSE if the key was not writable
 *
 * Since: 2.26
 */
gboolean
g_settings_set (GSettings   *settings,
                const gchar *key,
                const gchar *format,
                ...)
{
  GVariant *value;
  va_list ap;

  va_start (ap, format);
  value = g_variant_new_va (format, NULL, &ap);
  va_end (ap);

  return g_settings_set_value (settings, key, value);
}

/**
 * g_settings_get_mapped:
 * @settings: a #GSettings object
 * @key: the key to get the value for
 * @mapping: (scope call): the function to map the value in the
 *           settings database to the value used by the application
 * @user_data: user data for @mapping
 *
 * Gets the value that is stored at @key in @settings, subject to
 * application-level validation/mapping.
 *
 * You should use this function when the application needs to perform
 * some processing on the value of the key (for example, parsing).  The
 * @mapping function performs that processing.  If the function
 * indicates that the processing was unsuccessful (due to a parse error,
 * for example) then the mapping is tried again with another value.
 *
 * This allows a robust 'fall back to defaults' behaviour to be
 * implemented somewhat automatically.
 *
 * The first value that is tried is the user's setting for the key.  If
 * the mapping function fails to map this value, other values may be
 * tried in an unspecified order (system or site defaults, translated
 * schema default values, untranslated schema default values, etc).
 *
 * If the mapping function fails for all possible values, one additional
 * attempt is made: the mapping function is called with a %NULL value.
 * If the mapping function still indicates failure at this point then
 * the application will be aborted.
 *
 * The result parameter for the @mapping function is pointed to a
 * #gpointer which is initially set to %NULL.  The same pointer is given
 * to each invocation of @mapping.  The final value of that #gpointer is
 * what is returned by this function.  %NULL is valid; it is returned
 * just as any other value would be.
 *
 * Returns: (transfer full): the result, which may be %NULL
 **/
gpointer
g_settings_get_mapped (GSettings           *settings,
                       const gchar         *key,
                       GSettingsGetMapping  mapping,
                       gpointer             user_data)
{
  gpointer result = NULL;
  GSettingsSchemaKey skey;
  GVariant *value;
  gboolean okay;

  g_return_val_if_fail (G_IS_SETTINGS (settings), NULL);
  g_return_val_if_fail (key != NULL, NULL);
  g_return_val_if_fail (mapping != NULL, NULL);

  g_settings_schema_key_init (&skey, settings->priv->schema, key);

<<<<<<< HEAD
  if ((value = g_settings_read_from_backend (settings, &skey)))
=======
  if ((value = g_settings_read_from_backend (settings, &skey, FALSE, FALSE)))
>>>>>>> 76bed778
    {
      okay = mapping (value, &result, user_data);
      g_variant_unref (value);
      if (okay) goto okay;
    }

  if ((value = g_settings_schema_key_get_translated_default (&skey)))
    {
      okay = mapping (value, &result, user_data);
      g_variant_unref (value);
      if (okay) goto okay;
    }

  if (mapping (skey.default_value, &result, user_data))
    goto okay;

  if (!mapping (NULL, &result, user_data))
    g_error ("The mapping function given to g_settings_get_mapped() for key "
<<<<<<< HEAD
             "`%s' in schema `%s' returned FALSE when given a NULL value.",
=======
             "'%s' in schema '%s' returned FALSE when given a NULL value.",
>>>>>>> 76bed778
             key, g_settings_schema_get_id (settings->priv->schema));

 okay:
  g_settings_schema_key_clear (&skey);

  return result;
}

/* Convenience API (get, set_string, int, double, boolean, strv) {{{1 */
/**
 * g_settings_get_string:
 * @settings: a #GSettings object
 * @key: the key to get the value for
 *
 * Gets the value that is stored at @key in @settings.
 *
 * A convenience variant of g_settings_get() for strings.
 *
 * It is a programmer error to give a @key that isn't specified as
 * having a string type in the schema for @settings.
 *
 * Returns: a newly-allocated string
 *
 * Since: 2.26
 */
gchar *
g_settings_get_string (GSettings   *settings,
                       const gchar *key)
{
  GVariant *value;
  gchar *result;

  value = g_settings_get_value (settings, key);
  result = g_variant_dup_string (value, NULL);
  g_variant_unref (value);

  return result;
}

/**
 * g_settings_set_string:
 * @settings: a #GSettings object
 * @key: the name of the key to set
 * @value: the value to set it to
 *
 * Sets @key in @settings to @value.
 *
 * A convenience variant of g_settings_set() for strings.
 *
 * It is a programmer error to give a @key that isn't specified as
 * having a string type in the schema for @settings.
 *
 * Returns: %TRUE if setting the key succeeded,
 *     %FALSE if the key was not writable
 *
 * Since: 2.26
 */
gboolean
g_settings_set_string (GSettings   *settings,
                       const gchar *key,
                       const gchar *value)
{
  return g_settings_set_value (settings, key, g_variant_new_string (value));
}

/**
 * g_settings_get_int:
 * @settings: a #GSettings object
 * @key: the key to get the value for
 *
 * Gets the value that is stored at @key in @settings.
 *
 * A convenience variant of g_settings_get() for 32-bit integers.
 *
 * It is a programmer error to give a @key that isn't specified as
 * having a int32 type in the schema for @settings.
 *
 * Returns: an integer
 *
 * Since: 2.26
 */
gint
g_settings_get_int (GSettings   *settings,
                    const gchar *key)
{
  GVariant *value;
  gint result;

  value = g_settings_get_value (settings, key);
  result = g_variant_get_int32 (value);
  g_variant_unref (value);

  return result;
}

/**
 * g_settings_set_int:
 * @settings: a #GSettings object
 * @key: the name of the key to set
 * @value: the value to set it to
 *
 * Sets @key in @settings to @value.
 *
 * A convenience variant of g_settings_set() for 32-bit integers.
 *
 * It is a programmer error to give a @key that isn't specified as
 * having a int32 type in the schema for @settings.
 *
 * Returns: %TRUE if setting the key succeeded,
 *     %FALSE if the key was not writable
 *
 * Since: 2.26
 */
gboolean
g_settings_set_int (GSettings   *settings,
                    const gchar *key,
                    gint         value)
{
  return g_settings_set_value (settings, key, g_variant_new_int32 (value));
}

/**
 * g_settings_get_uint:
 * @settings: a #GSettings object
 * @key: the key to get the value for
 *
 * Gets the value that is stored at @key in @settings.
 *
 * A convenience variant of g_settings_get() for 32-bit unsigned
 * integers.
 *
 * It is a programmer error to give a @key that isn't specified as
 * having a uint32 type in the schema for @settings.
 *
 * Returns: an unsigned integer
 *
 * Since: 2.30
 */
guint
g_settings_get_uint (GSettings   *settings,
                     const gchar *key)
{
  GVariant *value;
  guint result;

  value = g_settings_get_value (settings, key);
  result = g_variant_get_uint32 (value);
  g_variant_unref (value);

  return result;
}

/**
 * g_settings_set_uint:
 * @settings: a #GSettings object
 * @key: the name of the key to set
 * @value: the value to set it to
 *
 * Sets @key in @settings to @value.
 *
 * A convenience variant of g_settings_set() for 32-bit unsigned
 * integers.
 *
 * It is a programmer error to give a @key that isn't specified as
 * having a uint32 type in the schema for @settings.
 *
 * Returns: %TRUE if setting the key succeeded,
 *     %FALSE if the key was not writable
 *
 * Since: 2.30
 */
gboolean
g_settings_set_uint (GSettings   *settings,
                     const gchar *key,
                     guint        value)
{
  return g_settings_set_value (settings, key, g_variant_new_uint32 (value));
}

/**
 * g_settings_get_double:
 * @settings: a #GSettings object
 * @key: the key to get the value for
 *
 * Gets the value that is stored at @key in @settings.
 *
 * A convenience variant of g_settings_get() for doubles.
 *
 * It is a programmer error to give a @key that isn't specified as
 * having a 'double' type in the schema for @settings.
 *
 * Returns: a double
 *
 * Since: 2.26
 */
gdouble
g_settings_get_double (GSettings   *settings,
                       const gchar *key)
{
  GVariant *value;
  gdouble result;

  value = g_settings_get_value (settings, key);
  result = g_variant_get_double (value);
  g_variant_unref (value);

  return result;
}

/**
 * g_settings_set_double:
 * @settings: a #GSettings object
 * @key: the name of the key to set
 * @value: the value to set it to
 *
 * Sets @key in @settings to @value.
 *
 * A convenience variant of g_settings_set() for doubles.
 *
 * It is a programmer error to give a @key that isn't specified as
 * having a 'double' type in the schema for @settings.
 *
 * Returns: %TRUE if setting the key succeeded,
 *     %FALSE if the key was not writable
 *
 * Since: 2.26
 */
gboolean
g_settings_set_double (GSettings   *settings,
                       const gchar *key,
                       gdouble      value)
{
  return g_settings_set_value (settings, key, g_variant_new_double (value));
}

/**
 * g_settings_get_boolean:
 * @settings: a #GSettings object
 * @key: the key to get the value for
 *
 * Gets the value that is stored at @key in @settings.
 *
 * A convenience variant of g_settings_get() for booleans.
 *
 * It is a programmer error to give a @key that isn't specified as
 * having a boolean type in the schema for @settings.
 *
 * Returns: a boolean
 *
 * Since: 2.26
 */
gboolean
g_settings_get_boolean (GSettings  *settings,
                       const gchar *key)
{
  GVariant *value;
  gboolean result;

  value = g_settings_get_value (settings, key);
  result = g_variant_get_boolean (value);
  g_variant_unref (value);

  return result;
}

/**
 * g_settings_set_boolean:
 * @settings: a #GSettings object
 * @key: the name of the key to set
 * @value: the value to set it to
 *
 * Sets @key in @settings to @value.
 *
 * A convenience variant of g_settings_set() for booleans.
 *
 * It is a programmer error to give a @key that isn't specified as
 * having a boolean type in the schema for @settings.
 *
 * Returns: %TRUE if setting the key succeeded,
 *     %FALSE if the key was not writable
 *
 * Since: 2.26
 */
gboolean
g_settings_set_boolean (GSettings  *settings,
                       const gchar *key,
                       gboolean     value)
{
  return g_settings_set_value (settings, key, g_variant_new_boolean (value));
}

/**
 * g_settings_get_strv:
 * @settings: a #GSettings object
 * @key: the key to get the value for
 *
 * A convenience variant of g_settings_get() for string arrays.
 *
 * It is a programmer error to give a @key that isn't specified as
 * having an array of strings type in the schema for @settings.
 *
 * Returns: (array zero-terminated=1) (transfer full): a
 * newly-allocated, %NULL-terminated array of strings, the value that
 * is stored at @key in @settings.
 *
 * Since: 2.26
 */
gchar **
g_settings_get_strv (GSettings   *settings,
                     const gchar *key)
{
  GVariant *value;
  gchar **result;

  value = g_settings_get_value (settings, key);
  result = g_variant_dup_strv (value, NULL);
  g_variant_unref (value);

  return result;
}

/**
 * g_settings_set_strv:
 * @settings: a #GSettings object
 * @key: the name of the key to set
 * @value: (allow-none) (array zero-terminated=1): the value to set it to, or %NULL
 *
 * Sets @key in @settings to @value.
 *
 * A convenience variant of g_settings_set() for string arrays.  If
 * @value is %NULL, then @key is set to be the empty array.
 *
 * It is a programmer error to give a @key that isn't specified as
 * having an array of strings type in the schema for @settings.
 *
 * Returns: %TRUE if setting the key succeeded,
 *     %FALSE if the key was not writable
 *
 * Since: 2.26
 */
gboolean
g_settings_set_strv (GSettings           *settings,
                     const gchar         *key,
                     const gchar * const *value)
{
  GVariant *array;

  if (value != NULL)
    array = g_variant_new_strv (value, -1);
  else
    array = g_variant_new_strv (NULL, 0);

  return g_settings_set_value (settings, key, array);
}

/* Delayed apply (delay, apply, revert, get_has_unapplied) {{{1 */
/**
 * g_settings_delay:
 * @settings: a #GSettings object
 *
 * Changes the #GSettings object into 'delay-apply' mode. In this
 * mode, changes to @settings are not immediately propagated to the
 * backend, but kept locally until g_settings_apply() is called.
 *
 * Since: 2.26
 */
void
g_settings_delay (GSettings *settings)
{
  g_return_if_fail (G_IS_SETTINGS (settings));

  if (settings->priv->delayed)
    return;

  settings->priv->delayed =
    g_delayed_settings_backend_new (settings->priv->backend,
                                    settings,
                                    settings->priv->main_context);
  g_settings_backend_unwatch (settings->priv->backend, G_OBJECT (settings));
  g_object_unref (settings->priv->backend);

  settings->priv->backend = G_SETTINGS_BACKEND (settings->priv->delayed);
  g_settings_backend_watch (settings->priv->backend,
                            &listener_vtable, G_OBJECT (settings),
                            settings->priv->main_context);

  g_object_notify (G_OBJECT (settings), "delay-apply");
}

/**
 * g_settings_apply:
 * @settings: a #GSettings instance
 *
 * Applies any changes that have been made to the settings.  This
 * function does nothing unless @settings is in 'delay-apply' mode;
 * see g_settings_delay().  In the normal case settings are always
 * applied immediately.
 **/
void
g_settings_apply (GSettings *settings)
{
  if (settings->priv->delayed)
    {
      GDelayedSettingsBackend *delayed;

      delayed = G_DELAYED_SETTINGS_BACKEND (settings->priv->backend);
      g_delayed_settings_backend_apply (delayed);
    }
}

/**
 * g_settings_revert:
 * @settings: a #GSettings instance
 *
 * Reverts all non-applied changes to the settings.  This function
 * does nothing unless @settings is in 'delay-apply' mode; see
 * g_settings_delay().  In the normal case settings are always applied
 * immediately.
 *
 * Change notifications will be emitted for affected keys.
 **/
void
g_settings_revert (GSettings *settings)
{
  if (settings->priv->delayed)
    {
      GDelayedSettingsBackend *delayed;

      delayed = G_DELAYED_SETTINGS_BACKEND (settings->priv->backend);
      g_delayed_settings_backend_revert (delayed);
    }
}

/**
 * g_settings_get_has_unapplied:
 * @settings: a #GSettings object
 *
 * Returns whether the #GSettings object has any unapplied
 * changes.  This can only be the case if it is in 'delayed-apply' mode.
 *
 * Returns: %TRUE if @settings has unapplied changes
 *
 * Since: 2.26
 */
gboolean
g_settings_get_has_unapplied (GSettings *settings)
{
  g_return_val_if_fail (G_IS_SETTINGS (settings), FALSE);

  return settings->priv->delayed &&
         g_delayed_settings_backend_get_has_unapplied (
           G_DELAYED_SETTINGS_BACKEND (settings->priv->backend));
}

/* Extra API (reset, sync, get_child, is_writable, list_*, ranges) {{{1 */
/**
 * g_settings_reset:
 * @settings: a #GSettings object
 * @key: the name of a key
 *
 * Resets @key to its default value.
 *
 * This call resets the key, as much as possible, to its default value.
 * That might the value specified in the schema or the one set by the
 * administrator.
 **/
void
g_settings_reset (GSettings *settings,
                  const gchar *key)
{
  gchar *path;

  path = g_strconcat (settings->priv->path, key, NULL);
  g_settings_backend_reset (settings->priv->backend, path, NULL);
  g_free (path);
}

/**
 * g_settings_sync:
 *
 * Ensures that all pending operations for the given are complete for
 * the default backend.
 *
 * Writes made to a #GSettings are handled asynchronously.  For this
 * reason, it is very unlikely that the changes have it to disk by the
 * time g_settings_set() returns.
 *
 * This call will block until all of the writes have made it to the
 * backend.  Since the mainloop is not running, no change notifications
 * will be dispatched during this call (but some may be queued by the
 * time the call is done).
 **/
void
g_settings_sync (void)
{
  g_settings_backend_sync_default ();
}

/**
 * g_settings_is_writable:
 * @settings: a #GSettings object
 * @name: the name of a key
 *
 * Finds out if a key can be written or not
 *
 * Returns: %TRUE if the key @name is writable
 *
 * Since: 2.26
 */
gboolean
g_settings_is_writable (GSettings   *settings,
                        const gchar *name)
{
  gboolean writable;
  gchar *path;

  g_return_val_if_fail (G_IS_SETTINGS (settings), FALSE);

  path = g_strconcat (settings->priv->path, name, NULL);
  writable = g_settings_backend_get_writable (settings->priv->backend, path);
  g_free (path);

  return writable;
}

/**
 * g_settings_get_child:
 * @settings: a #GSettings object
<<<<<<< HEAD
 * @name: the name of the 'child' schema
 *
 * Creates a 'child' settings object which has a base path of
 * <replaceable>base-path</replaceable>/@name, where
 * <replaceable>base-path</replaceable> is the base path of @settings.
=======
 * @name: the name of the child schema
 *
 * Creates a child settings object which has a base path of
 * `base-path/@name`, where `base-path` is the base path of
 * @settings.
>>>>>>> 76bed778
 *
 * The schema for the child settings object must have been declared
 * in the schema of @settings using a <child> element.
 *
 * Returns: (transfer full): a 'child' settings object
 *
 * Returns: (transfer full): a 'child' settings object
 *
 * Since: 2.26
 */
GSettings *
g_settings_get_child (GSettings   *settings,
                      const gchar *name)
{
  const gchar *child_schema;
  gchar *child_path;
  gchar *child_name;
  GSettings *child;

  g_return_val_if_fail (G_IS_SETTINGS (settings), NULL);

  child_name = g_strconcat (name, "/", NULL);
  child_schema = g_settings_schema_get_string (settings->priv->schema,
                                               child_name);
  if (child_schema == NULL)
    g_error ("Schema '%s' has no child '%s'",
             g_settings_schema_get_id (settings->priv->schema), name);

  child_path = g_strconcat (settings->priv->path, child_name, NULL);
  child = g_object_new (G_TYPE_SETTINGS,
<<<<<<< HEAD
=======
                        "backend", settings->priv->backend,
>>>>>>> 76bed778
                        "schema-id", child_schema,
                        "path", child_path,
                        NULL);
  g_free (child_path);
  g_free (child_name);

  return child;
}

/**
 * g_settings_list_keys:
 * @settings: a #GSettings object
 *
 * Introspects the list of keys on @settings.
 *
 * You should probably not be calling this function from "normal" code
 * (since you should already know what keys are in your schema).  This
 * function is intended for introspection reasons.
 *
 * You should free the return value with g_strfreev() when you are done
 * with it.
 *
 * Returns: (transfer full) (element-type utf8): a list of the keys on @settings
 */
gchar **
g_settings_list_keys (GSettings *settings)
{
<<<<<<< HEAD
  const GQuark *keys;
  gchar **strv;
  gint n_keys;
  gint i, j;

  keys = g_settings_schema_list (settings->priv->schema, &n_keys);
  strv = g_new (gchar *, n_keys + 1);
  for (i = j = 0; i < n_keys; i++)
    {
      const gchar *key = g_quark_to_string (keys[i]);

      if (!g_str_has_suffix (key, "/"))
        strv[j++] = g_strdup (key);
    }
  strv[j] = NULL;

  return strv;
}

=======
  return g_settings_schema_list_keys (settings->priv->schema);
}

>>>>>>> 76bed778
/**
 * g_settings_list_children:
 * @settings: a #GSettings object
 *
 * Gets the list of children on @settings.
 *
 * The list is exactly the list of strings for which it is not an error
 * to call g_settings_get_child().
 *
 * For GSettings objects that are lists, this value can change at any
 * time and you should connect to the "children-changed" signal to watch
 * for those changes.  Note that there is a race condition here: you may
 * request a child after listing it only for it to have been destroyed
 * in the meantime.  For this reason, g_settings_get_child() may return
 * %NULL even for a child that was listed by this function.
 *
 * For GSettings objects that are not lists, you should probably not be
 * calling this function from "normal" code (since you should already
 * know what children are in your schema).  This function may still be
 * useful there for introspection reasons, however.
 *
 * You should free the return value with g_strfreev() when you are done
 * with it.
 *
 * Returns: (transfer full) (element-type utf8): a list of the children on @settings
 */
gchar **
g_settings_list_children (GSettings *settings)
{
<<<<<<< HEAD
  const GQuark *keys;
  gchar **strv;
  gint n_keys;
  gint i, j;

  keys = g_settings_schema_list (settings->priv->schema, &n_keys);
  strv = g_new (gchar *, n_keys + 1);
  for (i = j = 0; i < n_keys; i++)
    {
      const gchar *key = g_quark_to_string (keys[i]);

      if (g_str_has_suffix (key, "/"))
        {
          gint length = strlen (key);

          strv[j] = g_memdup (key, length);
          strv[j][length - 1] = '\0';
          j++;
        }
    }
  strv[j] = NULL;
=======
  return g_settings_schema_list_children (settings->priv->schema);
}

/**
 * g_settings_get_range:
 * @settings: a #GSettings
 * @key: the key to query the range of
 *
 * Queries the range of a key.
 *
 * Since: 2.28
 *
 * Deprecated:2.40:Use g_settings_schema_key_get_range() instead.
 **/
GVariant *
g_settings_get_range (GSettings   *settings,
                      const gchar *key)
{
  GSettingsSchemaKey skey;
  GVariant *range;

  g_settings_schema_key_init (&skey, settings->priv->schema, key);
  range = g_settings_schema_key_get_range (&skey);
  g_settings_schema_key_clear (&skey);

  return range;
}

/**
 * g_settings_range_check:
 * @settings: a #GSettings
 * @key: the key to check
 * @value: the value to check
 *
 * Checks if the given @value is of the correct type and within the
 * permitted range for @key.
 *
 * Returns: %TRUE if @value is valid for @key
 *
 * Since: 2.28
 *
 * Deprecated:2.40:Use g_settings_schema_key_range_check() instead.
 **/
gboolean
g_settings_range_check (GSettings   *settings,
                        const gchar *key,
                        GVariant    *value)
{
  GSettingsSchemaKey skey;
  gboolean good;
>>>>>>> 76bed778

  g_settings_schema_key_init (&skey, settings->priv->schema, key);
  good = g_settings_schema_key_range_check (&skey, value);
  g_settings_schema_key_clear (&skey);

  return good;
}

/**
 * g_settings_get_range:
 * @settings: a #GSettings
 * @key: the key to query the range of
 *
 * Queries the range of a key.
 *
 * This function will return a #GVariant that fully describes the range
 * of values that are valid for @key.
 *
 * The type of #GVariant returned is <literal>(sv)</literal>.  The
 * string describes the type of range restriction in effect.  The type
 * and meaning of the value contained in the variant depends on the
 * string.
 *
 * If the string is <literal>'type'</literal> then the variant contains
 * an empty array.  The element type of that empty array is the expected
 * type of value and all values of that type are valid.
 *
 * If the string is <literal>'enum'</literal> then the variant contains
 * an array enumerating the possible values.  Each item in the array is
 * a possible valid value and no other values are valid.
 *
 * If the string is <literal>'flags'</literal> then the variant contains
 * an array.  Each item in the array is a value that may appear zero or
 * one times in an array to be used as the value for this key.  For
 * example, if the variant contained the array <literal>['x',
 * 'y']</literal> then the valid values for the key would be
 * <literal>[]</literal>, <literal>['x']</literal>,
 * <literal>['y']</literal>, <literal>['x', 'y']</literal> and
 * <literal>['y', 'x']</literal>.
 *
 * Finally, if the string is <literal>'range'</literal> then the variant
 * contains a pair of like-typed values -- the minimum and maximum
 * permissible values for this key.
 *
 * This information should not be used by normal programs.  It is
 * considered to be a hint for introspection purposes.  Normal programs
 * should already know what is permitted by their own schema.  The
 * format may change in any way in the future -- but particularly, new
 * forms may be added to the possibilities described above.
 *
 * It is a programmer error to give a @key that isn't contained in the
 * schema for @settings.
 *
 * You should free the returned value with g_variant_unref() when it is
 * no longer needed.
 *
 * Returns: a #GVariant describing the range
 *
 * Since: 2.28
 **/
GVariant *
g_settings_get_range (GSettings   *settings,
                      const gchar *key)
{
  GSettingsSchemaKey skey;
  const gchar *type;
  GVariant *range;

  g_settings_schema_key_init (&skey, settings->priv->schema, key);

  if (skey.minimum)
    {
      range = g_variant_new ("(**)", skey.minimum, skey.maximum);
      type = "range";
    }
  else if (skey.strinfo)
    {
      range = strinfo_enumerate (skey.strinfo, skey.strinfo_length);
      type = skey.is_flags ? "flags" : "enum";
    }
  else
    {
      range = g_variant_new_array (skey.type, NULL, 0);
      type = "type";
    }

  g_settings_schema_key_clear (&skey);

  return g_variant_ref_sink (g_variant_new ("(sv)", type, range));
}

/**
 * g_settings_range_check:
 * @settings: a #GSettings
 * @key: the key to check
 * @value: the value to check
 *
 * Checks if the given @value is of the correct type and within the
 * permitted range for @key.
 *
 * This API is not intended to be used by normal programs -- they should
 * already know what is permitted by their own schemas.  This API is
 * meant to be used by programs such as editors or commandline tools.
 *
 * It is a programmer error to give a @key that isn't contained in the
 * schema for @settings.
 *
 * Returns: %TRUE if @value is valid for @key
 *
 * Since: 2.28
 **/
gboolean
g_settings_range_check (GSettings   *settings,
                        const gchar *key,
                        GVariant    *value)
{
  GSettingsSchemaKey skey;
  gboolean good;

  g_settings_schema_key_init (&skey, settings->priv->schema, key);
  good = g_settings_schema_key_type_check (&skey, value) &&
         g_settings_schema_key_range_check (&skey, value);
  g_settings_schema_key_clear (&skey);

  return good;
}

/* Binding {{{1 */
typedef struct
{
  GSettingsSchemaKey key;
  GSettings *settings;
  GObject *object;

  GSettingsBindGetMapping get_mapping;
  GSettingsBindSetMapping set_mapping;
  gpointer user_data;
  GDestroyNotify destroy;

  guint writable_handler_id;
  guint property_handler_id;
  const GParamSpec *property;
  guint key_handler_id;

  /* prevent recursion */
  gboolean running;
} GSettingsBinding;

static void
g_settings_binding_free (gpointer data)
{
  GSettingsBinding *binding = data;

  g_assert (!binding->running);

  if (binding->writable_handler_id)
    g_signal_handler_disconnect (binding->settings,
                                 binding->writable_handler_id);

  if (binding->key_handler_id)
    g_signal_handler_disconnect (binding->settings,
                                 binding->key_handler_id);

  if (g_signal_handler_is_connected (binding->object,
                                     binding->property_handler_id))
  g_signal_handler_disconnect (binding->object,
                               binding->property_handler_id);

  g_settings_schema_key_clear (&binding->key);

  if (binding->destroy)
    binding->destroy (binding->user_data);

  g_object_unref (binding->settings);

  g_slice_free (GSettingsBinding, binding);
}

static GQuark
g_settings_binding_quark (const char *property)
{
  GQuark quark;
  gchar *tmp;

  tmp = g_strdup_printf ("gsettingsbinding-%s", property);
  quark = g_quark_from_string (tmp);
  g_free (tmp);

  return quark;
}

static void
g_settings_binding_key_changed (GSettings   *settings,
                                const gchar *key,
                                gpointer     user_data)
{
  GSettingsBinding *binding = user_data;
  GValue value = G_VALUE_INIT;
  GVariant *variant;

  g_assert (settings == binding->settings);
  g_assert (key == binding->key.name);

  if (binding->running)
    return;

  binding->running = TRUE;

  g_value_init (&value, binding->property->value_type);

<<<<<<< HEAD
  variant = g_settings_read_from_backend (binding->settings, &binding->key);
=======
  variant = g_settings_read_from_backend (binding->settings, &binding->key, FALSE, FALSE);
>>>>>>> 76bed778
  if (variant && !binding->get_mapping (&value, variant, binding->user_data))
    {
      /* silently ignore errors in the user's config database */
      g_variant_unref (variant);
      variant = NULL;
    }

  if (variant == NULL)
    {
      variant = g_settings_schema_key_get_translated_default (&binding->key);
      if (variant &&
          !binding->get_mapping (&value, variant, binding->user_data))
        {
          /* flag translation errors with a warning */
          g_warning ("Translated default '%s' for key '%s' in schema '%s' "
                     "was rejected by the binding mapping function",
                     binding->key.unparsed, binding->key.name,
                     g_settings_schema_get_id (binding->key.schema));
          g_variant_unref (variant);
          variant = NULL;
        }
    }

  if (variant == NULL)
    {
      variant = g_variant_ref (binding->key.default_value);
      if (!binding->get_mapping (&value, variant, binding->user_data))
        g_error ("The schema default value for key '%s' in schema '%s' "
                 "was rejected by the binding mapping function.",
                 binding->key.name, g_settings_schema_get_id (binding->key.schema));
    }

  g_object_set_property (binding->object, binding->property->name, &value);
  g_variant_unref (variant);
  g_value_unset (&value);

  binding->running = FALSE;
}

static void
g_settings_binding_property_changed (GObject          *object,
                                     const GParamSpec *pspec,
                                     gpointer          user_data)
{
  GSettingsBinding *binding = user_data;
  GValue value = G_VALUE_INIT;
  GVariant *variant;

  g_assert (object == binding->object);
  g_assert (pspec == binding->property);

  if (binding->running)
    return;

  binding->running = TRUE;

  g_value_init (&value, pspec->value_type);
  g_object_get_property (object, pspec->name, &value);
  if ((variant = binding->set_mapping (&value, binding->key.type,
                                       binding->user_data)))
    {
      g_variant_take_ref (variant);

      if (!g_settings_schema_key_type_check (&binding->key, variant))
        {
<<<<<<< HEAD
          g_critical ("binding mapping function for key `%s' returned "
                      "GVariant of type `%s' when type `%s' was requested",
=======
          g_critical ("binding mapping function for key '%s' returned "
                      "GVariant of type '%s' when type '%s' was requested",
>>>>>>> 76bed778
                      binding->key.name, g_variant_get_type_string (variant),
                      g_variant_type_dup_string (binding->key.type));
          return;
        }

      if (!g_settings_schema_key_range_check (&binding->key, variant))
        {
<<<<<<< HEAD
          g_critical ("GObject property `%s' on a `%s' object is out of "
                      "schema-specified range for key `%s' of `%s': %s",
=======
          g_critical ("GObject property '%s' on a '%s' object is out of "
                      "schema-specified range for key '%s' of '%s': %s",
>>>>>>> 76bed778
                      binding->property->name, g_type_name (binding->property->owner_type),
                      binding->key.name, g_settings_schema_get_id (binding->key.schema),
                      g_variant_print (variant, TRUE));
          return;
        }

      g_settings_write_to_backend (binding->settings, &binding->key, variant);
      g_variant_unref (variant);
    }
  g_value_unset (&value);

  binding->running = FALSE;
}

static gboolean
g_settings_bind_invert_boolean_get_mapping (GValue   *value,
                                            GVariant *variant,
                                            gpointer  user_data)
{
  g_value_set_boolean (value, !g_variant_get_boolean (variant));
  return TRUE;
}

static GVariant *
g_settings_bind_invert_boolean_set_mapping (const GValue       *value,
                                            const GVariantType *expected_type,
                                            gpointer            user_data)
{
  return g_variant_new_boolean (!g_value_get_boolean (value));
}

/**
 * g_settings_bind:
 * @settings: a #GSettings object
 * @key: the key to bind
 * @object: (type GObject.Object): a #GObject
 * @property: the name of the property to bind
 * @flags: flags for the binding
 *
 * Create a binding between the @key in the @settings object
 * and the property @property of @object.
 *
 * The binding uses the default GIO mapping functions to map
 * between the settings and property values. These functions
 * handle booleans, numeric types and string types in a
 * straightforward way. Use g_settings_bind_with_mapping() if
 * you need a custom mapping, or map between types that are not
 * supported by the default mapping functions.
 *
 * Unless the @flags include %G_SETTINGS_BIND_NO_SENSITIVITY, this
 * function also establishes a binding between the writability of
 * @key and the "sensitive" property of @object (if @object has
 * a boolean property by that name). See g_settings_bind_writable()
 * for more details about writable bindings.
 *
 * Note that the lifecycle of the binding is tied to the object,
 * and that you can have only one binding per object property.
 * If you bind the same property twice on the same object, the second
 * binding overrides the first one.
 *
 * Since: 2.26
 */
void
g_settings_bind (GSettings          *settings,
                 const gchar        *key,
                 gpointer            object,
                 const gchar        *property,
                 GSettingsBindFlags  flags)
{
  GSettingsBindGetMapping get_mapping = NULL;
  GSettingsBindSetMapping set_mapping = NULL;

  if (flags & G_SETTINGS_BIND_INVERT_BOOLEAN)
    {
      get_mapping = g_settings_bind_invert_boolean_get_mapping;
      set_mapping = g_settings_bind_invert_boolean_set_mapping;

      /* can't pass this flag to g_settings_bind_with_mapping() */
      flags &= ~G_SETTINGS_BIND_INVERT_BOOLEAN;
    }

  g_settings_bind_with_mapping (settings, key, object, property, flags,
                                get_mapping, set_mapping, NULL, NULL);
}

/**
 * g_settings_bind_with_mapping: (skip)
 * @settings: a #GSettings object
 * @key: the key to bind
 * @object: (type GObject.Object): a #GObject
 * @property: the name of the property to bind
 * @flags: flags for the binding
 * @get_mapping: a function that gets called to convert values
 *     from @settings to @object, or %NULL to use the default GIO mapping
 * @set_mapping: a function that gets called to convert values
 *     from @object to @settings, or %NULL to use the default GIO mapping
 * @user_data: data that gets passed to @get_mapping and @set_mapping
 * @destroy: #GDestroyNotify function for @user_data
 *
 * Create a binding between the @key in the @settings object
 * and the property @property of @object.
 *
 * The binding uses the provided mapping functions to map between
 * settings and property values.
 *
 * Note that the lifecycle of the binding is tied to the object,
 * and that you can have only one binding per object property.
 * If you bind the same property twice on the same object, the second
 * binding overrides the first one.
 *
 * Since: 2.26
 */
void
g_settings_bind_with_mapping (GSettings               *settings,
                              const gchar             *key,
                              gpointer                 object,
                              const gchar             *property,
                              GSettingsBindFlags       flags,
                              GSettingsBindGetMapping  get_mapping,
                              GSettingsBindSetMapping  set_mapping,
                              gpointer                 user_data,
                              GDestroyNotify           destroy)
{
  GSettingsBinding *binding;
  GObjectClass *objectclass;
  gchar *detailed_signal;
  GQuark binding_quark;

  g_return_if_fail (G_IS_SETTINGS (settings));
  g_return_if_fail (key != NULL);
  g_return_if_fail (G_IS_OBJECT (object));
  g_return_if_fail (property != NULL);
  g_return_if_fail (~flags & G_SETTINGS_BIND_INVERT_BOOLEAN);

  objectclass = G_OBJECT_GET_CLASS (object);

  binding = g_slice_new0 (GSettingsBinding);
  g_settings_schema_key_init (&binding->key, settings->priv->schema, key);
  binding->settings = g_object_ref (settings);
  binding->object = object;
  binding->property = g_object_class_find_property (objectclass, property);
  binding->user_data = user_data;
  binding->destroy = destroy;
  binding->get_mapping = get_mapping ? get_mapping : g_settings_get_mapping;
  binding->set_mapping = set_mapping ? set_mapping : g_settings_set_mapping;

  if (!(flags & (G_SETTINGS_BIND_GET | G_SETTINGS_BIND_SET)))
    flags |= G_SETTINGS_BIND_GET | G_SETTINGS_BIND_SET;

  if (binding->property == NULL)
    {
      g_critical ("g_settings_bind: no property '%s' on class '%s'",
                  property, G_OBJECT_TYPE_NAME (object));
      return;
    }

  if ((flags & G_SETTINGS_BIND_GET) &&
      (binding->property->flags & G_PARAM_WRITABLE) == 0)
    {
      g_critical ("g_settings_bind: property '%s' on class '%s' is not "
                  "writable", binding->property->name, G_OBJECT_TYPE_NAME (object));
      return;
    }
  if ((flags & G_SETTINGS_BIND_SET) &&
      (binding->property->flags & G_PARAM_READABLE) == 0)
    {
      g_critical ("g_settings_bind: property '%s' on class '%s' is not "
                  "readable", binding->property->name, G_OBJECT_TYPE_NAME (object));
      return;
    }

  if (get_mapping == g_settings_bind_invert_boolean_get_mapping)
    {
      /* g_settings_bind_invert_boolean_get_mapping() is a private
       * function, so if we are here it means that g_settings_bind() was
       * called with G_SETTINGS_BIND_INVERT_BOOLEAN.
       *
       * Ensure that both sides are boolean.
       */

      if (binding->property->value_type != G_TYPE_BOOLEAN)
        {
          g_critical ("g_settings_bind: G_SETTINGS_BIND_INVERT_BOOLEAN "
                      "was specified, but property '%s' on type '%s' has "
                      "type '%s'", binding->property->name, G_OBJECT_TYPE_NAME (object),
                      g_type_name ((binding->property->value_type)));
          return;
        }

      if (!g_variant_type_equal (binding->key.type, G_VARIANT_TYPE_BOOLEAN))
        {
          g_critical ("g_settings_bind: G_SETTINGS_BIND_INVERT_BOOLEAN "
<<<<<<< HEAD
                      "was specified, but key `%s' on schema `%s' has "
                      "type `%s'", key, g_settings_schema_get_id (settings->priv->schema),
=======
                      "was specified, but key '%s' on schema '%s' has "
                      "type '%s'", key, g_settings_schema_get_id (settings->priv->schema),
>>>>>>> 76bed778
                      g_variant_type_dup_string (binding->key.type));
          return;
        }

    }

  else if (((get_mapping == NULL && (flags & G_SETTINGS_BIND_GET)) ||
            (set_mapping == NULL && (flags & G_SETTINGS_BIND_SET))) &&
           !g_settings_mapping_is_compatible (binding->property->value_type,
                                              binding->key.type))
    {
      g_critical ("g_settings_bind: property '%s' on class '%s' has type "
                  "'%s' which is not compatible with type '%s' of key '%s' "
                  "on schema '%s'", binding->property->name, G_OBJECT_TYPE_NAME (object),
                  g_type_name (binding->property->value_type),
                  g_variant_type_dup_string (binding->key.type), key,
                  g_settings_schema_get_id (settings->priv->schema));
      return;
    }

  if ((flags & G_SETTINGS_BIND_SET) &&
      (~flags & G_SETTINGS_BIND_NO_SENSITIVITY))
    {
      GParamSpec *sensitive;

      sensitive = g_object_class_find_property (objectclass, "sensitive");

      if (sensitive && sensitive->value_type == G_TYPE_BOOLEAN &&
          (sensitive->flags & G_PARAM_WRITABLE))
        g_settings_bind_writable (settings, binding->key.name, object, "sensitive", FALSE);
    }

  if (flags & G_SETTINGS_BIND_SET)
    {
      detailed_signal = g_strdup_printf ("notify::%s", binding->property->name);
      binding->property_handler_id =
        g_signal_connect (object, detailed_signal,
                          G_CALLBACK (g_settings_binding_property_changed),
                          binding);
      g_free (detailed_signal);

      if (~flags & G_SETTINGS_BIND_GET)
        g_settings_binding_property_changed (object,
                                             binding->property,
                                             binding);
    }

  if (flags & G_SETTINGS_BIND_GET)
    {
      if (~flags & G_SETTINGS_BIND_GET_NO_CHANGES)
        {
          detailed_signal = g_strdup_printf ("changed::%s", key);
          binding->key_handler_id =
            g_signal_connect (settings, detailed_signal,
                              G_CALLBACK (g_settings_binding_key_changed),
                              binding);
          g_free (detailed_signal);
        }

      g_settings_binding_key_changed (settings, binding->key.name, binding);
    }

  binding_quark = g_settings_binding_quark (binding->property->name);
  g_object_set_qdata_full (object, binding_quark,
                           binding, g_settings_binding_free);
}

/* Writability binding {{{1 */
typedef struct
{
  GSettings *settings;
  gpointer object;
  const gchar *key;
  const gchar *property;
  gboolean inverted;
  gulong handler_id;
} GSettingsWritableBinding;

static void
g_settings_writable_binding_free (gpointer data)
{
  GSettingsWritableBinding *binding = data;

  g_signal_handler_disconnect (binding->settings, binding->handler_id);
  g_object_unref (binding->settings);
  g_slice_free (GSettingsWritableBinding, binding);
}

static void
g_settings_binding_writable_changed (GSettings   *settings,
                                     const gchar *key,
                                     gpointer     user_data)
{
  GSettingsWritableBinding *binding = user_data;
  gboolean writable;

  g_assert (settings == binding->settings);
  g_assert (key == binding->key);

  writable = g_settings_is_writable (settings, key);

  if (binding->inverted)
    writable = !writable;

  g_object_set (binding->object, binding->property, writable, NULL);
}

/**
 * g_settings_bind_writable:
 * @settings: a #GSettings object
 * @key: the key to bind
 * @object: (type GObject.Object):a #GObject
 * @property: the name of a boolean property to bind
 * @inverted: whether to 'invert' the value
 *
 * Create a binding between the writability of @key in the
 * @settings object and the property @property of @object.
 * The property must be boolean; "sensitive" or "visible"
 * properties of widgets are the most likely candidates.
 *
 * Writable bindings are always uni-directional; changes of the
 * writability of the setting will be propagated to the object
 * property, not the other way.
 *
 * When the @inverted argument is %TRUE, the binding inverts the
 * value as it passes from the setting to the object, i.e. @property
 * will be set to %TRUE if the key is not writable.
 *
 * Note that the lifecycle of the binding is tied to the object,
 * and that you can have only one binding per object property.
 * If you bind the same property twice on the same object, the second
 * binding overrides the first one.
 *
 * Since: 2.26
 */
void
g_settings_bind_writable (GSettings   *settings,
                          const gchar *key,
                          gpointer     object,
                          const gchar *property,
                          gboolean     inverted)
{
  GSettingsWritableBinding *binding;
  gchar *detailed_signal;
  GParamSpec *pspec;

  g_return_if_fail (G_IS_SETTINGS (settings));

  pspec = g_object_class_find_property (G_OBJECT_GET_CLASS (object), property);
  if (pspec == NULL)
    {
      g_critical ("g_settings_bind_writable: no property '%s' on class '%s'",
                  property, G_OBJECT_TYPE_NAME (object));
      return;
    }
  if ((pspec->flags & G_PARAM_WRITABLE) == 0)
    {
      g_critical ("g_settings_bind_writable: property '%s' on class '%s' is not writable",
                  property, G_OBJECT_TYPE_NAME (object));
      return;
    }

  binding = g_slice_new (GSettingsWritableBinding);
  binding->settings = g_object_ref (settings);
  binding->object = object;
  binding->key = g_intern_string (key);
  binding->property = g_intern_string (property);
  binding->inverted = inverted;

  detailed_signal = g_strdup_printf ("writable-changed::%s", key);
  binding->handler_id =
    g_signal_connect (settings, detailed_signal,
                      G_CALLBACK (g_settings_binding_writable_changed),
                      binding);
  g_free (detailed_signal);

  g_object_set_qdata_full (object, g_settings_binding_quark (property),
                           binding, g_settings_writable_binding_free);

  g_settings_binding_writable_changed (settings, binding->key, binding);
}

/**
 * g_settings_unbind:
 * @object: (type GObject.Object): the object
 * @property: the property whose binding is removed
 *
 * Removes an existing binding for @property on @object.
 *
 * Note that bindings are automatically removed when the
 * object is finalized, so it is rarely necessary to call this
 * function.
 *
 * Since: 2.26
 */
void
g_settings_unbind (gpointer     object,
                   const gchar *property)
{
  GQuark binding_quark;

  binding_quark = g_settings_binding_quark (property);
  g_object_set_qdata (object, binding_quark, NULL);
}

/* GAction {{{1 */

typedef struct
{
  GObject parent_instance;

  GSettingsSchemaKey key;
  GSettings *settings;
} GSettingsAction;

typedef GObjectClass GSettingsActionClass;

static GType g_settings_action_get_type (void);
static void g_settings_action_iface_init (GActionInterface *iface);
G_DEFINE_TYPE_WITH_CODE (GSettingsAction, g_settings_action, G_TYPE_OBJECT,
                         G_IMPLEMENT_INTERFACE (G_TYPE_ACTION, g_settings_action_iface_init))

enum
{
  ACTION_PROP_0,
  ACTION_PROP_NAME,
  ACTION_PROP_PARAMETER_TYPE,
  ACTION_PROP_ENABLED,
  ACTION_PROP_STATE_TYPE,
  ACTION_PROP_STATE
};

static const gchar *
g_settings_action_get_name (GAction *action)
{
  GSettingsAction *gsa = (GSettingsAction *) action;

  return gsa->key.name;
}

static const GVariantType *
g_settings_action_get_parameter_type (GAction *action)
{
  GSettingsAction *gsa = (GSettingsAction *) action;
  const GVariantType *type;

  type = g_variant_get_type (gsa->key.default_value);
  if (g_variant_type_equal (type, G_VARIANT_TYPE_BOOLEAN))
    type = NULL;

  return type;
}

static gboolean
g_settings_action_get_enabled (GAction *action)
{
  GSettingsAction *gsa = (GSettingsAction *) action;

  return g_settings_is_writable (gsa->settings, gsa->key.name);
}

static const GVariantType *
g_settings_action_get_state_type (GAction *action)
{
  GSettingsAction *gsa = (GSettingsAction *) action;

  return g_variant_get_type (gsa->key.default_value);
}

static GVariant *
g_settings_action_get_state (GAction *action)
{
  GSettingsAction *gsa = (GSettingsAction *) action;
  GVariant *value;

<<<<<<< HEAD
  value = g_settings_read_from_backend (gsa->settings, &gsa->key);
=======
  value = g_settings_read_from_backend (gsa->settings, &gsa->key, FALSE, FALSE);
>>>>>>> 76bed778

  if (value == NULL)
    value = g_settings_schema_key_get_translated_default (&gsa->key);

  if (value == NULL)
    value = g_variant_ref (gsa->key.default_value);

  return value;
}

static GVariant *
g_settings_action_get_state_hint (GAction *action)
{
  GSettingsAction *gsa = (GSettingsAction *) action;

  /* no point in reimplementing this... */
<<<<<<< HEAD
  return g_settings_get_range (gsa->settings, gsa->key.name);
=======
  return g_settings_schema_key_get_range (&gsa->key);
>>>>>>> 76bed778
}

static void
g_settings_action_change_state (GAction  *action,
                                GVariant *value)
{
  GSettingsAction *gsa = (GSettingsAction *) action;

  if (g_settings_schema_key_type_check (&gsa->key, value) && g_settings_schema_key_range_check (&gsa->key, value))
    g_settings_write_to_backend (gsa->settings, &gsa->key, value);
}

static void
g_settings_action_activate (GAction  *action,
                            GVariant *parameter)
{
  GSettingsAction *gsa = (GSettingsAction *) action;

  if (g_variant_is_of_type (gsa->key.default_value, G_VARIANT_TYPE_BOOLEAN))
    {
      GVariant *old;

      if (parameter != NULL)
        return;

      old = g_settings_action_get_state (action);
      parameter = g_variant_new_boolean (!g_variant_get_boolean (old));
      g_variant_unref (old);
    }

  g_action_change_state (action, parameter);
}

static void
g_settings_action_get_property (GObject *object, guint prop_id,
                                GValue *value, GParamSpec *pspec)
{
  GAction *action = G_ACTION (object);

  switch (prop_id)
    {
    case ACTION_PROP_NAME:
      g_value_set_string (value, g_settings_action_get_name (action));
      break;

    case ACTION_PROP_PARAMETER_TYPE:
      g_value_set_boxed (value, g_settings_action_get_parameter_type (action));
      break;

    case ACTION_PROP_ENABLED:
      g_value_set_boolean (value, g_settings_action_get_enabled (action));
      break;

    case ACTION_PROP_STATE_TYPE:
      g_value_set_boxed (value, g_settings_action_get_state_type (action));
      break;

    case ACTION_PROP_STATE:
      g_value_set_variant (value, g_settings_action_get_state (action));
      break;

    default:
      g_assert_not_reached ();
    }
}

static void
g_settings_action_finalize (GObject *object)
{
  GSettingsAction *gsa = (GSettingsAction *) object;

  g_signal_handlers_disconnect_by_data (gsa->settings, gsa);
  g_object_unref (gsa->settings);

  G_OBJECT_CLASS (g_settings_action_parent_class)
    ->finalize (object);
}

static void
g_settings_action_init (GSettingsAction *gsa)
{
}

static void
g_settings_action_iface_init (GActionInterface *iface)
{
  iface->get_name = g_settings_action_get_name;
  iface->get_parameter_type = g_settings_action_get_parameter_type;
  iface->get_enabled = g_settings_action_get_enabled;
  iface->get_state_type = g_settings_action_get_state_type;
  iface->get_state = g_settings_action_get_state;
  iface->get_state_hint = g_settings_action_get_state_hint;
  iface->change_state = g_settings_action_change_state;
  iface->activate = g_settings_action_activate;
}

static void
g_settings_action_class_init (GSettingsActionClass *class)
{
  class->get_property = g_settings_action_get_property;
  class->finalize = g_settings_action_finalize;

  g_object_class_override_property (class, ACTION_PROP_NAME, "name");
  g_object_class_override_property (class, ACTION_PROP_PARAMETER_TYPE, "parameter-type");
  g_object_class_override_property (class, ACTION_PROP_ENABLED, "enabled");
  g_object_class_override_property (class, ACTION_PROP_STATE_TYPE, "state-type");
  g_object_class_override_property (class, ACTION_PROP_STATE, "state");
}

static void
g_settings_action_changed (GSettings   *settings,
                           const gchar *key,
                           gpointer     user_data)
{
  g_object_notify (user_data, "state");
}

static void
g_settings_action_enabled_changed (GSettings   *settings,
                                   const gchar *key,
                                   gpointer     user_data)
{
  g_object_notify (user_data, "enabled");
}

/**
 * g_settings_create_action:
 * @settings: a #GSettings
 * @key: the name of a key in @settings
 *
 * Creates a #GAction corresponding to a given #GSettings key.
 *
 * The action has the same name as the key.
 *
 * The value of the key becomes the state of the action and the action
 * is enabled when the key is writable.  Changing the state of the
 * action results in the key being written to.  Changes to the value or
 * writability of the key cause appropriate change notifications to be
 * emitted for the action.
 *
 * For boolean-valued keys, action activations take no parameter and
 * result in the toggling of the value.  For all other types,
 * activations take the new value for the key (which must have the
 * correct type).
 *
 * Returns: (transfer full): a new #GAction
 *
 * Since: 2.32
 **/
GAction *
g_settings_create_action (GSettings   *settings,
                          const gchar *key)
{
  GSettingsAction *gsa;
  gchar *detailed_signal;

  g_return_val_if_fail (G_IS_SETTINGS (settings), NULL);
  g_return_val_if_fail (key != NULL, NULL);

  gsa = g_object_new (g_settings_action_get_type (), NULL);
  gsa->settings = g_object_ref (settings);
  g_settings_schema_key_init (&gsa->key, settings->priv->schema, key);

  detailed_signal = g_strdup_printf ("changed::%s", key);
  g_signal_connect (settings, detailed_signal, G_CALLBACK (g_settings_action_changed), gsa);
  g_free (detailed_signal);
  detailed_signal = g_strdup_printf ("writable-changed::%s", key);
  g_signal_connect (settings, detailed_signal, G_CALLBACK (g_settings_action_enabled_changed), gsa);
  g_free (detailed_signal);

  return G_ACTION (gsa);
}

/* Epilogue {{{1 */

/* vim:set foldmethod=marker: */<|MERGE_RESOLUTION|>--- conflicted
+++ resolved
@@ -36,10 +36,7 @@
 /**
  * SECTION:gsettings
  * @short_description: High-level API for application settings
-<<<<<<< HEAD
-=======
  * @include: gio/gio.h
->>>>>>> 76bed778
  *
  * The #GSettings class provides a convenient API for storing and retrieving
  * application settings.
@@ -119,36 +116,6 @@
  * errors will occur.
  *
  * GSettings uses schemas in a compact binary form that is created
-<<<<<<< HEAD
- * by the <link linkend="glib-compile-schemas">glib-compile-schemas</link>
- * utility. The input is a schema description in an XML format that can be
- * described by the following DTD:
- * |[<xi:include xmlns:xi="http://www.w3.org/2001/XInclude" parse="text" href="../../../../gio/gschema.dtd"><xi:fallback>FIXME: MISSING XINCLUDE CONTENT</xi:fallback></xi:include>]|
- *
- * glib-compile-schemas expects schema files to have the extension <filename>.gschema.xml</filename>
- *
- * At runtime, schemas are identified by their id (as specified
- * in the <tag class="attribute">id</tag> attribute of the
- * <tag class="starttag">schema</tag> element). The
- * convention for schema ids is to use a dotted name, similar in
- * style to a D-Bus bus name, e.g. "org.gnome.SessionManager". In particular,
- * if the settings are for a specific service that owns a D-Bus bus name,
- * the D-Bus bus name and schema id should match. For schemas which deal
- * with settings not associated with one named application, the id should
- * not use StudlyCaps, e.g. "org.gnome.font-rendering".
- *
- * In addition to #GVariant types, keys can have types that have enumerated
- * types. These can be described by a <tag class="starttag">choice</tag>,
- * <tag class="starttag">enum</tag> or <tag class="starttag">flags</tag> element, see
- * <xref linkend="schema-enumerated"/>. The underlying type of
- * such a key is string, but you can use g_settings_get_enum(),
- * g_settings_set_enum(), g_settings_get_flags(), g_settings_set_flags()
- * access the numeric values corresponding to the string value of enum
- * and flags keys.
- *
- * <example id="schema-default-values"><title>Default values</title>
- * <programlisting><![CDATA[
-=======
  * by the [glib-compile-schemas][glib-compile-schemas]
  * utility. The input is a schema description in an XML format.
  *
@@ -177,7 +144,6 @@
  *
  * An example for default value:
  * |[
->>>>>>> 76bed778
  * <schemalist>
  *   <schema id="org.gtk.Test" path="/org/gtk/Test/" gettext-domain="test">
  *
@@ -197,13 +163,8 @@
  * </schemalist>
  * ]|
  *
-<<<<<<< HEAD
- * <example id="schema-enumerated"><title>Ranges, choices and enumerated types</title>
- * <programlisting><![CDATA[
-=======
  * An example for ranges, choices and enumerated types:
  * |[
->>>>>>> 76bed778
  * <schemalist>
  *
  *   <enum id="org.gtk.Test.myenum">
@@ -242,11 +203,7 @@
  *     </key>
  *
  *     <key name='flags-key' flags='org.gtk.Test.myflags'>
-<<<<<<< HEAD
- *       <default>["flag1",flag2"]</default>
-=======
  *       <default>["flag1","flag2"]</default>
->>>>>>> 76bed778
  *     </key>
  *   </schema>
  * </schemalist>
@@ -267,35 +224,6 @@
  *     [org.gtk.Example]
  *     key1='string'
  *     key2=1.5
-<<<<<<< HEAD
- *     </programlisting></informalexample>
- *   </para>
- *   <para>
- *     glib-compile-schemas expects schema files to have the extension
- *     <filename>.gschema.override</filename>
- *   </para>
- * </refsect2>
- *
- * <refsect2>
- *   <title>Binding</title>
- *   <para>
- *     A very convenient feature of GSettings lets you bind #GObject properties
- *     directly to settings, using g_settings_bind(). Once a GObject property
- *     has been bound to a setting, changes on either side are automatically
- *     propagated to the other side. GSettings handles details like
- *     mapping between GObject and GVariant types, and preventing infinite
- *     cycles.
- *   </para>
- *   <para>
- *     This makes it very easy to hook up a preferences dialog to the
- *     underlying settings. To make this even more convenient, GSettings
- *     looks for a boolean property with the name "sensitivity" and
- *     automatically binds it to the writability of the bound setting.
- *     If this 'magic' gets in the way, it can be suppressed with the
- *     #G_SETTINGS_BIND_NO_SENSITIVITY flag.
- *   </para>
- * </refsect2>
-=======
  * ]|
  *
  * glib-compile-schemas expects schema files to have the extension
@@ -399,7 +327,6 @@
  *
  * #GSettings is an opaque data structure and can only be accessed
  * using the following functions.
->>>>>>> 76bed778
  **/
 
 struct _GSettingsPrivate
@@ -476,17 +403,10 @@
   for (i = 0; i < n_keys; i++)
     {
       const gchar *key = g_quark_to_string (keys[i]);
-<<<<<<< HEAD
 
       if (g_str_has_suffix (key, "/"))
         continue;
 
-=======
-
-      if (g_str_has_suffix (key, "/"))
-        continue;
-
->>>>>>> 76bed778
       g_signal_emit (settings, g_settings_signals[SIGNAL_WRITABLE_CHANGED], keys[i], key);
     }
 
@@ -781,14 +701,7 @@
 static void
 g_settings_init (GSettings *settings)
 {
-<<<<<<< HEAD
-  settings->priv = G_TYPE_INSTANCE_GET_PRIVATE (settings,
-                                                G_TYPE_SETTINGS,
-                                                GSettingsPrivate);
-
-=======
   settings->priv = g_settings_get_instance_private (settings);
->>>>>>> 76bed778
   settings->priv->main_context = g_main_context_ref_thread_default ();
 }
 
@@ -829,11 +742,7 @@
    * GSettings::change-event:
    * @settings: the object on which the signal was emitted
    * @keys: (array length=n_keys) (element-type GQuark) (allow-none):
-<<<<<<< HEAD
-   *        an array of #GQuark<!-- -->s for the changed keys, or %NULL
-=======
    *        an array of #GQuarks for the changed keys, or %NULL
->>>>>>> 76bed778
    * @n_keys: the length of the @keys array, or 0
    *
    * The "change-event" signal is emitted once per change event that
@@ -1085,13 +994,10 @@
  * It is a programmer error to call this function for a schema that
  * has an explicitly specified path.
  *
-<<<<<<< HEAD
-=======
  * It is a programmer error if @path is not a valid path.  A valid path
  * begins and ends with '/' and does not contain two consecutive '/'
  * characters.
  *
->>>>>>> 76bed778
  * Returns: a new #GSettings object
  *
  * Since: 2.26
@@ -1101,11 +1007,7 @@
                           const gchar *path)
 {
   g_return_val_if_fail (schema_id != NULL, NULL);
-<<<<<<< HEAD
-  g_return_val_if_fail (path != NULL, NULL);
-=======
   g_return_val_if_fail (path_is_valid (path), NULL);
->>>>>>> 76bed778
 
   return g_object_new (G_TYPE_SETTINGS,
                        "schema-id", schema_id,
@@ -1195,22 +1097,14 @@
  * backend, and a #GMainContext to which signals are dispatched.
  *
  * This constructor therefore gives you full control over constructing
-<<<<<<< HEAD
- * #GSettings instances.  The first 4 parameters are given directly as
-=======
  * #GSettings instances.  The first 3 parameters are given directly as
->>>>>>> 76bed778
  * @schema, @backend and @path, and the main context is taken from the
  * thread-default (as per g_settings_new()).
  *
  * If @backend is %NULL then the default backend is used.
  *
  * If @path is %NULL then the path from the schema is used.  It is an
-<<<<<<< HEAD
- * error f @path is %NULL and the schema has no path of its own or if
-=======
  * error if @path is %NULL and the schema has no path of its own or if
->>>>>>> 76bed778
  * @path is non-%NULL and not equal to the path that the schema does
  * have.
  *
@@ -1223,13 +1117,10 @@
                      GSettingsBackend *backend,
                      const gchar      *path)
 {
-<<<<<<< HEAD
-=======
   g_return_val_if_fail (schema != NULL, NULL);
   g_return_val_if_fail (backend == NULL || G_IS_SETTINGS_BACKEND (backend), NULL);
   g_return_val_if_fail (path == NULL || path_is_valid (path), NULL);
 
->>>>>>> 76bed778
   return g_object_new (G_TYPE_SETTINGS,
                        "settings-schema", schema,
                        "backend", backend,
@@ -1255,27 +1146,19 @@
 
 static GVariant *
 g_settings_read_from_backend (GSettings          *settings,
-<<<<<<< HEAD
-                              GSettingsSchemaKey *key)
-=======
                               GSettingsSchemaKey *key,
                               gboolean            user_value_only,
                               gboolean            default_value)
->>>>>>> 76bed778
 {
   GVariant *value;
   GVariant *fixup;
   gchar *path;
 
   path = g_strconcat (settings->priv->path, key->name, NULL);
-<<<<<<< HEAD
-  value = g_settings_backend_read (settings->priv->backend, path, key->type, FALSE);
-=======
   if (user_value_only)
     value = g_settings_backend_read_user_value (settings->priv->backend, path, key->type);
   else
     value = g_settings_backend_read (settings->priv->backend, path, key->type, default_value);
->>>>>>> 76bed778
   g_free (path);
 
   if (value != NULL)
@@ -1290,8 +1173,6 @@
 }
 
 /* Public Get/Set API {{{1 (get, get_value, set, set_value, get_mapped) */
-<<<<<<< HEAD
-=======
 /**
  * g_settings_get_value:
  * @settings: a #GSettings object
@@ -1375,15 +1256,10 @@
   return value;
 }
 
->>>>>>> 76bed778
 /**
  * g_settings_get_default_value:
  * @settings: a #GSettings object
-<<<<<<< HEAD
- * @key: the key to get the value for
-=======
  * @key: the key to get the default value for
->>>>>>> 76bed778
  *
  * Gets the "default value" of a key.
  *
@@ -1407,17 +1283,10 @@
  * It is a programmer error to give a @key that isn't contained in the
  * schema for @settings.
  *
-<<<<<<< HEAD
- * Returns: a new #GVariant
- *
- * Since: 2.26
- */
-=======
  * Returns: (allow-none) (transfer full): the default value
  *
  * Since: 2.40
  **/
->>>>>>> 76bed778
 GVariant *
 g_settings_get_default_value (GSettings   *settings,
                               const gchar *key)
@@ -1429,11 +1298,7 @@
   g_return_val_if_fail (key != NULL, NULL);
 
   g_settings_schema_key_init (&skey, settings->priv->schema, key);
-<<<<<<< HEAD
-  value = g_settings_read_from_backend (settings, &skey);
-=======
   value = g_settings_read_from_backend (settings, &skey, FALSE, TRUE);
->>>>>>> 76bed778
 
   if (value == NULL)
     value = g_settings_schema_key_get_translated_default (&skey);
@@ -1483,21 +1348,13 @@
 
   if (!skey.is_enum)
     {
-<<<<<<< HEAD
-      g_critical ("g_settings_get_enum() called on key `%s' which is not "
-=======
       g_critical ("g_settings_get_enum() called on key '%s' which is not "
->>>>>>> 76bed778
                   "associated with an enumerated type", skey.name);
       g_settings_schema_key_clear (&skey);
       return -1;
     }
 
-<<<<<<< HEAD
-  value = g_settings_read_from_backend (settings, &skey);
-=======
   value = g_settings_read_from_backend (settings, &skey, FALSE, FALSE);
->>>>>>> 76bed778
 
   if (value == NULL)
     value = g_settings_schema_key_get_translated_default (&skey);
@@ -1547,24 +1404,15 @@
 
   if (!skey.is_enum)
     {
-<<<<<<< HEAD
-      g_critical ("g_settings_set_enum() called on key `%s' which is not "
-=======
       g_critical ("g_settings_set_enum() called on key '%s' which is not "
->>>>>>> 76bed778
                   "associated with an enumerated type", skey.name);
       return FALSE;
     }
 
   if (!(variant = g_settings_schema_key_from_enum (&skey, value)))
     {
-<<<<<<< HEAD
-      g_critical ("g_settings_set_enum(): invalid enum value %d for key `%s' "
-                  "in schema `%s'.  Doing nothing.", value, skey.name,
-=======
       g_critical ("g_settings_set_enum(): invalid enum value %d for key '%s' "
                   "in schema '%s'.  Doing nothing.", value, skey.name,
->>>>>>> 76bed778
                   g_settings_schema_get_id (skey.schema));
       g_settings_schema_key_clear (&skey);
       return FALSE;
@@ -1613,21 +1461,13 @@
 
   if (!skey.is_flags)
     {
-<<<<<<< HEAD
-      g_critical ("g_settings_get_flags() called on key `%s' which is not "
-=======
       g_critical ("g_settings_get_flags() called on key '%s' which is not "
->>>>>>> 76bed778
                   "associated with a flags type", skey.name);
       g_settings_schema_key_clear (&skey);
       return -1;
     }
 
-<<<<<<< HEAD
-  value = g_settings_read_from_backend (settings, &skey);
-=======
   value = g_settings_read_from_backend (settings, &skey, FALSE, FALSE);
->>>>>>> 76bed778
 
   if (value == NULL)
     value = g_settings_schema_key_get_translated_default (&skey);
@@ -1678,11 +1518,7 @@
 
   if (!skey.is_flags)
     {
-<<<<<<< HEAD
-      g_critical ("g_settings_set_flags() called on key `%s' which is not "
-=======
       g_critical ("g_settings_set_flags() called on key '%s' which is not "
->>>>>>> 76bed778
                   "associated with a flags type", skey.name);
       return FALSE;
     }
@@ -1690,11 +1526,7 @@
   if (!(variant = g_settings_schema_key_from_flags (&skey, value)))
     {
       g_critical ("g_settings_set_flags(): invalid flags value 0x%08x "
-<<<<<<< HEAD
-                  "for key `%s' in schema `%s'.  Doing nothing.",
-=======
                   "for key '%s' in schema '%s'.  Doing nothing.",
->>>>>>> 76bed778
                   value, skey.name, g_settings_schema_get_id (skey.schema));
       g_settings_schema_key_clear (&skey);
       return FALSE;
@@ -1900,11 +1732,7 @@
 
   g_settings_schema_key_init (&skey, settings->priv->schema, key);
 
-<<<<<<< HEAD
-  if ((value = g_settings_read_from_backend (settings, &skey)))
-=======
   if ((value = g_settings_read_from_backend (settings, &skey, FALSE, FALSE)))
->>>>>>> 76bed778
     {
       okay = mapping (value, &result, user_data);
       g_variant_unref (value);
@@ -1923,11 +1751,7 @@
 
   if (!mapping (NULL, &result, user_data))
     g_error ("The mapping function given to g_settings_get_mapped() for key "
-<<<<<<< HEAD
-             "`%s' in schema `%s' returned FALSE when given a NULL value.",
-=======
              "'%s' in schema '%s' returned FALSE when given a NULL value.",
->>>>>>> 76bed778
              key, g_settings_schema_get_id (settings->priv->schema));
 
  okay:
@@ -2456,24 +2280,14 @@
 /**
  * g_settings_get_child:
  * @settings: a #GSettings object
-<<<<<<< HEAD
- * @name: the name of the 'child' schema
- *
- * Creates a 'child' settings object which has a base path of
- * <replaceable>base-path</replaceable>/@name, where
- * <replaceable>base-path</replaceable> is the base path of @settings.
-=======
  * @name: the name of the child schema
  *
  * Creates a child settings object which has a base path of
  * `base-path/@name`, where `base-path` is the base path of
  * @settings.
->>>>>>> 76bed778
  *
  * The schema for the child settings object must have been declared
  * in the schema of @settings using a <child> element.
- *
- * Returns: (transfer full): a 'child' settings object
  *
  * Returns: (transfer full): a 'child' settings object
  *
@@ -2499,10 +2313,7 @@
 
   child_path = g_strconcat (settings->priv->path, child_name, NULL);
   child = g_object_new (G_TYPE_SETTINGS,
-<<<<<<< HEAD
-=======
                         "backend", settings->priv->backend,
->>>>>>> 76bed778
                         "schema-id", child_schema,
                         "path", child_path,
                         NULL);
@@ -2530,31 +2341,9 @@
 gchar **
 g_settings_list_keys (GSettings *settings)
 {
-<<<<<<< HEAD
-  const GQuark *keys;
-  gchar **strv;
-  gint n_keys;
-  gint i, j;
-
-  keys = g_settings_schema_list (settings->priv->schema, &n_keys);
-  strv = g_new (gchar *, n_keys + 1);
-  for (i = j = 0; i < n_keys; i++)
-    {
-      const gchar *key = g_quark_to_string (keys[i]);
-
-      if (!g_str_has_suffix (key, "/"))
-        strv[j++] = g_strdup (key);
-    }
-  strv[j] = NULL;
-
-  return strv;
-}
-
-=======
   return g_settings_schema_list_keys (settings->priv->schema);
 }
 
->>>>>>> 76bed778
 /**
  * g_settings_list_children:
  * @settings: a #GSettings object
@@ -2584,29 +2373,6 @@
 gchar **
 g_settings_list_children (GSettings *settings)
 {
-<<<<<<< HEAD
-  const GQuark *keys;
-  gchar **strv;
-  gint n_keys;
-  gint i, j;
-
-  keys = g_settings_schema_list (settings->priv->schema, &n_keys);
-  strv = g_new (gchar *, n_keys + 1);
-  for (i = j = 0; i < n_keys; i++)
-    {
-      const gchar *key = g_quark_to_string (keys[i]);
-
-      if (g_str_has_suffix (key, "/"))
-        {
-          gint length = strlen (key);
-
-          strv[j] = g_memdup (key, length);
-          strv[j][length - 1] = '\0';
-          j++;
-        }
-    }
-  strv[j] = NULL;
-=======
   return g_settings_schema_list_children (settings->priv->schema);
 }
 
@@ -2657,129 +2423,9 @@
 {
   GSettingsSchemaKey skey;
   gboolean good;
->>>>>>> 76bed778
 
   g_settings_schema_key_init (&skey, settings->priv->schema, key);
   good = g_settings_schema_key_range_check (&skey, value);
-  g_settings_schema_key_clear (&skey);
-
-  return good;
-}
-
-/**
- * g_settings_get_range:
- * @settings: a #GSettings
- * @key: the key to query the range of
- *
- * Queries the range of a key.
- *
- * This function will return a #GVariant that fully describes the range
- * of values that are valid for @key.
- *
- * The type of #GVariant returned is <literal>(sv)</literal>.  The
- * string describes the type of range restriction in effect.  The type
- * and meaning of the value contained in the variant depends on the
- * string.
- *
- * If the string is <literal>'type'</literal> then the variant contains
- * an empty array.  The element type of that empty array is the expected
- * type of value and all values of that type are valid.
- *
- * If the string is <literal>'enum'</literal> then the variant contains
- * an array enumerating the possible values.  Each item in the array is
- * a possible valid value and no other values are valid.
- *
- * If the string is <literal>'flags'</literal> then the variant contains
- * an array.  Each item in the array is a value that may appear zero or
- * one times in an array to be used as the value for this key.  For
- * example, if the variant contained the array <literal>['x',
- * 'y']</literal> then the valid values for the key would be
- * <literal>[]</literal>, <literal>['x']</literal>,
- * <literal>['y']</literal>, <literal>['x', 'y']</literal> and
- * <literal>['y', 'x']</literal>.
- *
- * Finally, if the string is <literal>'range'</literal> then the variant
- * contains a pair of like-typed values -- the minimum and maximum
- * permissible values for this key.
- *
- * This information should not be used by normal programs.  It is
- * considered to be a hint for introspection purposes.  Normal programs
- * should already know what is permitted by their own schema.  The
- * format may change in any way in the future -- but particularly, new
- * forms may be added to the possibilities described above.
- *
- * It is a programmer error to give a @key that isn't contained in the
- * schema for @settings.
- *
- * You should free the returned value with g_variant_unref() when it is
- * no longer needed.
- *
- * Returns: a #GVariant describing the range
- *
- * Since: 2.28
- **/
-GVariant *
-g_settings_get_range (GSettings   *settings,
-                      const gchar *key)
-{
-  GSettingsSchemaKey skey;
-  const gchar *type;
-  GVariant *range;
-
-  g_settings_schema_key_init (&skey, settings->priv->schema, key);
-
-  if (skey.minimum)
-    {
-      range = g_variant_new ("(**)", skey.minimum, skey.maximum);
-      type = "range";
-    }
-  else if (skey.strinfo)
-    {
-      range = strinfo_enumerate (skey.strinfo, skey.strinfo_length);
-      type = skey.is_flags ? "flags" : "enum";
-    }
-  else
-    {
-      range = g_variant_new_array (skey.type, NULL, 0);
-      type = "type";
-    }
-
-  g_settings_schema_key_clear (&skey);
-
-  return g_variant_ref_sink (g_variant_new ("(sv)", type, range));
-}
-
-/**
- * g_settings_range_check:
- * @settings: a #GSettings
- * @key: the key to check
- * @value: the value to check
- *
- * Checks if the given @value is of the correct type and within the
- * permitted range for @key.
- *
- * This API is not intended to be used by normal programs -- they should
- * already know what is permitted by their own schemas.  This API is
- * meant to be used by programs such as editors or commandline tools.
- *
- * It is a programmer error to give a @key that isn't contained in the
- * schema for @settings.
- *
- * Returns: %TRUE if @value is valid for @key
- *
- * Since: 2.28
- **/
-gboolean
-g_settings_range_check (GSettings   *settings,
-                        const gchar *key,
-                        GVariant    *value)
-{
-  GSettingsSchemaKey skey;
-  gboolean good;
-
-  g_settings_schema_key_init (&skey, settings->priv->schema, key);
-  good = g_settings_schema_key_type_check (&skey, value) &&
-         g_settings_schema_key_range_check (&skey, value);
   g_settings_schema_key_clear (&skey);
 
   return good;
@@ -2868,11 +2514,7 @@
 
   g_value_init (&value, binding->property->value_type);
 
-<<<<<<< HEAD
-  variant = g_settings_read_from_backend (binding->settings, &binding->key);
-=======
   variant = g_settings_read_from_backend (binding->settings, &binding->key, FALSE, FALSE);
->>>>>>> 76bed778
   if (variant && !binding->get_mapping (&value, variant, binding->user_data))
     {
       /* silently ignore errors in the user's config database */
@@ -2938,13 +2580,8 @@
 
       if (!g_settings_schema_key_type_check (&binding->key, variant))
         {
-<<<<<<< HEAD
-          g_critical ("binding mapping function for key `%s' returned "
-                      "GVariant of type `%s' when type `%s' was requested",
-=======
           g_critical ("binding mapping function for key '%s' returned "
                       "GVariant of type '%s' when type '%s' was requested",
->>>>>>> 76bed778
                       binding->key.name, g_variant_get_type_string (variant),
                       g_variant_type_dup_string (binding->key.type));
           return;
@@ -2952,13 +2589,8 @@
 
       if (!g_settings_schema_key_range_check (&binding->key, variant))
         {
-<<<<<<< HEAD
-          g_critical ("GObject property `%s' on a `%s' object is out of "
-                      "schema-specified range for key `%s' of `%s': %s",
-=======
           g_critical ("GObject property '%s' on a '%s' object is out of "
                       "schema-specified range for key '%s' of '%s': %s",
->>>>>>> 76bed778
                       binding->property->name, g_type_name (binding->property->owner_type),
                       binding->key.name, g_settings_schema_get_id (binding->key.schema),
                       g_variant_print (variant, TRUE));
@@ -3151,13 +2783,8 @@
       if (!g_variant_type_equal (binding->key.type, G_VARIANT_TYPE_BOOLEAN))
         {
           g_critical ("g_settings_bind: G_SETTINGS_BIND_INVERT_BOOLEAN "
-<<<<<<< HEAD
-                      "was specified, but key `%s' on schema `%s' has "
-                      "type `%s'", key, g_settings_schema_get_id (settings->priv->schema),
-=======
                       "was specified, but key '%s' on schema '%s' has "
                       "type '%s'", key, g_settings_schema_get_id (settings->priv->schema),
->>>>>>> 76bed778
                       g_variant_type_dup_string (binding->key.type));
           return;
         }
@@ -3433,11 +3060,7 @@
   GSettingsAction *gsa = (GSettingsAction *) action;
   GVariant *value;
 
-<<<<<<< HEAD
-  value = g_settings_read_from_backend (gsa->settings, &gsa->key);
-=======
   value = g_settings_read_from_backend (gsa->settings, &gsa->key, FALSE, FALSE);
->>>>>>> 76bed778
 
   if (value == NULL)
     value = g_settings_schema_key_get_translated_default (&gsa->key);
@@ -3454,11 +3077,7 @@
   GSettingsAction *gsa = (GSettingsAction *) action;
 
   /* no point in reimplementing this... */
-<<<<<<< HEAD
-  return g_settings_get_range (gsa->settings, gsa->key.name);
-=======
   return g_settings_schema_key_get_range (&gsa->key);
->>>>>>> 76bed778
 }
 
 static void
