/* -*- mode: C; c-file-style: "gnu"; indent-tabs-mode: nil; -*- */

/* GIO - GLib Input, Output and Streaming Library
 *
 * Copyright (C) 2008 Red Hat, Inc.
 *
 * This library is free software; you can redistribute it and/or
 * modify it under the terms of the GNU Lesser General Public
 * License as published by the Free Software Foundation; either
 * version 2 of the License, or (at your option) any later version.
 *
 * This library is distributed in the hope that it will be useful,
 * but WITHOUT ANY WARRANTY; without even the implied warranty of
 * MERCHANTABILITY or FITNESS FOR A PARTICULAR PURPOSE.  See the GNU
 * Lesser General Public License for more details.
 *
 * You should have received a copy of the GNU Lesser General
 * Public License along with this library; if not, see <http://www.gnu.org/licenses/>.
 */

#include "config.h"
#include <glib.h>
#include "glibintl.h"

#include "gsrvtarget.h"

#include <stdlib.h>
#include <string.h>


/**
 * SECTION:gsrvtarget
 * @short_description: DNS SRV record target
 * @include: gio/gio.h
 *
 * SRV (service) records are used by some network protocols to provide
 * service-specific aliasing and load-balancing. For example, XMPP
 * (Jabber) uses SRV records to locate the XMPP server for a domain;
 * rather than connecting directly to "example.com" or assuming a
 * specific server hostname like "xmpp.example.com", an XMPP client
 * would look up the "xmpp-client" SRV record for "example.com", and
 * then connect to whatever host was pointed to by that record.
 *
 * You can use g_resolver_lookup_service() or
 * g_resolver_lookup_service_async() to find the #GSrvTargets
 * for a given service. However, if you are simply planning to connect
 * to the remote service, you can use #GNetworkService's
 * #GSocketConnectable interface and not need to worry about
 * #GSrvTarget at all.
 */

struct _GSrvTarget {
  gchar   *hostname;
  guint16  port;

  guint16  priority;
  guint16  weight;
};

/**
 * GSrvTarget:
 *
 * A single target host/port that a network service is running on.
 */

G_DEFINE_BOXED_TYPE (GSrvTarget, g_srv_target,
                     g_srv_target_copy, g_srv_target_free)

/**
 * g_srv_target_new:
 * @hostname: the host that the service is running on
 * @port: the port that the service is running on
 * @priority: the target's priority
 * @weight: the target's weight
 *
 * Creates a new #GSrvTarget with the given parameters.
 *
 * You should not need to use this; normally #GSrvTargets are
 * created by #GResolver.
 *
 * Returns: a new #GSrvTarget.
 *
 * Since: 2.22
 */
GSrvTarget *
g_srv_target_new (const gchar *hostname,
                  guint16      port,
                  guint16      priority,
                  guint16      weight)
{
  GSrvTarget *target = g_slice_new0 (GSrvTarget);

  target->hostname = g_strdup (hostname);
  target->port = port;
  target->priority = priority;
  target->weight = weight;

  return target;
}

/**
 * g_srv_target_copy:
 * @target: a #GSrvTarget
 *
 * Copies @target
 *
 * Returns: a copy of @target
 *
 * Since: 2.22
 */
GSrvTarget *
g_srv_target_copy (GSrvTarget *target)
{
  return g_srv_target_new (target->hostname, target->port,
                           target->priority, target->weight);
}

/**
 * g_srv_target_free:
 * @target: a #GSrvTarget
 *
 * Frees @target
 *
 * Since: 2.22
 */
void
g_srv_target_free (GSrvTarget *target)
{
  g_free (target->hostname);
  g_slice_free (GSrvTarget, target);
}

/**
 * g_srv_target_get_hostname:
 * @target: a #GSrvTarget
 *
 * Gets @target's hostname (in ASCII form; if you are going to present
 * this to the user, you should use g_hostname_is_ascii_encoded() to
 * check if it contains encoded Unicode segments, and use
 * g_hostname_to_unicode() to convert it if it does.)
 *
 * Returns: @target's hostname
 *
 * Since: 2.22
 */
const gchar *
g_srv_target_get_hostname (GSrvTarget *target)
{
  return target->hostname;
}

/**
 * g_srv_target_get_port:
 * @target: a #GSrvTarget
 *
 * Gets @target's port
 *
 * Returns: @target's port
 *
 * Since: 2.22
 */
guint16
g_srv_target_get_port (GSrvTarget *target)
{
  return target->port;
}

/**
 * g_srv_target_get_priority:
 * @target: a #GSrvTarget
 *
 * Gets @target's priority. You should not need to look at this;
 * #GResolver already sorts the targets according to the algorithm in
 * RFC 2782.
 *
 * Returns: @target's priority
 *
 * Since: 2.22
 */
guint16
g_srv_target_get_priority (GSrvTarget *target)
{
  return target->priority;
}

/**
 * g_srv_target_get_weight:
 * @target: a #GSrvTarget
 *
 * Gets @target's weight. You should not need to look at this;
 * #GResolver already sorts the targets according to the algorithm in
 * RFC 2782.
 *
 * Returns: @target's weight
 *
 * Since: 2.22
 */
guint16
g_srv_target_get_weight (GSrvTarget *target)
{
  return target->weight;
}

static gint
compare_target (gconstpointer a, gconstpointer b)
{
  GSrvTarget *ta = (GSrvTarget *)a;
  GSrvTarget *tb = (GSrvTarget *)b;

  if (ta->priority == tb->priority)
    {
      /* Arrange targets of the same priority "in any order, except
       * that all those with weight 0 are placed at the beginning of
       * the list"
       */
      return ta->weight - tb->weight;
    }
  else
    return ta->priority - tb->priority;
}

/**
 * g_srv_target_list_sort: (skip)
 * @targets: a #GList of #GSrvTarget
 *
 * Sorts @targets in place according to the algorithm in RFC 2782.
 *
<<<<<<< HEAD
 * Return value: (transfer full): the head of the sorted list.
=======
 * Returns: (transfer full): the head of the sorted list.
>>>>>>> 76bed778
 *
 * Since: 2.22
 */
GList *
g_srv_target_list_sort (GList *targets)
{
  gint sum, num, val, priority, weight;
  GList *t, *out, *tail;
  GSrvTarget *target;

  if (!targets)
    return NULL;

  if (!targets->next)
    {
      target = targets->data;
      if (!strcmp (target->hostname, "."))
        {
          /* 'A Target of "." means that the service is decidedly not
           * available at this domain.'
           */
          g_srv_target_free (target);
          g_list_free (targets);
          return NULL;
        }
    }

  /* Sort input list by priority, and put the 0-weight targets first
   * in each priority group. Initialize output list to %NULL.
   */
  targets = g_list_sort (targets, compare_target);
  out = tail = NULL;

  /* For each group of targets with the same priority, remove them
   * from @targets and append them to @out in a valid order.
   */
  while (targets)
    {
      priority = ((GSrvTarget *)targets->data)->priority;

      /* Count the number of targets at this priority level, and
       * compute the sum of their weights.
       */
      sum = num = 0;
      for (t = targets; t; t = t->next)
        {
          target = (GSrvTarget *)t->data;
          if (target->priority != priority)
            break;
          sum += target->weight;
          num++;
        }

      /* While there are still targets at this priority level... */
      while (num)
        {
          /* Randomly select from the targets at this priority level,
           * giving precedence to the ones with higher weight,
           * according to the rules from RFC 2782.
           */
          val = g_random_int_range (0, sum + 1);
          for (t = targets; ; t = t->next)
            {
              weight = ((GSrvTarget *)t->data)->weight;
              if (weight >= val)
                break;
              val -= weight;
            }

          targets = g_list_remove_link (targets, t);

          if (!out)
            out = t;
          else
            tail->next = t;
          tail = t;

          sum -= weight;
          num--;
        }
    }

  return out;
}<|MERGE_RESOLUTION|>--- conflicted
+++ resolved
@@ -225,11 +225,7 @@
  *
  * Sorts @targets in place according to the algorithm in RFC 2782.
  *
-<<<<<<< HEAD
- * Return value: (transfer full): the head of the sorted list.
-=======
  * Returns: (transfer full): the head of the sorted list.
->>>>>>> 76bed778
  *
  * Since: 2.22
  */
