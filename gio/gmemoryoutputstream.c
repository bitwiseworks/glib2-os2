--- conflicted
+++ resolved
@@ -40,13 +40,8 @@
  * #GMemoryOutputStream is a class for using arbitrary
  * memory chunks as output for GIO streaming output operations.
  *
-<<<<<<< HEAD
- * As of GLib 2.34, #GMemoryOutputStream implements
- * #GPollableOutputStream.
-=======
  * As of GLib 2.34, #GMemoryOutputStream trivially implements
  * #GPollableOutputStream: it always polls as ready.
->>>>>>> 76bed778
  */
 
 #define MIN_ARRAY_SIZE  16
@@ -117,11 +112,7 @@
 
 static gboolean g_memory_output_stream_is_writable       (GPollableOutputStream *stream);
 static GSource *g_memory_output_stream_create_source     (GPollableOutputStream *stream,
-<<<<<<< HEAD
-							  GCancellable          *cancellable);
-=======
                                                           GCancellable          *cancellable);
->>>>>>> 76bed778
 
 static void g_memory_output_stream_pollable_iface_init (GPollableOutputStreamInterface *iface);
 
@@ -446,12 +437,6 @@
  * @ostream: a #GMemoryOutputStream
  *
  * Gets the size of the currently allocated data area (available from
-<<<<<<< HEAD
- * g_memory_output_stream_get_data()). If the stream isn't
- * growable (no realloc was passed to g_memory_output_stream_new()) then
- * this is the maximum size of the stream and further writes
- * will return %G_IO_ERROR_NO_SPACE.
-=======
  * g_memory_output_stream_get_data()).
  *
  * You probably don't want to use this function on resizable streams.
@@ -459,7 +444,6 @@
  * streams the size returned by this function is an implementation
  * detail and may be change at any time in response to operations on the
  * stream.
->>>>>>> 76bed778
  *
  * If the stream is fixed-sized (ie: no realloc was passed to
  * g_memory_output_stream_new()) then this is the maximum size of the
@@ -546,19 +530,11 @@
   g_return_val_if_fail (g_output_stream_is_closed (G_OUTPUT_STREAM (ostream)), NULL);
 
   result = g_bytes_new_with_free_func (ostream->priv->data,
-<<<<<<< HEAD
-				       ostream->priv->valid_len,
-				       ostream->priv->destroy,
-				       ostream->priv->data);
-  ostream->priv->data = NULL;
-			     
-=======
                                        ostream->priv->valid_len,
                                        ostream->priv->destroy,
                                        ostream->priv->data);
   ostream->priv->data = NULL;
 
->>>>>>> 76bed778
   return result;
 }
 
@@ -861,21 +837,12 @@
 
 static GSource *
 g_memory_output_stream_create_source (GPollableOutputStream *stream,
-<<<<<<< HEAD
-				      GCancellable          *cancellable)
-=======
                                       GCancellable          *cancellable)
->>>>>>> 76bed778
 {
   GSource *base_source, *pollable_source;
 
   base_source = g_timeout_source_new (0);
-<<<<<<< HEAD
-  pollable_source = g_pollable_source_new_full (stream, base_source,
-						cancellable);
-=======
   pollable_source = g_pollable_source_new_full (stream, base_source, cancellable);
->>>>>>> 76bed778
   g_source_unref (base_source);
 
   return pollable_source;
