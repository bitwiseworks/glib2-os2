--- conflicted
+++ resolved
@@ -181,11 +181,7 @@
   g_return_if_fail (G_IS_DBUS_AUTH_MECHANISM_ANON (mechanism));
   g_return_if_fail (!m->priv->is_server && !m->priv->is_client);
 
-<<<<<<< HEAD
-  //g_debug ("ANONYMOUS: initial_response was `%s'", initial_response);
-=======
   //g_debug ("ANONYMOUS: initial_response was '%s'", initial_response);
->>>>>>> 76bed778
 
   m->priv->is_server = TRUE;
   m->priv->state = G_DBUS_AUTH_MECHANISM_STATE_ACCEPTED;
