/*
 * Copyright © 2010 Codethink Limited
 *
 * This program is free software: you can redistribute it and/or modify
 * it under the terms of the GNU Lesser General Public License as published
 * by the Free Software Foundation; either version 2 of the licence or (at
 * your option) any later version.
 *
 * This library is distributed in the hope that it will be useful,
 * but WITHOUT ANY WARRANTY; without even the implied warranty of
 * MERCHANTABILITY or FITNESS FOR A PARTICULAR PURPOSE.  See the GNU
 * Lesser General Public License for more details.
 *
 * You should have received a copy of the GNU Lesser General
 * Public License along with this library; if not, see <http://www.gnu.org/licenses/>.
 *
 * Authors: Ryan Lortie <desrt@desrt.ca>
 */

#include "config.h"
#include "gactiongroup.h"
#include "gaction.h"
#include "glibintl.h"

/**
 * SECTION:gactiongroup
 * @title: GActionGroup
 * @short_description: A group of actions
<<<<<<< HEAD
=======
 * @include: gio/gio.h
>>>>>>> 76bed778
 * @see_also: #GAction
 *
 * #GActionGroup represents a group of actions. Actions can be used to
 * expose functionality in a structured way, either from one part of a
 * program to another, or to the outside world. Action groups are often
 * used together with a #GMenuModel that provides additional
 * representation data for displaying the actions to the user, e.g. in
 * a menu.
 *
 * The main way to interact with the actions in a GActionGroup is to
 * activate them with g_action_group_activate_action(). Activating an
 * action may require a #GVariant parameter. The required type of the
 * parameter can be inquired with g_action_group_get_action_parameter_type().
 * Actions may be disabled, see g_action_group_get_action_enabled().
 * Activating a disabled action has no effect.
 *
 * Actions may optionally have a state in the form of a #GVariant. The
 * current state of an action can be inquired with
 * g_action_group_get_action_state(). Activating a stateful action may
 * change its state, but it is also possible to set the state by calling
 * g_action_group_change_action_state().
 *
 * As typical example, consider a text editing application which has an
 * option to change the current font to 'bold'. A good way to represent
 * this would be a stateful action, with a boolean state. Activating the
 * action would toggle the state.
 *
 * Each action in the group has a unique name (which is a string).  All
 * method calls, except g_action_group_list_actions() take the name of
 * an action as an argument.
 *
 * The #GActionGroup API is meant to be the 'public' API to the action
 * group.  The calls here are exactly the interaction that 'external
 * forces' (eg: UI, incoming D-Bus messages, etc.) are supposed to have
 * with actions.  'Internal' APIs (ie: ones meant only to be accessed by
 * the action group implementation) are found on subclasses.  This is
 * why you will find - for example - g_action_group_get_action_enabled()
<<<<<<< HEAD
 * but not an equivalent <function>set()</function> call.
=======
 * but not an equivalent set() call.
>>>>>>> 76bed778
 *
 * Signals are emitted on the action group in response to state changes
 * on individual actions.
 *
 * Implementations of #GActionGroup should provide implementations for
 * the virtual functions g_action_group_list_actions() and
 * g_action_group_query_action().  The other virtual functions should
 * not be implemented - their "wrappers" are actually implemented with
 * calls to g_action_group_query_action().
 */

/**
<<<<<<< HEAD
=======
 * GActionGroup:
 *
 * #GActionGroup is an opaque data structure and can only be accessed
 * using the following functions.
 **/

/**
>>>>>>> 76bed778
 * GActionGroupInterface:
 * @has_action: the virtual function pointer for g_action_group_has_action()
 * @list_actions: the virtual function pointer for g_action_group_list_actions()
 * @get_action_parameter_type: the virtual function pointer for g_action_group_get_action_parameter_type()
 * @get_action_state_type: the virtual function pointer for g_action_group_get_action_state_type()
 * @get_action_state_hint: the virtual function pointer for g_action_group_get_action_state_hint()
 * @get_action_enabled: the virtual function pointer for g_action_group_get_action_enabled()
 * @get_action_state: the virtual function pointer for g_action_group_get_action_state()
 * @change_action_state: the virtual function pointer for g_action_group_change_action_state()
 * @query_action: the virtual function pointer for g_action_group_query_action()
 * @activate_action: the virtual function pointer for g_action_group_activate_action()
 * @change_action_state: the virtual function pointer for g_action_group_change_action_state()
 * @action_added: the class closure for the #GActionGroup::action-added signal
 * @action_removed: the class closure for the #GActionGroup::action-removed signal
 * @action_enabled_changed: the class closure for the #GActionGroup::action-enabled-changed signal
 * @action_state_changed: the class closure for the #GActionGroup::action-enabled-changed signal
 *
 * The virtual function table for #GActionGroup.
 *
 * Since: 2.28
 **/

G_DEFINE_INTERFACE (GActionGroup, g_action_group, G_TYPE_OBJECT)

enum
{
  SIGNAL_ACTION_ADDED,
  SIGNAL_ACTION_REMOVED,
  SIGNAL_ACTION_ENABLED_CHANGED,
  SIGNAL_ACTION_STATE_CHANGED,
  NR_SIGNALS
};

static guint g_action_group_signals[NR_SIGNALS];

static gboolean
g_action_group_real_has_action (GActionGroup *action_group,
                                const gchar  *action_name)
{
  return g_action_group_query_action (action_group, action_name, NULL, NULL, NULL, NULL, NULL);
}

static gboolean
g_action_group_real_get_action_enabled (GActionGroup *action_group,
                                        const gchar  *action_name)
{
  gboolean enabled = FALSE;

  g_action_group_query_action (action_group, action_name, &enabled, NULL, NULL, NULL, NULL);

  return enabled;
}

static const GVariantType *
g_action_group_real_get_action_parameter_type (GActionGroup *action_group,
                                               const gchar  *action_name)
{
  const GVariantType *type = NULL;

  g_action_group_query_action (action_group, action_name, NULL, &type, NULL, NULL, NULL);

  return type;
}

static const GVariantType *
g_action_group_real_get_action_state_type (GActionGroup *action_group,
                                           const gchar  *action_name)
{
  const GVariantType *type = NULL;

  g_action_group_query_action (action_group, action_name, NULL, NULL, &type, NULL, NULL);

  return type;
}

static GVariant *
g_action_group_real_get_action_state_hint (GActionGroup *action_group,
                                           const gchar  *action_name)
{
  GVariant *hint = NULL;

  g_action_group_query_action (action_group, action_name, NULL, NULL, NULL, &hint, NULL);

  return hint;
}

static GVariant *
g_action_group_real_get_action_state (GActionGroup *action_group,
                                      const gchar  *action_name)
{
  GVariant *state = NULL;

  g_action_group_query_action (action_group, action_name, NULL, NULL, NULL, NULL, &state);

  return state;
}

static gboolean
g_action_group_real_query_action (GActionGroup        *action_group,
                                  const gchar         *action_name,
                                  gboolean            *enabled,
                                  const GVariantType **parameter_type,
                                  const GVariantType **state_type,
                                  GVariant           **state_hint,
                                  GVariant           **state)
{
  GActionGroupInterface *iface = G_ACTION_GROUP_GET_IFACE (action_group);

  /* we expect implementations to override this method, but we also
   * allow for implementations that existed before this method was
   * introduced to override the individual accessors instead.
   *
   * detect the case that neither has happened and report it.
   */
  if G_UNLIKELY (iface->has_action == g_action_group_real_has_action ||
                 iface->get_action_enabled == g_action_group_real_get_action_enabled ||
                 iface->get_action_parameter_type == g_action_group_real_get_action_parameter_type ||
                 iface->get_action_state_type == g_action_group_real_get_action_state_type ||
                 iface->get_action_state_hint == g_action_group_real_get_action_state_hint ||
                 iface->get_action_state == g_action_group_real_get_action_state)
    {
      g_critical ("Class '%s' implements GActionGroup interface without overriding "
                  "query_action() method -- bailing out to avoid infinite recursion.",
                  G_OBJECT_TYPE_NAME (action_group));
      return FALSE;
    }

  if (!(* iface->has_action) (action_group, action_name))
    return FALSE;

  if (enabled != NULL)
    *enabled = (* iface->get_action_enabled) (action_group, action_name);

  if (parameter_type != NULL)
    *parameter_type = (* iface->get_action_parameter_type) (action_group, action_name);

  if (state_type != NULL)
    *state_type = (* iface->get_action_state_type) (action_group, action_name);

  if (state_hint != NULL)
    *state_hint = (* iface->get_action_state_hint) (action_group, action_name);

  if (state != NULL)
    *state = (* iface->get_action_state) (action_group, action_name);

  return TRUE;
}

static void
g_action_group_default_init (GActionGroupInterface *iface)
{
  iface->has_action = g_action_group_real_has_action;
  iface->get_action_enabled = g_action_group_real_get_action_enabled;
  iface->get_action_parameter_type = g_action_group_real_get_action_parameter_type;
  iface->get_action_state_type = g_action_group_real_get_action_state_type;
  iface->get_action_state_hint = g_action_group_real_get_action_state_hint;
  iface->get_action_state = g_action_group_real_get_action_state;
  iface->query_action = g_action_group_real_query_action;

  /**
   * GActionGroup::action-added:
   * @action_group: the #GActionGroup that changed
   * @action_name: the name of the action in @action_group
   *
   * Signals that a new action was just added to the group.
   * This signal is emitted after the action has been added
   * and is now visible.
   *
   * Since: 2.28
   **/
  g_action_group_signals[SIGNAL_ACTION_ADDED] =
    g_signal_new (I_("action-added"),
                  G_TYPE_ACTION_GROUP,
                  G_SIGNAL_RUN_LAST | G_SIGNAL_DETAILED,
                  G_STRUCT_OFFSET (GActionGroupInterface, action_added),
                  NULL, NULL,
                  g_cclosure_marshal_VOID__STRING,
                  G_TYPE_NONE, 1,
                  G_TYPE_STRING);

  /**
   * GActionGroup::action-removed:
   * @action_group: the #GActionGroup that changed
   * @action_name: the name of the action in @action_group
   *
   * Signals that an action is just about to be removed from the group.
   * This signal is emitted before the action is removed, so the action
   * is still visible and can be queried from the signal handler.
   *
   * Since: 2.28
   **/
  g_action_group_signals[SIGNAL_ACTION_REMOVED] =
    g_signal_new (I_("action-removed"),
                  G_TYPE_ACTION_GROUP,
                  G_SIGNAL_RUN_LAST | G_SIGNAL_DETAILED,
                  G_STRUCT_OFFSET (GActionGroupInterface, action_removed),
                  NULL, NULL,
                  g_cclosure_marshal_VOID__STRING,
                  G_TYPE_NONE, 1,
                  G_TYPE_STRING);


  /**
   * GActionGroup::action-enabled-changed:
   * @action_group: the #GActionGroup that changed
   * @action_name: the name of the action in @action_group
   * @enabled: whether the action is enabled or not
   *
   * Signals that the enabled status of the named action has changed.
   *
   * Since: 2.28
   **/
  g_action_group_signals[SIGNAL_ACTION_ENABLED_CHANGED] =
    g_signal_new (I_("action-enabled-changed"),
                  G_TYPE_ACTION_GROUP,
                  G_SIGNAL_RUN_LAST | G_SIGNAL_DETAILED,
                  G_STRUCT_OFFSET (GActionGroupInterface,
                                   action_enabled_changed),
                  NULL, NULL,
                  NULL,
                  G_TYPE_NONE, 2,
                  G_TYPE_STRING,
                  G_TYPE_BOOLEAN);

  /**
   * GActionGroup::action-state-changed:
   * @action_group: the #GActionGroup that changed
   * @action_name: the name of the action in @action_group
   * @value: the new value of the state
   *
   * Signals that the state of the named action has changed.
   *
   * Since: 2.28
   **/
  g_action_group_signals[SIGNAL_ACTION_STATE_CHANGED] =
    g_signal_new (I_("action-state-changed"),
                  G_TYPE_ACTION_GROUP,
                  G_SIGNAL_RUN_LAST |
                  G_SIGNAL_DETAILED |
                  G_SIGNAL_MUST_COLLECT,
                  G_STRUCT_OFFSET (GActionGroupInterface,
                                   action_state_changed),
                  NULL, NULL,
                  NULL,
                  G_TYPE_NONE, 2,
                  G_TYPE_STRING,
                  G_TYPE_VARIANT);
}

/**
 * g_action_group_list_actions:
 * @action_group: a #GActionGroup
 *
 * Lists the actions contained within @action_group.
 *
 * The caller is responsible for freeing the list with g_strfreev() when
 * it is no longer required.
 *
 * Returns: (transfer full): a %NULL-terminated array of the names of the
 * actions in the groupb
 *
 * Since: 2.28
 **/
gchar **
g_action_group_list_actions (GActionGroup *action_group)
{
  g_return_val_if_fail (G_IS_ACTION_GROUP (action_group), NULL);

  return G_ACTION_GROUP_GET_IFACE (action_group)
    ->list_actions (action_group);
}

/**
 * g_action_group_has_action:
 * @action_group: a #GActionGroup
 * @action_name: the name of the action to check for
 *
 * Checks if the named action exists within @action_group.
 *
 * Returns: whether the named action exists
 *
 * Since: 2.28
 **/
gboolean
g_action_group_has_action (GActionGroup *action_group,
                           const gchar  *action_name)
{
  g_return_val_if_fail (G_IS_ACTION_GROUP (action_group), FALSE);

  return G_ACTION_GROUP_GET_IFACE (action_group)
    ->has_action (action_group, action_name);
}

/**
 * g_action_group_get_action_parameter_type:
 * @action_group: a #GActionGroup
 * @action_name: the name of the action to query
 *
 * Queries the type of the parameter that must be given when activating
 * the named action within @action_group.
 *
 * When activating the action using g_action_group_activate_action(),
 * the #GVariant given to that function must be of the type returned
 * by this function.
 *
 * In the case that this function returns %NULL, you must not give any
 * #GVariant, but %NULL instead.
 *
 * The parameter type of a particular action will never change but it is
 * possible for an action to be removed and for a new action to be added
 * with the same name but a different parameter type.
 *
 * Returns: (nullable): the parameter type
 *
 * Since: 2.28
 **/
const GVariantType *
g_action_group_get_action_parameter_type (GActionGroup *action_group,
                                          const gchar  *action_name)
{
  g_return_val_if_fail (G_IS_ACTION_GROUP (action_group), NULL);

  return G_ACTION_GROUP_GET_IFACE (action_group)
    ->get_action_parameter_type (action_group, action_name);
}

/**
 * g_action_group_get_action_state_type:
 * @action_group: a #GActionGroup
 * @action_name: the name of the action to query
 *
 * Queries the type of the state of the named action within
 * @action_group.
 *
 * If the action is stateful then this function returns the
 * #GVariantType of the state.  All calls to
 * g_action_group_change_action_state() must give a #GVariant of this
 * type and g_action_group_get_action_state() will return a #GVariant
 * of the same type.
 *
 * If the action is not stateful then this function will return %NULL.
 * In that case, g_action_group_get_action_state() will return %NULL
 * and you must not call g_action_group_change_action_state().
 *
 * The state type of a particular action will never change but it is
 * possible for an action to be removed and for a new action to be added
 * with the same name but a different state type.
 *
<<<<<<< HEAD
 * Returns: (transfer full): the state type, if the action is stateful
=======
 * Returns: (nullable): the state type, if the action is stateful
>>>>>>> 76bed778
 *
 * Since: 2.28
 **/
const GVariantType *
g_action_group_get_action_state_type (GActionGroup *action_group,
                                      const gchar  *action_name)
{
  g_return_val_if_fail (G_IS_ACTION_GROUP (action_group), NULL);

  return G_ACTION_GROUP_GET_IFACE (action_group)
    ->get_action_state_type (action_group, action_name);
}

/**
 * g_action_group_get_action_state_hint:
 * @action_group: a #GActionGroup
 * @action_name: the name of the action to query
 *
 * Requests a hint about the valid range of values for the state of the
 * named action within @action_group.
 *
 * If %NULL is returned it either means that the action is not stateful
 * or that there is no hint about the valid range of values for the
 * state of the action.
 *
 * If a #GVariant array is returned then each item in the array is a
 * possible value for the state.  If a #GVariant pair (ie: two-tuple) is
 * returned then the tuple specifies the inclusive lower and upper bound
 * of valid values for the state.
 *
 * In any case, the information is merely a hint.  It may be possible to
 * have a state value outside of the hinted range and setting a value
 * within the range may fail.
 *
 * The return value (if non-%NULL) should be freed with
 * g_variant_unref() when it is no longer required.
 *
<<<<<<< HEAD
 * Return value: (transfer full): the state range hint
=======
 * Returns: (nullable) (transfer full): the state range hint
>>>>>>> 76bed778
 *
 * Since: 2.28
 **/
GVariant *
g_action_group_get_action_state_hint (GActionGroup *action_group,
                                      const gchar  *action_name)
{
  g_return_val_if_fail (G_IS_ACTION_GROUP (action_group), NULL);

  return G_ACTION_GROUP_GET_IFACE (action_group)
    ->get_action_state_hint (action_group, action_name);
}

/**
 * g_action_group_get_action_enabled:
 * @action_group: a #GActionGroup
 * @action_name: the name of the action to query
 *
 * Checks if the named action within @action_group is currently enabled.
 *
 * An action must be enabled in order to be activated or in order to
 * have its state changed from outside callers.
 *
 * Returns: whether or not the action is currently enabled
 *
 * Since: 2.28
 **/
gboolean
g_action_group_get_action_enabled (GActionGroup *action_group,
                                   const gchar  *action_name)
{
  g_return_val_if_fail (G_IS_ACTION_GROUP (action_group), FALSE);

  return G_ACTION_GROUP_GET_IFACE (action_group)
    ->get_action_enabled (action_group, action_name);
}

/**
 * g_action_group_get_action_state:
 * @action_group: a #GActionGroup
 * @action_name: the name of the action to query
 *
 * Queries the current state of the named action within @action_group.
 *
 * If the action is not stateful then %NULL will be returned.  If the
 * action is stateful then the type of the return value is the type
 * given by g_action_group_get_action_state_type().
 *
 * The return value (if non-%NULL) should be freed with
 * g_variant_unref() when it is no longer required.
 *
 * Returns: (nullable): the current state of the action
 *
 * Since: 2.28
 **/
GVariant *
g_action_group_get_action_state (GActionGroup *action_group,
                                 const gchar  *action_name)
{
  g_return_val_if_fail (G_IS_ACTION_GROUP (action_group), NULL);

  return G_ACTION_GROUP_GET_IFACE (action_group)
    ->get_action_state (action_group, action_name);
}

/**
 * g_action_group_change_action_state:
 * @action_group: a #GActionGroup
 * @action_name: the name of the action to request the change on
 * @value: the new state
 *
 * Request for the state of the named action within @action_group to be
 * changed to @value.
 *
 * The action must be stateful and @value must be of the correct type.
 * See g_action_group_get_action_state_type().
 *
 * This call merely requests a change.  The action may refuse to change
 * its state or may change its state to something other than @value.
 * See g_action_group_get_action_state_hint().
 *
 * If the @value GVariant is floating, it is consumed.
 *
 * Since: 2.28
 **/
void
g_action_group_change_action_state (GActionGroup *action_group,
                                    const gchar  *action_name,
                                    GVariant     *value)
{
  g_return_if_fail (G_IS_ACTION_GROUP (action_group));
  g_return_if_fail (action_name != NULL);
  g_return_if_fail (value != NULL);

  G_ACTION_GROUP_GET_IFACE (action_group)
    ->change_action_state (action_group, action_name, value);
}

/**
 * g_action_group_activate_action:
 * @action_group: a #GActionGroup
 * @action_name: the name of the action to activate
 * @parameter: (allow-none): parameters to the activation
 *
 * Activate the named action within @action_group.
 *
 * If the action is expecting a parameter, then the correct type of
 * parameter must be given as @parameter.  If the action is expecting no
 * parameters then @parameter must be %NULL.  See
 * g_action_group_get_action_parameter_type().
 *
 * Since: 2.28
 **/
void
g_action_group_activate_action (GActionGroup *action_group,
                                const gchar  *action_name,
                                GVariant     *parameter)
{
  g_return_if_fail (G_IS_ACTION_GROUP (action_group));
  g_return_if_fail (action_name != NULL);

  G_ACTION_GROUP_GET_IFACE (action_group)
    ->activate_action (action_group, action_name, parameter);
}

/**
 * g_action_group_action_added:
 * @action_group: a #GActionGroup
 * @action_name: the name of an action in the group
 *
 * Emits the #GActionGroup::action-added signal on @action_group.
 *
 * This function should only be called by #GActionGroup implementations.
 *
 * Since: 2.28
 **/
void
g_action_group_action_added (GActionGroup *action_group,
                             const gchar  *action_name)
{
  g_return_if_fail (G_IS_ACTION_GROUP (action_group));
  g_return_if_fail (action_name != NULL);

  g_signal_emit (action_group,
                 g_action_group_signals[SIGNAL_ACTION_ADDED],
                 g_quark_try_string (action_name),
                 action_name);
}

/**
 * g_action_group_action_removed:
 * @action_group: a #GActionGroup
 * @action_name: the name of an action in the group
 *
 * Emits the #GActionGroup::action-removed signal on @action_group.
 *
 * This function should only be called by #GActionGroup implementations.
 *
 * Since: 2.28
 **/
void
g_action_group_action_removed (GActionGroup *action_group,
                               const gchar  *action_name)
{
  g_return_if_fail (G_IS_ACTION_GROUP (action_group));
  g_return_if_fail (action_name != NULL);

  g_signal_emit (action_group,
                 g_action_group_signals[SIGNAL_ACTION_REMOVED],
                 g_quark_try_string (action_name),
                 action_name);
}

/**
 * g_action_group_action_enabled_changed:
 * @action_group: a #GActionGroup
 * @action_name: the name of an action in the group
 * @enabled: whether or not the action is now enabled
 *
 * Emits the #GActionGroup::action-enabled-changed signal on @action_group.
 *
 * This function should only be called by #GActionGroup implementations.
 *
 * Since: 2.28
 **/
void
g_action_group_action_enabled_changed (GActionGroup *action_group,
                                       const gchar  *action_name,
                                       gboolean      enabled)
{
  g_return_if_fail (G_IS_ACTION_GROUP (action_group));
  g_return_if_fail (action_name != NULL);

  enabled = !!enabled;

  g_signal_emit (action_group,
                 g_action_group_signals[SIGNAL_ACTION_ENABLED_CHANGED],
                 g_quark_try_string (action_name),
                 action_name,
                 enabled);
}

/**
 * g_action_group_action_state_changed:
 * @action_group: a #GActionGroup
 * @action_name: the name of an action in the group
 * @state: the new state of the named action
 *
 * Emits the #GActionGroup::action-state-changed signal on @action_group.
 *
 * This function should only be called by #GActionGroup implementations.
 *
 * Since: 2.28
 **/
void
g_action_group_action_state_changed (GActionGroup *action_group,
                                     const gchar  *action_name,
                                     GVariant     *state)
{
  g_return_if_fail (G_IS_ACTION_GROUP (action_group));
  g_return_if_fail (action_name != NULL);

  g_signal_emit (action_group,
                 g_action_group_signals[SIGNAL_ACTION_STATE_CHANGED],
                 g_quark_try_string (action_name),
                 action_name,
                 state);
}

/**
 * g_action_group_query_action:
 * @action_group: a #GActionGroup
 * @action_name: the name of an action in the group
 * @enabled: (out): if the action is presently enabled
 * @parameter_type: (out) (allow-none): the parameter type, or %NULL if none needed
 * @state_type: (out) (allow-none): the state type, or %NULL if stateless
 * @state_hint: (out) (allow-none): the state hint, or %NULL if none
 * @state: (out) (allow-none): the current state, or %NULL if stateless
 *
 * Queries all aspects of the named action within an @action_group.
 *
 * This function acquires the information available from
 * g_action_group_has_action(), g_action_group_get_action_enabled(),
 * g_action_group_get_action_parameter_type(),
 * g_action_group_get_action_state_type(),
 * g_action_group_get_action_state_hint() and
 * g_action_group_get_action_state() with a single function call.
 *
 * This provides two main benefits.
 *
 * The first is the improvement in efficiency that comes with not having
 * to perform repeated lookups of the action in order to discover
 * different things about it.  The second is that implementing
 * #GActionGroup can now be done by only overriding this one virtual
 * function.
 *
 * The interface provides a default implementation of this function that
 * calls the individual functions, as required, to fetch the
 * information.  The interface also provides default implementations of
 * those functions that call this function.  All implementations,
 * therefore, must override either this function or all of the others.
 *
 * If the action exists, %TRUE is returned and any of the requested
 * fields (as indicated by having a non-%NULL reference passed in) are
 * filled.  If the action doesn't exist, %FALSE is returned and the
 * fields may or may not have been modified.
 *
 * Returns: %TRUE if the action exists, else %FALSE
 *
 * Since: 2.32
 **/
gboolean
g_action_group_query_action (GActionGroup        *action_group,
                             const gchar         *action_name,
                             gboolean            *enabled,
                             const GVariantType **parameter_type,
                             const GVariantType **state_type,
                             GVariant           **state_hint,
                             GVariant           **state)
{
  return G_ACTION_GROUP_GET_IFACE (action_group)
    ->query_action (action_group, action_name, enabled, parameter_type, state_type, state_hint, state);
}<|MERGE_RESOLUTION|>--- conflicted
+++ resolved
@@ -26,10 +26,7 @@
  * SECTION:gactiongroup
  * @title: GActionGroup
  * @short_description: A group of actions
-<<<<<<< HEAD
-=======
  * @include: gio/gio.h
->>>>>>> 76bed778
  * @see_also: #GAction
  *
  * #GActionGroup represents a group of actions. Actions can be used to
@@ -67,11 +64,7 @@
  * with actions.  'Internal' APIs (ie: ones meant only to be accessed by
  * the action group implementation) are found on subclasses.  This is
  * why you will find - for example - g_action_group_get_action_enabled()
-<<<<<<< HEAD
- * but not an equivalent <function>set()</function> call.
-=======
  * but not an equivalent set() call.
->>>>>>> 76bed778
  *
  * Signals are emitted on the action group in response to state changes
  * on individual actions.
@@ -84,8 +77,6 @@
  */
 
 /**
-<<<<<<< HEAD
-=======
  * GActionGroup:
  *
  * #GActionGroup is an opaque data structure and can only be accessed
@@ -93,7 +84,6 @@
  **/
 
 /**
->>>>>>> 76bed778
  * GActionGroupInterface:
  * @has_action: the virtual function pointer for g_action_group_has_action()
  * @list_actions: the virtual function pointer for g_action_group_list_actions()
@@ -442,11 +432,7 @@
  * possible for an action to be removed and for a new action to be added
  * with the same name but a different state type.
  *
-<<<<<<< HEAD
- * Returns: (transfer full): the state type, if the action is stateful
-=======
  * Returns: (nullable): the state type, if the action is stateful
->>>>>>> 76bed778
  *
  * Since: 2.28
  **/
@@ -484,11 +470,7 @@
  * The return value (if non-%NULL) should be freed with
  * g_variant_unref() when it is no longer required.
  *
-<<<<<<< HEAD
- * Return value: (transfer full): the state range hint
-=======
  * Returns: (nullable) (transfer full): the state range hint
->>>>>>> 76bed778
  *
  * Since: 2.28
  **/
