--- conflicted
+++ resolved
@@ -31,8 +31,6 @@
  * file when using it.
  */
 
-<<<<<<< HEAD
-=======
 /**
  * GUnixFDList:
  *
@@ -40,7 +38,6 @@
  * using the following functions.
  **/
 
->>>>>>> 76bed778
 #include "config.h"
 
 #include <unistd.h>
