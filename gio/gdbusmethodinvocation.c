--- conflicted
+++ resolved
@@ -30,10 +30,6 @@
 #include "gdbuserror.h"
 #include "gdbusprivate.h"
 #include "gioerror.h"
-
-#ifdef G_OS_UNIX
-#include "gunixfdlist.h"
-#endif
 
 #ifdef G_OS_UNIX
 #include "gunixfdlist.h"
@@ -334,10 +330,7 @@
  * @interface_name: The name of the D-Bus interface the method was invoked on.
  * @method_name: The name of the method that was invoked.
  * @method_info: (allow-none): Information about the method call or %NULL.
-<<<<<<< HEAD
-=======
  * @property_info: (allow-none): Information about the property or %NULL.
->>>>>>> 76bed778
  * @connection: The #GDBusConnection the method was invoked on.
  * @message: The D-Bus message as a #GDBusMessage.
  * @parameters: The parameters as a #GVariant tuple.
@@ -415,11 +408,7 @@
         {
           gchar *type_string = g_variant_type_dup_string (type);
 
-<<<<<<< HEAD
-          g_warning ("Type of return value is incorrect: expected `%s', got `%s''",
-=======
           g_warning ("Type of return value is incorrect: expected '%s', got '%s''",
->>>>>>> 76bed778
 		     type_string, g_variant_get_type_string (parameters));
           g_variant_type_free (type);
           g_free (type_string);
@@ -517,12 +506,8 @@
   error = NULL;
   if (!g_dbus_connection_send_message (g_dbus_method_invocation_get_connection (invocation), reply, G_DBUS_SEND_MESSAGE_FLAGS_NONE, NULL, &error))
     {
-<<<<<<< HEAD
-      g_warning ("Error sending message: %s", error->message);
-=======
       if (!g_error_matches (error, G_IO_ERROR, G_IO_ERROR_CLOSED))
         g_warning ("Error sending message: %s", error->message);
->>>>>>> 76bed778
       g_error_free (error);
     }
   g_object_unref (reply);
