/* GIO - GLib Input, Output and Streaming Library
 *
 * Copyright © 2009 Codethink Limited
 *
 * This program is free software: you can redistribute it and/or modify
 * it under the terms of the GNU Lesser General Public License as published
 * by the Free Software Foundation; either version 2 of the licence or (at
 * your option) any later version.
 *
 * See the included COPYING file for more information.
 *
 * Authors: Ryan Lortie <desrt@desrt.ca>
 */

#include "config.h"

#include "gunixconnection.h"
#include "gnetworking.h"
#include "gsocket.h"
#include "gsocketcontrolmessage.h"
#include "gunixcredentialsmessage.h"
#include "gunixfdmessage.h"
#include "glibintl.h"

#include <errno.h>
#include <string.h>
#include <unistd.h>

/**
 * SECTION:gunixconnection
 * @title: GUnixConnection
 * @short_description: A UNIX domain GSocketConnection
 * @include: gio/gunixconnection.h
 * @see_also: #GSocketConnection.
 *
 * This is the subclass of #GSocketConnection that is created
 * for UNIX domain sockets.
 *
 * It contains functions to do some of the UNIX socket specific
 * functionality like passing file descriptors.
 *
 * Note that `<gio/gunixconnection.h>` belongs to the UNIX-specific
 * GIO interfaces, thus you have to use the `gio-unix-2.0.pc`
 * pkg-config file when using it.
 *
 * Since: 2.22
 */

/**
 * GUnixConnection:
 *
 * #GUnixConnection is an opaque data structure and can only be accessed
 * using the following functions.
 **/

G_DEFINE_TYPE_WITH_CODE (GUnixConnection, g_unix_connection,
			 G_TYPE_SOCKET_CONNECTION,
  g_socket_connection_factory_register_type (g_define_type_id,
					     G_SOCKET_FAMILY_UNIX,
					     G_SOCKET_TYPE_STREAM,
					     G_SOCKET_PROTOCOL_DEFAULT);
			 );

/**
 * g_unix_connection_send_fd:
 * @connection: a #GUnixConnection
 * @fd: a file descriptor
 * @cancellable: (allow-none): optional #GCancellable object, %NULL to ignore.
 * @error: (allow-none): #GError for error reporting, or %NULL to ignore.
 *
 * Passes a file descriptor to the receiving side of the
 * connection. The receiving end has to call g_unix_connection_receive_fd()
 * to accept the file descriptor.
 *
 * As well as sending the fd this also writes a single byte to the
 * stream, as this is required for fd passing to work on some
 * implementations.
 *
 * Returns: a %TRUE on success, %NULL on error.
 *
 * Since: 2.22
 */
gboolean
g_unix_connection_send_fd (GUnixConnection  *connection,
                           gint              fd,
                           GCancellable     *cancellable,
                           GError          **error)
{
  GSocketControlMessage *scm;
  GSocket *socket;

  g_return_val_if_fail (G_IS_UNIX_CONNECTION (connection), FALSE);
  g_return_val_if_fail (fd >= 0, FALSE);

  scm = g_unix_fd_message_new ();

  if (!g_unix_fd_message_append_fd (G_UNIX_FD_MESSAGE (scm), fd, error))
    {
      g_object_unref (scm);
      return FALSE;
    }

  g_object_get (connection, "socket", &socket, NULL);
  if (g_socket_send_message (socket, NULL, NULL, 0, &scm, 1, 0, cancellable, error) != 1)
    /* XXX could it 'fail' with zero? */
    {
      g_object_unref (socket);
      g_object_unref (scm);

      return FALSE;
    }

  g_object_unref (socket);
  g_object_unref (scm);

  return TRUE;
}

/**
 * g_unix_connection_receive_fd:
 * @connection: a #GUnixConnection
 * @cancellable: (allow-none): optional #GCancellable object, %NULL to ignore
 * @error: (allow-none): #GError for error reporting, or %NULL to ignore
 *
 * Receives a file descriptor from the sending end of the connection.
 * The sending end has to call g_unix_connection_send_fd() for this
 * to work.
 *
 * As well as reading the fd this also reads a single byte from the
 * stream, as this is required for fd passing to work on some
 * implementations.
 *
 * Returns: a file descriptor on success, -1 on error.
 *
 * Since: 2.22
 **/
gint
g_unix_connection_receive_fd (GUnixConnection  *connection,
                              GCancellable     *cancellable,
                              GError          **error)
{
  GSocketControlMessage **scms;
  gint *fds, nfd, fd, nscm;
  GUnixFDMessage *fdmsg;
  GSocket *socket;

  g_return_val_if_fail (G_IS_UNIX_CONNECTION (connection), -1);

  g_object_get (connection, "socket", &socket, NULL);
  if (g_socket_receive_message (socket, NULL, NULL, 0,
                                &scms, &nscm, NULL, cancellable, error) != 1)
    /* XXX it _could_ 'fail' with zero. */
    {
      g_object_unref (socket);

      return -1;
    }

  g_object_unref (socket);

  if (nscm != 1)
    {
      gint i;

      g_set_error (error, G_IO_ERROR, G_IO_ERROR_FAILED,
        ngettext("Expecting 1 control message, got %d",
                 "Expecting 1 control message, got %d",
                 nscm),
        nscm);

      for (i = 0; i < nscm; i++)
        g_object_unref (scms[i]);

      g_free (scms);

      return -1;
    }

  if (!G_IS_UNIX_FD_MESSAGE (scms[0]))
    {
      g_set_error_literal (error, G_IO_ERROR, G_IO_ERROR_FAILED,
			   _("Unexpected type of ancillary data"));
      g_object_unref (scms[0]);
      g_free (scms);

      return -1;
    }

  fdmsg = G_UNIX_FD_MESSAGE (scms[0]);
  g_free (scms);

  fds = g_unix_fd_message_steal_fds (fdmsg, &nfd);
  g_object_unref (fdmsg);

  if (nfd != 1)
    {
      gint i;

      g_set_error (error, G_IO_ERROR, G_IO_ERROR_FAILED,
                   ngettext("Expecting one fd, but got %d\n",
                            "Expecting one fd, but got %d\n",
                            nfd),
                   nfd);

      for (i = 0; i < nfd; i++)
        close (fds[i]);

      g_free (fds);

      return -1;
    }

  fd = *fds;
  g_free (fds);

  if (fd < 0)
    {
      g_set_error_literal (error, G_IO_ERROR, G_IO_ERROR_FAILED,
                           _("Received invalid fd"));
      fd = -1;
    }

  return fd;
}

static void
g_unix_connection_init (GUnixConnection *connection)
{
}

static void
g_unix_connection_class_init (GUnixConnectionClass *class)
{
}

/* TODO: Other stuff we might want to add are:
void                    g_unix_connection_send_fd_async                 (GUnixConnection      *connection,
                                                                         gint                  fd,
                                                                         gboolean              close,
                                                                         gint                  io_priority,
                                                                         GAsyncReadyCallback   callback,
                                                                         gpointer              user_data);
gboolean                g_unix_connection_send_fd_finish                (GUnixConnection      *connection,
                                                                         GError              **error);

gboolean                g_unix_connection_send_fds                      (GUnixConnection      *connection,
                                                                         gint                 *fds,
                                                                         gint                  nfds,
                                                                         GError              **error);
void                    g_unix_connection_send_fds_async                (GUnixConnection      *connection,
                                                                         gint                 *fds,
                                                                         gint                  nfds,
                                                                         gint                  io_priority,
                                                                         GAsyncReadyCallback   callback,
                                                                         gpointer              user_data);
gboolean                g_unix_connection_send_fds_finish               (GUnixConnection      *connection,
                                                                         GError              **error);

void                    g_unix_connection_receive_fd_async              (GUnixConnection      *connection,
                                                                         gint                  io_priority,
                                                                         GAsyncReadyCallback   callback,
                                                                         gpointer              user_data);
gint                    g_unix_connection_receive_fd_finish             (GUnixConnection      *connection,
                                                                         GError              **error);


gboolean                g_unix_connection_send_fake_credentials         (GUnixConnection      *connection,
                                                                         guint64               pid,
                                                                         guint64               uid,
                                                                         guint64               gid,
                                                                         GError              **error);
void                    g_unix_connection_send_fake_credentials_async   (GUnixConnection      *connection,
                                                                         guint64               pid,
                                                                         guint64               uid,
                                                                         guint64               gid,
                                                                         gint                  io_priority,
                                                                         GAsyncReadyCallback   callback,
                                                                         gpointer              user_data);
gboolean                g_unix_connection_send_fake_credentials_finish  (GUnixConnection      *connection,
                                                                         GError              **error);

gboolean                g_unix_connection_create_pair                   (GUnixConnection     **one,
                                                                         GUnixConnection     **two,
                                                                         GError              **error);
*/


/**
 * g_unix_connection_send_credentials:
 * @connection: A #GUnixConnection.
 * @cancellable: (allow-none): A #GCancellable or %NULL.
 * @error: Return location for error or %NULL.
 *
 * Passes the credentials of the current user the receiving side
 * of the connection. The receiving end has to call
 * g_unix_connection_receive_credentials() (or similar) to accept the
 * credentials.
 *
 * As well as sending the credentials this also writes a single NUL
 * byte to the stream, as this is required for credentials passing to
 * work on some implementations.
 *
 * Other ways to exchange credentials with a foreign peer includes the
 * #GUnixCredentialsMessage type and g_socket_get_credentials() function.
 *
 * Returns: %TRUE on success, %FALSE if @error is set.
 *
 * Since: 2.26
 */
gboolean
g_unix_connection_send_credentials (GUnixConnection      *connection,
                                    GCancellable         *cancellable,
                                    GError              **error)
{
  GCredentials *credentials;
  GSocketControlMessage *scm;
  GSocket *socket;
  gboolean ret;
  GOutputVector vector;
  guchar nul_byte[1] = {'\0'};
  gint num_messages;

  g_return_val_if_fail (G_IS_UNIX_CONNECTION (connection), FALSE);
  g_return_val_if_fail (error == NULL || *error == NULL, FALSE);

  ret = FALSE;

  credentials = g_credentials_new ();

  vector.buffer = &nul_byte;
  vector.size = 1;

  if (g_unix_credentials_message_is_supported ())
    {
      scm = g_unix_credentials_message_new_with_credentials (credentials);
      num_messages = 1;
    }
  else
    {
      scm = NULL;
      num_messages = 0;
    }

  g_object_get (connection, "socket", &socket, NULL);
  if (g_socket_send_message (socket,
                             NULL, /* address */
                             &vector,
                             1,
                             &scm,
                             num_messages,
                             G_SOCKET_MSG_NONE,
                             cancellable,
                             error) != 1)
    {
      g_prefix_error (error, _("Error sending credentials: "));
      goto out;
    }

  ret = TRUE;

 out:
  g_object_unref (socket);
  if (scm != NULL)
    g_object_unref (scm);
  g_object_unref (credentials);
  return ret;
}

static void
<<<<<<< HEAD
send_credentials_async_thread (GSimpleAsyncResult *result,
                               GObject            *object,
                               GCancellable       *cancellable)
{
  GError *error = NULL;

  if (!g_unix_connection_send_credentials (G_UNIX_CONNECTION (object),
                                           cancellable,
                                           &error))
    {
      g_simple_async_result_take_error (result, error);
    }
=======
send_credentials_async_thread (GTask         *task,
			       gpointer       source_object,
			       gpointer       task_data,
			       GCancellable  *cancellable)
{
  GError *error = NULL;

  if (g_unix_connection_send_credentials (G_UNIX_CONNECTION (source_object),
					  cancellable,
					  &error))
    g_task_return_boolean (task, TRUE);
  else
    g_task_return_error (task, error);
  g_object_unref (task);
>>>>>>> 76bed778
}

/**
 * g_unix_connection_send_credentials_async:
 * @connection: A #GUnixConnection.
 * @cancellable: (allow-none): optional #GCancellable object, %NULL to ignore.
 * @callback: (scope async): a #GAsyncReadyCallback to call when the request is satisfied
 * @user_data: (closure): the data to pass to callback function
 *
 * Asynchronously send credentials.
 *
 * For more details, see g_unix_connection_send_credentials() which is
 * the synchronous version of this call.
 *
 * When the operation is finished, @callback will be called. You can then call
 * g_unix_connection_send_credentials_finish() to get the result of the operation.
 *
 * Since: 2.32
 **/
void
g_unix_connection_send_credentials_async (GUnixConnection      *connection,
                                          GCancellable         *cancellable,
                                          GAsyncReadyCallback   callback,
                                          gpointer              user_data)
{
<<<<<<< HEAD
  GSimpleAsyncResult *result;

  result = g_simple_async_result_new (G_OBJECT (connection),
                                      callback, user_data,
                                      g_unix_connection_send_credentials_async);

  g_simple_async_result_run_in_thread (result,
                                       send_credentials_async_thread,
                                       G_PRIORITY_DEFAULT,
                                       cancellable);
  g_object_unref (result);
=======
  GTask *task;

  task = g_task_new (connection, cancellable, callback, user_data);

  g_task_run_in_thread (task, send_credentials_async_thread);
>>>>>>> 76bed778
}

/**
 * g_unix_connection_send_credentials_finish:
 * @connection: A #GUnixConnection.
 * @result: a #GAsyncResult.
 * @error: a #GError, or %NULL
 *
 * Finishes an asynchronous send credentials operation started with
 * g_unix_connection_send_credentials_async().
 *
 * Returns: %TRUE if the operation was successful, otherwise %FALSE.
 *
 * Since: 2.32
 **/
gboolean
g_unix_connection_send_credentials_finish (GUnixConnection *connection,
                                           GAsyncResult    *result,
                                           GError         **error)
{
<<<<<<< HEAD
  g_return_val_if_fail (
      g_simple_async_result_is_valid (result,
                                      G_OBJECT (connection),
                                      g_unix_connection_send_credentials_async),
      FALSE);

  if (g_simple_async_result_propagate_error (G_SIMPLE_ASYNC_RESULT (result),
                                             error))
    return FALSE;


  return TRUE;
=======
  g_return_val_if_fail (g_task_is_valid (result, connection), FALSE);

  return g_task_propagate_boolean (G_TASK (result), error);
>>>>>>> 76bed778
}

/**
 * g_unix_connection_receive_credentials:
 * @connection: A #GUnixConnection.
 * @cancellable: (allow-none): A #GCancellable or %NULL.
 * @error: Return location for error or %NULL.
 *
 * Receives credentials from the sending end of the connection.  The
 * sending end has to call g_unix_connection_send_credentials() (or
 * similar) for this to work.
 *
 * As well as reading the credentials this also reads (and discards) a
 * single byte from the stream, as this is required for credentials
 * passing to work on some implementations.
 *
 * Other ways to exchange credentials with a foreign peer includes the
 * #GUnixCredentialsMessage type and g_socket_get_credentials() function.
 *
 * Returns: (transfer full): Received credentials on success (free with
 * g_object_unref()), %NULL if @error is set.
 *
 * Since: 2.26
 */
GCredentials *
g_unix_connection_receive_credentials (GUnixConnection      *connection,
                                       GCancellable         *cancellable,
                                       GError              **error)
{
  GCredentials *ret;
  GSocketControlMessage **scms;
  gint nscm;
  GSocket *socket;
  gint n;
  gssize num_bytes_read;
#ifdef __linux__
  gboolean turn_off_so_passcreds;
#endif

  g_return_val_if_fail (G_IS_UNIX_CONNECTION (connection), NULL);
  g_return_val_if_fail (error == NULL || *error == NULL, NULL);

  ret = NULL;
  scms = NULL;

  g_object_get (connection, "socket", &socket, NULL);

  /* On Linux, we need to turn on SO_PASSCRED if it isn't enabled
   * already. We also need to turn it off when we're done.  See
   * #617483 for more discussion.
   */
#ifdef __linux__
  {
    gint opt_val;

    turn_off_so_passcreds = FALSE;
    opt_val = 0;
    if (!g_socket_get_option (socket,
			      SOL_SOCKET,
			      SO_PASSCRED,
			      &opt_val,
			      NULL))
      {
        g_set_error (error,
                     G_IO_ERROR,
                     g_io_error_from_errno (errno),
                     _("Error checking if SO_PASSCRED is enabled for socket: %s"),
                     strerror (errno));
        goto out;
      }
    if (opt_val == 0)
      {
        if (!g_socket_set_option (socket,
				  SOL_SOCKET,
				  SO_PASSCRED,
				  TRUE,
				  NULL))
          {
            g_set_error (error,
                         G_IO_ERROR,
                         g_io_error_from_errno (errno),
                         _("Error enabling SO_PASSCRED: %s"),
                         strerror (errno));
            goto out;
          }
        turn_off_so_passcreds = TRUE;
      }
  }
#endif

  g_type_ensure (G_TYPE_UNIX_CREDENTIALS_MESSAGE);
  num_bytes_read = g_socket_receive_message (socket,
                                             NULL, /* GSocketAddress **address */
                                             NULL,
                                             0,
                                             &scms,
                                             &nscm,
                                             NULL,
                                             cancellable,
                                             error);
  if (num_bytes_read != 1)
    {
      /* Handle situation where g_socket_receive_message() returns
       * 0 bytes and not setting @error
       */
      if (num_bytes_read == 0 && error != NULL && *error == NULL)
        {
          g_set_error_literal (error,
                               G_IO_ERROR,
                               G_IO_ERROR_FAILED,
                               _("Expecting to read a single byte for receiving credentials but read zero bytes"));
        }
      goto out;
    }

  if (g_unix_credentials_message_is_supported () &&
      /* Fall back on get_credentials if the other side didn't send the credentials */
      nscm > 0)
    {
      if (nscm != 1)
        {
          g_set_error (error,
                       G_IO_ERROR,
                       G_IO_ERROR_FAILED,
<<<<<<< HEAD
                       _("Expecting 1 control message, got %d"),
                       nscm);
          goto out;
        }

      if (!G_IS_UNIX_CREDENTIALS_MESSAGE (scms[0]))
        {
          g_set_error_literal (error,
                               G_IO_ERROR,
                               G_IO_ERROR_FAILED,
                               _("Unexpected type of ancillary data"));
          goto out;
        }

=======
                       ngettext("Expecting 1 control message, got %d",
                                "Expecting 1 control message, got %d",
                                nscm),
                       nscm);
          goto out;
        }

      if (!G_IS_UNIX_CREDENTIALS_MESSAGE (scms[0]))
        {
          g_set_error_literal (error,
                               G_IO_ERROR,
                               G_IO_ERROR_FAILED,
                               _("Unexpected type of ancillary data"));
          goto out;
        }

>>>>>>> 76bed778
      ret = g_unix_credentials_message_get_credentials (G_UNIX_CREDENTIALS_MESSAGE (scms[0]));
      g_object_ref (ret);
    }
  else
    {
      if (nscm != 0)
        {
          g_set_error (error,
                       G_IO_ERROR,
                       G_IO_ERROR_FAILED,
                       _("Not expecting control message, but got %d"),
                       nscm);
          goto out;
        }
      else
        {
          ret = g_socket_get_credentials (socket, error);
        }
    }

 out:

#ifdef __linux__
  if (turn_off_so_passcreds)
    {
      if (!g_socket_set_option (socket,
				SOL_SOCKET,
				SO_PASSCRED,
				FALSE,
				NULL))
        {
          g_set_error (error,
                       G_IO_ERROR,
                       g_io_error_from_errno (errno),
                       _("Error while disabling SO_PASSCRED: %s"),
                       strerror (errno));
          goto out;
        }
    }
#endif

  if (scms != NULL)
    {
      for (n = 0; n < nscm; n++)
        g_object_unref (scms[n]);
      g_free (scms);
    }
  g_object_unref (socket);
  return ret;
}

static void
<<<<<<< HEAD
receive_credentials_async_thread (GSimpleAsyncResult *result,
                                  GObject            *object,
                                  GCancellable       *cancellable)
=======
receive_credentials_async_thread (GTask         *task,
				  gpointer       source_object,
				  gpointer       task_data,
				  GCancellable  *cancellable)
>>>>>>> 76bed778
{
  GCredentials *creds;
  GError *error = NULL;

<<<<<<< HEAD
  creds = g_unix_connection_receive_credentials (G_UNIX_CONNECTION (object),
                                                 cancellable,
                                                 &error);

  if (creds == NULL)
    g_simple_async_result_take_error (result, error);
  else
    g_simple_async_result_set_op_res_gpointer (result, creds, g_object_unref);
=======
  creds = g_unix_connection_receive_credentials (G_UNIX_CONNECTION (source_object),
                                                 cancellable,
                                                 &error);
  if (creds)
    g_task_return_pointer (task, creds, g_object_unref);
  else
    g_task_return_error (task, error);
  g_object_unref (task);
>>>>>>> 76bed778
}

/**
 * g_unix_connection_receive_credentials_async:
 * @connection: A #GUnixConnection.
 * @cancellable: (allow-none): optional #GCancellable object, %NULL to ignore.
 * @callback: (scope async): a #GAsyncReadyCallback to call when the request is satisfied
 * @user_data: (closure): the data to pass to callback function
 *
 * Asynchronously receive credentials.
 *
 * For more details, see g_unix_connection_receive_credentials() which is
 * the synchronous version of this call.
 *
 * When the operation is finished, @callback will be called. You can then call
 * g_unix_connection_receive_credentials_finish() to get the result of the operation.
 *
 * Since: 2.32
 **/
void
g_unix_connection_receive_credentials_async (GUnixConnection      *connection,
                                              GCancellable         *cancellable,
                                              GAsyncReadyCallback   callback,
                                              gpointer              user_data)
{
<<<<<<< HEAD
  GSimpleAsyncResult *result;

  result = g_simple_async_result_new (G_OBJECT (connection),
                                      callback, user_data,
                                      g_unix_connection_receive_credentials_async);

  g_simple_async_result_run_in_thread (result,
                                       receive_credentials_async_thread,
                                       G_PRIORITY_DEFAULT,
                                       cancellable);

  g_object_unref (result);
=======
  GTask *task;

  task = g_task_new (connection, cancellable, callback, user_data);

  g_task_run_in_thread (task, receive_credentials_async_thread);
>>>>>>> 76bed778
}

/**
 * g_unix_connection_receive_credentials_finish:
 * @connection: A #GUnixConnection.
 * @result: a #GAsyncResult.
 * @error: a #GError, or %NULL
 *
 * Finishes an asynchronous receive credentials operation started with
 * g_unix_connection_receive_credentials_async().
 *
 * Returns: (transfer full): a #GCredentials, or %NULL on error.
 *     Free the returned object with g_object_unref().
 *
 * Since: 2.32
 **/
GCredentials *
g_unix_connection_receive_credentials_finish (GUnixConnection *connection,
                                              GAsyncResult    *result,
                                              GError         **error)
{
<<<<<<< HEAD
  g_return_val_if_fail (
      g_simple_async_result_is_valid (result,
                                      G_OBJECT (connection),
                                      g_unix_connection_receive_credentials_async),
      NULL);

  if (g_simple_async_result_propagate_error (G_SIMPLE_ASYNC_RESULT (result),
                                             error))
    return NULL;

  return g_object_ref (g_simple_async_result_get_op_res_gpointer (
      G_SIMPLE_ASYNC_RESULT (result)));
=======
  g_return_val_if_fail (g_task_is_valid (result, connection), NULL);

  return g_task_propagate_pointer (G_TASK (result), error);
>>>>>>> 76bed778
}<|MERGE_RESOLUTION|>--- conflicted
+++ resolved
@@ -367,20 +367,6 @@
 }
 
 static void
-<<<<<<< HEAD
-send_credentials_async_thread (GSimpleAsyncResult *result,
-                               GObject            *object,
-                               GCancellable       *cancellable)
-{
-  GError *error = NULL;
-
-  if (!g_unix_connection_send_credentials (G_UNIX_CONNECTION (object),
-                                           cancellable,
-                                           &error))
-    {
-      g_simple_async_result_take_error (result, error);
-    }
-=======
 send_credentials_async_thread (GTask         *task,
 			       gpointer       source_object,
 			       gpointer       task_data,
@@ -395,7 +381,6 @@
   else
     g_task_return_error (task, error);
   g_object_unref (task);
->>>>>>> 76bed778
 }
 
 /**
@@ -421,25 +406,11 @@
                                           GAsyncReadyCallback   callback,
                                           gpointer              user_data)
 {
-<<<<<<< HEAD
-  GSimpleAsyncResult *result;
-
-  result = g_simple_async_result_new (G_OBJECT (connection),
-                                      callback, user_data,
-                                      g_unix_connection_send_credentials_async);
-
-  g_simple_async_result_run_in_thread (result,
-                                       send_credentials_async_thread,
-                                       G_PRIORITY_DEFAULT,
-                                       cancellable);
-  g_object_unref (result);
-=======
   GTask *task;
 
   task = g_task_new (connection, cancellable, callback, user_data);
 
   g_task_run_in_thread (task, send_credentials_async_thread);
->>>>>>> 76bed778
 }
 
 /**
@@ -460,24 +431,9 @@
                                            GAsyncResult    *result,
                                            GError         **error)
 {
-<<<<<<< HEAD
-  g_return_val_if_fail (
-      g_simple_async_result_is_valid (result,
-                                      G_OBJECT (connection),
-                                      g_unix_connection_send_credentials_async),
-      FALSE);
-
-  if (g_simple_async_result_propagate_error (G_SIMPLE_ASYNC_RESULT (result),
-                                             error))
-    return FALSE;
-
-
-  return TRUE;
-=======
   g_return_val_if_fail (g_task_is_valid (result, connection), FALSE);
 
   return g_task_propagate_boolean (G_TASK (result), error);
->>>>>>> 76bed778
 }
 
 /**
@@ -602,8 +558,9 @@
           g_set_error (error,
                        G_IO_ERROR,
                        G_IO_ERROR_FAILED,
-<<<<<<< HEAD
-                       _("Expecting 1 control message, got %d"),
+                       ngettext("Expecting 1 control message, got %d",
+                                "Expecting 1 control message, got %d",
+                                nscm),
                        nscm);
           goto out;
         }
@@ -617,24 +574,6 @@
           goto out;
         }
 
-=======
-                       ngettext("Expecting 1 control message, got %d",
-                                "Expecting 1 control message, got %d",
-                                nscm),
-                       nscm);
-          goto out;
-        }
-
-      if (!G_IS_UNIX_CREDENTIALS_MESSAGE (scms[0]))
-        {
-          g_set_error_literal (error,
-                               G_IO_ERROR,
-                               G_IO_ERROR_FAILED,
-                               _("Unexpected type of ancillary data"));
-          goto out;
-        }
-
->>>>>>> 76bed778
       ret = g_unix_credentials_message_get_credentials (G_UNIX_CREDENTIALS_MESSAGE (scms[0]));
       g_object_ref (ret);
     }
@@ -687,30 +626,14 @@
 }
 
 static void
-<<<<<<< HEAD
-receive_credentials_async_thread (GSimpleAsyncResult *result,
-                                  GObject            *object,
-                                  GCancellable       *cancellable)
-=======
 receive_credentials_async_thread (GTask         *task,
 				  gpointer       source_object,
 				  gpointer       task_data,
 				  GCancellable  *cancellable)
->>>>>>> 76bed778
 {
   GCredentials *creds;
   GError *error = NULL;
 
-<<<<<<< HEAD
-  creds = g_unix_connection_receive_credentials (G_UNIX_CONNECTION (object),
-                                                 cancellable,
-                                                 &error);
-
-  if (creds == NULL)
-    g_simple_async_result_take_error (result, error);
-  else
-    g_simple_async_result_set_op_res_gpointer (result, creds, g_object_unref);
-=======
   creds = g_unix_connection_receive_credentials (G_UNIX_CONNECTION (source_object),
                                                  cancellable,
                                                  &error);
@@ -719,7 +642,6 @@
   else
     g_task_return_error (task, error);
   g_object_unref (task);
->>>>>>> 76bed778
 }
 
 /**
@@ -745,26 +667,11 @@
                                               GAsyncReadyCallback   callback,
                                               gpointer              user_data)
 {
-<<<<<<< HEAD
-  GSimpleAsyncResult *result;
-
-  result = g_simple_async_result_new (G_OBJECT (connection),
-                                      callback, user_data,
-                                      g_unix_connection_receive_credentials_async);
-
-  g_simple_async_result_run_in_thread (result,
-                                       receive_credentials_async_thread,
-                                       G_PRIORITY_DEFAULT,
-                                       cancellable);
-
-  g_object_unref (result);
-=======
   GTask *task;
 
   task = g_task_new (connection, cancellable, callback, user_data);
 
   g_task_run_in_thread (task, receive_credentials_async_thread);
->>>>>>> 76bed778
 }
 
 /**
@@ -786,22 +693,7 @@
                                               GAsyncResult    *result,
                                               GError         **error)
 {
-<<<<<<< HEAD
-  g_return_val_if_fail (
-      g_simple_async_result_is_valid (result,
-                                      G_OBJECT (connection),
-                                      g_unix_connection_receive_credentials_async),
-      NULL);
-
-  if (g_simple_async_result_propagate_error (G_SIMPLE_ASYNC_RESULT (result),
-                                             error))
-    return NULL;
-
-  return g_object_ref (g_simple_async_result_get_op_res_gpointer (
-      G_SIMPLE_ASYNC_RESULT (result)));
-=======
   g_return_val_if_fail (g_task_is_valid (result, connection), NULL);
 
   return g_task_propagate_pointer (G_TASK (result), error);
->>>>>>> 76bed778
 }