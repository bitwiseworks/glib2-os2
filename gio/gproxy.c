/* GIO - GLib Input, Output and Streaming Library
 *
 * Copyright (C) 2010 Collabora Ltd.
 *
 * This library is free software; you can redistribute it and/or
 * modify it under the terms of the GNU Lesser General Public
 * License as published by the Free Software Foundation; either
 * version 2 of the License, or (at your option) any later version.
 *
 * This library is distributed in the hope that it will be useful,
 * but WITHOUT ANY WARRANTY; without even the implied warranty of
 * MERCHANTABILITY or FITNESS FOR A PARTICULAR PURPOSE.  See the GNU
 * Lesser General Public License for more details.
 *
 * You should have received a copy of the GNU Lesser General
 * Public License along with this library; if not, see <http://www.gnu.org/licenses/>.
 *
 * Author: Nicolas Dufresne <nicolas.dufresne@collabora.co.uk>
 */

#include "config.h"

#include "gproxy.h"

#include "giomodule.h"
#include "giomodule-priv.h"
#include "glibintl.h"

/**
 * SECTION:gproxy
 * @short_description: Interface for proxy handling
 * @include: gio/gio.h
 *
 * A #GProxy handles connecting to a remote host via a given type of
 * proxy server. It is implemented by the 'gio-proxy' extension point.
 * The extensions are named after their proxy protocol name. As an
 * example, a SOCKS5 proxy implementation can be retrieved with the
 * name 'socks5' using the function
 * g_io_extension_point_get_extension_by_name().
 *
 * Since: 2.26
 **/

G_DEFINE_INTERFACE (GProxy, g_proxy, G_TYPE_OBJECT)

static void
g_proxy_default_init (GProxyInterface *iface)
{
}

/**
 * g_proxy_get_default_for_protocol:
 * @protocol: the proxy protocol name (e.g. http, socks, etc)
 *
 * Lookup "gio-proxy" extension point for a proxy implementation that supports
 * specified protocol.
 *
<<<<<<< HEAD
 * Return value: (transfer full): return a #GProxy or NULL if protocol
=======
 * Returns: (transfer full): return a #GProxy or NULL if protocol
>>>>>>> 76bed778
 *               is not supported.
 *
 * Since: 2.26
 **/
GProxy *
g_proxy_get_default_for_protocol (const gchar *protocol)
{
  GIOExtensionPoint *ep;
  GIOExtension *extension;

  /* Ensure proxy modules loaded */
  _g_io_modules_ensure_loaded ();

  ep = g_io_extension_point_lookup (G_PROXY_EXTENSION_POINT_NAME);

  extension = g_io_extension_point_get_extension_by_name (ep, protocol);

  if (extension)
      return g_object_new (g_io_extension_get_type (extension), NULL);

  return NULL;
}

/**
 * g_proxy_connect:
 * @proxy: a #GProxy
 * @connection: a #GIOStream
 * @proxy_address: a #GProxyAddress
 * @cancellable: (allow-none): a #GCancellable
 * @error: return #GError
 *
 * Given @connection to communicate with a proxy (eg, a
 * #GSocketConnection that is connected to the proxy server), this
 * does the necessary handshake to connect to @proxy_address, and if
 * required, wraps the #GIOStream to handle proxy payload.
 *
<<<<<<< HEAD
 * Return value: (transfer full): a #GIOStream that will replace @connection. This might
=======
 * Returns: (transfer full): a #GIOStream that will replace @connection. This might
>>>>>>> 76bed778
 *               be the same as @connection, in which case a reference
 *               will be added.
 *
 * Since: 2.26
 */
GIOStream *
g_proxy_connect (GProxy            *proxy,
		 GIOStream         *connection,
		 GProxyAddress     *proxy_address,
		 GCancellable      *cancellable,
		 GError           **error)
{
  GProxyInterface *iface;

  g_return_val_if_fail (G_IS_PROXY (proxy), NULL);

  iface = G_PROXY_GET_IFACE (proxy);

  return (* iface->connect) (proxy,
			     connection,
			     proxy_address,
			     cancellable,
			     error);
}

/**
 * g_proxy_connect_async:
 * @proxy: a #GProxy
 * @connection: a #GIOStream
 * @proxy_address: a #GProxyAddress
 * @cancellable: (allow-none): a #GCancellable
 * @callback: (scope async): a #GAsyncReadyCallback
 * @user_data: (closure): callback data
 *
 * Asynchronous version of g_proxy_connect().
 *
 * Since: 2.26
 */
void
g_proxy_connect_async (GProxy               *proxy,
		       GIOStream            *connection,
		       GProxyAddress        *proxy_address,
		       GCancellable         *cancellable,
		       GAsyncReadyCallback   callback,
		       gpointer              user_data)
{
  GProxyInterface *iface;

  g_return_if_fail (G_IS_PROXY (proxy));

  iface = G_PROXY_GET_IFACE (proxy);

  (* iface->connect_async) (proxy,
			    connection,
			    proxy_address,
			    cancellable,
			    callback,
			    user_data);
}

/**
 * g_proxy_connect_finish:
 * @proxy: a #GProxy
 * @result: a #GAsyncResult
 * @error: return #GError
 *
 * See g_proxy_connect().
 *
<<<<<<< HEAD
 * Return value: (transfer full): a #GIOStream.
=======
 * Returns: (transfer full): a #GIOStream.
>>>>>>> 76bed778
 *
 * Since: 2.26
 */
GIOStream *
g_proxy_connect_finish (GProxy       *proxy,
			GAsyncResult *result,
			GError      **error)
{
  GProxyInterface *iface;

  g_return_val_if_fail (G_IS_PROXY (proxy), NULL);

  iface = G_PROXY_GET_IFACE (proxy);

  return (* iface->connect_finish) (proxy, result, error);
}

/**
 * g_proxy_supports_hostname:
 * @proxy: a #GProxy
 *
 * Some proxy protocols expect to be passed a hostname, which they
 * will resolve to an IP address themselves. Others, like SOCKS4, do
 * not allow this. This function will return %FALSE if @proxy is
 * implementing such a protocol. When %FALSE is returned, the caller
 * should resolve the destination hostname first, and then pass a
 * #GProxyAddress containing the stringified IP address to
 * g_proxy_connect() or g_proxy_connect_async().
 *
 * Returns: %TRUE if hostname resolution is supported.
 *
 * Since: 2.26
 */
gboolean
g_proxy_supports_hostname (GProxy *proxy)
{
  GProxyInterface *iface;

  g_return_val_if_fail (G_IS_PROXY (proxy), FALSE);

  iface = G_PROXY_GET_IFACE (proxy);

  return (* iface->supports_hostname) (proxy);
}<|MERGE_RESOLUTION|>--- conflicted
+++ resolved
@@ -55,11 +55,7 @@
  * Lookup "gio-proxy" extension point for a proxy implementation that supports
  * specified protocol.
  *
-<<<<<<< HEAD
- * Return value: (transfer full): return a #GProxy or NULL if protocol
-=======
  * Returns: (transfer full): return a #GProxy or NULL if protocol
->>>>>>> 76bed778
  *               is not supported.
  *
  * Since: 2.26
@@ -96,11 +92,7 @@
  * does the necessary handshake to connect to @proxy_address, and if
  * required, wraps the #GIOStream to handle proxy payload.
  *
-<<<<<<< HEAD
- * Return value: (transfer full): a #GIOStream that will replace @connection. This might
-=======
  * Returns: (transfer full): a #GIOStream that will replace @connection. This might
->>>>>>> 76bed778
  *               be the same as @connection, in which case a reference
  *               will be added.
  *
@@ -169,11 +161,7 @@
  *
  * See g_proxy_connect().
  *
-<<<<<<< HEAD
- * Return value: (transfer full): a #GIOStream.
-=======
  * Returns: (transfer full): a #GIOStream.
->>>>>>> 76bed778
  *
  * Since: 2.26
  */
