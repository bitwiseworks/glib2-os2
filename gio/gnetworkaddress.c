/* -*- mode: C; c-file-style: "gnu"; indent-tabs-mode: nil; -*- */

/* GIO - GLib Input, Output and Streaming Library
 *
 * Copyright (C) 2008 Red Hat, Inc.
 *
 * This library is free software; you can redistribute it and/or
 * modify it under the terms of the GNU Lesser General Public
 * License as published by the Free Software Foundation; either
 * version 2 of the License, or (at your option) any later version.
 *
 * This library is distributed in the hope that it will be useful,
 * but WITHOUT ANY WARRANTY; without even the implied warranty of
 * MERCHANTABILITY or FITNESS FOR A PARTICULAR PURPOSE.  See the GNU
 * Lesser General Public License for more details.
 *
 * You should have received a copy of the GNU Lesser General
 * Public License along with this library; if not, see <http://www.gnu.org/licenses/>.
 */

#include "config.h"
#include <glib.h>
#include "glibintl.h"

#include <stdlib.h>
#include "gnetworkaddress.h"
#include "gasyncresult.h"
#include "ginetaddress.h"
#include "ginetsocketaddress.h"
#include "gnetworkingprivate.h"
#include "gproxyaddressenumerator.h"
#include "gresolver.h"
#include "gtask.h"
#include "gsocketaddressenumerator.h"
#include "gioerror.h"
#include "gsocketconnectable.h"

#include <string.h>


/**
 * SECTION:gnetworkaddress
 * @short_description: A GSocketConnectable for resolving hostnames
 * @include: gio/gio.h
 *
 * #GNetworkAddress provides an easy way to resolve a hostname and
 * then attempt to connect to that host, handling the possibility of
 * multiple IP addresses and multiple address families.
 *
 * See #GSocketConnectable for and example of using the connectable
 * interface.
 */

/**
 * GNetworkAddress:
 *
 * A #GSocketConnectable for resolving a hostname and connecting to
 * that host.
 */

struct _GNetworkAddressPrivate {
  gchar *hostname;
  guint16 port;
  GList *sockaddrs;
  gchar *scheme;

  gint64 resolver_serial;
};

enum {
  PROP_0,
  PROP_HOSTNAME,
  PROP_PORT,
  PROP_SCHEME,
};

static void g_network_address_set_property (GObject      *object,
                                            guint         prop_id,
                                            const GValue *value,
                                            GParamSpec   *pspec);
static void g_network_address_get_property (GObject      *object,
                                            guint         prop_id,
                                            GValue       *value,
                                            GParamSpec   *pspec);

static void                      g_network_address_connectable_iface_init       (GSocketConnectableIface *iface);
static GSocketAddressEnumerator *g_network_address_connectable_enumerate        (GSocketConnectable      *connectable);
static GSocketAddressEnumerator	*g_network_address_connectable_proxy_enumerate  (GSocketConnectable      *connectable);

G_DEFINE_TYPE_WITH_CODE (GNetworkAddress, g_network_address, G_TYPE_OBJECT,
                         G_ADD_PRIVATE (GNetworkAddress)
                         G_IMPLEMENT_INTERFACE (G_TYPE_SOCKET_CONNECTABLE,
                                                g_network_address_connectable_iface_init))

static void
g_network_address_finalize (GObject *object)
{
  GNetworkAddress *addr = G_NETWORK_ADDRESS (object);

  g_free (addr->priv->hostname);
  g_free (addr->priv->scheme);
  g_list_free_full (addr->priv->sockaddrs, g_object_unref);

  G_OBJECT_CLASS (g_network_address_parent_class)->finalize (object);
}

static void
g_network_address_class_init (GNetworkAddressClass *klass)
{
  GObjectClass *gobject_class = G_OBJECT_CLASS (klass);

  gobject_class->set_property = g_network_address_set_property;
  gobject_class->get_property = g_network_address_get_property;
  gobject_class->finalize = g_network_address_finalize;

  g_object_class_install_property (gobject_class, PROP_HOSTNAME,
                                   g_param_spec_string ("hostname",
                                                        P_("Hostname"),
                                                        P_("Hostname to resolve"),
                                                        NULL,
                                                        G_PARAM_READWRITE |
                                                        G_PARAM_CONSTRUCT_ONLY |
                                                        G_PARAM_STATIC_STRINGS));
  g_object_class_install_property (gobject_class, PROP_PORT,
                                   g_param_spec_uint ("port",
                                                      P_("Port"),
                                                      P_("Network port"),
                                                      0, 65535, 0,
                                                      G_PARAM_READWRITE |
                                                      G_PARAM_CONSTRUCT_ONLY |
                                                      G_PARAM_STATIC_STRINGS));

  g_object_class_install_property (gobject_class, PROP_SCHEME,
                                   g_param_spec_string ("scheme",
                                                        P_("Scheme"),
                                                        P_("URI Scheme"),
                                                        NULL,
                                                        G_PARAM_READWRITE |
                                                        G_PARAM_CONSTRUCT_ONLY |
                                                        G_PARAM_STATIC_STRINGS));
}

static void
g_network_address_connectable_iface_init (GSocketConnectableIface *connectable_iface)
{
  connectable_iface->enumerate  = g_network_address_connectable_enumerate;
  connectable_iface->proxy_enumerate = g_network_address_connectable_proxy_enumerate;
}

static void
g_network_address_init (GNetworkAddress *addr)
{
  addr->priv = g_network_address_get_instance_private (addr);
}

static void
g_network_address_set_property (GObject      *object,
                                guint         prop_id,
                                const GValue *value,
                                GParamSpec   *pspec)
{
  GNetworkAddress *addr = G_NETWORK_ADDRESS (object);

  switch (prop_id)
    {
    case PROP_HOSTNAME:
      g_free (addr->priv->hostname);
      addr->priv->hostname = g_value_dup_string (value);
      break;

    case PROP_PORT:
      addr->priv->port = g_value_get_uint (value);
      break;

    case PROP_SCHEME:
      g_free (addr->priv->scheme);
      addr->priv->scheme = g_value_dup_string (value);
      break;

    default:
      G_OBJECT_WARN_INVALID_PROPERTY_ID (object, prop_id, pspec);
      break;
    }

}

static void
g_network_address_get_property (GObject    *object,
                                guint       prop_id,
                                GValue     *value,
                                GParamSpec *pspec)
{
  GNetworkAddress *addr = G_NETWORK_ADDRESS (object);

  switch (prop_id)
    {
    case PROP_HOSTNAME:
      g_value_set_string (value, addr->priv->hostname);
      break;

    case PROP_PORT:
      g_value_set_uint (value, addr->priv->port);
      break;

    case PROP_SCHEME:
      g_value_set_string (value, addr->priv->scheme);
      break;

    default:
      G_OBJECT_WARN_INVALID_PROPERTY_ID (object, prop_id, pspec);
      break;
    }

}

static void
g_network_address_set_addresses (GNetworkAddress *addr,
                                 GList           *addresses,
                                 guint64          resolver_serial)
{
  GList *a;
  GSocketAddress *sockaddr;

  g_return_if_fail (addresses != NULL && addr->priv->sockaddrs == NULL);

  for (a = addresses; a; a = a->next)
    {
      sockaddr = g_inet_socket_address_new (a->data, addr->priv->port);
      addr->priv->sockaddrs = g_list_prepend (addr->priv->sockaddrs, sockaddr);
      g_object_unref (a->data);
    }
  g_list_free (addresses);
  addr->priv->sockaddrs = g_list_reverse (addr->priv->sockaddrs);

  addr->priv->resolver_serial = resolver_serial;
}

static gboolean
g_network_address_parse_sockaddr (GNetworkAddress *addr)
{
  GSocketAddress *sockaddr;

  sockaddr = g_inet_socket_address_new_from_string (addr->priv->hostname,
                                                    addr->priv->port);
  if (sockaddr)
    {
      addr->priv->sockaddrs = g_list_prepend (addr->priv->sockaddrs, sockaddr);
      return TRUE;
    }
  else
    return FALSE;
}

/**
 * g_network_address_new:
 * @hostname: the hostname
 * @port: the port
 *
 * Creates a new #GSocketConnectable for connecting to the given
 * @hostname and @port.
 *
<<<<<<< HEAD
 * Return value: (transfer full) (type GNetworkAddress): the new #GNetworkAddress
=======
 * Note that depending on the configuration of the machine, a
 * @hostname of `localhost` may refer to the IPv4 loopback address
 * only, or to both IPv4 and IPv6; use
 * g_network_address_new_loopback() to create a #GNetworkAddress that
 * is guaranteed to resolve to both addresses.
 *
 * Returns: (transfer full) (type GNetworkAddress): the new #GNetworkAddress
>>>>>>> 76bed778
 *
 * Since: 2.22
 */
GSocketConnectable *
g_network_address_new (const gchar *hostname,
                       guint16      port)
{
  return g_object_new (G_TYPE_NETWORK_ADDRESS,
                       "hostname", hostname,
                       "port", port,
                       NULL);
}

/**
 * g_network_address_new_loopback:
 * @port: the port
 *
 * Creates a new #GSocketConnectable for connecting to the local host
 * over a loopback connection to the given @port. This is intended for
 * use in connecting to local services which may be running on IPv4 or
 * IPv6.
 *
 * The connectable will return IPv4 and IPv6 loopback addresses,
 * regardless of how the host resolves `localhost`. By contrast,
 * g_network_address_new() will often only return an IPv4 address when
 * resolving `localhost`, and an IPv6 address for `localhost6`.
 *
 * g_network_address_get_hostname() will always return `localhost` for
 * #GNetworkAddresses created with this constructor.
 *
 * Returns: (transfer full) (type GNetworkAddress): the new #GNetworkAddress
 *
 * Since: 2.44
 */
GSocketConnectable *
g_network_address_new_loopback (guint16 port)
{
  GNetworkAddress *addr;
  GList *addrs = NULL;

  addr = g_object_new (G_TYPE_NETWORK_ADDRESS,
                       "hostname", "localhost",
                       "port", port,
                       NULL);

  addrs = g_list_append (addrs, g_inet_address_new_loopback (AF_INET6));
  addrs = g_list_append (addrs, g_inet_address_new_loopback (AF_INET));
  g_network_address_set_addresses (addr, addrs, 0);

  return G_SOCKET_CONNECTABLE (addr);
}

/**
 * g_network_address_parse:
 * @host_and_port: the hostname and optionally a port
 * @default_port: the default port if not in @host_and_port
 * @error: a pointer to a #GError, or %NULL
 *
 * Creates a new #GSocketConnectable for connecting to the given
 * @hostname and @port. May fail and return %NULL in case
 * parsing @host_and_port fails.
 *
 * @host_and_port may be in any of a number of recognised formats; an IPv6
 * address, an IPv4 address, or a domain name (in which case a DNS
 * lookup is performed). Quoting with [] is supported for all address
 * types. A port override may be specified in the usual way with a
 * colon.
 *
 * If no port is specified in @host_and_port then @default_port will be
 * used as the port number to connect to.
 *
 * In general, @host_and_port is expected to be provided by the user
 * (allowing them to give the hostname, and a port overide if necessary)
 * and @default_port is expected to be provided by the application.
 *
 * (The port component of @host_and_port can also be specified as a
 * service name rather than as a numeric port, but this functionality
 * is deprecated, because it depends on the contents of /etc/services,
 * which is generally quite sparse on platforms other than Linux.)
 *
<<<<<<< HEAD
 * Return value: (transfer full): the new #GNetworkAddress, or %NULL on error
=======
 * Returns: (transfer full) (type GNetworkAddress): the new
 *   #GNetworkAddress, or %NULL on error
>>>>>>> 76bed778
 *
 * Since: 2.22
 */
GSocketConnectable *
g_network_address_parse (const gchar  *host_and_port,
                         guint16       default_port,
                         GError      **error)
{
  GSocketConnectable *connectable;
  const gchar *port;
  guint16 portnum;
  gchar *name;

  g_return_val_if_fail (host_and_port != NULL, NULL);

  port = NULL;
  if (host_and_port[0] == '[')
    /* escaped host part (to allow, eg. "[2001:db8::1]:888") */
    {
      const gchar *end;

      end = strchr (host_and_port, ']');
      if (end == NULL)
        {
          g_set_error (error, G_IO_ERROR, G_IO_ERROR_INVALID_ARGUMENT,
                       _("Hostname '%s' contains '[' but not ']'"), host_and_port);
          return NULL;
        }

      if (end[1] == '\0')
        port = NULL;
      else if (end[1] == ':')
        port = &end[2];
      else
        {
          g_set_error (error, G_IO_ERROR, G_IO_ERROR_INVALID_ARGUMENT,
                       "The ']' character (in hostname '%s') must come at the"
                       " end or be immediately followed by ':' and a port",
                       host_and_port);
          return NULL;
        }

      name = g_strndup (host_and_port + 1, end - host_and_port - 1);
    }

  else if ((port = strchr (host_and_port, ':')))
    /* string has a ':' in it */
    {
      /* skip ':' */
      port++;

      if (strchr (port, ':'))
        /* more than one ':' in string */
        {
          /* this is actually an unescaped IPv6 address */
          name = g_strdup (host_and_port);
          port = NULL;
        }
      else
        name = g_strndup (host_and_port, port - host_and_port - 1);
    }

  else
    /* plain hostname, no port */
    name = g_strdup (host_and_port);

  if (port != NULL)
    {
      if (port[0] == '\0')
        {
          g_set_error (error, G_IO_ERROR, G_IO_ERROR_INVALID_ARGUMENT,
                       "If a ':' character is given, it must be followed by a "
                       "port (in hostname '%s').", host_and_port);
          g_free (name);
          return NULL;
        }

      else if ('0' <= port[0] && port[0] <= '9')
        {
          char *end;
          long value;

          value = strtol (port, &end, 10);
          if (*end != '\0' || value < 0 || value > G_MAXUINT16)
            {
              g_set_error (error, G_IO_ERROR, G_IO_ERROR_INVALID_ARGUMENT,
                           "Invalid numeric port '%s' specified in hostname '%s'",
                           port, host_and_port);
              g_free (name);
              return NULL;
            }

          portnum = value;
        }

      else
        {
          struct servent *entry;

          entry = getservbyname (port, "tcp");
          if (entry == NULL)
            {
              g_set_error (error, G_IO_ERROR, G_IO_ERROR_INVALID_ARGUMENT,
                           "Unknown service '%s' specified in hostname '%s'",
                           port, host_and_port);
#ifdef HAVE_ENDSERVENT
              endservent ();
#endif
              g_free (name);
              return NULL;
            }

          portnum = g_ntohs (entry->s_port);

#ifdef HAVE_ENDSERVENT
          endservent ();
#endif
        }
    }
  else
    {
      /* No port in host_and_port */
      portnum = default_port;
    }

  connectable = g_network_address_new (name, portnum);
  g_free (name);

  return connectable;
}

/* Allowed characters outside alphanumeric for unreserved. */
#define G_URI_OTHER_UNRESERVED "-._~"

/* This or something equivalent will eventually go into glib/guri.h */
gboolean
_g_uri_parse_authority (const char  *uri,
		        char       **host,
		        guint16     *port,
		        char       **userinfo)
{
  char *tmp_str;
  const char *start, *p, *at, *delim;
  char c;

  g_return_val_if_fail (uri != NULL, FALSE);

  if (host)
    *host = NULL;

  if (port)
    *port = 0;

  if (userinfo)
    *userinfo = NULL;

  /* From RFC 3986 Decodes:
   * URI          = scheme ":" hier-part [ "?" query ] [ "#" fragment ]
   * hier-part    = "//" authority path-abempty
   * path-abempty = *( "/" segment )
   * authority    = [ userinfo "@" ] host [ ":" port ]
   */

  /* Check we have a valid scheme */
  tmp_str = g_uri_parse_scheme (uri);

  if (tmp_str == NULL)
    return FALSE;

  g_free (tmp_str);

  /* Decode hier-part:
   *  hier-part   = "//" authority path-abempty
   */
  p = uri;
  start = strstr (p, "//");

  if (start == NULL)
    return FALSE;

  start += 2;

<<<<<<< HEAD
  if (strchr (start, '@') != NULL)
=======
  /* check if the @ sign is part of the authority before attempting to
   * decode the userinfo */
  delim = strpbrk (start, "/?#[]");
  at = strchr (start, '@');
  if (at && delim && at > delim)
    at = NULL;

  if (at != NULL)
>>>>>>> 76bed778
    {
      /* Decode userinfo:
       * userinfo      = *( unreserved / pct-encoded / sub-delims / ":" )
       * unreserved    = ALPHA / DIGIT / "-" / "." / "_" / "~"
       * pct-encoded   = "%" HEXDIG HEXDIG
       */
      p = start;
      while (1)
	{
	  c = *p++;

	  if (c == '@')
	    break;

	  /* pct-encoded */
	  if (c == '%')
	    {
	      if (!(g_ascii_isxdigit (p[0]) ||
		    g_ascii_isxdigit (p[1])))
		return FALSE;

	      p++;

	      continue;
	    }

	  /* unreserved /  sub-delims / : */
	  if (!(g_ascii_isalnum (c) ||
		strchr (G_URI_OTHER_UNRESERVED, c) ||
		strchr (G_URI_RESERVED_CHARS_SUBCOMPONENT_DELIMITERS, c) ||
		c == ':'))
	    return FALSE;
	}

      if (userinfo)
	*userinfo = g_strndup (start, p - start - 1);

      start = p;
    }
  else
    {
      p = start;
    }


  /* decode host:
   * host          = IP-literal / IPv4address / reg-name
   * reg-name      = *( unreserved / pct-encoded / sub-delims )
   */

  /* If IPv6 or IPvFuture */
  if (*p == '[')
    {
<<<<<<< HEAD
=======
      gboolean has_scope_id = FALSE, has_bad_scope_id = FALSE;

>>>>>>> 76bed778
      start++;
      p++;
      while (1)
	{
	  c = *p++;

	  if (c == ']')
	    break;

          if (c == '%' && !has_scope_id)
            {
              has_scope_id = TRUE;
              if (p[0] != '2' || p[1] != '5')
                has_bad_scope_id = TRUE;
              continue;
            }

	  /* unreserved /  sub-delims */
	  if (!(g_ascii_isalnum (c) ||
		strchr (G_URI_OTHER_UNRESERVED, c) ||
		strchr (G_URI_RESERVED_CHARS_SUBCOMPONENT_DELIMITERS, c) ||
		c == ':' ||
		c == '.'))
	    goto error;
	}

      if (host)
        {
          if (has_bad_scope_id)
            *host = g_strndup (start, p - start - 1);
          else
            *host = g_uri_unescape_segment (start, p - 1, NULL);
        }

      c = *p++;
    }
  else
    {
      while (1)
	{
	  c = *p++;

	  if (c == ':' ||
	      c == '/' ||
	      c == '?' ||
	      c == '#' ||
	      c == '\0')
	    break;

	  /* pct-encoded */
	  if (c == '%')
	    {
	      if (!(g_ascii_isxdigit (p[0]) ||
		    g_ascii_isxdigit (p[1])))
		goto error;

	      p++;

	      continue;
	    }

	  /* unreserved /  sub-delims */
	  if (!(g_ascii_isalnum (c) ||
		strchr (G_URI_OTHER_UNRESERVED, c) ||
		strchr (G_URI_RESERVED_CHARS_SUBCOMPONENT_DELIMITERS, c)))
	    goto error;
	}

      if (host)
        *host = g_uri_unescape_segment (start, p - 1, NULL);
    }

  if (c == ':')
    {
      /* Decode port:
       *  port          = *DIGIT
       */
      guint tmp = 0;

      while (1)
	{
	  c = *p++;

	  if (c == '/' ||
	      c == '?' ||
	      c == '#' ||
	      c == '\0')
	    break;

	  if (!g_ascii_isdigit (c))
	    goto error;

	  tmp = (tmp * 10) + (c - '0');

	  if (tmp > 65535)
	    goto error;
	}
      if (port)
	*port = (guint16) tmp;
    }

  return TRUE;

error:
  if (host && *host)
    {
      g_free (*host);
      *host = NULL;
    }

  if (userinfo && *userinfo)
    {
      g_free (*userinfo);
      *userinfo = NULL;
    }

  return FALSE;
}

gchar *
_g_uri_from_authority (const gchar *protocol,
                       const gchar *host,
                       guint        port,
                       const gchar *userinfo)
{
  GString *uri;

  uri = g_string_new (protocol);
  g_string_append (uri, "://");

  if (userinfo)
    {
      g_string_append_uri_escaped (uri, userinfo, G_URI_RESERVED_CHARS_ALLOWED_IN_USERINFO, FALSE);
      g_string_append_c (uri, '@');
    }

  if (g_hostname_is_non_ascii (host))
    {
      gchar *ace_encoded = g_hostname_to_ascii (host);

      if (!ace_encoded)
        {
          g_string_free (uri, TRUE);
          return NULL;
        }
      g_string_append (uri, ace_encoded);
      g_free (ace_encoded);
    }
  else if (strchr (host, ':'))
    g_string_append_printf (uri, "[%s]", host);
  else
    g_string_append (uri, host);

  if (port != 0)
    g_string_append_printf (uri, ":%u", port);

  return g_string_free (uri, FALSE);
}

/**
 * g_network_address_parse_uri:
 * @uri: the hostname and optionally a port
 * @default_port: The default port if none is found in the URI
 * @error: a pointer to a #GError, or %NULL
 *
 * Creates a new #GSocketConnectable for connecting to the given
 * @uri. May fail and return %NULL in case parsing @uri fails.
 *
 * Using this rather than g_network_address_new() or
 * g_network_address_parse() allows #GSocketClient to determine
 * when to use application-specific proxy protocols.
 *
<<<<<<< HEAD
 * Return value: (transfer full): the new #GNetworkAddress, or %NULL on error
=======
 * Returns: (transfer full) (type GNetworkAddress): the new
 *   #GNetworkAddress, or %NULL on error
>>>>>>> 76bed778
 *
 * Since: 2.26
 */
GSocketConnectable *
g_network_address_parse_uri (const gchar  *uri,
    			     guint16       default_port,
			     GError      **error)
{
  GSocketConnectable *conn;
  gchar *scheme;
  gchar *hostname;
  guint16 port;

  if (!_g_uri_parse_authority (uri, &hostname, &port, NULL))
    {
      g_set_error (error, G_IO_ERROR, G_IO_ERROR_INVALID_ARGUMENT,
		   "Invalid URI '%s'",
		   uri);
      return NULL;
    }

  if (port == 0)
    port = default_port;

  scheme = g_uri_parse_scheme (uri);

  conn = g_object_new (G_TYPE_NETWORK_ADDRESS,
                       "hostname", hostname,
                       "port", port,
                       "scheme", scheme,
                       NULL);

  g_free (scheme);
  g_free (hostname);

  return conn;
}

/**
 * g_network_address_get_hostname:
 * @addr: a #GNetworkAddress
 *
 * Gets @addr's hostname. This might be either UTF-8 or ASCII-encoded,
 * depending on what @addr was created with.
 *
 * Returns: @addr's hostname
 *
 * Since: 2.22
 */
const gchar *
g_network_address_get_hostname (GNetworkAddress *addr)
{
  g_return_val_if_fail (G_IS_NETWORK_ADDRESS (addr), NULL);

  return addr->priv->hostname;
}

/**
 * g_network_address_get_port:
 * @addr: a #GNetworkAddress
 *
 * Gets @addr's port number
 *
 * Returns: @addr's port (which may be 0)
 *
 * Since: 2.22
 */
guint16
g_network_address_get_port (GNetworkAddress *addr)
{
  g_return_val_if_fail (G_IS_NETWORK_ADDRESS (addr), 0);

  return addr->priv->port;
}

/**
 * g_network_address_get_scheme:
 * @addr: a #GNetworkAddress
 *
 * Gets @addr's scheme
 *
 * Returns: @addr's scheme (%NULL if not built from URI)
 *
 * Since: 2.26
 */
const gchar *
g_network_address_get_scheme (GNetworkAddress *addr)
{
  g_return_val_if_fail (G_IS_NETWORK_ADDRESS (addr), NULL);

  return addr->priv->scheme;
}

#define G_TYPE_NETWORK_ADDRESS_ADDRESS_ENUMERATOR (_g_network_address_address_enumerator_get_type ())
#define G_NETWORK_ADDRESS_ADDRESS_ENUMERATOR(obj) (G_TYPE_CHECK_INSTANCE_CAST ((obj), G_TYPE_NETWORK_ADDRESS_ADDRESS_ENUMERATOR, GNetworkAddressAddressEnumerator))

typedef struct {
  GSocketAddressEnumerator parent_instance;

  GNetworkAddress *addr;
  GList *addresses;
  GList *next;
} GNetworkAddressAddressEnumerator;

typedef struct {
  GSocketAddressEnumeratorClass parent_class;

} GNetworkAddressAddressEnumeratorClass;

static GType _g_network_address_address_enumerator_get_type (void);
G_DEFINE_TYPE (GNetworkAddressAddressEnumerator, _g_network_address_address_enumerator, G_TYPE_SOCKET_ADDRESS_ENUMERATOR)

static void
g_network_address_address_enumerator_finalize (GObject *object)
{
  GNetworkAddressAddressEnumerator *addr_enum =
    G_NETWORK_ADDRESS_ADDRESS_ENUMERATOR (object);

  g_object_unref (addr_enum->addr);

  G_OBJECT_CLASS (_g_network_address_address_enumerator_parent_class)->finalize (object);
}

static GSocketAddress *
g_network_address_address_enumerator_next (GSocketAddressEnumerator  *enumerator,
                                           GCancellable              *cancellable,
                                           GError                   **error)
{
  GNetworkAddressAddressEnumerator *addr_enum =
    G_NETWORK_ADDRESS_ADDRESS_ENUMERATOR (enumerator);
  GSocketAddress *sockaddr;

  if (addr_enum->addresses == NULL)
    {
<<<<<<< HEAD
      if (!addr_enum->addr->priv->sockaddrs)
        {
          GResolver *resolver = g_resolver_get_default ();
          GList *addresses;

          addresses = g_resolver_lookup_by_name (resolver,
                                                 addr_enum->addr->priv->hostname,
                                                 cancellable, error);
          g_object_unref (resolver);

          if (!addresses)
            return NULL;

          g_network_address_set_addresses (addr_enum->addr, addresses);
        }
          
      addr_enum->addresses = addr_enum->addr->priv->sockaddrs;
      addr_enum->next = addr_enum->addresses;
=======
      GNetworkAddress *addr = addr_enum->addr;
      GResolver *resolver = g_resolver_get_default ();
      gint64 serial = g_resolver_get_serial (resolver);

      if (addr->priv->resolver_serial != 0 &&
          addr->priv->resolver_serial != serial)
        {
          /* Resolver has reloaded, discard cached addresses */
          g_list_free_full (addr->priv->sockaddrs, g_object_unref);
          addr->priv->sockaddrs = NULL;
        }

      if (!addr->priv->sockaddrs)
        g_network_address_parse_sockaddr (addr);
      if (!addr->priv->sockaddrs)
        {
          GList *addresses;

          addresses = g_resolver_lookup_by_name (resolver,
                                                 addr->priv->hostname,
                                                 cancellable, error);
          if (!addresses)
            {
              g_object_unref (resolver);
              return NULL;
            }

          g_network_address_set_addresses (addr, addresses, serial);
        }
          
      addr_enum->addresses = addr->priv->sockaddrs;
      addr_enum->next = addr_enum->addresses;
      g_object_unref (resolver);
>>>>>>> 76bed778
    }

  if (addr_enum->next == NULL)
    return NULL;

  sockaddr = addr_enum->next->data;
  addr_enum->next = addr_enum->next->next;
  return g_object_ref (sockaddr);
<<<<<<< HEAD
=======
}

static void
have_addresses (GNetworkAddressAddressEnumerator *addr_enum,
                GTask *task, GError *error)
{
  GSocketAddress *sockaddr;

  addr_enum->addresses = addr_enum->addr->priv->sockaddrs;
  addr_enum->next = addr_enum->addresses;

  if (addr_enum->next)
    {
      sockaddr = g_object_ref (addr_enum->next->data);
      addr_enum->next = addr_enum->next->next;
    }
  else
    sockaddr = NULL;

  if (error)
    g_task_return_error (task, error);
  else
    g_task_return_pointer (task, sockaddr, g_object_unref);
  g_object_unref (task);
>>>>>>> 76bed778
}

static void
got_addresses (GObject      *source_object,
               GAsyncResult *result,
               gpointer      user_data)
{
  GTask *task = user_data;
  GNetworkAddressAddressEnumerator *addr_enum = g_task_get_source_object (task);
  GResolver *resolver = G_RESOLVER (source_object);
  GList *addresses;
  GError *error = NULL;

  if (!addr_enum->addr->priv->sockaddrs)
    {
      addresses = g_resolver_lookup_by_name_finish (resolver, result, &error);

<<<<<<< HEAD
      if (error)
        g_simple_async_result_take_error (simple, error);
      else
        g_network_address_set_addresses (addr_enum->addr, addresses);
    }

  g_object_unref (resolver);

  addr_enum->addresses = addr_enum->addr->priv->sockaddrs;
  addr_enum->next = addr_enum->addresses;

  g_simple_async_result_complete (simple);
  g_object_unref (simple);
=======
      if (!error)
        {
          g_network_address_set_addresses (addr_enum->addr, addresses,
                                           g_resolver_get_serial (resolver));
        }
    }
  have_addresses (addr_enum, task, error);
>>>>>>> 76bed778
}

static void
g_network_address_address_enumerator_next_async (GSocketAddressEnumerator  *enumerator,
                                                 GCancellable              *cancellable,
                                                 GAsyncReadyCallback        callback,
                                                 gpointer                   user_data)
{
  GNetworkAddressAddressEnumerator *addr_enum =
    G_NETWORK_ADDRESS_ADDRESS_ENUMERATOR (enumerator);
  GSocketAddress *sockaddr;
  GTask *task;

  task = g_task_new (addr_enum, cancellable, callback, user_data);

  if (addr_enum->addresses == NULL)
    {
<<<<<<< HEAD
      if (!addr_enum->addr->priv->sockaddrs)
        {
          GResolver *resolver = g_resolver_get_default ();

          g_simple_async_result_set_op_res_gpointer (simple, g_object_ref (addr_enum), g_object_unref);
          g_resolver_lookup_by_name_async (resolver,
                                           addr_enum->addr->priv->hostname,
                                           cancellable,
                                           got_addresses, simple);
          return;
        }

      addr_enum->addresses = addr_enum->addr->priv->sockaddrs;
      addr_enum->next = addr_enum->addresses;
    }

  g_simple_async_result_complete_in_idle (simple);
  g_object_unref (simple);
=======
      GNetworkAddress *addr = addr_enum->addr;
      GResolver *resolver = g_resolver_get_default ();
      gint64 serial = g_resolver_get_serial (resolver);

      if (addr->priv->resolver_serial != 0 &&
          addr->priv->resolver_serial != serial)
        {
          /* Resolver has reloaded, discard cached addresses */
          g_list_free_full (addr->priv->sockaddrs, g_object_unref);
          addr->priv->sockaddrs = NULL;
        }

      if (!addr->priv->sockaddrs)
        {
          if (g_network_address_parse_sockaddr (addr))
            have_addresses (addr_enum, task, NULL);
          else
            {
              g_resolver_lookup_by_name_async (resolver,
                                               addr->priv->hostname,
                                               cancellable,
                                               got_addresses, task);
            }
          g_object_unref (resolver);
          return;
        }

      addr_enum->addresses = addr->priv->sockaddrs;
      addr_enum->next = addr_enum->addresses;
      g_object_unref (resolver);
    }

  if (addr_enum->next)
    {
      sockaddr = g_object_ref (addr_enum->next->data);
      addr_enum->next = addr_enum->next->next;
    }
  else
    sockaddr = NULL;

  g_task_return_pointer (task, sockaddr, g_object_unref);
  g_object_unref (task);
>>>>>>> 76bed778
}

static GSocketAddress *
g_network_address_address_enumerator_next_finish (GSocketAddressEnumerator  *enumerator,
                                                  GAsyncResult              *result,
                                                  GError                   **error)
{
  g_return_val_if_fail (g_task_is_valid (result, enumerator), NULL);

<<<<<<< HEAD
  if (g_simple_async_result_propagate_error (simple, error))
    return NULL;
  else if (!addr_enum->next)
    return NULL;
  else
    {
      sockaddr = addr_enum->next->data;
      addr_enum->next = addr_enum->next->next;
      return g_object_ref (sockaddr);
    }
=======
  return g_task_propagate_pointer (G_TASK (result), error);
>>>>>>> 76bed778
}

static void
_g_network_address_address_enumerator_init (GNetworkAddressAddressEnumerator *enumerator)
{
}

static void
_g_network_address_address_enumerator_class_init (GNetworkAddressAddressEnumeratorClass *addrenum_class)
{
  GObjectClass *object_class = G_OBJECT_CLASS (addrenum_class);
  GSocketAddressEnumeratorClass *enumerator_class =
    G_SOCKET_ADDRESS_ENUMERATOR_CLASS (addrenum_class);

  enumerator_class->next = g_network_address_address_enumerator_next;
  enumerator_class->next_async = g_network_address_address_enumerator_next_async;
  enumerator_class->next_finish = g_network_address_address_enumerator_next_finish;
  object_class->finalize = g_network_address_address_enumerator_finalize;
}

static GSocketAddressEnumerator *
g_network_address_connectable_enumerate (GSocketConnectable *connectable)
{
  GNetworkAddressAddressEnumerator *addr_enum;

  addr_enum = g_object_new (G_TYPE_NETWORK_ADDRESS_ADDRESS_ENUMERATOR, NULL);
  addr_enum->addr = g_object_ref (connectable);

  return (GSocketAddressEnumerator *)addr_enum;
}

static GSocketAddressEnumerator *
g_network_address_connectable_proxy_enumerate (GSocketConnectable *connectable)
{
  GNetworkAddress *self = G_NETWORK_ADDRESS (connectable);
  GSocketAddressEnumerator *proxy_enum;
  gchar *uri;

  uri = _g_uri_from_authority (self->priv->scheme ? self->priv->scheme : "none",
                               self->priv->hostname,
                               self->priv->port,
                               NULL);

  proxy_enum = g_object_new (G_TYPE_PROXY_ADDRESS_ENUMERATOR,
                             "connectable", connectable,
      	       	       	     "uri", uri,
      	       	       	     NULL);

  g_free (uri);

  return proxy_enum;
}<|MERGE_RESOLUTION|>--- conflicted
+++ resolved
@@ -259,9 +259,6 @@
  * Creates a new #GSocketConnectable for connecting to the given
  * @hostname and @port.
  *
-<<<<<<< HEAD
- * Return value: (transfer full) (type GNetworkAddress): the new #GNetworkAddress
-=======
  * Note that depending on the configuration of the machine, a
  * @hostname of `localhost` may refer to the IPv4 loopback address
  * only, or to both IPv4 and IPv6; use
@@ -269,7 +266,6 @@
  * is guaranteed to resolve to both addresses.
  *
  * Returns: (transfer full) (type GNetworkAddress): the new #GNetworkAddress
->>>>>>> 76bed778
  *
  * Since: 2.22
  */
@@ -350,12 +346,8 @@
  * is deprecated, because it depends on the contents of /etc/services,
  * which is generally quite sparse on platforms other than Linux.)
  *
-<<<<<<< HEAD
- * Return value: (transfer full): the new #GNetworkAddress, or %NULL on error
-=======
  * Returns: (transfer full) (type GNetworkAddress): the new
  *   #GNetworkAddress, or %NULL on error
->>>>>>> 76bed778
  *
  * Since: 2.22
  */
@@ -538,9 +530,6 @@
 
   start += 2;
 
-<<<<<<< HEAD
-  if (strchr (start, '@') != NULL)
-=======
   /* check if the @ sign is part of the authority before attempting to
    * decode the userinfo */
   delim = strpbrk (start, "/?#[]");
@@ -549,7 +538,6 @@
     at = NULL;
 
   if (at != NULL)
->>>>>>> 76bed778
     {
       /* Decode userinfo:
        * userinfo      = *( unreserved / pct-encoded / sub-delims / ":" )
@@ -603,11 +591,8 @@
   /* If IPv6 or IPvFuture */
   if (*p == '[')
     {
-<<<<<<< HEAD
-=======
       gboolean has_scope_id = FALSE, has_bad_scope_id = FALSE;
 
->>>>>>> 76bed778
       start++;
       p++;
       while (1)
@@ -780,12 +765,8 @@
  * g_network_address_parse() allows #GSocketClient to determine
  * when to use application-specific proxy protocols.
  *
-<<<<<<< HEAD
- * Return value: (transfer full): the new #GNetworkAddress, or %NULL on error
-=======
  * Returns: (transfer full) (type GNetworkAddress): the new
  *   #GNetworkAddress, or %NULL on error
->>>>>>> 76bed778
  *
  * Since: 2.26
  */
@@ -920,26 +901,6 @@
 
   if (addr_enum->addresses == NULL)
     {
-<<<<<<< HEAD
-      if (!addr_enum->addr->priv->sockaddrs)
-        {
-          GResolver *resolver = g_resolver_get_default ();
-          GList *addresses;
-
-          addresses = g_resolver_lookup_by_name (resolver,
-                                                 addr_enum->addr->priv->hostname,
-                                                 cancellable, error);
-          g_object_unref (resolver);
-
-          if (!addresses)
-            return NULL;
-
-          g_network_address_set_addresses (addr_enum->addr, addresses);
-        }
-          
-      addr_enum->addresses = addr_enum->addr->priv->sockaddrs;
-      addr_enum->next = addr_enum->addresses;
-=======
       GNetworkAddress *addr = addr_enum->addr;
       GResolver *resolver = g_resolver_get_default ();
       gint64 serial = g_resolver_get_serial (resolver);
@@ -973,7 +934,6 @@
       addr_enum->addresses = addr->priv->sockaddrs;
       addr_enum->next = addr_enum->addresses;
       g_object_unref (resolver);
->>>>>>> 76bed778
     }
 
   if (addr_enum->next == NULL)
@@ -982,8 +942,6 @@
   sockaddr = addr_enum->next->data;
   addr_enum->next = addr_enum->next->next;
   return g_object_ref (sockaddr);
-<<<<<<< HEAD
-=======
 }
 
 static void
@@ -1008,7 +966,6 @@
   else
     g_task_return_pointer (task, sockaddr, g_object_unref);
   g_object_unref (task);
->>>>>>> 76bed778
 }
 
 static void
@@ -1026,21 +983,6 @@
     {
       addresses = g_resolver_lookup_by_name_finish (resolver, result, &error);
 
-<<<<<<< HEAD
-      if (error)
-        g_simple_async_result_take_error (simple, error);
-      else
-        g_network_address_set_addresses (addr_enum->addr, addresses);
-    }
-
-  g_object_unref (resolver);
-
-  addr_enum->addresses = addr_enum->addr->priv->sockaddrs;
-  addr_enum->next = addr_enum->addresses;
-
-  g_simple_async_result_complete (simple);
-  g_object_unref (simple);
-=======
       if (!error)
         {
           g_network_address_set_addresses (addr_enum->addr, addresses,
@@ -1048,7 +990,6 @@
         }
     }
   have_addresses (addr_enum, task, error);
->>>>>>> 76bed778
 }
 
 static void
@@ -1066,26 +1007,6 @@
 
   if (addr_enum->addresses == NULL)
     {
-<<<<<<< HEAD
-      if (!addr_enum->addr->priv->sockaddrs)
-        {
-          GResolver *resolver = g_resolver_get_default ();
-
-          g_simple_async_result_set_op_res_gpointer (simple, g_object_ref (addr_enum), g_object_unref);
-          g_resolver_lookup_by_name_async (resolver,
-                                           addr_enum->addr->priv->hostname,
-                                           cancellable,
-                                           got_addresses, simple);
-          return;
-        }
-
-      addr_enum->addresses = addr_enum->addr->priv->sockaddrs;
-      addr_enum->next = addr_enum->addresses;
-    }
-
-  g_simple_async_result_complete_in_idle (simple);
-  g_object_unref (simple);
-=======
       GNetworkAddress *addr = addr_enum->addr;
       GResolver *resolver = g_resolver_get_default ();
       gint64 serial = g_resolver_get_serial (resolver);
@@ -1128,7 +1049,6 @@
 
   g_task_return_pointer (task, sockaddr, g_object_unref);
   g_object_unref (task);
->>>>>>> 76bed778
 }
 
 static GSocketAddress *
@@ -1138,20 +1058,7 @@
 {
   g_return_val_if_fail (g_task_is_valid (result, enumerator), NULL);
 
-<<<<<<< HEAD
-  if (g_simple_async_result_propagate_error (simple, error))
-    return NULL;
-  else if (!addr_enum->next)
-    return NULL;
-  else
-    {
-      sockaddr = addr_enum->next->data;
-      addr_enum->next = addr_enum->next->next;
-      return g_object_ref (sockaddr);
-    }
-=======
   return g_task_propagate_pointer (G_TASK (result), error);
->>>>>>> 76bed778
 }
 
 static void
