/* GIO - GLib Input, Output and Streaming Library
 *
 * Copyright © 2009 Codethink Limited
 * Copyright © 2009 Red Hat, Inc
 *
 * This program is free software: you can redistribute it and/or modify
 * it under the terms of the GNU Lesser General Public License as published
 * by the Free Software Foundation; either version 2 of the licence or (at
 * your option) any later version.
 *
 * This library is distributed in the hope that it will be useful,
 * but WITHOUT ANY WARRANTY; without even the implied warranty of
 * MERCHANTABILITY or FITNESS FOR A PARTICULAR PURPOSE.  See the GNU
 * Lesser General Public License for more details.
 *
 * You should have received a copy of the GNU Lesser General
 * Public License along with this library; if not, see <http://www.gnu.org/licenses/>.
 *
 * Authors: Ryan Lortie <desrt@desrt.ca>
 *          Alexander Larsson <alexl@redhat.com>
 */

/**
 * SECTION:gsocketservice
 * @title: GSocketService
 * @short_description: Make it easy to implement a network service
 * @include: gio/gio.h
 * @see_also: #GThreadedSocketService, #GSocketListener.
 *
 * A #GSocketService is an object that represents a service that
 * is provided to the network or over local sockets.  When a new
 * connection is made to the service the #GSocketService::incoming
 * signal is emitted.
 *
 * A #GSocketService is a subclass of #GSocketListener and you need
 * to add the addresses you want to accept connections on with the
 * #GSocketListener APIs.
 *
 * There are two options for implementing a network service based on
 * #GSocketService. The first is to create the service using
 * g_socket_service_new() and to connect to the #GSocketService::incoming
 * signal. The second is to subclass #GSocketService and override the
 * default signal handler implementation.
 *
 * In either case, the handler must immediately return, or else it
 * will block additional incoming connections from being serviced.
 * If you are interested in writing connection handlers that contain
 * blocking code then see #GThreadedSocketService.
 *
<<<<<<< HEAD
 * The socket service runs on the main loop of the <link
 * linkend="g-main-context-push-thread-default-context">thread-default
 * context</link> of the thread it is created in, and is not
=======
 * The socket service runs on the main loop of the 
 * [thread-default context][g-main-context-push-thread-default-context]
 * of the thread it is created in, and is not
>>>>>>> 76bed778
 * threadsafe in general. However, the calls to start and stop the
 * service are thread-safe so these can be used from threads that
 * handle incoming clients.
 *
 * Since: 2.22
 */

#include "config.h"
#include "gsocketservice.h"

#include <gio/gio.h>
#include "gsocketlistener.h"
#include "gsocketconnection.h"
#include "glibintl.h"

struct _GSocketServicePrivate
{
  GCancellable *cancellable;
  guint active : 1;
  guint outstanding_accept : 1;
};

static guint g_socket_service_incoming_signal;

G_LOCK_DEFINE_STATIC(active);

G_DEFINE_TYPE_WITH_PRIVATE (GSocketService, g_socket_service, G_TYPE_SOCKET_LISTENER)

enum
{
  PROP_0,
  PROP_ACTIVE
};

static void g_socket_service_ready (GObject      *object,
				    GAsyncResult *result,
				    gpointer      user_data);

static gboolean
g_socket_service_real_incoming (GSocketService    *service,
                                GSocketConnection *connection,
                                GObject           *source_object)
{
  return FALSE;
}

static void
g_socket_service_init (GSocketService *service)
{
  service->priv = g_socket_service_get_instance_private (service);
  service->priv->cancellable = g_cancellable_new ();
  service->priv->active = TRUE;
}

static void
g_socket_service_finalize (GObject *object)
{
  GSocketService *service = G_SOCKET_SERVICE (object);

  g_object_unref (service->priv->cancellable);

  G_OBJECT_CLASS (g_socket_service_parent_class)
    ->finalize (object);
}

static void
do_accept (GSocketService  *service)
{
  g_socket_listener_accept_async (G_SOCKET_LISTENER (service),
				  service->priv->cancellable,
				  g_socket_service_ready, NULL);
  service->priv->outstanding_accept = TRUE;
}

static gboolean
get_active (GSocketService *service)
{
  gboolean active;

  G_LOCK (active);
  active = service->priv->active;
  G_UNLOCK (active);

  return active;
}

static void
set_active (GSocketService *service, gboolean active)
{
  gboolean notify = FALSE;

  active = !!active;

  G_LOCK (active);

  if (active != service->priv->active)
    {
      service->priv->active = active;
      notify = TRUE;

      if (active)
        {
          if (service->priv->outstanding_accept)
            g_cancellable_cancel (service->priv->cancellable);
          else
            do_accept (service);
        }
      else
        {
          if (service->priv->outstanding_accept)
            g_cancellable_cancel (service->priv->cancellable);
        }
    }

  G_UNLOCK (active);

  if (notify)
    g_object_notify (G_OBJECT (service), "active");
}

static void
g_socket_service_get_property (GObject    *object,
                               guint       prop_id,
                               GValue     *value,
                               GParamSpec *pspec)
{
  GSocketService *service = G_SOCKET_SERVICE (object);

  switch (prop_id)
    {
    case PROP_ACTIVE:
      g_value_set_boolean (value, get_active (service));
      break;
    default:
      G_OBJECT_WARN_INVALID_PROPERTY_ID (object, prop_id, pspec);
      break;
    }
}

static void
g_socket_service_set_property (GObject      *object,
                               guint         prop_id,
                               const GValue *value,
                               GParamSpec   *pspec)
{
  GSocketService *service = G_SOCKET_SERVICE (object);

  switch (prop_id)
    {
    case PROP_ACTIVE:
      set_active (service, g_value_get_boolean (value));
      break;
    default:
      G_OBJECT_WARN_INVALID_PROPERTY_ID (object, prop_id, pspec);
      break;
    }
}

static void
g_socket_service_changed (GSocketListener *listener)
{
  GSocketService  *service = G_SOCKET_SERVICE (listener);

  G_LOCK (active);

  if (service->priv->active)
    {
      if (service->priv->outstanding_accept)
	g_cancellable_cancel (service->priv->cancellable);
      else
	do_accept (service);
    }

  G_UNLOCK (active);
}

/**
 * g_socket_service_is_active:
 * @service: a #GSocketService
 *
 * Check whether the service is active or not. An active
 * service will accept new clients that connect, while
 * a non-active service will let connecting clients queue
 * up until the service is started.
 *
 * Returns: %TRUE if the service is active, %FALSE otherwise
 *
 * Since: 2.22
 */
gboolean
g_socket_service_is_active (GSocketService *service)
{
  g_return_val_if_fail (G_IS_SOCKET_SERVICE (service), FALSE);

  return get_active (service);
}

/**
 * g_socket_service_start:
 * @service: a #GSocketService
 *
 * Starts the service, i.e. start accepting connections
 * from the added sockets when the mainloop runs.
 *
 * This call is thread-safe, so it may be called from a thread
 * handling an incoming client request.
 *
 * Since: 2.22
 */
void
g_socket_service_start (GSocketService *service)
{
  g_return_if_fail (G_IS_SOCKET_SERVICE (service));

  set_active (service, TRUE);
}

/**
 * g_socket_service_stop:
 * @service: a #GSocketService
 *
 * Stops the service, i.e. stops accepting connections
 * from the added sockets when the mainloop runs.
 *
 * This call is thread-safe, so it may be called from a thread
 * handling an incoming client request.
<<<<<<< HEAD
=======
 *
 * Note that this only stops accepting new connections; it does not
 * close the listening sockets, and you can call
 * g_socket_service_start() again later to begin listening again. To
 * close the listening sockets, call g_socket_listener_close(). (This
 * will happen automatically when the #GSocketService is finalized.)
>>>>>>> 76bed778
 *
 * Since: 2.22
 */
void
g_socket_service_stop (GSocketService *service)
{
  g_return_if_fail (G_IS_SOCKET_SERVICE (service));

  set_active (service, FALSE);
}

static gboolean
g_socket_service_incoming (GSocketService    *service,
                           GSocketConnection *connection,
                           GObject           *source_object)
{
  gboolean result;

  g_signal_emit (service, g_socket_service_incoming_signal,
                 0, connection, source_object, &result);
  return result;
}

static void
g_socket_service_class_init (GSocketServiceClass *class)
{
  GObjectClass *gobject_class = G_OBJECT_CLASS (class);
  GSocketListenerClass *listener_class = G_SOCKET_LISTENER_CLASS (class);

  gobject_class->finalize = g_socket_service_finalize;
  gobject_class->set_property = g_socket_service_set_property;
  gobject_class->get_property = g_socket_service_get_property;
  listener_class->changed = g_socket_service_changed;
  class->incoming = g_socket_service_real_incoming;

  /**
   * GSocketService::incoming:
   * @service: the #GSocketService
   * @connection: a new #GSocketConnection object
   * @source_object: (allow-none): the source_object passed to
   *     g_socket_listener_add_address()
   *
   * The ::incoming signal is emitted when a new incoming connection
   * to @service needs to be handled. The handler must initiate the
   * handling of @connection, but may not block; in essence,
   * asynchronous operations must be used.
   *
   * @connection will be unreffed once the signal handler returns,
   * so you need to ref it yourself if you are planning to use it.
   *
   * Returns: %TRUE to stop other handlers from being called
   *
   * Since: 2.22
   */
  g_socket_service_incoming_signal =
    g_signal_new (I_("incoming"), G_TYPE_FROM_CLASS (class), G_SIGNAL_RUN_LAST,
                  G_STRUCT_OFFSET (GSocketServiceClass, incoming),
                  g_signal_accumulator_true_handled, NULL,
                  NULL, G_TYPE_BOOLEAN,
                  2, G_TYPE_SOCKET_CONNECTION, G_TYPE_OBJECT);

  /**
   * GSocketService:active:
   *
   * Whether the service is currently accepting connections.
   *
   * Since: 2.46
   */
  g_object_class_install_property (gobject_class, PROP_ACTIVE,
                                   g_param_spec_boolean ("active",
                                                         P_("Active"),
                                                         P_("Whether the service is currently accepting connections"),
                                                         TRUE,
                                                         G_PARAM_CONSTRUCT | G_PARAM_READWRITE | G_PARAM_STATIC_STRINGS));
}

static void
g_socket_service_ready (GObject      *object,
                        GAsyncResult *result,
                        gpointer      user_data)
{
  GSocketListener *listener = G_SOCKET_LISTENER (object);
  GSocketService *service = G_SOCKET_SERVICE (object);
  GSocketConnection *connection;
  GObject *source_object;
  GError *error = NULL;

  connection = g_socket_listener_accept_finish (listener, result, &source_object, &error);
  if (error)
    {
      if (!g_error_matches (error, G_IO_ERROR, G_IO_ERROR_CANCELLED))
	g_warning ("fail: %s", error->message);
      g_error_free (error);
    }
  else
    {
      g_socket_service_incoming (service, connection, source_object);
      g_object_unref (connection);
    }

  G_LOCK (active);

  g_cancellable_reset (service->priv->cancellable);

  /* requeue */
  service->priv->outstanding_accept = FALSE;
  if (service->priv->active)
    do_accept (service);

  G_UNLOCK (active);
}

/**
 * g_socket_service_new:
 *
 * Creates a new #GSocketService with no sockets to listen for.
 * New listeners can be added with e.g. g_socket_listener_add_address()
 * or g_socket_listener_add_inet_port().
 *
 * Returns: a new #GSocketService.
 *
 * Since: 2.22
 */
GSocketService *
g_socket_service_new (void)
{
  return g_object_new (G_TYPE_SOCKET_SERVICE, NULL);
}<|MERGE_RESOLUTION|>--- conflicted
+++ resolved
@@ -47,15 +47,9 @@
  * If you are interested in writing connection handlers that contain
  * blocking code then see #GThreadedSocketService.
  *
-<<<<<<< HEAD
- * The socket service runs on the main loop of the <link
- * linkend="g-main-context-push-thread-default-context">thread-default
- * context</link> of the thread it is created in, and is not
-=======
  * The socket service runs on the main loop of the 
  * [thread-default context][g-main-context-push-thread-default-context]
  * of the thread it is created in, and is not
->>>>>>> 76bed778
  * threadsafe in general. However, the calls to start and stop the
  * service are thread-safe so these can be used from threads that
  * handle incoming clients.
@@ -282,15 +276,12 @@
  *
  * This call is thread-safe, so it may be called from a thread
  * handling an incoming client request.
-<<<<<<< HEAD
-=======
  *
  * Note that this only stops accepting new connections; it does not
  * close the listening sockets, and you can call
  * g_socket_service_start() again later to begin listening again. To
  * close the listening sockets, call g_socket_listener_close(). (This
  * will happen automatically when the #GSocketService is finalized.)
->>>>>>> 76bed778
  *
  * Since: 2.22
  */
