--- conflicted
+++ resolved
@@ -24,10 +24,6 @@
 
 #include "gconverteroutputstream.h"
 #include "gpollableoutputstream.h"
-<<<<<<< HEAD
-#include "gsimpleasyncresult.h"
-=======
->>>>>>> 76bed778
 #include "gcancellable.h"
 #include "gioenumtypes.h"
 #include "gioerror.h"
@@ -115,15 +111,9 @@
 G_DEFINE_TYPE_WITH_CODE (GConverterOutputStream,
 			 g_converter_output_stream,
 			 G_TYPE_FILTER_OUTPUT_STREAM,
-<<<<<<< HEAD
-			 G_IMPLEMENT_INTERFACE (G_TYPE_POLLABLE_OUTPUT_STREAM,
-						g_converter_output_stream_pollable_iface_init);
-			 )
-=======
                          G_ADD_PRIVATE (GConverterOutputStream)
 			 G_IMPLEMENT_INTERFACE (G_TYPE_POLLABLE_OUTPUT_STREAM,
 						g_converter_output_stream_pollable_iface_init))
->>>>>>> 76bed778
 
 static void
 g_converter_output_stream_class_init (GConverterOutputStreamClass *klass)
