--- conflicted
+++ resolved
@@ -185,10 +185,6 @@
  * @filename: the path to the hash file
  * @trusted: if the contents of @filename are trusted
  * @error: %NULL, or a pointer to a %NULL #GError
-<<<<<<< HEAD
- * @returns: a new #GvdbTable
-=======
->>>>>>> 76bed778
  *
  * Creates a new #GvdbTable from the contents of the file found at
  * @filename.
@@ -202,11 +198,8 @@
  *
  * You should call gvdb_table_unref() on the return result when you no
  * longer require it.
-<<<<<<< HEAD
-=======
  *
  * Returns: a new #GvdbTable
->>>>>>> 76bed778
  **/
 GvdbTable *
 gvdb_table_new (const gchar  *filename,
@@ -236,10 +229,6 @@
  * @user_data: User supplied data that owns @data
  * @ref: Ref function for @user_data
  * @unref: Unref function for @user_data
-<<<<<<< HEAD
- * @returns: a new #GvdbTable
-=======
->>>>>>> 76bed778
  *
  * Creates a new #GvdbTable from the data in @data.
  *
@@ -248,11 +237,8 @@
  *
  * You should call gvdb_table_unref() on the return result when you no
  * longer require it.
-<<<<<<< HEAD
-=======
  *
  * Returns: a new #GvdbTable
->>>>>>> 76bed778
  **/
 GvdbTable *
 gvdb_table_new_from_data (const void    *data,
@@ -541,20 +527,13 @@
  * gvdb_table_get_raw_value:
  * @table: a #GvdbTable
  * @key: a string
-<<<<<<< HEAD
- * @returns: a #GVariant, or %NULL
-=======
->>>>>>> 76bed778
  *
  * Looks up a value named @key in @file.
  *
  * This call is equivalent to gvdb_table_get_value() except that it
  * never byteswaps the value.
-<<<<<<< HEAD
-=======
  *
  * Returns: a #GVariant, or %NULL
->>>>>>> 76bed778
  **/
 GVariant *
 gvdb_table_get_raw_value (GvdbTable   *table,
@@ -653,21 +632,14 @@
 /**
  * gvdb_table_is_valid:
  * @table: a #GvdbTable
-<<<<<<< HEAD
- * @returns: %TRUE if @table is still valid
-=======
->>>>>>> 76bed778
  *
  * Checks if the table is still valid.
  *
  * An on-disk GVDB can be marked as invalid.  This happens when the file
  * has been replaced.  The appropriate action is typically to reopen the
  * file.
-<<<<<<< HEAD
-=======
  *
  * Returns: %TRUE if @table is still valid
->>>>>>> 76bed778
  **/
 gboolean
 gvdb_table_is_valid (GvdbTable *table)
