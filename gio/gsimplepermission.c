--- conflicted
+++ resolved
@@ -27,10 +27,7 @@
  * SECTION:gsimplepermission
  * @title: GSimplePermission
  * @short_description: A GPermission that doesn't change value
-<<<<<<< HEAD
-=======
  * @include: gio/gio.h
->>>>>>> 76bed778
  *
  * #GSimplePermission is a trivial implementation of #GPermission that
  * represents a permission that is either always or never allowed.  The
