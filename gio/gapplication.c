/*
 * Copyright © 2010 Codethink Limited
 *
 * This program is free software: you can redistribute it and/or modify
 * it under the terms of the GNU Lesser General Public License as published
 * by the Free Software Foundation; either version 2 of the licence or (at
 * your option) any later version.
 *
 * This library is distributed in the hope that it will be useful,
 * but WITHOUT ANY WARRANTY; without even the implied warranty of
 * MERCHANTABILITY or FITNESS FOR A PARTICULAR PURPOSE.  See the GNU
 * Lesser General Public License for more details.
 *
 * You should have received a copy of the GNU Lesser General
 * Public License along with this library; if not, see <http://www.gnu.org/licenses/>.
 *
 * Authors: Ryan Lortie <desrt@desrt.ca>
 */

/* Prologue {{{1 */
#include "config.h"

#include "gapplication.h"

#include "gapplicationcommandline.h"
#include "gsimpleactiongroup.h"
#include "gremoteactiongroup.h"
#include "gapplicationimpl.h"
#include "gactiongroup.h"
#include "gactionmap.h"
#include "gmenumodel.h"
#include "gsettings.h"
<<<<<<< HEAD
=======
#include "gnotification-private.h"
#include "gnotificationbackend.h"
#include "gdbusutils.h"
>>>>>>> 76bed778

#include "gioenumtypes.h"
#include "gioenums.h"
#include "gfile.h"

#include "glibintl.h"

#include <string.h>

/**
 * SECTION:gapplication
 * @title: GApplication
 * @short_description: Core application class
 * @include: gio/gio.h
 *
 * A #GApplication is the foundation of an application.  It wraps some
 * low-level platform-specific services and is intended to act as the
 * foundation for higher-level application classes such as
 * #GtkApplication or #MxApplication.  In general, you should not use
 * this class outside of a higher level framework.
 *
 * GApplication provides convenient life cycle management by maintaining
<<<<<<< HEAD
 * a <firstterm>use count</firstterm> for the primary application instance.
 * The use count can be changed using g_application_hold() and
 * g_application_release(). If it drops to zero, the application exits.
 * Higher-level classes such as #GtkApplication employ the use count to
 * ensure that the application stays alive as long as it has any opened
 * windows.
 *
 * Another feature that GApplication (optionally) provides is process
 * uniqueness.  Applications can make use of this functionality by
 * providing a unique application ID.  If given, only one application
 * with this ID can be running at a time per session.  The session
 * concept is platform-dependent, but corresponds roughly to a graphical
 * desktop login.  When your application is launched again, its
 * arguments are passed through platform communication to the already
 * running program.  The already running instance of the program is
 * called the <firstterm>primary instance</firstterm>; for non-unique
 * applications this is the always the current instance.
 * On Linux, the D-Bus session bus is used for communication.
 *
 * If used, the expected form of an application identifier is very close
 * to that of of a
 * <ulink url="http://dbus.freedesktop.org/doc/dbus-specification.html#message-protocol-names-interface">DBus bus name</ulink>.
=======
 * a "use count" for the primary application instance. The use count can
 * be changed using g_application_hold() and g_application_release(). If
 * it drops to zero, the application exits. Higher-level classes such as
 * #GtkApplication employ the use count to ensure that the application
 * stays alive as long as it has any opened windows.
 *
 * Another feature that GApplication (optionally) provides is process
 * uniqueness. Applications can make use of this functionality by
 * providing a unique application ID. If given, only one application
 * with this ID can be running at a time per session. The session
 * concept is platform-dependent, but corresponds roughly to a graphical
 * desktop login. When your application is launched again, its
 * arguments are passed through platform communication to the already
 * running program. The already running instance of the program is
 * called the "primary instance"; for non-unique applications this is
 * the always the current instance. On Linux, the D-Bus session bus
 * is used for communication.
 *
 * The use of #GApplication differs from some other commonly-used
 * uniqueness libraries (such as libunique) in important ways. The
 * application is not expected to manually register itself and check
 * if it is the primary instance. Instead, the main() function of a
 * #GApplication should do very little more than instantiating the
 * application instance, possibly connecting signal handlers, then
 * calling g_application_run(). All checks for uniqueness are done
 * internally. If the application is the primary instance then the
 * startup signal is emitted and the mainloop runs. If the application
 * is not the primary instance then a signal is sent to the primary
 * instance and g_application_run() promptly returns. See the code
 * examples below.
 *
 * If used, the expected form of an application identifier is very close
 * to that of of a
 * [DBus bus name](http://dbus.freedesktop.org/doc/dbus-specification.html#message-protocol-names-interface).
>>>>>>> 76bed778
 * Examples include: "com.example.MyApp", "org.example.internal-apps.Calculator".
 * For details on valid application identifiers, see g_application_id_is_valid().
 *
 * On Linux, the application identifier is claimed as a well-known bus name
 * on the user's session bus.  This means that the uniqueness of your
 * application is scoped to the current session.  It also means that your
 * application may provide additional services (through registration of other
 * object paths) at that bus name.  The registration of these object paths
 * should be done with the shared GDBus session bus.  Note that due to the
 * internal architecture of GDBus, method calls can be dispatched at any time
 * (even if a main loop is not running).  For this reason, you must ensure that
 * any object paths that you wish to register are registered before #GApplication
 * attempts to acquire the bus name of your application (which happens in
 * g_application_register()).  Unfortunately, this means that you cannot use
 * g_application_get_is_remote() to decide if you want to register object paths.
 *
 * GApplication also implements the #GActionGroup and #GActionMap
 * interfaces and lets you easily export actions by adding them with
 * g_action_map_add_action(). When invoking an action by calling
 * g_action_group_activate_action() on the application, it is always
 * invoked in the primary instance. The actions are also exported on
 * the session bus, and GIO provides the #GDBusActionGroup wrapper to
 * conveniently access them remotely. GIO provides a #GDBusMenuModel wrapper
 * for remote access to exported #GMenuModels.
 *
 * There is a number of different entry points into a GApplication:
<<<<<<< HEAD
 * <itemizedlist>
 * <listitem>via 'Activate' (i.e. just starting the application)</listitem>
 * <listitem>via 'Open' (i.e. opening some files)</listitem>
 * <listitem>by handling a command-line</listitem>
 * <listitem>via activating an action</listitem>
 * </itemizedlist>
 * The #GApplication::startup signal lets you handle the application
 * initialization for all of these in a single place.
 *
 * Regardless of which of these entry points is used to start the application,
 * GApplication passes some <firstterm id="platform-data">platform
 * data</firstterm> from the launching instance to the primary instance,
 * in the form of a #GVariant dictionary mapping strings to variants.
 * To use platform data, override the @before_emit or @after_emit virtual
 * functions in your #GApplication subclass. When dealing with
 * #GApplicationCommandLine objects, the platform data is directly
 * available via g_application_command_line_get_cwd(),
=======
 *
 * - via 'Activate' (i.e. just starting the application)
 *
 * - via 'Open' (i.e. opening some files)
 *
 * - by handling a command-line
 *
 * - via activating an action
 *
 * The #GApplication::startup signal lets you handle the application
 * initialization for all of these in a single place.
 *
 * Regardless of which of these entry points is used to start the
 * application, GApplication passes some "platform data from the
 * launching instance to the primary instance, in the form of a
 * #GVariant dictionary mapping strings to variants. To use platform
 * data, override the @before_emit or @after_emit virtual functions
 * in your #GApplication subclass. When dealing with
 * #GApplicationCommandLine objects, the platform data is
 * directly available via g_application_command_line_get_cwd(),
>>>>>>> 76bed778
 * g_application_command_line_get_environ() and
 * g_application_command_line_get_platform_data().
 *
 * As the name indicates, the platform data may vary depending on the
 * operating system, but it always includes the current directory (key
 * "cwd"), and optionally the environment (ie the set of environment
 * variables and their values) of the calling process (key "environ").
 * The environment is only added to the platform data if the
 * %G_APPLICATION_SEND_ENVIRONMENT flag is set. #GApplication subclasses
 * can add their own platform data by overriding the @add_platform_data
 * virtual function. For instance, #GtkApplication adds startup notification
 * data in this way.
 *
 * To parse commandline arguments you may handle the
 * #GApplication::command-line signal or override the local_command_line()
 * vfunc, to parse them in either the primary instance or the local instance,
 * respectively.
 *
<<<<<<< HEAD
 * <example id="gapplication-example-open"><title>Opening files with a GApplication</title>
 * <programlisting>
 * <xi:include xmlns:xi="http://www.w3.org/2001/XInclude" parse="text" href="../../../../gio/tests/gapplication-example-open.c">
 *   <xi:fallback>FIXME: MISSING XINCLUDE CONTENT</xi:fallback>
 * </xi:include>
 * </programlisting>
 * </example>
 *
 * <example id="gapplication-example-actions"><title>A GApplication with actions</title>
 * <programlisting>
 * <xi:include xmlns:xi="http://www.w3.org/2001/XInclude" parse="text" href="../../../../gio/tests/gapplication-example-actions.c">
 *   <xi:fallback>FIXME: MISSING XINCLUDE CONTENT</xi:fallback>
 * </xi:include>
 * </programlisting>
 * </example>
 *
 * <example id="gapplication-example-menu"><title>A GApplication with menus</title>
 * <programlisting>
 * <xi:include xmlns:xi="http://www.w3.org/2001/XInclude" parse="text" href="../../../../gio/tests/gapplication-example-menu.c">
 *   <xi:fallback>FIXME: MISSING XINCLUDE CONTENT</xi:fallback>
 * </xi:include>
 * </programlisting>
 * </example>
 *
 * <example id="gapplication-example-dbushooks"><title>Using extra D-Bus hooks with a GApplication</title>
 * <programlisting>
 * <xi:include xmlns:xi="http://www.w3.org/2001/XInclude" parse="text" href="../../../../gio/tests/gapplication-example-dbushooks.c">
 *   <xi:fallback>FIXME: MISSING XINCLUDE CONTENT</xi:fallback>
 * </xi:include>
 * </programlisting>
 * </example>
 */

/**
 * GApplicationClass:
 * @startup: invoked on the primary instance immediately after registration
 * @shutdown: invoked only on the registered primary instance immediately
 *      after the main loop terminates
 * @activate: invoked on the primary instance when an activation occurs
 * @open: invoked on the primary instance when there are files to open
 * @command_line: invoked on the primary instance when a command-line is
 *   not handled locally
 * @local_command_line: invoked (locally) when the process has been invoked
 *     via commandline execution (as opposed to, say, D-Bus activation - which
 *     is not currently supported by GApplication). The virtual function has
 *     the chance to inspect (and possibly replace) the list of command line
 *     arguments. See g_application_run() for more information.
 * @before_emit: invoked on the primary instance before 'activate', 'open',
 *     'command-line' or any action invocation, gets the 'platform data' from
 *     the calling instance
 * @after_emit: invoked on the primary instance after 'activate', 'open',
 *     'command-line' or any action invocation, gets the 'platform data' from
 *     the calling instance
 * @add_platform_data: invoked (locally) to add 'platform data' to be sent to
 *     the primary instance when activating, opening or invoking actions
 * @quit_mainloop: Used to be invoked on the primary instance when the use
 *     count of the application drops to zero (and after any inactivity
 *     timeout, if requested). Not used anymore since 2.32
 * @run_mainloop: Used to be invoked on the primary instance from
 *     g_application_run() if the use-count is non-zero. Since 2.32,
 *     GApplication is iterating the main context directly and is not
 *     using @run_mainloop anymore
 * @dbus_register: invoked locally during registration, if the application is
 *     using its D-Bus backend. You can use this to export extra objects on the
 *     bus, that need to exist before the application tries to own the bus name.
 *     The function is passed the #GDBusConnection to to session bus, and the
 *     object path that #GApplication will use to export is D-Bus API.
 *     If this function returns %TRUE, registration will proceed; otherwise
 *     registration will abort. Since: 2.34
 * @dbus_unregister: invoked locally during unregistration, if the application
 *     is using its D-Bus backend. Use this to undo anything done by the
 *     @dbus_register vfunc. Since: 2.34
 *
 * Virtual function table for #GApplication.
 *
 * Since: 2.28
 */

struct _GApplicationPrivate
{
  GApplicationFlags  flags;
  gchar             *id;

  GActionGroup      *actions;
  GMenuModel        *app_menu;
  GMenuModel        *menubar;

  guint              inactivity_timeout_id;
  guint              inactivity_timeout;
  guint              use_count;
=======
 * For an example of opening files with a GApplication, see
 * [gapplication-example-open.c](https://git.gnome.org/browse/glib/tree/gio/tests/gapplication-example-open.c).
 *
 * For an example of using actions with GApplication, see
 * [gapplication-example-actions.c](https://git.gnome.org/browse/glib/tree/gio/tests/gapplication-example-actions.c).
 *
 * For an example of using extra D-Bus hooks with GApplication, see
 * [gapplication-example-dbushooks.c](https://git.gnome.org/browse/glib/tree/gio/tests/gapplication-example-dbushooks.c).
 */

/**
 * GApplication:
 *
 * #GApplication is an opaque data structure and can only be accessed
 * using the following functions.
 * Since: 2.28
 */

/**
 * GApplicationClass:
 * @startup: invoked on the primary instance immediately after registration
 * @shutdown: invoked only on the registered primary instance immediately
 *      after the main loop terminates
 * @activate: invoked on the primary instance when an activation occurs
 * @open: invoked on the primary instance when there are files to open
 * @command_line: invoked on the primary instance when a command-line is
 *   not handled locally
 * @local_command_line: invoked (locally) when the process has been invoked
 *     via commandline execution (as opposed to, say, D-Bus activation - which
 *     is not currently supported by GApplication). The virtual function has
 *     the chance to inspect (and possibly replace) the list of command line
 *     arguments. See g_application_run() for more information.
 * @before_emit: invoked on the primary instance before 'activate', 'open',
 *     'command-line' or any action invocation, gets the 'platform data' from
 *     the calling instance
 * @after_emit: invoked on the primary instance after 'activate', 'open',
 *     'command-line' or any action invocation, gets the 'platform data' from
 *     the calling instance
 * @add_platform_data: invoked (locally) to add 'platform data' to be sent to
 *     the primary instance when activating, opening or invoking actions
 * @quit_mainloop: Used to be invoked on the primary instance when the use
 *     count of the application drops to zero (and after any inactivity
 *     timeout, if requested). Not used anymore since 2.32
 * @run_mainloop: Used to be invoked on the primary instance from
 *     g_application_run() if the use-count is non-zero. Since 2.32,
 *     GApplication is iterating the main context directly and is not
 *     using @run_mainloop anymore
 * @dbus_register: invoked locally during registration, if the application is
 *     using its D-Bus backend. You can use this to export extra objects on the
 *     bus, that need to exist before the application tries to own the bus name.
 *     The function is passed the #GDBusConnection to to session bus, and the
 *     object path that #GApplication will use to export is D-Bus API.
 *     If this function returns %TRUE, registration will proceed; otherwise
 *     registration will abort. Since: 2.34
 * @dbus_unregister: invoked locally during unregistration, if the application
 *     is using its D-Bus backend. Use this to undo anything done by the
 *     @dbus_register vfunc. Since: 2.34
 * @handle_local_options: invoked locally after the parsing of the commandline
 *  options has occurred.
 *
 * Virtual function table for #GApplication.
 *
 * Since: 2.28
 */

struct _GApplicationPrivate
{
  GApplicationFlags  flags;
  gchar             *id;
  gchar             *resource_path;

  GActionGroup      *actions;
  GMenuModel        *app_menu;
  GMenuModel        *menubar;

  guint              inactivity_timeout_id;
  guint              inactivity_timeout;
  guint              use_count;
  guint              busy_count;
>>>>>>> 76bed778

  guint              is_registered : 1;
  guint              is_remote : 1;
  guint              did_startup : 1;
  guint              did_shutdown : 1;
  guint              must_quit_now : 1;

  GRemoteActionGroup *remote_actions;
  GApplicationImpl   *impl;
<<<<<<< HEAD
=======

  GNotificationBackend *notifications;

  /* GOptionContext support */
  GOptionGroup       *main_options;
  GSList             *option_groups;
  GHashTable         *packed_options;
  gboolean            options_parsed;

  /* Allocated option strings, from g_application_add_main_option() */
  GSList             *option_strings;
>>>>>>> 76bed778
};

enum
{
  PROP_NONE,
  PROP_APPLICATION_ID,
  PROP_FLAGS,
<<<<<<< HEAD
  PROP_IS_REGISTERED,
  PROP_IS_REMOTE,
  PROP_INACTIVITY_TIMEOUT,
  PROP_ACTION_GROUP
=======
  PROP_RESOURCE_BASE_PATH,
  PROP_IS_REGISTERED,
  PROP_IS_REMOTE,
  PROP_INACTIVITY_TIMEOUT,
  PROP_ACTION_GROUP,
  PROP_IS_BUSY
>>>>>>> 76bed778
};

enum
{
  SIGNAL_STARTUP,
  SIGNAL_SHUTDOWN,
  SIGNAL_ACTIVATE,
  SIGNAL_OPEN,
  SIGNAL_ACTION,
  SIGNAL_COMMAND_LINE,
<<<<<<< HEAD
=======
  SIGNAL_HANDLE_LOCAL_OPTIONS,
>>>>>>> 76bed778
  NR_SIGNALS
};

static guint g_application_signals[NR_SIGNALS];
<<<<<<< HEAD

static void g_application_action_group_iface_init (GActionGroupInterface *);
static void g_application_action_map_iface_init (GActionMapInterface *);
G_DEFINE_TYPE_WITH_CODE (GApplication, g_application, G_TYPE_OBJECT,
 G_IMPLEMENT_INTERFACE (G_TYPE_ACTION_GROUP, g_application_action_group_iface_init)
 G_IMPLEMENT_INTERFACE (G_TYPE_ACTION_MAP, g_application_action_map_iface_init))

/* GApplicationExportedActions {{{1 */

/* We create a subclass of GSimpleActionGroup that implements
 * GRemoteActionGroup and deals with the platform data using
 * GApplication's before/after_emit vfuncs.  This is the action group we
 * will be exporting.
 *
 * We could implement GRemoteActionGroup on GApplication directly, but
 * this would be potentially extremely confusing to have exposed as part
 * of the public API of GApplication.  We certainly don't want anyone in
 * the same process to be calling these APIs...
 */
typedef GSimpleActionGroupClass GApplicationExportedActionsClass;
typedef struct
{
  GSimpleActionGroup parent_instance;
  GApplication *application;
} GApplicationExportedActions;

static GType g_application_exported_actions_get_type   (void);
static void  g_application_exported_actions_iface_init (GRemoteActionGroupInterface *iface);
G_DEFINE_TYPE_WITH_CODE (GApplicationExportedActions, g_application_exported_actions, G_TYPE_SIMPLE_ACTION_GROUP,
                         G_IMPLEMENT_INTERFACE (G_TYPE_REMOTE_ACTION_GROUP, g_application_exported_actions_iface_init))

static void
g_application_exported_actions_activate_action_full (GRemoteActionGroup *remote,
                                                     const gchar        *action_name,
                                                     GVariant           *parameter,
                                                     GVariant           *platform_data)
{
  GApplicationExportedActions *exported = (GApplicationExportedActions *) remote;

  G_APPLICATION_GET_CLASS (exported->application)
    ->before_emit (exported->application, platform_data);

  g_action_group_activate_action (G_ACTION_GROUP (exported), action_name, parameter);

  G_APPLICATION_GET_CLASS (exported->application)
    ->after_emit (exported->application, platform_data);
}

static void
g_application_exported_actions_change_action_state_full (GRemoteActionGroup *remote,
                                                         const gchar        *action_name,
                                                         GVariant           *value,
                                                         GVariant           *platform_data)
=======

static void g_application_action_group_iface_init (GActionGroupInterface *);
static void g_application_action_map_iface_init (GActionMapInterface *);
G_DEFINE_TYPE_WITH_CODE (GApplication, g_application, G_TYPE_OBJECT,
 G_ADD_PRIVATE (GApplication)
 G_IMPLEMENT_INTERFACE (G_TYPE_ACTION_GROUP, g_application_action_group_iface_init)
 G_IMPLEMENT_INTERFACE (G_TYPE_ACTION_MAP, g_application_action_map_iface_init))

/* GApplicationExportedActions {{{1 */

/* We create a subclass of GSimpleActionGroup that implements
 * GRemoteActionGroup and deals with the platform data using
 * GApplication's before/after_emit vfuncs.  This is the action group we
 * will be exporting.
 *
 * We could implement GRemoteActionGroup on GApplication directly, but
 * this would be potentially extremely confusing to have exposed as part
 * of the public API of GApplication.  We certainly don't want anyone in
 * the same process to be calling these APIs...
 */
typedef GSimpleActionGroupClass GApplicationExportedActionsClass;
typedef struct
{
  GSimpleActionGroup parent_instance;
  GApplication *application;
} GApplicationExportedActions;

static GType g_application_exported_actions_get_type   (void);
static void  g_application_exported_actions_iface_init (GRemoteActionGroupInterface *iface);
G_DEFINE_TYPE_WITH_CODE (GApplicationExportedActions, g_application_exported_actions, G_TYPE_SIMPLE_ACTION_GROUP,
                         G_IMPLEMENT_INTERFACE (G_TYPE_REMOTE_ACTION_GROUP, g_application_exported_actions_iface_init))

static void
g_application_exported_actions_activate_action_full (GRemoteActionGroup *remote,
                                                     const gchar        *action_name,
                                                     GVariant           *parameter,
                                                     GVariant           *platform_data)
>>>>>>> 76bed778
{
  GApplicationExportedActions *exported = (GApplicationExportedActions *) remote;

  G_APPLICATION_GET_CLASS (exported->application)
    ->before_emit (exported->application, platform_data);

<<<<<<< HEAD
  g_action_group_change_action_state (G_ACTION_GROUP (exported), action_name, value);

  G_APPLICATION_GET_CLASS (exported->application)
    ->after_emit (exported->application, platform_data);
}

static void
g_application_exported_actions_init (GApplicationExportedActions *actions)
{
}

static void
g_application_exported_actions_iface_init (GRemoteActionGroupInterface *iface)
{
  iface->activate_action_full = g_application_exported_actions_activate_action_full;
  iface->change_action_state_full = g_application_exported_actions_change_action_state_full;
}

static void
g_application_exported_actions_class_init (GApplicationExportedActionsClass *class)
{
}

static GActionGroup *
g_application_exported_actions_new (GApplication *application)
{
  GApplicationExportedActions *actions;

  actions = g_object_new (g_application_exported_actions_get_type (), NULL);
  actions->application = application;

  return G_ACTION_GROUP (actions);
}

/* vfunc defaults {{{1 */
static void
g_application_real_before_emit (GApplication *application,
                                GVariant     *platform_data)
=======
  g_action_group_activate_action (G_ACTION_GROUP (exported), action_name, parameter);

  G_APPLICATION_GET_CLASS (exported->application)
    ->after_emit (exported->application, platform_data);
}

static void
g_application_exported_actions_change_action_state_full (GRemoteActionGroup *remote,
                                                         const gchar        *action_name,
                                                         GVariant           *value,
                                                         GVariant           *platform_data)
{
  GApplicationExportedActions *exported = (GApplicationExportedActions *) remote;

  G_APPLICATION_GET_CLASS (exported->application)
    ->before_emit (exported->application, platform_data);

  g_action_group_change_action_state (G_ACTION_GROUP (exported), action_name, value);

  G_APPLICATION_GET_CLASS (exported->application)
    ->after_emit (exported->application, platform_data);
}

static void
g_application_exported_actions_init (GApplicationExportedActions *actions)
>>>>>>> 76bed778
{
}

static void
<<<<<<< HEAD
g_application_real_after_emit (GApplication *application,
                               GVariant     *platform_data)
{
}

static void
g_application_real_startup (GApplication *application)
{
  application->priv->did_startup = TRUE;
}

static void
g_application_real_shutdown (GApplication *application)
{
  application->priv->did_shutdown = TRUE;
}

static void
g_application_real_activate (GApplication *application)
{
  if (!g_signal_has_handler_pending (application,
                                     g_application_signals[SIGNAL_ACTIVATE],
                                     0, TRUE) &&
      G_APPLICATION_GET_CLASS (application)->activate == g_application_real_activate)
    {
      static gboolean warned;

      if (warned)
        return;

      g_warning ("Your application does not implement "
                 "g_application_activate() and has no handlers connected "
                 "to the 'activate' signal.  It should do one of these.");
      warned = TRUE;
    }
}

static void
g_application_real_open (GApplication  *application,
                         GFile        **files,
                         gint           n_files,
                         const gchar   *hint)
{
  if (!g_signal_has_handler_pending (application,
                                     g_application_signals[SIGNAL_OPEN],
                                     0, TRUE) &&
      G_APPLICATION_GET_CLASS (application)->open == g_application_real_open)
    {
      static gboolean warned;

      if (warned)
        return;

      g_warning ("Your application claims to support opening files "
                 "but does not implement g_application_open() and has no "
                 "handlers connected to the 'open' signal.");
      warned = TRUE;
    }
}

static int
g_application_real_command_line (GApplication            *application,
                                 GApplicationCommandLine *cmdline)
{
  if (!g_signal_has_handler_pending (application,
                                     g_application_signals[SIGNAL_COMMAND_LINE],
                                     0, TRUE) &&
      G_APPLICATION_GET_CLASS (application)->command_line == g_application_real_command_line)
    {
      static gboolean warned;

      if (warned)
        return 1;

      g_warning ("Your application claims to support custom command line "
                 "handling but does not implement g_application_command_line() "
                 "and has no handlers connected to the 'command-line' signal.");

      warned = TRUE;
    }

    return 1;
}

static gboolean
g_application_real_local_command_line (GApplication   *application,
                                       gchar        ***arguments,
                                       int            *exit_status)
{
  if (application->priv->flags & G_APPLICATION_HANDLES_COMMAND_LINE)
    return FALSE;

  else
    {
      GError *error = NULL;
      gint n_args;

      if (!g_application_register (application, NULL, &error))
        {
          g_critical ("%s", error->message);
          g_error_free (error);
          *exit_status = 1;
          return TRUE;
        }

      n_args = g_strv_length (*arguments);

      if (application->priv->flags & G_APPLICATION_IS_SERVICE)
        {
          if ((*exit_status = n_args > 1))
            {
              g_printerr ("GApplication service mode takes no arguments.\n");
              application->priv->flags &= ~G_APPLICATION_IS_SERVICE;
            }

          return TRUE;
        }

      if (n_args <= 1)
        {
          g_application_activate (application);
          *exit_status = 0;
        }

      else
        {
          if (~application->priv->flags & G_APPLICATION_HANDLES_OPEN)
            {
              g_critical ("This application can not open files.");
              *exit_status = 1;
            }
          else
            {
              GFile **files;
              gint n_files;
              gint i;

              n_files = n_args - 1;
              files = g_new (GFile *, n_files);

              for (i = 0; i < n_files; i++)
                files[i] = g_file_new_for_commandline_arg ((*arguments)[i + 1]);

              g_application_open (application, files, n_files, "");

              for (i = 0; i < n_files; i++)
                g_object_unref (files[i]);
              g_free (files);

              *exit_status = 0;
            }
        }

      return TRUE;
    }
}

static void
g_application_real_add_platform_data (GApplication    *application,
                                      GVariantBuilder *builder)
{
}

static gboolean
g_application_real_dbus_register (GApplication    *application,
                                  GDBusConnection *connection,
                                  const gchar     *object_path,
                                  GError         **error)
{
  return TRUE;
}

static void
g_application_real_dbus_unregister (GApplication    *application,
                                    GDBusConnection *connection,
                                    const gchar     *object_path)
{
}

/* GObject implementation stuff {{{1 */
static void
g_application_set_property (GObject      *object,
                            guint         prop_id,
                            const GValue *value,
                            GParamSpec   *pspec)
{
  GApplication *application = G_APPLICATION (object);

  switch (prop_id)
    {
    case PROP_APPLICATION_ID:
      g_application_set_application_id (application,
                                        g_value_get_string (value));
      break;

    case PROP_FLAGS:
      g_application_set_flags (application, g_value_get_flags (value));
      break;

    case PROP_INACTIVITY_TIMEOUT:
      g_application_set_inactivity_timeout (application,
                                            g_value_get_uint (value));
      break;

    case PROP_ACTION_GROUP:
      g_clear_object (&application->priv->actions);
      application->priv->actions = g_value_dup_object (value);
      break;

    default:
      g_assert_not_reached ();
    }
}

/**
 * g_application_set_action_group:
 * @application: a #GApplication
 * @action_group: (allow-none): a #GActionGroup, or %NULL
 *
 * This used to be how actions were associated with a #GApplication.
 * Now there is #GActionMap for that.
 *
 * Since: 2.28
 *
 * Deprecated:2.32:Use the #GActionMap interface instead.  Never ever
 * mix use of this API with use of #GActionMap on the same @application
 * or things will go very badly wrong.  This function is known to
 * introduce buggy behaviour (ie: signals not emitted on changes to the
 * action group), so you should really use #GActionMap instead.
 **/
void
g_application_set_action_group (GApplication *application,
                                GActionGroup *action_group)
{
  g_return_if_fail (G_IS_APPLICATION (application));
  g_return_if_fail (!application->priv->is_registered);

  if (application->priv->actions != NULL)
    g_object_unref (application->priv->actions);

  application->priv->actions = action_group;

  if (application->priv->actions != NULL)
    g_object_ref (application->priv->actions);
}

static void
g_application_get_property (GObject    *object,
                            guint       prop_id,
                            GValue     *value,
                            GParamSpec *pspec)
{
  GApplication *application = G_APPLICATION (object);

  switch (prop_id)
    {
    case PROP_APPLICATION_ID:
      g_value_set_string (value,
                          g_application_get_application_id (application));
      break;

    case PROP_FLAGS:
      g_value_set_flags (value,
                         g_application_get_flags (application));
      break;

    case PROP_IS_REGISTERED:
      g_value_set_boolean (value,
                           g_application_get_is_registered (application));
      break;

    case PROP_IS_REMOTE:
      g_value_set_boolean (value,
                           g_application_get_is_remote (application));
      break;

    case PROP_INACTIVITY_TIMEOUT:
      g_value_set_uint (value,
                        g_application_get_inactivity_timeout (application));
      break;

    default:
      g_assert_not_reached ();
=======
g_application_exported_actions_iface_init (GRemoteActionGroupInterface *iface)
{
  iface->activate_action_full = g_application_exported_actions_activate_action_full;
  iface->change_action_state_full = g_application_exported_actions_change_action_state_full;
}

static void
g_application_exported_actions_class_init (GApplicationExportedActionsClass *class)
{
}

static GActionGroup *
g_application_exported_actions_new (GApplication *application)
{
  GApplicationExportedActions *actions;

  actions = g_object_new (g_application_exported_actions_get_type (), NULL);
  actions->application = application;

  return G_ACTION_GROUP (actions);
}

/* Command line option handling {{{1 */

static void
free_option_entry (gpointer data)
{
  GOptionEntry *entry = data;

  switch (entry->arg)
    {
    case G_OPTION_ARG_STRING:
    case G_OPTION_ARG_FILENAME:
      g_free (*(gchar **) entry->arg_data);
      break;

    case G_OPTION_ARG_STRING_ARRAY:
    case G_OPTION_ARG_FILENAME_ARRAY:
      g_strfreev (*(gchar ***) entry->arg_data);
      break;

    default:
      /* most things require no free... */
      break;
    }

  /* ...except for the space that we allocated for it ourselves */
  g_free (entry->arg_data);

  g_slice_free (GOptionEntry, entry);
}

static void
g_application_pack_option_entries (GApplication *application,
                                   GVariantDict *dict)
{
  GHashTableIter iter;
  gpointer item;

  g_hash_table_iter_init (&iter, application->priv->packed_options);
  while (g_hash_table_iter_next (&iter, NULL, &item))
    {
      GOptionEntry *entry = item;
      GVariant *value = NULL;

      switch (entry->arg)
        {
        case G_OPTION_ARG_NONE:
          if (*(gboolean *) entry->arg_data != 2)
            value = g_variant_new_boolean (*(gboolean *) entry->arg_data);
          break;

        case G_OPTION_ARG_STRING:
          if (*(gchar **) entry->arg_data)
            value = g_variant_new_string (*(gchar **) entry->arg_data);
          break;

        case G_OPTION_ARG_INT:
          if (*(gint32 *) entry->arg_data)
            value = g_variant_new_int32 (*(gint32 *) entry->arg_data);
          break;

        case G_OPTION_ARG_FILENAME:
          if (*(gchar **) entry->arg_data)
            value = g_variant_new_bytestring (*(gchar **) entry->arg_data);
          break;

        case G_OPTION_ARG_STRING_ARRAY:
          if (*(gchar ***) entry->arg_data)
            value = g_variant_new_strv (*(const gchar ***) entry->arg_data, -1);
          break;

        case G_OPTION_ARG_FILENAME_ARRAY:
          if (*(gchar ***) entry->arg_data)
            value = g_variant_new_bytestring_array (*(const gchar ***) entry->arg_data, -1);
          break;

        case G_OPTION_ARG_DOUBLE:
          if (*(gdouble *) entry->arg_data)
            value = g_variant_new_double (*(gdouble *) entry->arg_data);
          break;

        case G_OPTION_ARG_INT64:
          if (*(gint64 *) entry->arg_data)
            value = g_variant_new_int64 (*(gint64 *) entry->arg_data);
          break;

        default:
          g_assert_not_reached ();
        }

      if (value)
        g_variant_dict_insert_value (dict, entry->long_name, value);
    }
}

static GVariantDict *
g_application_parse_command_line (GApplication   *application,
                                  gchar        ***arguments,
                                  GError        **error)
{
  gboolean become_service = FALSE;
  GVariantDict *dict = NULL;
  GOptionContext *context;

  /* Due to the memory management of GOptionGroup we can only parse
   * options once.  That's because once you add a group to the
   * GOptionContext there is no way to get it back again.  This is fine:
   * local_command_line() should never get invoked more than once
   * anyway.  Add a sanity check just to be sure.
   */
  g_return_val_if_fail (!application->priv->options_parsed, NULL);

  context = g_option_context_new (NULL);

  /* If the application has not registered local options and it has
   * G_APPLICATION_HANDLES_COMMAND_LINE then we have to assume that
   * their primary instance commandline handler may want to deal with
   * the arguments.  We must therefore ignore them.
   *
   * We must also ignore --help in this case since some applications
   * will try to handle this from the remote side.  See #737869.
   */
  if (application->priv->main_options == NULL && (application->priv->flags & G_APPLICATION_HANDLES_COMMAND_LINE))
    {
      g_option_context_set_ignore_unknown_options (context, TRUE);
      g_option_context_set_help_enabled (context, FALSE);
    }

  /* Add the main option group, if it exists */
  if (application->priv->main_options)
    {
      /* This consumes the main_options */
      g_option_context_set_main_group (context, application->priv->main_options);
      application->priv->main_options = NULL;
    }

  /* Add any other option groups if they exist.  Adding them to the
   * context will consume them, so we free the list as we go...
   */
  while (application->priv->option_groups)
    {
      g_option_context_add_group (context, application->priv->option_groups->data);
      application->priv->option_groups = g_slist_delete_link (application->priv->option_groups,
                                                              application->priv->option_groups);
    }

  /* In the case that we are not explicitly marked as a service or a
   * launcher then we want to add the "--gapplication-service" option to
   * allow the process to be made into a service.
   */
  if ((application->priv->flags & (G_APPLICATION_IS_SERVICE | G_APPLICATION_IS_LAUNCHER)) == 0)
    {
      GOptionGroup *option_group;
      GOptionEntry entries[] = {
        { "gapplication-service", '\0', 0, G_OPTION_ARG_NONE, &become_service,
          N_("Enter GApplication service mode (use from D-Bus service files)") },
        { NULL }
      };

      option_group = g_option_group_new ("gapplication",
                                         _("GApplication options"), _("Show GApplication options"),
                                         NULL, NULL);
      g_option_group_set_translation_domain (option_group, GETTEXT_PACKAGE);
      g_option_group_add_entries (option_group, entries);

      g_option_context_add_group (context, option_group);
>>>>>>> 76bed778
    }

<<<<<<< HEAD
static void
g_application_constructed (GObject *object)
{
  GApplication *application = G_APPLICATION (object);

  if (g_application_get_default () == NULL)
    g_application_set_default (application);
}

static void
g_application_finalize (GObject *object)
{
  GApplication *application = G_APPLICATION (object);

  if (application->priv->impl)
    g_application_impl_destroy (application->priv->impl);
  g_free (application->priv->id);

  if (g_application_get_default () == application)
    g_application_set_default (NULL);

  if (application->priv->actions)
    g_object_unref (application->priv->actions);

  G_OBJECT_CLASS (g_application_parent_class)
    ->finalize (object);
}

static void
g_application_init (GApplication *application)
{
  application->priv = G_TYPE_INSTANCE_GET_PRIVATE (application,
                                                   G_TYPE_APPLICATION,
                                                   GApplicationPrivate);

  application->priv->actions = g_application_exported_actions_new (application);

  /* application->priv->actions is the one and only ref on the group, so when
   * we dispose, the action group will die, disconnecting all signals.
   */
  g_signal_connect_swapped (application->priv->actions, "action-added",
                            G_CALLBACK (g_action_group_action_added), application);
  g_signal_connect_swapped (application->priv->actions, "action-enabled-changed",
                            G_CALLBACK (g_action_group_action_enabled_changed), application);
  g_signal_connect_swapped (application->priv->actions, "action-state-changed",
                            G_CALLBACK (g_action_group_action_state_changed), application);
  g_signal_connect_swapped (application->priv->actions, "action-removed",
                            G_CALLBACK (g_action_group_action_removed), application);
}

static void
g_application_class_init (GApplicationClass *class)
{
  GObjectClass *object_class = G_OBJECT_CLASS (class);

  object_class->constructed = g_application_constructed;
  object_class->finalize = g_application_finalize;
  object_class->get_property = g_application_get_property;
  object_class->set_property = g_application_set_property;

  class->before_emit = g_application_real_before_emit;
  class->after_emit = g_application_real_after_emit;
  class->startup = g_application_real_startup;
  class->shutdown = g_application_real_shutdown;
  class->activate = g_application_real_activate;
  class->open = g_application_real_open;
  class->command_line = g_application_real_command_line;
  class->local_command_line = g_application_real_local_command_line;
  class->add_platform_data = g_application_real_add_platform_data;
  class->dbus_register = g_application_real_dbus_register;
  class->dbus_unregister = g_application_real_dbus_unregister;

  g_object_class_install_property (object_class, PROP_APPLICATION_ID,
    g_param_spec_string ("application-id",
                         P_("Application identifier"),
                         P_("The unique identifier for the application"),
                         NULL, G_PARAM_READWRITE | G_PARAM_CONSTRUCT |
                         G_PARAM_STATIC_STRINGS));

  g_object_class_install_property (object_class, PROP_FLAGS,
    g_param_spec_flags ("flags",
                        P_("Application flags"),
                        P_("Flags specifying the behaviour of the application"),
                        G_TYPE_APPLICATION_FLAGS, G_APPLICATION_FLAGS_NONE,
                        G_PARAM_READWRITE | G_PARAM_STATIC_STRINGS));

  g_object_class_install_property (object_class, PROP_IS_REGISTERED,
    g_param_spec_boolean ("is-registered",
                          P_("Is registered"),
                          P_("If g_application_register() has been called"),
                          FALSE, G_PARAM_READABLE | G_PARAM_STATIC_STRINGS));

  g_object_class_install_property (object_class, PROP_IS_REMOTE,
    g_param_spec_boolean ("is-remote",
                          P_("Is remote"),
                          P_("If this application instance is remote"),
                          FALSE, G_PARAM_READABLE | G_PARAM_STATIC_STRINGS));

  g_object_class_install_property (object_class, PROP_INACTIVITY_TIMEOUT,
    g_param_spec_uint ("inactivity-timeout",
                       P_("Inactivity timeout"),
                       P_("Time (ms) to stay alive after becoming idle"),
                       0, G_MAXUINT, 0,
                       G_PARAM_READWRITE | G_PARAM_STATIC_STRINGS));

  g_object_class_install_property (object_class, PROP_ACTION_GROUP,
    g_param_spec_object ("action-group",
                         P_("Action group"),
                         P_("The group of actions that the application exports"),
                         G_TYPE_ACTION_GROUP,
                         G_PARAM_DEPRECATED | G_PARAM_WRITABLE | G_PARAM_STATIC_STRINGS));

  /**
   * GApplication::startup:
   * @application: the application
   *
   * The ::startup signal is emitted on the primary instance immediately
   * after registration. See g_application_register().
   */
  g_application_signals[SIGNAL_STARTUP] =
    g_signal_new ("startup", G_TYPE_APPLICATION, G_SIGNAL_RUN_FIRST,
                  G_STRUCT_OFFSET (GApplicationClass, startup),
                  NULL, NULL, g_cclosure_marshal_VOID__VOID, G_TYPE_NONE, 0);

  /**
   * GApplication::shutdown:
   * @application: the application
   *
   * The ::shutdown signal is emitted only on the registered primary instance
   * immediately after the main loop terminates.
   */
  g_application_signals[SIGNAL_SHUTDOWN] =
    g_signal_new ("shutdown", G_TYPE_APPLICATION, G_SIGNAL_RUN_LAST,
                  G_STRUCT_OFFSET (GApplicationClass, shutdown),
                  NULL, NULL, g_cclosure_marshal_VOID__VOID, G_TYPE_NONE, 0);

  /**
   * GApplication::activate:
   * @application: the application
   *
   * The ::activate signal is emitted on the primary instance when an
   * activation occurs. See g_application_activate().
   */
  g_application_signals[SIGNAL_ACTIVATE] =
    g_signal_new ("activate", G_TYPE_APPLICATION, G_SIGNAL_RUN_LAST,
                  G_STRUCT_OFFSET (GApplicationClass, activate),
                  NULL, NULL, g_cclosure_marshal_VOID__VOID, G_TYPE_NONE, 0);


  /**
   * GApplication::open:
   * @application: the application
   * @files: (array length=n_files) (element-type GFile): an array of #GFiles
   * @n_files: the length of @files
   * @hint: a hint provided by the calling instance
   *
   * The ::open signal is emitted on the primary instance when there are
   * files to open. See g_application_open() for more information.
   */
  g_application_signals[SIGNAL_OPEN] =
    g_signal_new ("open", G_TYPE_APPLICATION, G_SIGNAL_RUN_LAST,
                  G_STRUCT_OFFSET (GApplicationClass, open),
                  NULL, NULL, NULL,
                  G_TYPE_NONE, 3, G_TYPE_POINTER, G_TYPE_INT, G_TYPE_STRING);

  /**
   * GApplication::command-line:
   * @application: the application
   * @command_line: a #GApplicationCommandLine representing the
   *     passed commandline
   *
   * The ::command-line signal is emitted on the primary instance when
   * a commandline is not handled locally. See g_application_run() and
   * the #GApplicationCommandLine documentation for more information.
   *
   * Returns: An integer that is set as the exit status for the calling
   *   process. See g_application_command_line_set_exit_status().
   */
  g_application_signals[SIGNAL_COMMAND_LINE] =
    g_signal_new ("command-line", G_TYPE_APPLICATION, G_SIGNAL_RUN_LAST,
                  G_STRUCT_OFFSET (GApplicationClass, command_line),
                  g_signal_accumulator_first_wins, NULL,
                  NULL,
                  G_TYPE_INT, 1, G_TYPE_APPLICATION_COMMAND_LINE);

  g_type_class_add_private (class, sizeof (GApplicationPrivate));
}

static GVariant *
get_platform_data (GApplication *application)
{
  GVariantBuilder *builder;
  GVariant *result;

  builder = g_variant_builder_new (G_VARIANT_TYPE ("a{sv}"));

  {
    gchar *cwd = g_get_current_dir ();
    g_variant_builder_add (builder, "{sv}", "cwd",
                           g_variant_new_bytestring (cwd));
    g_free (cwd);
  }

  if (application->priv->flags & G_APPLICATION_SEND_ENVIRONMENT)
    {
      GVariant *array;
      gchar **envp;

      envp = g_get_environ ();
      array = g_variant_new_bytestring_array ((const gchar **) envp, -1);
      g_strfreev (envp);

      g_variant_builder_add (builder, "{sv}", "environ", array);
    }

  G_APPLICATION_GET_CLASS (application)->
    add_platform_data (application, builder);

  result = g_variant_builder_end (builder);
  g_variant_builder_unref (builder);

  return result;
}

/* Application ID validity {{{1 */

/**
 * g_application_id_is_valid:
 * @application_id: a potential application identifier
 *
 * Checks if @application_id is a valid application identifier.
 *
 * A valid ID is required for calls to g_application_new() and
 * g_application_set_application_id().
 *
 * For convenience, the restrictions on application identifiers are
 * reproduced here:
 * <itemizedlist>
 *   <listitem>Application identifiers must contain only the ASCII characters "[A-Z][a-z][0-9]_-." and must not begin with a digit.</listitem>
 *   <listitem>Application identifiers must contain at least one '.' (period) character (and thus at least three elements).</listitem>
 *   <listitem>Application identifiers must not begin or end with a '.' (period) character.</listitem>
 *   <listitem>Application identifiers must not contain consecutive '.' (period) characters.</listitem>
 *   <listitem>Application identifiers must not exceed 255 characters.</listitem>
 * </itemizedlist>
 *
 * Returns: %TRUE if @application_id is valid
 **/
gboolean
g_application_id_is_valid (const gchar *application_id)
{
  gsize len;
  gboolean allow_dot;
  gboolean has_dot;

  len = strlen (application_id);

  if (len > 255)
    return FALSE;

  if (!g_ascii_isalpha (application_id[0]))
    return FALSE;

  if (application_id[len-1] == '.')
    return FALSE;

  application_id++;
  allow_dot = TRUE;
  has_dot = FALSE;
  for (; *application_id; application_id++)
    {
      if (g_ascii_isalnum (*application_id) ||
          (*application_id == '-') ||
          (*application_id == '_'))
        {
          allow_dot = TRUE;
        }
      else if (allow_dot && *application_id == '.')
        {
          has_dot = TRUE;
          allow_dot = FALSE;
        }
      else
        return FALSE;
    }

  if (!has_dot)
    return FALSE;

  return TRUE;
}

/* Public Constructor {{{1 */
/**
 * g_application_new:
 * @application_id: (allow-none): the application id
 * @flags: the application flags
 *
 * Creates a new #GApplication instance.
 *
 * This function calls g_type_init() for you.
 *
 * If non-%NULL, the application id must be valid.  See
 * g_application_id_is_valid().
 *
 * If no application ID is given then some features of #GApplication
 * (most notably application uniqueness) will be disabled.
 *
 * Returns: a new #GApplication instance
 **/
GApplication *
g_application_new (const gchar       *application_id,
                   GApplicationFlags  flags)
{
  g_return_val_if_fail (application_id == NULL || g_application_id_is_valid (application_id), NULL);
=======
  /* Now we parse... */
  if (!g_option_context_parse_strv (context, arguments, error))
    goto out;

  /* Check for --gapplication-service */
  if (become_service)
    application->priv->flags |= G_APPLICATION_IS_SERVICE;

  dict = g_variant_dict_new (NULL);
  if (application->priv->packed_options)
    {
      g_application_pack_option_entries (application, dict);
      g_hash_table_unref (application->priv->packed_options);
      application->priv->packed_options = NULL;
    }

out:
  /* Make sure we don't run again */
  application->priv->options_parsed = TRUE;

  g_option_context_free (context);

  return dict;
}

static void
add_packed_option (GApplication *application,
                   GOptionEntry *entry)
{
  switch (entry->arg)
    {
    case G_OPTION_ARG_NONE:
      entry->arg_data = g_new (gboolean, 1);
      *(gboolean *) entry->arg_data = 2;
      break;
>>>>>>> 76bed778

    case G_OPTION_ARG_INT:
      entry->arg_data = g_new0 (gint, 1);
      break;

<<<<<<< HEAD
  return g_object_new (G_TYPE_APPLICATION,
                       "application-id", application_id,
                       "flags", flags,
                       NULL);
}

/* Simple get/set: application id, flags, inactivity timeout {{{1 */
/**
 * g_application_get_application_id:
 * @application: a #GApplication
 *
 * Gets the unique identifier for @application.
 *
 * Returns: the identifier for @application, owned by @application
 *
 * Since: 2.28
 **/
const gchar *
g_application_get_application_id (GApplication *application)
{
  g_return_val_if_fail (G_IS_APPLICATION (application), NULL);

  return application->priv->id;
}

/**
 * g_application_set_application_id:
 * @application: a #GApplication
 * @application_id: (allow-none): the identifier for @application
 *
 * Sets the unique identifier for @application.
 *
 * The application id can only be modified if @application has not yet
 * been registered.
 *
 * If non-%NULL, the application id must be valid.  See
 * g_application_id_is_valid().
 *
 * Since: 2.28
 **/
void
g_application_set_application_id (GApplication *application,
                                  const gchar  *application_id)
{
  g_return_if_fail (G_IS_APPLICATION (application));

  if (g_strcmp0 (application->priv->id, application_id) != 0)
    {
      g_return_if_fail (application_id == NULL || g_application_id_is_valid (application_id));
      g_return_if_fail (!application->priv->is_registered);

      g_free (application->priv->id);
      application->priv->id = g_strdup (application_id);

      g_object_notify (G_OBJECT (application), "application-id");
    }
}

/**
 * g_application_get_flags:
 * @application: a #GApplication
 *
 * Gets the flags for @application.
 *
 * See #GApplicationFlags.
 *
 * Returns: the flags for @application
 *
 * Since: 2.28
 **/
GApplicationFlags
g_application_get_flags (GApplication *application)
{
  g_return_val_if_fail (G_IS_APPLICATION (application), 0);

  return application->priv->flags;
}

/**
 * g_application_set_flags:
 * @application: a #GApplication
 * @flags: the flags for @application
 *
 * Sets the flags for @application.
 *
 * The flags can only be modified if @application has not yet been
 * registered.
 *
 * See #GApplicationFlags.
 *
 * Since: 2.28
 **/
void
g_application_set_flags (GApplication      *application,
                         GApplicationFlags  flags)
{
  g_return_if_fail (G_IS_APPLICATION (application));

  if (application->priv->flags != flags)
    {
      g_return_if_fail (!application->priv->is_registered);

      application->priv->flags = flags;

      g_object_notify (G_OBJECT (application), "flags");
    }
}

/**
 * g_application_get_inactivity_timeout:
 * @application: a #GApplication
 *
 * Gets the current inactivity timeout for the application.
 *
 * This is the amount of time (in milliseconds) after the last call to
 * g_application_release() before the application stops running.
 *
 * Returns: the timeout, in milliseconds
 *
 * Since: 2.28
 **/
guint
g_application_get_inactivity_timeout (GApplication *application)
{
  g_return_val_if_fail (G_IS_APPLICATION (application), 0);

  return application->priv->inactivity_timeout;
}

/**
 * g_application_set_inactivity_timeout:
 * @application: a #GApplication
 * @inactivity_timeout: the timeout, in milliseconds
 *
 * Sets the current inactivity timeout for the application.
 *
 * This is the amount of time (in milliseconds) after the last call to
 * g_application_release() before the application stops running.
 *
 * This call has no side effects of its own.  The value set here is only
 * used for next time g_application_release() drops the use count to
 * zero.  Any timeouts currently in progress are not impacted.
 *
 * Since: 2.28
 **/
void
g_application_set_inactivity_timeout (GApplication *application,
                                      guint         inactivity_timeout)
{
  g_return_if_fail (G_IS_APPLICATION (application));

  if (application->priv->inactivity_timeout != inactivity_timeout)
    {
      application->priv->inactivity_timeout = inactivity_timeout;

      g_object_notify (G_OBJECT (application), "inactivity-timeout");
    }
}
/* Read-only property getters (is registered, is remote, dbus stuff) {{{1 */
/**
 * g_application_get_is_registered:
 * @application: a #GApplication
 *
 * Checks if @application is registered.
 *
 * An application is registered if g_application_register() has been
 * successfully called.
 *
 * Returns: %TRUE if @application is registered
 *
 * Since: 2.28
 **/
gboolean
g_application_get_is_registered (GApplication *application)
{
  g_return_val_if_fail (G_IS_APPLICATION (application), FALSE);

  return application->priv->is_registered;
}

/**
 * g_application_get_is_remote:
 * @application: a #GApplication
 *
 * Checks if @application is remote.
 *
 * If @application is remote then it means that another instance of
 * application already exists (the 'primary' instance).  Calls to
 * perform actions on @application will result in the actions being
 * performed by the primary instance.
 *
 * The value of this property cannot be accessed before
 * g_application_register() has been called.  See
 * g_application_get_is_registered().
 *
 * Returns: %TRUE if @application is remote
 *
 * Since: 2.28
 **/
gboolean
g_application_get_is_remote (GApplication *application)
{
  g_return_val_if_fail (G_IS_APPLICATION (application), FALSE);
  g_return_val_if_fail (application->priv->is_registered, FALSE);

  return application->priv->is_remote;
}

/**
 * g_application_get_dbus_connection:
 * @application: a #GApplication
 *
 * Gets the #GDBusConnection being used by the application, or %NULL.
 *
 * If #GApplication is using its D-Bus backend then this function will
 * return the #GDBusConnection being used for uniqueness and
 * communication with the desktop environment and other instances of the
 * application.
 *
 * If #GApplication is not using D-Bus then this function will return
 * %NULL.  This includes the situation where the D-Bus backend would
 * normally be in use but we were unable to connect to the bus.
 *
 * This function must not be called before the application has been
 * registered.  See g_application_get_is_registered().
 *
 * Returns: (transfer none): a #GDBusConnection, or %NULL
 *
 * Since: 2.34
 **/
GDBusConnection *
g_application_get_dbus_connection (GApplication *application)
{
  g_return_val_if_fail (G_IS_APPLICATION (application), FALSE);
  g_return_val_if_fail (application->priv->is_registered, FALSE);

  return g_application_impl_get_dbus_connection (application->priv->impl);
}

/**
 * g_application_get_dbus_object_path:
 * @application: a #GApplication
 *
 * Gets the D-Bus object path being used by the application, or %NULL.
 *
 * If #GApplication is using its D-Bus backend then this function will
 * return the D-Bus object path that #GApplication is using.  If the
 * application is the primary instance then there is an object published
 * at this path.  If the application is not the primary instance then
 * the result of this function is undefined.
 *
 * If #GApplication is not using D-Bus then this function will return
 * %NULL.  This includes the situation where the D-Bus backend would
 * normally be in use but we were unable to connect to the bus.
 *
 * This function must not be called before the application has been
 * registered.  See g_application_get_is_registered().
 *
 * Returns: the object path, or %NULL
 *
 * Since: 2.34
 **/
const gchar *
g_application_get_dbus_object_path (GApplication *application)
{
  g_return_val_if_fail (G_IS_APPLICATION (application), FALSE);
  g_return_val_if_fail (application->priv->is_registered, FALSE);

  return g_application_impl_get_dbus_object_path (application->priv->impl);
}

/* Register {{{1 */
/**
 * g_application_register:
 * @application: a #GApplication
 * @cancellable: (allow-none): a #GCancellable, or %NULL
 * @error: a pointer to a NULL #GError, or %NULL
 *
 * Attempts registration of the application.
 *
 * This is the point at which the application discovers if it is the
 * primary instance or merely acting as a remote for an already-existing
 * primary instance.  This is implemented by attempting to acquire the
 * application identifier as a unique bus name on the session bus using
 * GDBus.
 *
 * If there is no application ID or if %G_APPLICATION_NON_UNIQUE was
 * given, then this process will always become the primary instance.
 *
 * Due to the internal architecture of GDBus, method calls can be
 * dispatched at any time (even if a main loop is not running).  For
 * this reason, you must ensure that any object paths that you wish to
 * register are registered before calling this function.
 *
 * If the application has already been registered then %TRUE is
 * returned with no work performed.
 *
 * The #GApplication::startup signal is emitted if registration succeeds
 * and @application is the primary instance (including the non-unique
 * case).
 *
 * In the event of an error (such as @cancellable being cancelled, or a
 * failure to connect to the session bus), %FALSE is returned and @error
 * is set appropriately.
 *
 * Note: the return value of this function is not an indicator that this
 * instance is or is not the primary instance of the application.  See
 * g_application_get_is_remote() for that.
 *
 * Returns: %TRUE if registration succeeded
 *
 * Since: 2.28
 **/
gboolean
g_application_register (GApplication  *application,
                        GCancellable  *cancellable,
                        GError       **error)
{
  g_return_val_if_fail (G_IS_APPLICATION (application), FALSE);

  if (!application->priv->is_registered)
    {
      if (application->priv->id == NULL)
        application->priv->flags |= G_APPLICATION_NON_UNIQUE;

      application->priv->impl =
        g_application_impl_register (application, application->priv->id,
                                     application->priv->flags,
                                     application->priv->actions,
                                     &application->priv->remote_actions,
                                     cancellable, error);

      if (application->priv->impl == NULL)
        return FALSE;

      application->priv->is_remote = application->priv->remote_actions != NULL;
      application->priv->is_registered = TRUE;

      g_object_notify (G_OBJECT (application), "is-registered");

      if (!application->priv->is_remote)
        {
          g_signal_emit (application, g_application_signals[SIGNAL_STARTUP], 0);

          if (!application->priv->did_startup)
            g_critical ("GApplication subclass '%s' failed to chain up on"
                        " ::startup (from start of override function)",
                        G_OBJECT_TYPE_NAME (application));
        }
    }

  return TRUE;
}

/* Hold/release {{{1 */
/**
 * g_application_hold:
 * @application: a #GApplication
 *
 * Increases the use count of @application.
 *
 * Use this function to indicate that the application has a reason to
 * continue to run.  For example, g_application_hold() is called by GTK+
 * when a toplevel window is on the screen.
 *
 * To cancel the hold, call g_application_release().
 **/
void
g_application_hold (GApplication *application)
{
  if (application->priv->inactivity_timeout_id)
    {
      g_source_remove (application->priv->inactivity_timeout_id);
      application->priv->inactivity_timeout_id = 0;
    }

  application->priv->use_count++;
}

static gboolean
inactivity_timeout_expired (gpointer data)
{
  GApplication *application = G_APPLICATION (data);

  application->priv->inactivity_timeout_id = 0;

  return G_SOURCE_REMOVE;
}


/**
 * g_application_release:
 * @application: a #GApplication
 *
 * Decrease the use count of @application.
 *
 * When the use count reaches zero, the application will stop running.
 *
 * Never call this function except to cancel the effect of a previous
 * call to g_application_hold().
 **/
void
g_application_release (GApplication *application)
{
  application->priv->use_count--;

  if (application->priv->use_count == 0 && application->priv->inactivity_timeout)
    application->priv->inactivity_timeout_id = g_timeout_add (application->priv->inactivity_timeout,
                                                              inactivity_timeout_expired, application);
=======
    case G_OPTION_ARG_STRING:
    case G_OPTION_ARG_FILENAME:
    case G_OPTION_ARG_STRING_ARRAY:
    case G_OPTION_ARG_FILENAME_ARRAY:
      entry->arg_data = g_new0 (gpointer, 1);
      break;

    case G_OPTION_ARG_INT64:
      entry->arg_data = g_new0 (gint64, 1);
      break;

    case G_OPTION_ARG_DOUBLE:
      entry->arg_data = g_new0 (gdouble, 1);
      break;

    default:
      g_return_if_reached ();
    }

  if (!application->priv->packed_options)
    application->priv->packed_options = g_hash_table_new_full (g_str_hash, g_str_equal, g_free, free_option_entry);

  g_hash_table_insert (application->priv->packed_options,
                       g_strdup (entry->long_name),
                       g_slice_dup (GOptionEntry, entry));
}

/**
 * g_application_add_main_option_entries:
 * @application: a #GApplication
 * @entries: (array zero-terminated=1) (element-type GOptionEntry) a
 *           %NULL-terminated list of #GOptionEntrys
 *
 * Adds main option entries to be handled by @application.
 *
 * This function is comparable to g_option_context_add_main_entries().
 *
 * After the commandline arguments are parsed, the
 * #GApplication::handle-local-options signal will be emitted.  At this
 * point, the application can inspect the values pointed to by @arg_data
 * in the given #GOptionEntrys.
 *
 * Unlike #GOptionContext, #GApplication supports giving a %NULL
 * @arg_data for a non-callback #GOptionEntry.  This results in the
 * argument in question being packed into a #GVariantDict which is also
 * passed to #GApplication::handle-local-options, where it can be
 * inspected and modified.  If %G_APPLICATION_HANDLES_COMMAND_LINE is
 * set, then the resulting dictionary is sent to the primary instance,
 * where g_application_command_line_get_options_dict() will return it.
 * This "packing" is done according to the type of the argument --
 * booleans for normal flags, strings for strings, bytestrings for
 * filenames, etc.  The packing only occurs if the flag is given (ie: we
 * do not pack a "false" #GVariant in the case that a flag is missing).
 *
 * In general, it is recommended that all commandline arguments are
 * parsed locally.  The options dictionary should then be used to
 * transmit the result of the parsing to the primary instance, where
 * g_variant_dict_lookup() can be used.  For local options, it is
 * possible to either use @arg_data in the usual way, or to consult (and
 * potentially remove) the option from the options dictionary.
 *
 * This function is new in GLib 2.40.  Before then, the only real choice
 * was to send all of the commandline arguments (options and all) to the
 * primary instance for handling.  #GApplication ignored them completely
 * on the local side.  Calling this function "opts in" to the new
 * behaviour, and in particular, means that unrecognised options will be
 * treated as errors.  Unrecognised options have never been ignored when
 * %G_APPLICATION_HANDLES_COMMAND_LINE is unset.
 *
 * If #GApplication::handle-local-options needs to see the list of
 * filenames, then the use of %G_OPTION_REMAINING is recommended.  If
 * @arg_data is %NULL then %G_OPTION_REMAINING can be used as a key into
 * the options dictionary.  If you do use %G_OPTION_REMAINING then you
 * need to handle these arguments for yourself because once they are
 * consumed, they will no longer be visible to the default handling
 * (which treats them as filenames to be opened).
 *
 * Since: 2.40
 */
void
g_application_add_main_option_entries (GApplication       *application,
                                       const GOptionEntry *entries)
{
  gint i;

  g_return_if_fail (G_IS_APPLICATION (application));
  g_return_if_fail (entries != NULL);

  if (!application->priv->main_options)
    {
      application->priv->main_options = g_option_group_new (NULL, NULL, NULL, NULL, NULL);
      g_option_group_set_translation_domain (application->priv->main_options, NULL);
    }

  for (i = 0; entries[i].long_name; i++)
    {
      GOptionEntry my_entries[2] = { { NULL }, { NULL } };
      my_entries[0] = entries[i];

      if (!my_entries[0].arg_data)
        add_packed_option (application, &my_entries[0]);

      g_option_group_add_entries (application->priv->main_options, my_entries);
    }
}

/**
 * g_application_add_main_option:
 * @application: the #GApplication
 * @long_name: the long name of an option used to specify it in a commandline
 * @short_name: the short name of an option
 * @flags: flags from #GOptionFlags
 * @arg: the type of the option, as a #GOptionArg
 * @description: the description for the option in `--help` output
 * @arg_description: (nullable): the placeholder to use for the extra argument
 *    parsed by the option in `--help` output
 *
 * Add an option to be handled by @application.
 *
 * Calling this function is the equivalent of calling
 * g_application_add_main_option_entries() with a single #GOptionEntry
 * that has its arg_data member set to %NULL.
 *
 * The parsed arguments will be packed into a #GVariantDict which
 * is passed to #GApplication::handle-local-options. If
 * %G_APPLICATION_HANDLES_COMMAND_LINE is set, then it will also
 * be sent to the primary instance. See
 * g_application_add_main_option_entries() for more details.
 *
 * See #GOptionEntry for more documentation of the arguments.
 *
 * Since: 2.42
 **/
void
g_application_add_main_option (GApplication *application,
                               const char   *long_name,
                               char          short_name,
                               GOptionFlags  flags,
                               GOptionArg    arg,
                               const char   *description,
                               const char   *arg_description)
{
  gchar *dup_string;
  GOptionEntry my_entry[2] = {
    { NULL, short_name, flags, arg, NULL, NULL, NULL },
    { NULL }
  };

  g_return_if_fail (G_IS_APPLICATION (application));
  g_return_if_fail (long_name != NULL);
  g_return_if_fail (description != NULL);

  my_entry[0].long_name = dup_string = g_strdup (long_name);
  application->priv->option_strings = g_slist_prepend (application->priv->option_strings, dup_string);

  my_entry[0].description = dup_string = g_strdup (description);
  application->priv->option_strings = g_slist_prepend (application->priv->option_strings, dup_string);

  my_entry[0].arg_description = dup_string = g_strdup (arg_description);
  application->priv->option_strings = g_slist_prepend (application->priv->option_strings, dup_string);

  g_application_add_main_option_entries (application, my_entry);
}

/**
 * g_application_add_option_group:
 * @application: the #GApplication
 * @group: a #GOptionGroup
 *
 * Adds a #GOptionGroup to the commandline handling of @application.
 *
 * This function is comparable to g_option_context_add_group().
 *
 * Unlike g_application_add_main_option_entries(), this function does
 * not deal with %NULL @arg_data and never transmits options to the
 * primary instance.
 *
 * The reason for that is because, by the time the options arrive at the
 * primary instance, it is typically too late to do anything with them.
 * Taking the GTK option group as an example: GTK will already have been
 * initialised by the time the #GApplication::command-line handler runs.
 * In the case that this is not the first-running instance of the
 * application, the existing instance may already have been running for
 * a very long time.
 *
 * This means that the options from #GOptionGroup are only really usable
 * in the case that the instance of the application being run is the
 * first instance.  Passing options like `--display=` or `--gdk-debug=`
 * on future runs will have no effect on the existing primary instance.
 *
 * Calling this function will cause the options in the supplied option
 * group to be parsed, but it does not cause you to be "opted in" to the
 * new functionality whereby unrecognised options are rejected even if
 * %G_APPLICATION_HANDLES_COMMAND_LINE was given.
 *
 * Since: 2.40
 **/
void
g_application_add_option_group (GApplication *application,
                                GOptionGroup *group)
{
  g_return_if_fail (G_IS_APPLICATION (application));
  g_return_if_fail (group != NULL);

  application->priv->option_groups = g_slist_prepend (application->priv->option_groups, group);
}

/* vfunc defaults {{{1 */
static void
g_application_real_before_emit (GApplication *application,
                                GVariant     *platform_data)
{
}

static void
g_application_real_after_emit (GApplication *application,
                               GVariant     *platform_data)
{
}

static void
g_application_real_startup (GApplication *application)
{
  application->priv->did_startup = TRUE;
}

static void
g_application_real_shutdown (GApplication *application)
{
  application->priv->did_shutdown = TRUE;
}

static void
g_application_real_activate (GApplication *application)
{
  if (!g_signal_has_handler_pending (application,
                                     g_application_signals[SIGNAL_ACTIVATE],
                                     0, TRUE) &&
      G_APPLICATION_GET_CLASS (application)->activate == g_application_real_activate)
    {
      static gboolean warned;

      if (warned)
        return;

      g_warning ("Your application does not implement "
                 "g_application_activate() and has no handlers connected "
                 "to the 'activate' signal.  It should do one of these.");
      warned = TRUE;
    }
}

static void
g_application_real_open (GApplication  *application,
                         GFile        **files,
                         gint           n_files,
                         const gchar   *hint)
{
  if (!g_signal_has_handler_pending (application,
                                     g_application_signals[SIGNAL_OPEN],
                                     0, TRUE) &&
      G_APPLICATION_GET_CLASS (application)->open == g_application_real_open)
    {
      static gboolean warned;

      if (warned)
        return;

      g_warning ("Your application claims to support opening files "
                 "but does not implement g_application_open() and has no "
                 "handlers connected to the 'open' signal.");
      warned = TRUE;
    }
}

static int
g_application_real_command_line (GApplication            *application,
                                 GApplicationCommandLine *cmdline)
{
  if (!g_signal_has_handler_pending (application,
                                     g_application_signals[SIGNAL_COMMAND_LINE],
                                     0, TRUE) &&
      G_APPLICATION_GET_CLASS (application)->command_line == g_application_real_command_line)
    {
      static gboolean warned;

      if (warned)
        return 1;

      g_warning ("Your application claims to support custom command line "
                 "handling but does not implement g_application_command_line() "
                 "and has no handlers connected to the 'command-line' signal.");

      warned = TRUE;
    }

    return 1;
}

static gint
g_application_real_handle_local_options (GApplication *application,
                                         GVariantDict *options)
{
  return -1;
}

static GVariant *
get_platform_data (GApplication *application,
                   GVariant     *options)
{
  GVariantBuilder *builder;
  GVariant *result;

  builder = g_variant_builder_new (G_VARIANT_TYPE ("a{sv}"));

  {
    gchar *cwd = g_get_current_dir ();
    g_variant_builder_add (builder, "{sv}", "cwd",
                           g_variant_new_bytestring (cwd));
    g_free (cwd);
  }

  if (application->priv->flags & G_APPLICATION_SEND_ENVIRONMENT)
    {
      GVariant *array;
      gchar **envp;

      envp = g_get_environ ();
      array = g_variant_new_bytestring_array ((const gchar **) envp, -1);
      g_strfreev (envp);

      g_variant_builder_add (builder, "{sv}", "environ", array);
    }

  if (options)
    g_variant_builder_add (builder, "{sv}", "options", options);

  G_APPLICATION_GET_CLASS (application)->
    add_platform_data (application, builder);

  result = g_variant_builder_end (builder);
  g_variant_builder_unref (builder);

  return result;
}

static void
g_application_call_command_line (GApplication        *application,
                                 const gchar * const *arguments,
                                 GVariant            *options,
                                 gint                *exit_status)
{
  if (application->priv->is_remote)
    {
      GVariant *platform_data;

      platform_data = get_platform_data (application, options);
      *exit_status = g_application_impl_command_line (application->priv->impl, arguments, platform_data);
    }
  else
    {
      GApplicationCommandLine *cmdline;
      GVariant *v;

      v = g_variant_new_bytestring_array ((const gchar **) arguments, -1);
      cmdline = g_object_new (G_TYPE_APPLICATION_COMMAND_LINE,
                              "arguments", v,
                              "options", options,
                              NULL);
      g_signal_emit (application, g_application_signals[SIGNAL_COMMAND_LINE], 0, cmdline, exit_status);
      g_object_unref (cmdline);
    }
}

static gboolean
g_application_real_local_command_line (GApplication   *application,
                                       gchar        ***arguments,
                                       int            *exit_status)
{
  GError *error = NULL;
  GVariantDict *options;
  gint n_args;

  options = g_application_parse_command_line (application, arguments, &error);
  if (!options)
    {
      g_printerr ("%s\n", error->message);
      *exit_status = 1;
      return TRUE;
    }

  g_signal_emit (application, g_application_signals[SIGNAL_HANDLE_LOCAL_OPTIONS], 0, options, exit_status);

  if (*exit_status >= 0)
    {
      g_variant_dict_unref (options);
      return TRUE;
    }

  if (!g_application_register (application, NULL, &error))
    {
      g_printerr ("Failed to register: %s\n", error->message);
      g_variant_dict_unref (options);
      g_error_free (error);
      *exit_status = 1;
      return TRUE;
    }

  n_args = g_strv_length (*arguments);

  if (application->priv->flags & G_APPLICATION_IS_SERVICE)
    {
      if ((*exit_status = n_args > 1))
        {
          g_printerr ("GApplication service mode takes no arguments.\n");
          application->priv->flags &= ~G_APPLICATION_IS_SERVICE;
          *exit_status = 1;
        }
      else
        *exit_status = 0;
    }
  else if (application->priv->flags & G_APPLICATION_HANDLES_COMMAND_LINE)
    {
      g_application_call_command_line (application,
                                       (const gchar **) *arguments,
                                       g_variant_dict_end (options),
                                       exit_status);
    }
  else
    {
      if (n_args <= 1)
        {
          g_application_activate (application);
          *exit_status = 0;
        }

      else
        {
          if (~application->priv->flags & G_APPLICATION_HANDLES_OPEN)
            {
              g_critical ("This application can not open files.");
              *exit_status = 1;
            }
          else
            {
              GFile **files;
              gint n_files;
              gint i;

              n_files = n_args - 1;
              files = g_new (GFile *, n_files);

              for (i = 0; i < n_files; i++)
                files[i] = g_file_new_for_commandline_arg ((*arguments)[i + 1]);

              g_application_open (application, files, n_files, "");

              for (i = 0; i < n_files; i++)
                g_object_unref (files[i]);
              g_free (files);

              *exit_status = 0;
            }
        }
    }

  g_variant_dict_unref (options);

  return TRUE;
}

static void
g_application_real_add_platform_data (GApplication    *application,
                                      GVariantBuilder *builder)
{
}

static gboolean
g_application_real_dbus_register (GApplication    *application,
                                  GDBusConnection *connection,
                                  const gchar     *object_path,
                                  GError         **error)
{
  return TRUE;
}

static void
g_application_real_dbus_unregister (GApplication    *application,
                                    GDBusConnection *connection,
                                    const gchar     *object_path)
{
}

/* GObject implementation stuff {{{1 */
static void
g_application_set_property (GObject      *object,
                            guint         prop_id,
                            const GValue *value,
                            GParamSpec   *pspec)
{
  GApplication *application = G_APPLICATION (object);

  switch (prop_id)
    {
    case PROP_APPLICATION_ID:
      g_application_set_application_id (application,
                                        g_value_get_string (value));
      break;

    case PROP_FLAGS:
      g_application_set_flags (application, g_value_get_flags (value));
      break;

    case PROP_RESOURCE_BASE_PATH:
      g_application_set_resource_base_path (application, g_value_get_string (value));
      break;

    case PROP_INACTIVITY_TIMEOUT:
      g_application_set_inactivity_timeout (application,
                                            g_value_get_uint (value));
      break;

    case PROP_ACTION_GROUP:
      g_clear_object (&application->priv->actions);
      application->priv->actions = g_value_dup_object (value);
      break;

    default:
      g_assert_not_reached ();
    }
>>>>>>> 76bed778
}

/* Activate, Open {{{1 */
/**
<<<<<<< HEAD
 * g_application_activate:
=======
 * g_application_set_action_group:
>>>>>>> 76bed778
 * @application: a #GApplication
 * @action_group: (allow-none): a #GActionGroup, or %NULL
 *
<<<<<<< HEAD
 * Activates the application.
 *
 * In essence, this results in the #GApplication::activate signal being
 * emitted in the primary instance.
 *
 * The application must be registered before calling this function.
 *
 * Since: 2.28
 **/
void
g_application_activate (GApplication *application)
{
  g_return_if_fail (G_IS_APPLICATION (application));
  g_return_if_fail (application->priv->is_registered);

  if (application->priv->is_remote)
    g_application_impl_activate (application->priv->impl,
                                 get_platform_data (application));

  else
    g_signal_emit (application, g_application_signals[SIGNAL_ACTIVATE], 0);
}

/**
 * g_application_open:
 * @application: a #GApplication
 * @files: (array length=n_files): an array of #GFiles to open
 * @n_files: the length of the @files array
 * @hint: a hint (or ""), but never %NULL
 *
 * Opens the given files.
 *
 * In essence, this results in the #GApplication::open signal being emitted
 * in the primary instance.
 *
 * @n_files must be greater than zero.
 *
 * @hint is simply passed through to the ::open signal.  It is
 * intended to be used by applications that have multiple modes for
 * opening files (eg: "view" vs "edit", etc).  Unless you have a need
 * for this functionality, you should use "".
 *
 * The application must be registered before calling this function
 * and it must have the %G_APPLICATION_HANDLES_OPEN flag set.
 *
 * Since: 2.28
 **/
void
g_application_open (GApplication  *application,
                    GFile        **files,
                    gint           n_files,
                    const gchar   *hint)
{
  g_return_if_fail (G_IS_APPLICATION (application));
  g_return_if_fail (application->priv->flags &
                    G_APPLICATION_HANDLES_OPEN);
  g_return_if_fail (application->priv->is_registered);

  if (application->priv->is_remote)
    g_application_impl_open (application->priv->impl,
                             files, n_files, hint,
                             get_platform_data (application));

  else
    g_signal_emit (application, g_application_signals[SIGNAL_OPEN],
                   0, files, n_files, hint);
=======
 * This used to be how actions were associated with a #GApplication.
 * Now there is #GActionMap for that.
 *
 * Since: 2.28
 *
 * Deprecated:2.32:Use the #GActionMap interface instead.  Never ever
 * mix use of this API with use of #GActionMap on the same @application
 * or things will go very badly wrong.  This function is known to
 * introduce buggy behaviour (ie: signals not emitted on changes to the
 * action group), so you should really use #GActionMap instead.
 **/
void
g_application_set_action_group (GApplication *application,
                                GActionGroup *action_group)
{
  g_return_if_fail (G_IS_APPLICATION (application));
  g_return_if_fail (!application->priv->is_registered);

  if (application->priv->actions != NULL)
    g_object_unref (application->priv->actions);

  application->priv->actions = action_group;

  if (application->priv->actions != NULL)
    g_object_ref (application->priv->actions);
>>>>>>> 76bed778
}

/* Run {{{1 */
/**
 * g_application_run:
 * @application: a #GApplication
 * @argc: the argc from main() (or 0 if @argv is %NULL)
 * @argv: (array length=argc) (allow-none): the argv from main(), or %NULL
 *
 * Runs the application.
 *
 * This function is intended to be run from main() and its return value
 * is intended to be returned by main(). Although you are expected to pass
 * the @argc, @argv parameters from main() to this function, it is possible
 * to pass %NULL if @argv is not available or commandline handling is not
 * required.
 *
 * First, the local_command_line() virtual function is invoked.
 * This function always runs on the local instance. It gets passed a pointer
 * to a %NULL-terminated copy of @argv and is expected to remove the arguments
 * that it handled (shifting up remaining arguments). See
 * <xref linkend="gapplication-example-cmdline2"/> for an example of
 * parsing @argv manually. Alternatively, you may use the #GOptionContext API,
 * after setting <literal>argc = g_strv_length (argv);</literal>.
 *
 * The last argument to local_command_line() is a pointer to the @status
 * variable which can used to set the exit status that is returned from
 * g_application_run().
 *
 * If local_command_line() returns %TRUE, the command line is expected
 * to be completely handled, including possibly registering as the primary
 * instance, calling g_application_activate() or g_application_open(), etc.
 *
 * If local_command_line() returns %FALSE then the application is registered
 * and the #GApplication::command-line signal is emitted in the primary
 * instance (which may or may not be this instance). The signal handler
 * gets passed a #GApplicationCommandLine object that (among other things)
 * contains the remaining commandline arguments that have not been handled
 * by local_command_line().
 *
 * If the application has the %G_APPLICATION_HANDLES_COMMAND_LINE
 * flag set then the default implementation of local_command_line()
 * always returns %FALSE immediately, resulting in the commandline
 * always being handled in the primary instance.
 *
 * Otherwise, the default implementation of local_command_line() tries
 * to do a couple of things that are probably reasonable for most
 * applications.  First, g_application_register() is called to attempt
 * to register the application.  If that works, then the command line
 * arguments are inspected.  If no commandline arguments are given, then
 * g_application_activate() is called.  If commandline arguments are
 * given and the %G_APPLICATION_HANDLES_OPEN flag is set then they
 * are assumed to be filenames and g_application_open() is called.
 *
 * If you need to handle commandline arguments that are not filenames,
 * and you don't mind commandline handling to happen in the primary
 * instance, you should set %G_APPLICATION_HANDLES_COMMAND_LINE and
 * process the commandline arguments in your #GApplication::command-line
 * signal handler, either manually or using the #GOptionContext API.
 *
 * If you are interested in doing more complicated local handling of the
 * commandline then you should implement your own #GApplication subclass
 * and override local_command_line(). In this case, you most likely want
 * to return %TRUE from your local_command_line() implementation to
 * suppress the default handling. See
 * <xref linkend="gapplication-example-cmdline2"/> for an example.
 *
 * If, after the above is done, the use count of the application is zero
 * then the exit status is returned immediately.  If the use count is
 * non-zero then the default main context is iterated until the use count
 * falls to zero, at which point 0 is returned.
 *
 * If the %G_APPLICATION_IS_SERVICE flag is set, then the exiting at
 * use count of zero is delayed for a while (ie: the instance stays
 * around to provide its <emphasis>service</emphasis> to others).
 *
 * Returns: the exit status
 *
 * Since: 2.28
 **/
int
g_application_run (GApplication  *application,
                   int            argc,
                   char         **argv)
{
<<<<<<< HEAD
  gchar **arguments;
  int status;
  gint i;
=======
  GApplication *application = G_APPLICATION (object);
>>>>>>> 76bed778

  g_return_val_if_fail (G_IS_APPLICATION (application), 1);
  g_return_val_if_fail (argc == 0 || argv != NULL, 1);
  g_return_val_if_fail (!application->priv->must_quit_now, 1);

  arguments = g_new (gchar *, argc + 1);
  for (i = 0; i < argc; i++)
    arguments[i] = g_strdup (argv[i]);
  arguments[i] = NULL;

  if (g_get_prgname () == NULL && argc > 0)
    {
<<<<<<< HEAD
      gchar *prgname;

      prgname = g_path_get_basename (argv[0]);
      g_set_prgname (prgname);
      g_free (prgname);
    }

  if (!G_APPLICATION_GET_CLASS (application)
        ->local_command_line (application, &arguments, &status))
    {
      GError *error = NULL;

      if (!g_application_register (application, NULL, &error))
        {
          g_printerr ("%s", error->message);
          g_error_free (error);
          return 1;
        }

      if (application->priv->is_remote)
        {
          GVariant *platform_data;

          platform_data = get_platform_data (application);
          status = g_application_impl_command_line (application->priv->impl,
                                                    arguments, platform_data);
        }
      else
        {
          GApplicationCommandLine *cmdline;
          GVariant *v;

          v = g_variant_new_bytestring_array ((const gchar **) arguments, -1);
          cmdline = g_object_new (G_TYPE_APPLICATION_COMMAND_LINE,
                                  "arguments", v, NULL);
          g_signal_emit (application,
                         g_application_signals[SIGNAL_COMMAND_LINE],
                         0, cmdline, &status);
          g_object_unref (cmdline);
        }
    }

  g_strfreev (arguments);

  if (application->priv->flags & G_APPLICATION_IS_SERVICE &&
      application->priv->is_registered &&
      !application->priv->use_count &&
      !application->priv->inactivity_timeout_id)
    {
      application->priv->inactivity_timeout_id =
        g_timeout_add (10000, inactivity_timeout_expired, application);
    }

  while (application->priv->use_count || application->priv->inactivity_timeout_id)
    {
      if (application->priv->must_quit_now)
        break;

      g_main_context_iteration (NULL, TRUE);
      status = 0;
    }

  if (!application->priv->is_remote)
    {
      g_signal_emit (application, g_application_signals[SIGNAL_SHUTDOWN], 0);

      if (!application->priv->did_shutdown)
        g_critical ("GApplication subclass '%s' failed to chain up on"
                    " ::shutdown (from end of override function)",
                    G_OBJECT_TYPE_NAME (application));
=======
    case PROP_APPLICATION_ID:
      g_value_set_string (value,
                          g_application_get_application_id (application));
      break;

    case PROP_FLAGS:
      g_value_set_flags (value,
                         g_application_get_flags (application));
      break;

    case PROP_RESOURCE_BASE_PATH:
      g_value_set_string (value, g_application_get_resource_base_path (application));
      break;

    case PROP_IS_REGISTERED:
      g_value_set_boolean (value,
                           g_application_get_is_registered (application));
      break;

    case PROP_IS_REMOTE:
      g_value_set_boolean (value,
                           g_application_get_is_remote (application));
      break;

    case PROP_INACTIVITY_TIMEOUT:
      g_value_set_uint (value,
                        g_application_get_inactivity_timeout (application));
      break;

    case PROP_IS_BUSY:
      g_value_set_boolean (value, g_application_get_is_busy (application));
      break;

    default:
      g_assert_not_reached ();
>>>>>>> 76bed778
    }

  if (application->priv->impl)
    g_application_impl_flush (application->priv->impl);

  g_settings_sync ();

  return status;
}

<<<<<<< HEAD
static gchar **
g_application_list_actions (GActionGroup *action_group)
{
  GApplication *application = G_APPLICATION (action_group);

  g_return_val_if_fail (application->priv->is_registered, NULL);

  if (application->priv->remote_actions != NULL)
    return g_action_group_list_actions (G_ACTION_GROUP (application->priv->remote_actions));

  else if (application->priv->actions != NULL)
    return g_action_group_list_actions (application->priv->actions);

  else
    /* empty string array */
    return g_new0 (gchar *, 1);
}

static gboolean
g_application_query_action (GActionGroup        *group,
                            const gchar         *action_name,
                            gboolean            *enabled,
                            const GVariantType **parameter_type,
                            const GVariantType **state_type,
                            GVariant           **state_hint,
                            GVariant           **state)
{
  GApplication *application = G_APPLICATION (group);

  g_return_val_if_fail (application->priv->is_registered, FALSE);

  if (application->priv->remote_actions != NULL)
    return g_action_group_query_action (G_ACTION_GROUP (application->priv->remote_actions),
                                        action_name,
                                        enabled,
                                        parameter_type,
                                        state_type,
                                        state_hint,
                                        state);

  if (application->priv->actions != NULL)
    return g_action_group_query_action (application->priv->actions,
                                        action_name,
                                        enabled,
                                        parameter_type,
                                        state_type,
                                        state_hint,
                                        state);

  return FALSE;
}

static void
g_application_change_action_state (GActionGroup *action_group,
                                   const gchar  *action_name,
                                   GVariant     *value)
{
  GApplication *application = G_APPLICATION (action_group);

  g_return_if_fail (application->priv->is_remote ||
                    application->priv->actions != NULL);
  g_return_if_fail (application->priv->is_registered);

  if (application->priv->remote_actions)
    g_remote_action_group_change_action_state_full (application->priv->remote_actions,
                                                    action_name, value, get_platform_data (application));

  else
    g_action_group_change_action_state (application->priv->actions, action_name, value);
}

static void
g_application_activate_action (GActionGroup *action_group,
                               const gchar  *action_name,
                               GVariant     *parameter)
{
  GApplication *application = G_APPLICATION (action_group);

  g_return_if_fail (application->priv->is_remote ||
                    application->priv->actions != NULL);
  g_return_if_fail (application->priv->is_registered);

  if (application->priv->remote_actions)
    g_remote_action_group_activate_action_full (application->priv->remote_actions,
                                                action_name, parameter, get_platform_data (application));

  else
    g_action_group_activate_action (application->priv->actions, action_name, parameter);
}

static GAction *
g_application_lookup_action (GActionMap  *action_map,
                             const gchar *action_name)
{
  GApplication *application = G_APPLICATION (action_map);

  g_return_val_if_fail (G_IS_SIMPLE_ACTION_GROUP (application->priv->actions), NULL);

  return g_simple_action_group_lookup (G_SIMPLE_ACTION_GROUP (application->priv->actions), action_name);
}

static void
g_application_add_action (GActionMap *action_map,
                          GAction    *action)
{
  GApplication *application = G_APPLICATION (action_map);

  g_return_if_fail (G_IS_SIMPLE_ACTION_GROUP (application->priv->actions));

  g_simple_action_group_insert (G_SIMPLE_ACTION_GROUP (application->priv->actions), action);
}

static void
g_application_remove_action (GActionMap  *action_map,
                             const gchar *action_name)
{
  GApplication *application = G_APPLICATION (action_map);

  g_return_if_fail (G_IS_SIMPLE_ACTION_GROUP (application->priv->actions));

  g_simple_action_group_remove (G_SIMPLE_ACTION_GROUP (application->priv->actions), action_name);
}

static void
g_application_action_group_iface_init (GActionGroupInterface *iface)
{
  iface->list_actions = g_application_list_actions;
  iface->query_action = g_application_query_action;
  iface->change_action_state = g_application_change_action_state;
  iface->activate_action = g_application_activate_action;
}

static void
g_application_action_map_iface_init (GActionMapInterface *iface)
{
  iface->lookup_action = g_application_lookup_action;
  iface->add_action = g_application_add_action;
  iface->remove_action = g_application_remove_action;
}

/* Default Application {{{1 */

static GApplication *default_app;

/**
 * g_application_get_default:
 *
 * Returns the default #GApplication instance for this process.
 *
 * Normally there is only one #GApplication per process and it becomes
 * the default when it is created.  You can exercise more control over
 * this by using g_application_set_default().
 *
 * If there is no default application then %NULL is returned.
 *
 * Returns: (transfer none): the default application for this process, or %NULL
 *
 * Since: 2.32
 **/
GApplication *
g_application_get_default (void)
{
  return default_app;
}

/**
 * g_application_set_default:
 * @application: (allow-none): the application to set as default, or %NULL
 *
 * Sets or unsets the default application for the process, as returned
 * by g_application_get_default().
 *
 * This function does not take its own reference on @application.  If
 * @application is destroyed then the default application will revert
 * back to %NULL.
 *
 * Since: 2.32
 **/
void
g_application_set_default (GApplication *application)
{
  default_app = application;
}

=======
static void
g_application_constructed (GObject *object)
{
  GApplication *application = G_APPLICATION (object);

  if (g_application_get_default () == NULL)
    g_application_set_default (application);

  /* People should not set properties from _init... */
  g_assert (application->priv->resource_path == NULL);

  if (application->priv->id != NULL)
    {
      gint i;

      application->priv->resource_path = g_strconcat ("/", application->priv->id, NULL);

      for (i = 1; application->priv->resource_path[i]; i++)
        if (application->priv->resource_path[i] == '.')
          application->priv->resource_path[i] = '/';
    }
}

static void
g_application_finalize (GObject *object)
{
  GApplication *application = G_APPLICATION (object);

  g_slist_free_full (application->priv->option_groups, (GDestroyNotify) g_option_group_unref);
  if (application->priv->main_options)
    g_option_group_unref (application->priv->main_options);
  if (application->priv->packed_options)
    {
      g_slist_free_full (application->priv->option_strings, g_free);
      g_hash_table_unref (application->priv->packed_options);
    }
  if (application->priv->impl)
    g_application_impl_destroy (application->priv->impl);
  g_free (application->priv->id);

  if (g_application_get_default () == application)
    g_application_set_default (NULL);

  if (application->priv->actions)
    g_object_unref (application->priv->actions);

  if (application->priv->notifications)
    g_object_unref (application->priv->notifications);

  g_free (application->priv->resource_path);

  G_OBJECT_CLASS (g_application_parent_class)
    ->finalize (object);
}

static void
g_application_init (GApplication *application)
{
  application->priv = g_application_get_instance_private (application);

  application->priv->actions = g_application_exported_actions_new (application);

  /* application->priv->actions is the one and only ref on the group, so when
   * we dispose, the action group will die, disconnecting all signals.
   */
  g_signal_connect_swapped (application->priv->actions, "action-added",
                            G_CALLBACK (g_action_group_action_added), application);
  g_signal_connect_swapped (application->priv->actions, "action-enabled-changed",
                            G_CALLBACK (g_action_group_action_enabled_changed), application);
  g_signal_connect_swapped (application->priv->actions, "action-state-changed",
                            G_CALLBACK (g_action_group_action_state_changed), application);
  g_signal_connect_swapped (application->priv->actions, "action-removed",
                            G_CALLBACK (g_action_group_action_removed), application);
}

static gboolean
g_application_handle_local_options_accumulator (GSignalInvocationHint *ihint,
                                                GValue                *return_accu,
                                                const GValue          *handler_return,
                                                gpointer               dummy)
{
  gint value;

  value = g_value_get_int (handler_return);
  g_value_set_int (return_accu, value);

  return value < 0;
}

static void
g_application_class_init (GApplicationClass *class)
{
  GObjectClass *object_class = G_OBJECT_CLASS (class);

  object_class->constructed = g_application_constructed;
  object_class->finalize = g_application_finalize;
  object_class->get_property = g_application_get_property;
  object_class->set_property = g_application_set_property;

  class->before_emit = g_application_real_before_emit;
  class->after_emit = g_application_real_after_emit;
  class->startup = g_application_real_startup;
  class->shutdown = g_application_real_shutdown;
  class->activate = g_application_real_activate;
  class->open = g_application_real_open;
  class->command_line = g_application_real_command_line;
  class->local_command_line = g_application_real_local_command_line;
  class->handle_local_options = g_application_real_handle_local_options;
  class->add_platform_data = g_application_real_add_platform_data;
  class->dbus_register = g_application_real_dbus_register;
  class->dbus_unregister = g_application_real_dbus_unregister;

  g_object_class_install_property (object_class, PROP_APPLICATION_ID,
    g_param_spec_string ("application-id",
                         P_("Application identifier"),
                         P_("The unique identifier for the application"),
                         NULL, G_PARAM_READWRITE | G_PARAM_CONSTRUCT |
                         G_PARAM_STATIC_STRINGS));

  g_object_class_install_property (object_class, PROP_FLAGS,
    g_param_spec_flags ("flags",
                        P_("Application flags"),
                        P_("Flags specifying the behaviour of the application"),
                        G_TYPE_APPLICATION_FLAGS, G_APPLICATION_FLAGS_NONE,
                        G_PARAM_READWRITE | G_PARAM_STATIC_STRINGS));

  g_object_class_install_property (object_class, PROP_RESOURCE_BASE_PATH,
    g_param_spec_string ("resource-base-path",
                         P_("Resource base path"),
                         P_("The base resource path for the application"),
                         NULL, G_PARAM_READWRITE | G_PARAM_STATIC_STRINGS));

  g_object_class_install_property (object_class, PROP_IS_REGISTERED,
    g_param_spec_boolean ("is-registered",
                          P_("Is registered"),
                          P_("If g_application_register() has been called"),
                          FALSE, G_PARAM_READABLE | G_PARAM_STATIC_STRINGS));

  g_object_class_install_property (object_class, PROP_IS_REMOTE,
    g_param_spec_boolean ("is-remote",
                          P_("Is remote"),
                          P_("If this application instance is remote"),
                          FALSE, G_PARAM_READABLE | G_PARAM_STATIC_STRINGS));

  g_object_class_install_property (object_class, PROP_INACTIVITY_TIMEOUT,
    g_param_spec_uint ("inactivity-timeout",
                       P_("Inactivity timeout"),
                       P_("Time (ms) to stay alive after becoming idle"),
                       0, G_MAXUINT, 0,
                       G_PARAM_READWRITE | G_PARAM_STATIC_STRINGS));

  g_object_class_install_property (object_class, PROP_ACTION_GROUP,
    g_param_spec_object ("action-group",
                         P_("Action group"),
                         P_("The group of actions that the application exports"),
                         G_TYPE_ACTION_GROUP,
                         G_PARAM_DEPRECATED | G_PARAM_WRITABLE | G_PARAM_STATIC_STRINGS));

  /**
   * GApplication:is-busy:
   *
   * Whether the application is currently marked as busy through
   * g_application_mark_busy() or g_application_bind_busy_property().
   *
   * Since: 2.44
   */
  g_object_class_install_property (object_class, PROP_IS_BUSY,
    g_param_spec_boolean ("is-busy",
                          P_("Is busy"),
                          P_("If this application is currently marked busy"),
                          FALSE, G_PARAM_READABLE | G_PARAM_STATIC_STRINGS));

  /**
   * GApplication::startup:
   * @application: the application
   *
   * The ::startup signal is emitted on the primary instance immediately
   * after registration. See g_application_register().
   */
  g_application_signals[SIGNAL_STARTUP] =
    g_signal_new (I_("startup"), G_TYPE_APPLICATION, G_SIGNAL_RUN_FIRST,
                  G_STRUCT_OFFSET (GApplicationClass, startup),
                  NULL, NULL, g_cclosure_marshal_VOID__VOID, G_TYPE_NONE, 0);

  /**
   * GApplication::shutdown:
   * @application: the application
   *
   * The ::shutdown signal is emitted only on the registered primary instance
   * immediately after the main loop terminates.
   */
  g_application_signals[SIGNAL_SHUTDOWN] =
    g_signal_new (I_("shutdown"), G_TYPE_APPLICATION, G_SIGNAL_RUN_LAST,
                  G_STRUCT_OFFSET (GApplicationClass, shutdown),
                  NULL, NULL, g_cclosure_marshal_VOID__VOID, G_TYPE_NONE, 0);

  /**
   * GApplication::activate:
   * @application: the application
   *
   * The ::activate signal is emitted on the primary instance when an
   * activation occurs. See g_application_activate().
   */
  g_application_signals[SIGNAL_ACTIVATE] =
    g_signal_new (I_("activate"), G_TYPE_APPLICATION, G_SIGNAL_RUN_LAST,
                  G_STRUCT_OFFSET (GApplicationClass, activate),
                  NULL, NULL, g_cclosure_marshal_VOID__VOID, G_TYPE_NONE, 0);


  /**
   * GApplication::open:
   * @application: the application
   * @files: (array length=n_files) (element-type GFile): an array of #GFiles
   * @n_files: the length of @files
   * @hint: a hint provided by the calling instance
   *
   * The ::open signal is emitted on the primary instance when there are
   * files to open. See g_application_open() for more information.
   */
  g_application_signals[SIGNAL_OPEN] =
    g_signal_new (I_("open"), G_TYPE_APPLICATION, G_SIGNAL_RUN_LAST,
                  G_STRUCT_OFFSET (GApplicationClass, open),
                  NULL, NULL, NULL,
                  G_TYPE_NONE, 3, G_TYPE_POINTER, G_TYPE_INT, G_TYPE_STRING);

  /**
   * GApplication::command-line:
   * @application: the application
   * @command_line: a #GApplicationCommandLine representing the
   *     passed commandline
   *
   * The ::command-line signal is emitted on the primary instance when
   * a commandline is not handled locally. See g_application_run() and
   * the #GApplicationCommandLine documentation for more information.
   *
   * Returns: An integer that is set as the exit status for the calling
   *   process. See g_application_command_line_set_exit_status().
   */
  g_application_signals[SIGNAL_COMMAND_LINE] =
    g_signal_new (I_("command-line"), G_TYPE_APPLICATION, G_SIGNAL_RUN_LAST,
                  G_STRUCT_OFFSET (GApplicationClass, command_line),
                  g_signal_accumulator_first_wins, NULL,
                  NULL,
                  G_TYPE_INT, 1, G_TYPE_APPLICATION_COMMAND_LINE);

  /**
   * GApplication::handle-local-options:
   * @application: the application
   * @options: the options dictionary
   *
   * The ::handle-local-options signal is emitted on the local instance
   * after the parsing of the commandline options has occurred.
   *
   * You can add options to be recognised during commandline option
   * parsing using g_application_add_main_option_entries() and
   * g_application_add_option_group().
   *
   * Signal handlers can inspect @options (along with values pointed to
   * from the @arg_data of an installed #GOptionEntrys) in order to
   * decide to perform certain actions, including direct local handling
   * (which may be useful for options like --version).
   *
   * In the event that the application is marked
   * %G_APPLICATION_HANDLES_COMMAND_LINE the "normal processing" will
   * send the @options dictionary to the primary instance where it can be
   * read with g_application_command_line_get_options_dict().  The signal
   * handler can modify the dictionary before returning, and the
   * modified dictionary will be sent.
   *
   * In the event that %G_APPLICATION_HANDLES_COMMAND_LINE is not set,
   * "normal processing" will treat the remaining uncollected command
   * line arguments as filenames or URIs.  If there are no arguments,
   * the application is activated by g_application_activate().  One or
   * more arguments results in a call to g_application_open().
   *
   * If you want to handle the local commandline arguments for yourself
   * by converting them to calls to g_application_open() or
   * g_action_group_activate_action() then you must be sure to register
   * the application first.  You should probably not call
   * g_application_activate() for yourself, however: just return -1 and
   * allow the default handler to do it for you.  This will ensure that
   * the `--gapplication-service` switch works properly (i.e. no activation
   * in that case).
   *
   * Note that this signal is emitted from the default implementation of
   * local_command_line().  If you override that function and don't
   * chain up then this signal will never be emitted.
   *
   * You can override local_command_line() if you need more powerful
   * capabilities than what is provided here, but this should not
   * normally be required.
   *
   * Returns: an exit code. If you have handled your options and want
   * to exit the process, return a non-negative option, 0 for success,
   * and a positive value for failure. To continue, return -1 to let
   * the default option processing continue.
   *
   * Since: 2.40
   **/
  g_application_signals[SIGNAL_HANDLE_LOCAL_OPTIONS] =
    g_signal_new (I_("handle-local-options"), G_TYPE_APPLICATION, G_SIGNAL_RUN_LAST,
                  G_STRUCT_OFFSET (GApplicationClass, handle_local_options),
                  g_application_handle_local_options_accumulator, NULL, NULL,
                  G_TYPE_INT, 1, G_TYPE_VARIANT_DICT);

}

/* Application ID validity {{{1 */

/**
 * g_application_id_is_valid:
 * @application_id: a potential application identifier
 *
 * Checks if @application_id is a valid application identifier.
 *
 * A valid ID is required for calls to g_application_new() and
 * g_application_set_application_id().
 *
 * For convenience, the restrictions on application identifiers are
 * reproduced here:
 *
 * - Application identifiers must contain only the ASCII characters
 *   "[A-Z][a-z][0-9]_-." and must not begin with a digit.
 *
 * - Application identifiers must contain at least one '.' (period)
 *   character (and thus at least three elements).
 *
 * - Application identifiers must not begin or end with a '.' (period)
 *   character.
 *
 * - Application identifiers must not contain consecutive '.' (period)
 *   characters.
 *
 * - Application identifiers must not exceed 255 characters.
 *
 * Returns: %TRUE if @application_id is valid
 */
gboolean
g_application_id_is_valid (const gchar *application_id)
{
  gsize len;
  gboolean allow_dot;
  gboolean has_dot;

  len = strlen (application_id);

  if (len > 255)
    return FALSE;

  if (!g_ascii_isalpha (application_id[0]))
    return FALSE;

  if (application_id[len-1] == '.')
    return FALSE;

  application_id++;
  allow_dot = TRUE;
  has_dot = FALSE;
  for (; *application_id; application_id++)
    {
      if (g_ascii_isalnum (*application_id) ||
          (*application_id == '-') ||
          (*application_id == '_'))
        {
          allow_dot = TRUE;
        }
      else if (allow_dot && *application_id == '.')
        {
          has_dot = TRUE;
          allow_dot = FALSE;
        }
      else
        return FALSE;
    }

  if (!has_dot)
    return FALSE;

  return TRUE;
}

/* Public Constructor {{{1 */
/**
 * g_application_new:
 * @application_id: (allow-none): the application id
 * @flags: the application flags
 *
 * Creates a new #GApplication instance.
 *
 * If non-%NULL, the application id must be valid.  See
 * g_application_id_is_valid().
 *
 * If no application ID is given then some features of #GApplication
 * (most notably application uniqueness) will be disabled.
 *
 * Returns: a new #GApplication instance
 **/
GApplication *
g_application_new (const gchar       *application_id,
                   GApplicationFlags  flags)
{
  g_return_val_if_fail (application_id == NULL || g_application_id_is_valid (application_id), NULL);

  return g_object_new (G_TYPE_APPLICATION,
                       "application-id", application_id,
                       "flags", flags,
                       NULL);
}

/* Simple get/set: application id, flags, inactivity timeout {{{1 */
/**
 * g_application_get_application_id:
 * @application: a #GApplication
 *
 * Gets the unique identifier for @application.
 *
 * Returns: the identifier for @application, owned by @application
 *
 * Since: 2.28
 **/
const gchar *
g_application_get_application_id (GApplication *application)
{
  g_return_val_if_fail (G_IS_APPLICATION (application), NULL);

  return application->priv->id;
}

/**
 * g_application_set_application_id:
 * @application: a #GApplication
 * @application_id: (allow-none): the identifier for @application
 *
 * Sets the unique identifier for @application.
 *
 * The application id can only be modified if @application has not yet
 * been registered.
 *
 * If non-%NULL, the application id must be valid.  See
 * g_application_id_is_valid().
 *
 * Since: 2.28
 **/
void
g_application_set_application_id (GApplication *application,
                                  const gchar  *application_id)
{
  g_return_if_fail (G_IS_APPLICATION (application));

  if (g_strcmp0 (application->priv->id, application_id) != 0)
    {
      g_return_if_fail (application_id == NULL || g_application_id_is_valid (application_id));
      g_return_if_fail (!application->priv->is_registered);

      g_free (application->priv->id);
      application->priv->id = g_strdup (application_id);

      g_object_notify (G_OBJECT (application), "application-id");
    }
}

/**
 * g_application_get_flags:
 * @application: a #GApplication
 *
 * Gets the flags for @application.
 *
 * See #GApplicationFlags.
 *
 * Returns: the flags for @application
 *
 * Since: 2.28
 **/
GApplicationFlags
g_application_get_flags (GApplication *application)
{
  g_return_val_if_fail (G_IS_APPLICATION (application), 0);

  return application->priv->flags;
}

/**
 * g_application_set_flags:
 * @application: a #GApplication
 * @flags: the flags for @application
 *
 * Sets the flags for @application.
 *
 * The flags can only be modified if @application has not yet been
 * registered.
 *
 * See #GApplicationFlags.
 *
 * Since: 2.28
 **/
void
g_application_set_flags (GApplication      *application,
                         GApplicationFlags  flags)
{
  g_return_if_fail (G_IS_APPLICATION (application));

  if (application->priv->flags != flags)
    {
      g_return_if_fail (!application->priv->is_registered);

      application->priv->flags = flags;

      g_object_notify (G_OBJECT (application), "flags");
    }
}

/**
 * g_application_get_resource_base_path:
 * @application: a #GApplication
 *
 * Gets the resource base path of @application.
 *
 * See g_application_set_resource_base_path() for more information.
 *
 * Returns: (nullable): the base resource path, if one is set
 *
 * Since: 2.42
 */
const gchar *
g_application_get_resource_base_path (GApplication *application)
{
  g_return_val_if_fail (G_IS_APPLICATION (application), NULL);

  return application->priv->resource_path;
}

/**
 * g_application_set_resource_base_path:
 * @application: a #GApplication
 * @resource_path: (nullable): the resource path to use
 *
 * Sets (or unsets) the base resource path of @application.
 *
 * The path is used to automatically load various [application
 * resources][gresource] such as menu layouts and action descriptions.
 * The various types of resources will be found at fixed names relative
 * to the given base path.
 *
 * By default, the resource base path is determined from the application
 * ID by prefixing '/' and replacing each '.' with '/'.  This is done at
 * the time that the #GApplication object is constructed.  Changes to
 * the application ID after that point will not have an impact on the
 * resource base path.
 *
 * As an example, if the application has an ID of "org.example.app" then
 * the default resource base path will be "/org/example/app".  If this
 * is a #GtkApplication (and you have not manually changed the path)
 * then Gtk will then search for the menus of the application at
 * "/org/example/app/gtk/menus.ui".
 *
 * See #GResource for more information about adding resources to your
 * application.
 *
 * You can disable automatic resource loading functionality by setting
 * the path to %NULL.
 *
 * Changing the resource base path once the application is running is
 * not recommended.  The point at which the resource path is consulted
 * for forming paths for various purposes is unspecified.
 *
 * Since: 2.42
 */
void
g_application_set_resource_base_path (GApplication *application,
                                      const gchar  *resource_path)
{
  g_return_if_fail (G_IS_APPLICATION (application));
  g_return_if_fail (resource_path == NULL || g_str_has_prefix (resource_path, "/"));

  if (g_strcmp0 (application->priv->resource_path, resource_path) != 0)
    {
      g_free (application->priv->resource_path);

      application->priv->resource_path = g_strdup (resource_path);

      g_object_notify (G_OBJECT (application), "resource-base-path");
    }
}

/**
 * g_application_get_inactivity_timeout:
 * @application: a #GApplication
 *
 * Gets the current inactivity timeout for the application.
 *
 * This is the amount of time (in milliseconds) after the last call to
 * g_application_release() before the application stops running.
 *
 * Returns: the timeout, in milliseconds
 *
 * Since: 2.28
 **/
guint
g_application_get_inactivity_timeout (GApplication *application)
{
  g_return_val_if_fail (G_IS_APPLICATION (application), 0);

  return application->priv->inactivity_timeout;
}

/**
 * g_application_set_inactivity_timeout:
 * @application: a #GApplication
 * @inactivity_timeout: the timeout, in milliseconds
 *
 * Sets the current inactivity timeout for the application.
 *
 * This is the amount of time (in milliseconds) after the last call to
 * g_application_release() before the application stops running.
 *
 * This call has no side effects of its own.  The value set here is only
 * used for next time g_application_release() drops the use count to
 * zero.  Any timeouts currently in progress are not impacted.
 *
 * Since: 2.28
 **/
void
g_application_set_inactivity_timeout (GApplication *application,
                                      guint         inactivity_timeout)
{
  g_return_if_fail (G_IS_APPLICATION (application));

  if (application->priv->inactivity_timeout != inactivity_timeout)
    {
      application->priv->inactivity_timeout = inactivity_timeout;

      g_object_notify (G_OBJECT (application), "inactivity-timeout");
    }
}
/* Read-only property getters (is registered, is remote, dbus stuff) {{{1 */
/**
 * g_application_get_is_registered:
 * @application: a #GApplication
 *
 * Checks if @application is registered.
 *
 * An application is registered if g_application_register() has been
 * successfully called.
 *
 * Returns: %TRUE if @application is registered
 *
 * Since: 2.28
 **/
gboolean
g_application_get_is_registered (GApplication *application)
{
  g_return_val_if_fail (G_IS_APPLICATION (application), FALSE);

  return application->priv->is_registered;
}

/**
 * g_application_get_is_remote:
 * @application: a #GApplication
 *
 * Checks if @application is remote.
 *
 * If @application is remote then it means that another instance of
 * application already exists (the 'primary' instance).  Calls to
 * perform actions on @application will result in the actions being
 * performed by the primary instance.
 *
 * The value of this property cannot be accessed before
 * g_application_register() has been called.  See
 * g_application_get_is_registered().
 *
 * Returns: %TRUE if @application is remote
 *
 * Since: 2.28
 **/
gboolean
g_application_get_is_remote (GApplication *application)
{
  g_return_val_if_fail (G_IS_APPLICATION (application), FALSE);
  g_return_val_if_fail (application->priv->is_registered, FALSE);

  return application->priv->is_remote;
}

/**
 * g_application_get_dbus_connection:
 * @application: a #GApplication
 *
 * Gets the #GDBusConnection being used by the application, or %NULL.
 *
 * If #GApplication is using its D-Bus backend then this function will
 * return the #GDBusConnection being used for uniqueness and
 * communication with the desktop environment and other instances of the
 * application.
 *
 * If #GApplication is not using D-Bus then this function will return
 * %NULL.  This includes the situation where the D-Bus backend would
 * normally be in use but we were unable to connect to the bus.
 *
 * This function must not be called before the application has been
 * registered.  See g_application_get_is_registered().
 *
 * Returns: (transfer none): a #GDBusConnection, or %NULL
 *
 * Since: 2.34
 **/
GDBusConnection *
g_application_get_dbus_connection (GApplication *application)
{
  g_return_val_if_fail (G_IS_APPLICATION (application), FALSE);
  g_return_val_if_fail (application->priv->is_registered, FALSE);

  return g_application_impl_get_dbus_connection (application->priv->impl);
}

/**
 * g_application_get_dbus_object_path:
 * @application: a #GApplication
 *
 * Gets the D-Bus object path being used by the application, or %NULL.
 *
 * If #GApplication is using its D-Bus backend then this function will
 * return the D-Bus object path that #GApplication is using.  If the
 * application is the primary instance then there is an object published
 * at this path.  If the application is not the primary instance then
 * the result of this function is undefined.
 *
 * If #GApplication is not using D-Bus then this function will return
 * %NULL.  This includes the situation where the D-Bus backend would
 * normally be in use but we were unable to connect to the bus.
 *
 * This function must not be called before the application has been
 * registered.  See g_application_get_is_registered().
 *
 * Returns: the object path, or %NULL
 *
 * Since: 2.34
 **/
const gchar *
g_application_get_dbus_object_path (GApplication *application)
{
  g_return_val_if_fail (G_IS_APPLICATION (application), FALSE);
  g_return_val_if_fail (application->priv->is_registered, FALSE);

  return g_application_impl_get_dbus_object_path (application->priv->impl);
}


/* Register {{{1 */
/**
 * g_application_register:
 * @application: a #GApplication
 * @cancellable: (allow-none): a #GCancellable, or %NULL
 * @error: a pointer to a NULL #GError, or %NULL
 *
 * Attempts registration of the application.
 *
 * This is the point at which the application discovers if it is the
 * primary instance or merely acting as a remote for an already-existing
 * primary instance.  This is implemented by attempting to acquire the
 * application identifier as a unique bus name on the session bus using
 * GDBus.
 *
 * If there is no application ID or if %G_APPLICATION_NON_UNIQUE was
 * given, then this process will always become the primary instance.
 *
 * Due to the internal architecture of GDBus, method calls can be
 * dispatched at any time (even if a main loop is not running).  For
 * this reason, you must ensure that any object paths that you wish to
 * register are registered before calling this function.
 *
 * If the application has already been registered then %TRUE is
 * returned with no work performed.
 *
 * The #GApplication::startup signal is emitted if registration succeeds
 * and @application is the primary instance (including the non-unique
 * case).
 *
 * In the event of an error (such as @cancellable being cancelled, or a
 * failure to connect to the session bus), %FALSE is returned and @error
 * is set appropriately.
 *
 * Note: the return value of this function is not an indicator that this
 * instance is or is not the primary instance of the application.  See
 * g_application_get_is_remote() for that.
 *
 * Returns: %TRUE if registration succeeded
 *
 * Since: 2.28
 **/
gboolean
g_application_register (GApplication  *application,
                        GCancellable  *cancellable,
                        GError       **error)
{
  g_return_val_if_fail (G_IS_APPLICATION (application), FALSE);

  if (!application->priv->is_registered)
    {
      if (application->priv->id == NULL)
        application->priv->flags |= G_APPLICATION_NON_UNIQUE;

      application->priv->impl =
        g_application_impl_register (application, application->priv->id,
                                     application->priv->flags,
                                     application->priv->actions,
                                     &application->priv->remote_actions,
                                     cancellable, error);

      if (application->priv->impl == NULL)
        return FALSE;

      application->priv->is_remote = application->priv->remote_actions != NULL;
      application->priv->is_registered = TRUE;

      g_object_notify (G_OBJECT (application), "is-registered");

      if (!application->priv->is_remote)
        {
          g_signal_emit (application, g_application_signals[SIGNAL_STARTUP], 0);

          if (!application->priv->did_startup)
            g_critical ("GApplication subclass '%s' failed to chain up on"
                        " ::startup (from start of override function)",
                        G_OBJECT_TYPE_NAME (application));
        }
    }

  return TRUE;
}

/* Hold/release {{{1 */
/**
 * g_application_hold:
 * @application: a #GApplication
 *
 * Increases the use count of @application.
 *
 * Use this function to indicate that the application has a reason to
 * continue to run.  For example, g_application_hold() is called by GTK+
 * when a toplevel window is on the screen.
 *
 * To cancel the hold, call g_application_release().
 **/
void
g_application_hold (GApplication *application)
{
  g_return_if_fail (G_IS_APPLICATION (application));

  if (application->priv->inactivity_timeout_id)
    {
      g_source_remove (application->priv->inactivity_timeout_id);
      application->priv->inactivity_timeout_id = 0;
    }

  application->priv->use_count++;
}

static gboolean
inactivity_timeout_expired (gpointer data)
{
  GApplication *application = G_APPLICATION (data);

  application->priv->inactivity_timeout_id = 0;

  return G_SOURCE_REMOVE;
}


/**
 * g_application_release:
 * @application: a #GApplication
 *
 * Decrease the use count of @application.
 *
 * When the use count reaches zero, the application will stop running.
 *
 * Never call this function except to cancel the effect of a previous
 * call to g_application_hold().
 **/
void
g_application_release (GApplication *application)
{
  g_return_if_fail (G_IS_APPLICATION (application));
  g_return_if_fail (application->priv->use_count > 0);

  application->priv->use_count--;

  if (application->priv->use_count == 0 && application->priv->inactivity_timeout)
    application->priv->inactivity_timeout_id = g_timeout_add (application->priv->inactivity_timeout,
                                                              inactivity_timeout_expired, application);
}

/* Activate, Open {{{1 */
/**
 * g_application_activate:
 * @application: a #GApplication
 *
 * Activates the application.
 *
 * In essence, this results in the #GApplication::activate signal being
 * emitted in the primary instance.
 *
 * The application must be registered before calling this function.
 *
 * Since: 2.28
 **/
void
g_application_activate (GApplication *application)
{
  g_return_if_fail (G_IS_APPLICATION (application));
  g_return_if_fail (application->priv->is_registered);

  if (application->priv->is_remote)
    g_application_impl_activate (application->priv->impl,
                                 get_platform_data (application, NULL));

  else
    g_signal_emit (application, g_application_signals[SIGNAL_ACTIVATE], 0);
}

/**
 * g_application_open:
 * @application: a #GApplication
 * @files: (array length=n_files): an array of #GFiles to open
 * @n_files: the length of the @files array
 * @hint: a hint (or ""), but never %NULL
 *
 * Opens the given files.
 *
 * In essence, this results in the #GApplication::open signal being emitted
 * in the primary instance.
 *
 * @n_files must be greater than zero.
 *
 * @hint is simply passed through to the ::open signal.  It is
 * intended to be used by applications that have multiple modes for
 * opening files (eg: "view" vs "edit", etc).  Unless you have a need
 * for this functionality, you should use "".
 *
 * The application must be registered before calling this function
 * and it must have the %G_APPLICATION_HANDLES_OPEN flag set.
 *
 * Since: 2.28
 **/
void
g_application_open (GApplication  *application,
                    GFile        **files,
                    gint           n_files,
                    const gchar   *hint)
{
  g_return_if_fail (G_IS_APPLICATION (application));
  g_return_if_fail (application->priv->flags &
                    G_APPLICATION_HANDLES_OPEN);
  g_return_if_fail (application->priv->is_registered);

  if (application->priv->is_remote)
    g_application_impl_open (application->priv->impl,
                             files, n_files, hint,
                             get_platform_data (application, NULL));

  else
    g_signal_emit (application, g_application_signals[SIGNAL_OPEN],
                   0, files, n_files, hint);
}

/* Run {{{1 */
/**
 * g_application_run:
 * @application: a #GApplication
 * @argc: the argc from main() (or 0 if @argv is %NULL)
 * @argv: (array length=argc) (allow-none): the argv from main(), or %NULL
 *
 * Runs the application.
 *
 * This function is intended to be run from main() and its return value
 * is intended to be returned by main(). Although you are expected to pass
 * the @argc, @argv parameters from main() to this function, it is possible
 * to pass %NULL if @argv is not available or commandline handling is not
 * required.  Note that on Windows, @argc and @argv are ignored, and
 * g_win32_get_command_line() is called internally (for proper support
 * of Unicode commandline arguments).
 *
 * #GApplication will attempt to parse the commandline arguments.  You
 * can add commandline flags to the list of recognised options by way of
 * g_application_add_main_option_entries().  After this, the
 * #GApplication::handle-local-options signal is emitted, from which the
 * application can inspect the values of its #GOptionEntrys.
 *
 * #GApplication::handle-local-options is a good place to handle options
 * such as `--version`, where an immediate reply from the local process is
 * desired (instead of communicating with an already-running instance).
 * A #GApplication::handle-local-options handler can stop further processing
 * by returning a non-negative value, which then becomes the exit status of
 * the process.
 *
 * What happens next depends on the flags: if
 * %G_APPLICATION_HANDLES_COMMAND_LINE was specified then the remaining
 * commandline arguments are sent to the primary instance, where a
 * #GApplication::command-line signal is emitted.  Otherwise, the
 * remaining commandline arguments are assumed to be a list of files.
 * If there are no files listed, the application is activated via the
 * #GApplication::activate signal.  If there are one or more files, and
 * %G_APPLICATION_HANDLES_OPEN was specified then the files are opened
 * via the #GApplication::open signal.
 *
 * If you are interested in doing more complicated local handling of the
 * commandline then you should implement your own #GApplication subclass
 * and override local_command_line(). In this case, you most likely want
 * to return %TRUE from your local_command_line() implementation to
 * suppress the default handling. See
 * [gapplication-example-cmdline2.c][gapplication-example-cmdline2]
 * for an example.
 *
 * If, after the above is done, the use count of the application is zero
 * then the exit status is returned immediately.  If the use count is
 * non-zero then the default main context is iterated until the use count
 * falls to zero, at which point 0 is returned.
 *
 * If the %G_APPLICATION_IS_SERVICE flag is set, then the service will
 * run for as much as 10 seconds with a use count of zero while waiting
 * for the message that caused the activation to arrive.  After that,
 * if the use count falls to zero the application will exit immediately,
 * except in the case that g_application_set_inactivity_timeout() is in
 * use.
 *
 * This function sets the prgname (g_set_prgname()), if not already set,
 * to the basename of argv[0].
 *
 * Since 2.40, applications that are not explicitly flagged as services
 * or launchers (ie: neither %G_APPLICATION_IS_SERVICE or
 * %G_APPLICATION_IS_LAUNCHER are given as flags) will check (from the
 * default handler for local_command_line) if "--gapplication-service"
 * was given in the command line.  If this flag is present then normal
 * commandline processing is interrupted and the
 * %G_APPLICATION_IS_SERVICE flag is set.  This provides a "compromise"
 * solution whereby running an application directly from the commandline
 * will invoke it in the normal way (which can be useful for debugging)
 * while still allowing applications to be D-Bus activated in service
 * mode.  The D-Bus service file should invoke the executable with
 * "--gapplication-service" as the sole commandline argument.  This
 * approach is suitable for use by most graphical applications but
 * should not be used from applications like editors that need precise
 * control over when processes invoked via the commandline will exit and
 * what their exit status will be.
 *
 * Returns: the exit status
 *
 * Since: 2.28
 **/
int
g_application_run (GApplication  *application,
                   int            argc,
                   char         **argv)
{
  gchar **arguments;
  int status;

  g_return_val_if_fail (G_IS_APPLICATION (application), 1);
  g_return_val_if_fail (argc == 0 || argv != NULL, 1);
  g_return_val_if_fail (!application->priv->must_quit_now, 1);

#ifdef G_OS_WIN32
  arguments = g_win32_get_command_line ();
#else
  {
    gint i;

    arguments = g_new (gchar *, argc + 1);
    for (i = 0; i < argc; i++)
      arguments[i] = g_strdup (argv[i]);
    arguments[i] = NULL;
  }
#endif

  if (g_get_prgname () == NULL && argc > 0)
    {
      gchar *prgname;

      prgname = g_path_get_basename (argv[0]);
      g_set_prgname (prgname);
      g_free (prgname);
    }

  if (!G_APPLICATION_GET_CLASS (application)
        ->local_command_line (application, &arguments, &status))
    {
      GError *error = NULL;

      if (!g_application_register (application, NULL, &error))
        {
          g_printerr ("Failed to register: %s\n", error->message);
          g_error_free (error);
          return 1;
        }

      g_application_call_command_line (application, (const gchar **) arguments, NULL, &status);
    }

  g_strfreev (arguments);

  if (application->priv->flags & G_APPLICATION_IS_SERVICE &&
      application->priv->is_registered &&
      !application->priv->use_count &&
      !application->priv->inactivity_timeout_id)
    {
      application->priv->inactivity_timeout_id =
        g_timeout_add (10000, inactivity_timeout_expired, application);
    }

  while (application->priv->use_count || application->priv->inactivity_timeout_id)
    {
      if (application->priv->must_quit_now)
        break;

      g_main_context_iteration (NULL, TRUE);
      status = 0;
    }

  if (application->priv->is_registered && !application->priv->is_remote)
    {
      g_signal_emit (application, g_application_signals[SIGNAL_SHUTDOWN], 0);

      if (!application->priv->did_shutdown)
        g_critical ("GApplication subclass '%s' failed to chain up on"
                    " ::shutdown (from end of override function)",
                    G_OBJECT_TYPE_NAME (application));
    }

  if (application->priv->impl)
    g_application_impl_flush (application->priv->impl);

  g_settings_sync ();

  if (!application->priv->must_quit_now)
    while (g_main_context_iteration (NULL, FALSE))
      ;

  return status;
}

static gchar **
g_application_list_actions (GActionGroup *action_group)
{
  GApplication *application = G_APPLICATION (action_group);

  g_return_val_if_fail (application->priv->is_registered, NULL);

  if (application->priv->remote_actions != NULL)
    return g_action_group_list_actions (G_ACTION_GROUP (application->priv->remote_actions));

  else if (application->priv->actions != NULL)
    return g_action_group_list_actions (application->priv->actions);

  else
    /* empty string array */
    return g_new0 (gchar *, 1);
}

static gboolean
g_application_query_action (GActionGroup        *group,
                            const gchar         *action_name,
                            gboolean            *enabled,
                            const GVariantType **parameter_type,
                            const GVariantType **state_type,
                            GVariant           **state_hint,
                            GVariant           **state)
{
  GApplication *application = G_APPLICATION (group);

  g_return_val_if_fail (application->priv->is_registered, FALSE);

  if (application->priv->remote_actions != NULL)
    return g_action_group_query_action (G_ACTION_GROUP (application->priv->remote_actions),
                                        action_name,
                                        enabled,
                                        parameter_type,
                                        state_type,
                                        state_hint,
                                        state);

  if (application->priv->actions != NULL)
    return g_action_group_query_action (application->priv->actions,
                                        action_name,
                                        enabled,
                                        parameter_type,
                                        state_type,
                                        state_hint,
                                        state);

  return FALSE;
}

static void
g_application_change_action_state (GActionGroup *action_group,
                                   const gchar  *action_name,
                                   GVariant     *value)
{
  GApplication *application = G_APPLICATION (action_group);

  g_return_if_fail (application->priv->is_remote ||
                    application->priv->actions != NULL);
  g_return_if_fail (application->priv->is_registered);

  if (application->priv->remote_actions)
    g_remote_action_group_change_action_state_full (application->priv->remote_actions,
                                                    action_name, value, get_platform_data (application, NULL));

  else
    g_action_group_change_action_state (application->priv->actions, action_name, value);
}

static void
g_application_activate_action (GActionGroup *action_group,
                               const gchar  *action_name,
                               GVariant     *parameter)
{
  GApplication *application = G_APPLICATION (action_group);

  g_return_if_fail (application->priv->is_remote ||
                    application->priv->actions != NULL);
  g_return_if_fail (application->priv->is_registered);

  if (application->priv->remote_actions)
    g_remote_action_group_activate_action_full (application->priv->remote_actions,
                                                action_name, parameter, get_platform_data (application, NULL));

  else
    g_action_group_activate_action (application->priv->actions, action_name, parameter);
}

static GAction *
g_application_lookup_action (GActionMap  *action_map,
                             const gchar *action_name)
{
  GApplication *application = G_APPLICATION (action_map);

  g_return_val_if_fail (G_IS_ACTION_MAP (application->priv->actions), NULL);

  return g_action_map_lookup_action (G_ACTION_MAP (application->priv->actions), action_name);
}

static void
g_application_add_action (GActionMap *action_map,
                          GAction    *action)
{
  GApplication *application = G_APPLICATION (action_map);

  g_return_if_fail (G_IS_ACTION_MAP (application->priv->actions));

  g_action_map_add_action (G_ACTION_MAP (application->priv->actions), action);
}

static void
g_application_remove_action (GActionMap  *action_map,
                             const gchar *action_name)
{
  GApplication *application = G_APPLICATION (action_map);

  g_return_if_fail (G_IS_ACTION_MAP (application->priv->actions));

  g_action_map_remove_action (G_ACTION_MAP (application->priv->actions), action_name);
}

static void
g_application_action_group_iface_init (GActionGroupInterface *iface)
{
  iface->list_actions = g_application_list_actions;
  iface->query_action = g_application_query_action;
  iface->change_action_state = g_application_change_action_state;
  iface->activate_action = g_application_activate_action;
}

static void
g_application_action_map_iface_init (GActionMapInterface *iface)
{
  iface->lookup_action = g_application_lookup_action;
  iface->add_action = g_application_add_action;
  iface->remove_action = g_application_remove_action;
}

/* Default Application {{{1 */

static GApplication *default_app;

/**
 * g_application_get_default:
 *
 * Returns the default #GApplication instance for this process.
 *
 * Normally there is only one #GApplication per process and it becomes
 * the default when it is created.  You can exercise more control over
 * this by using g_application_set_default().
 *
 * If there is no default application then %NULL is returned.
 *
 * Returns: (transfer none): the default application for this process, or %NULL
 *
 * Since: 2.32
 **/
GApplication *
g_application_get_default (void)
{
  return default_app;
}

/**
 * g_application_set_default:
 * @application: (allow-none): the application to set as default, or %NULL
 *
 * Sets or unsets the default application for the process, as returned
 * by g_application_get_default().
 *
 * This function does not take its own reference on @application.  If
 * @application is destroyed then the default application will revert
 * back to %NULL.
 *
 * Since: 2.32
 **/
void
g_application_set_default (GApplication *application)
{
  default_app = application;
}

>>>>>>> 76bed778
/**
 * g_application_quit:
 * @application: a #GApplication
 *
 * Immediately quits the application.
 *
 * Upon return to the mainloop, g_application_run() will return,
 * calling only the 'shutdown' function before doing so.
 *
 * The hold count is ignored.
 *
 * The result of calling g_application_run() again after it returns is
 * unspecified.
 *
 * Since: 2.32
 **/
void
g_application_quit (GApplication *application)
{
  g_return_if_fail (G_IS_APPLICATION (application));

  application->priv->must_quit_now = TRUE;
}

<<<<<<< HEAD
=======
/**
 * g_application_mark_busy:
 * @application: a #GApplication
 *
 * Increases the busy count of @application.
 *
 * Use this function to indicate that the application is busy, for instance
 * while a long running operation is pending.
 *
 * The busy state will be exposed to other processes, so a session shell will
 * use that information to indicate the state to the user (e.g. with a
 * spinner).
 *
 * To cancel the busy indication, use g_application_unmark_busy().
 *
 * Since: 2.38
 **/
void
g_application_mark_busy (GApplication *application)
{
  gboolean was_busy;

  g_return_if_fail (G_IS_APPLICATION (application));

  was_busy = (application->priv->busy_count > 0);
  application->priv->busy_count++;

  if (!was_busy)
    {
      g_application_impl_set_busy_state (application->priv->impl, TRUE);
      g_object_notify (G_OBJECT (application), "is-busy");
    }
}

/**
 * g_application_unmark_busy:
 * @application: a #GApplication
 *
 * Decreases the busy count of @application.
 *
 * When the busy count reaches zero, the new state will be propagated
 * to other processes.
 *
 * This function must only be called to cancel the effect of a previous
 * call to g_application_mark_busy().
 *
 * Since: 2.38
 **/
void
g_application_unmark_busy (GApplication *application)
{
  g_return_if_fail (G_IS_APPLICATION (application));
  g_return_if_fail (application->priv->busy_count > 0);

  application->priv->busy_count--;

  if (application->priv->busy_count == 0)
    {
      g_application_impl_set_busy_state (application->priv->impl, FALSE);
      g_object_notify (G_OBJECT (application), "is-busy");
    }
}

/**
 * g_application_get_is_busy:
 * @application: a #GApplication
 *
 * Gets the application's current busy state, as set through
 * g_application_mark_busy() or g_application_bind_busy_property().
 *
 * Returns: %TRUE if @application is currenty marked as busy
 *
 * Since: 2.44
 */
gboolean
g_application_get_is_busy (GApplication *application)
{
  g_return_val_if_fail (G_IS_APPLICATION (application), FALSE);

  return application->priv->busy_count > 0;
}

/* Notifications {{{1 */

/**
 * g_application_send_notification:
 * @application: a #GApplication
 * @id: (allow-none): id of the notification, or %NULL
 * @notification: the #GNotification to send
 *
 * Sends a notification on behalf of @application to the desktop shell.
 * There is no guarantee that the notification is displayed immediately,
 * or even at all.
 *
 * Notifications may persist after the application exits. It will be
 * D-Bus-activated when the notification or one of its actions is
 * activated.
 *
 * Modifying @notification after this call has no effect. However, the
 * object can be reused for a later call to this function.
 *
 * @id may be any string that uniquely identifies the event for the
 * application. It does not need to be in any special format. For
 * example, "new-message" might be appropriate for a notification about
 * new messages.
 *
 * If a previous notification was sent with the same @id, it will be
 * replaced with @notification and shown again as if it was a new
 * notification. This works even for notifications sent from a previous
 * execution of the application, as long as @id is the same string.
 *
 * @id may be %NULL, but it is impossible to replace or withdraw
 * notifications without an id.
 *
 * If @notification is no longer relevant, it can be withdrawn with
 * g_application_withdraw_notification().
 *
 * Since: 2.40
 */
void
g_application_send_notification (GApplication  *application,
                                 const gchar   *id,
                                 GNotification *notification)
{
  gchar *generated_id = NULL;

  g_return_if_fail (G_IS_APPLICATION (application));
  g_return_if_fail (G_IS_NOTIFICATION (notification));
  g_return_if_fail (g_application_get_is_registered (application));
  g_return_if_fail (!g_application_get_is_remote (application));

  if (application->priv->notifications == NULL)
    application->priv->notifications = g_notification_backend_new_default (application);

  if (id == NULL)
    {
      generated_id = g_dbus_generate_guid ();
      id = generated_id;
    }

  g_notification_backend_send_notification (application->priv->notifications, id, notification);

  g_free (generated_id);
}

/**
 * g_application_withdraw_notification:
 * @application: a #GApplication
 * @id: id of a previously sent notification
 *
 * Withdraws a notification that was sent with
 * g_application_send_notification().
 *
 * This call does nothing if a notification with @id doesn't exist or
 * the notification was never sent.
 *
 * This function works even for notifications sent in previous
 * executions of this application, as long @id is the same as it was for
 * the sent notification.
 *
 * Note that notifications are dismissed when the user clicks on one
 * of the buttons in a notification or triggers its default action, so
 * there is no need to explicitly withdraw the notification in that case.
 *
 * Since: 2.40
 */
void
g_application_withdraw_notification (GApplication *application,
                                     const gchar  *id)
{
  g_return_if_fail (G_IS_APPLICATION (application));
  g_return_if_fail (id != NULL);

  if (application->priv->notifications == NULL)
    application->priv->notifications = g_notification_backend_new_default (application);

  g_notification_backend_withdraw_notification (application->priv->notifications, id);
}

/* Busy binding {{{1 */

typedef struct
{
  GApplication *app;
  gboolean is_busy;
} GApplicationBusyBinding;

static void
g_application_busy_binding_destroy (gpointer  data,
                                    GClosure *closure)
{
  GApplicationBusyBinding *binding = data;

  if (binding->is_busy)
    g_application_unmark_busy (binding->app);

  g_object_unref (binding->app);
  g_slice_free (GApplicationBusyBinding, binding);
}

static void
g_application_notify_busy_binding (GObject    *object,
                                   GParamSpec *pspec,
                                   gpointer    user_data)
{
  GApplicationBusyBinding *binding = user_data;
  gboolean is_busy;

  g_object_get (object, pspec->name, &is_busy, NULL);

  if (is_busy && !binding->is_busy)
    g_application_mark_busy (binding->app);
  else if (!is_busy && binding->is_busy)
    g_application_unmark_busy (binding->app);

  binding->is_busy = is_busy;
}

/**
 * g_application_bind_busy_property:
 * @application: a #GApplication
 * @object: (type GObject.Object): a #GObject
 * @property: the name of a boolean property of @object
 *
 * Marks @application as busy (see g_application_mark_busy()) while
 * @property on @object is %TRUE.
 *
 * The binding holds a reference to @application while it is active, but
 * not to @object. Instead, the binding is destroyed when @object is
 * finalized.
 *
 * Since: 2.44
 */
void
g_application_bind_busy_property (GApplication *application,
                                  gpointer      object,
                                  const gchar  *property)
{
  guint notify_id;
  GQuark property_quark;
  GParamSpec *pspec;
  GApplicationBusyBinding *binding;
  GClosure *closure;

  g_return_if_fail (G_IS_APPLICATION (application));
  g_return_if_fail (G_IS_OBJECT (object));
  g_return_if_fail (property != NULL);

  notify_id = g_signal_lookup ("notify", G_TYPE_OBJECT);
  property_quark = g_quark_from_string (property);
  pspec = g_object_class_find_property (G_OBJECT_GET_CLASS (object), property);

  g_return_if_fail (pspec != NULL && pspec->value_type == G_TYPE_BOOLEAN);

  if (g_signal_handler_find (object, G_SIGNAL_MATCH_ID | G_SIGNAL_MATCH_DETAIL | G_SIGNAL_MATCH_FUNC,
                             notify_id, property_quark, NULL, g_application_notify_busy_binding, NULL) > 0)
    {
      g_critical ("%s: '%s' is already bound to the busy state of the application", G_STRFUNC, property);
      return;
    }

  binding = g_slice_new (GApplicationBusyBinding);
  binding->app = g_object_ref (application);
  binding->is_busy = FALSE;

  closure = g_cclosure_new (G_CALLBACK (g_application_notify_busy_binding), binding,
                            g_application_busy_binding_destroy);
  g_signal_connect_closure_by_id (object, notify_id, property_quark, closure, FALSE);

  /* fetch the initial value */
  g_application_notify_busy_binding (object, pspec, binding);
}

/**
 * g_application_unbind_busy_property:
 * @application: a #GApplication
 * @object: (type GObject.Object): a #GObject
 * @property: the name of a boolean property of @object
 *
 * Destroys a binding between @property and the busy state of
 * @application that was previously created with
 * g_application_bind_busy_property().
 *
 * Since: 2.44
 */
void
g_application_unbind_busy_property (GApplication *application,
                                    gpointer      object,
                                    const gchar  *property)
{
  guint notify_id;
  GQuark property_quark;
  gulong handler_id;

  g_return_if_fail (G_IS_APPLICATION (application));
  g_return_if_fail (G_IS_OBJECT (object));
  g_return_if_fail (property != NULL);

  notify_id = g_signal_lookup ("notify", G_TYPE_OBJECT);
  property_quark = g_quark_from_string (property);

  handler_id = g_signal_handler_find (object, G_SIGNAL_MATCH_ID | G_SIGNAL_MATCH_DETAIL | G_SIGNAL_MATCH_FUNC,
                                      notify_id, property_quark, NULL, g_application_notify_busy_binding, NULL);
  if (handler_id == 0)
    {
      g_critical ("%s: '%s' is not bound to the busy state of the application", G_STRFUNC, property);
      return;
    }

  g_signal_handler_disconnect (object, handler_id);
}

>>>>>>> 76bed778
/* Epilogue {{{1 */
/* vim:set foldmethod=marker: */<|MERGE_RESOLUTION|>--- conflicted
+++ resolved
@@ -30,12 +30,9 @@
 #include "gactionmap.h"
 #include "gmenumodel.h"
 #include "gsettings.h"
-<<<<<<< HEAD
-=======
 #include "gnotification-private.h"
 #include "gnotificationbackend.h"
 #include "gdbusutils.h"
->>>>>>> 76bed778
 
 #include "gioenumtypes.h"
 #include "gioenums.h"
@@ -58,30 +55,6 @@
  * this class outside of a higher level framework.
  *
  * GApplication provides convenient life cycle management by maintaining
-<<<<<<< HEAD
- * a <firstterm>use count</firstterm> for the primary application instance.
- * The use count can be changed using g_application_hold() and
- * g_application_release(). If it drops to zero, the application exits.
- * Higher-level classes such as #GtkApplication employ the use count to
- * ensure that the application stays alive as long as it has any opened
- * windows.
- *
- * Another feature that GApplication (optionally) provides is process
- * uniqueness.  Applications can make use of this functionality by
- * providing a unique application ID.  If given, only one application
- * with this ID can be running at a time per session.  The session
- * concept is platform-dependent, but corresponds roughly to a graphical
- * desktop login.  When your application is launched again, its
- * arguments are passed through platform communication to the already
- * running program.  The already running instance of the program is
- * called the <firstterm>primary instance</firstterm>; for non-unique
- * applications this is the always the current instance.
- * On Linux, the D-Bus session bus is used for communication.
- *
- * If used, the expected form of an application identifier is very close
- * to that of of a
- * <ulink url="http://dbus.freedesktop.org/doc/dbus-specification.html#message-protocol-names-interface">DBus bus name</ulink>.
-=======
  * a "use count" for the primary application instance. The use count can
  * be changed using g_application_hold() and g_application_release(). If
  * it drops to zero, the application exits. Higher-level classes such as
@@ -116,7 +89,6 @@
  * If used, the expected form of an application identifier is very close
  * to that of of a
  * [DBus bus name](http://dbus.freedesktop.org/doc/dbus-specification.html#message-protocol-names-interface).
->>>>>>> 76bed778
  * Examples include: "com.example.MyApp", "org.example.internal-apps.Calculator".
  * For details on valid application identifiers, see g_application_id_is_valid().
  *
@@ -143,25 +115,6 @@
  * for remote access to exported #GMenuModels.
  *
  * There is a number of different entry points into a GApplication:
-<<<<<<< HEAD
- * <itemizedlist>
- * <listitem>via 'Activate' (i.e. just starting the application)</listitem>
- * <listitem>via 'Open' (i.e. opening some files)</listitem>
- * <listitem>by handling a command-line</listitem>
- * <listitem>via activating an action</listitem>
- * </itemizedlist>
- * The #GApplication::startup signal lets you handle the application
- * initialization for all of these in a single place.
- *
- * Regardless of which of these entry points is used to start the application,
- * GApplication passes some <firstterm id="platform-data">platform
- * data</firstterm> from the launching instance to the primary instance,
- * in the form of a #GVariant dictionary mapping strings to variants.
- * To use platform data, override the @before_emit or @after_emit virtual
- * functions in your #GApplication subclass. When dealing with
- * #GApplicationCommandLine objects, the platform data is directly
- * available via g_application_command_line_get_cwd(),
-=======
  *
  * - via 'Activate' (i.e. just starting the application)
  *
@@ -182,7 +135,6 @@
  * in your #GApplication subclass. When dealing with
  * #GApplicationCommandLine objects, the platform data is
  * directly available via g_application_command_line_get_cwd(),
->>>>>>> 76bed778
  * g_application_command_line_get_environ() and
  * g_application_command_line_get_platform_data().
  *
@@ -201,98 +153,6 @@
  * vfunc, to parse them in either the primary instance or the local instance,
  * respectively.
  *
-<<<<<<< HEAD
- * <example id="gapplication-example-open"><title>Opening files with a GApplication</title>
- * <programlisting>
- * <xi:include xmlns:xi="http://www.w3.org/2001/XInclude" parse="text" href="../../../../gio/tests/gapplication-example-open.c">
- *   <xi:fallback>FIXME: MISSING XINCLUDE CONTENT</xi:fallback>
- * </xi:include>
- * </programlisting>
- * </example>
- *
- * <example id="gapplication-example-actions"><title>A GApplication with actions</title>
- * <programlisting>
- * <xi:include xmlns:xi="http://www.w3.org/2001/XInclude" parse="text" href="../../../../gio/tests/gapplication-example-actions.c">
- *   <xi:fallback>FIXME: MISSING XINCLUDE CONTENT</xi:fallback>
- * </xi:include>
- * </programlisting>
- * </example>
- *
- * <example id="gapplication-example-menu"><title>A GApplication with menus</title>
- * <programlisting>
- * <xi:include xmlns:xi="http://www.w3.org/2001/XInclude" parse="text" href="../../../../gio/tests/gapplication-example-menu.c">
- *   <xi:fallback>FIXME: MISSING XINCLUDE CONTENT</xi:fallback>
- * </xi:include>
- * </programlisting>
- * </example>
- *
- * <example id="gapplication-example-dbushooks"><title>Using extra D-Bus hooks with a GApplication</title>
- * <programlisting>
- * <xi:include xmlns:xi="http://www.w3.org/2001/XInclude" parse="text" href="../../../../gio/tests/gapplication-example-dbushooks.c">
- *   <xi:fallback>FIXME: MISSING XINCLUDE CONTENT</xi:fallback>
- * </xi:include>
- * </programlisting>
- * </example>
- */
-
-/**
- * GApplicationClass:
- * @startup: invoked on the primary instance immediately after registration
- * @shutdown: invoked only on the registered primary instance immediately
- *      after the main loop terminates
- * @activate: invoked on the primary instance when an activation occurs
- * @open: invoked on the primary instance when there are files to open
- * @command_line: invoked on the primary instance when a command-line is
- *   not handled locally
- * @local_command_line: invoked (locally) when the process has been invoked
- *     via commandline execution (as opposed to, say, D-Bus activation - which
- *     is not currently supported by GApplication). The virtual function has
- *     the chance to inspect (and possibly replace) the list of command line
- *     arguments. See g_application_run() for more information.
- * @before_emit: invoked on the primary instance before 'activate', 'open',
- *     'command-line' or any action invocation, gets the 'platform data' from
- *     the calling instance
- * @after_emit: invoked on the primary instance after 'activate', 'open',
- *     'command-line' or any action invocation, gets the 'platform data' from
- *     the calling instance
- * @add_platform_data: invoked (locally) to add 'platform data' to be sent to
- *     the primary instance when activating, opening or invoking actions
- * @quit_mainloop: Used to be invoked on the primary instance when the use
- *     count of the application drops to zero (and after any inactivity
- *     timeout, if requested). Not used anymore since 2.32
- * @run_mainloop: Used to be invoked on the primary instance from
- *     g_application_run() if the use-count is non-zero. Since 2.32,
- *     GApplication is iterating the main context directly and is not
- *     using @run_mainloop anymore
- * @dbus_register: invoked locally during registration, if the application is
- *     using its D-Bus backend. You can use this to export extra objects on the
- *     bus, that need to exist before the application tries to own the bus name.
- *     The function is passed the #GDBusConnection to to session bus, and the
- *     object path that #GApplication will use to export is D-Bus API.
- *     If this function returns %TRUE, registration will proceed; otherwise
- *     registration will abort. Since: 2.34
- * @dbus_unregister: invoked locally during unregistration, if the application
- *     is using its D-Bus backend. Use this to undo anything done by the
- *     @dbus_register vfunc. Since: 2.34
- *
- * Virtual function table for #GApplication.
- *
- * Since: 2.28
- */
-
-struct _GApplicationPrivate
-{
-  GApplicationFlags  flags;
-  gchar             *id;
-
-  GActionGroup      *actions;
-  GMenuModel        *app_menu;
-  GMenuModel        *menubar;
-
-  guint              inactivity_timeout_id;
-  guint              inactivity_timeout;
-  guint              use_count;
-=======
  * For an example of opening files with a GApplication, see
  * [gapplication-example-open.c](https://git.gnome.org/browse/glib/tree/gio/tests/gapplication-example-open.c).
  *
@@ -372,7 +232,6 @@
   guint              inactivity_timeout;
   guint              use_count;
   guint              busy_count;
->>>>>>> 76bed778
 
   guint              is_registered : 1;
   guint              is_remote : 1;
@@ -382,8 +241,6 @@
 
   GRemoteActionGroup *remote_actions;
   GApplicationImpl   *impl;
-<<<<<<< HEAD
-=======
 
   GNotificationBackend *notifications;
 
@@ -395,7 +252,6 @@
 
   /* Allocated option strings, from g_application_add_main_option() */
   GSList             *option_strings;
->>>>>>> 76bed778
 };
 
 enum
@@ -403,19 +259,12 @@
   PROP_NONE,
   PROP_APPLICATION_ID,
   PROP_FLAGS,
-<<<<<<< HEAD
-  PROP_IS_REGISTERED,
-  PROP_IS_REMOTE,
-  PROP_INACTIVITY_TIMEOUT,
-  PROP_ACTION_GROUP
-=======
   PROP_RESOURCE_BASE_PATH,
   PROP_IS_REGISTERED,
   PROP_IS_REMOTE,
   PROP_INACTIVITY_TIMEOUT,
   PROP_ACTION_GROUP,
   PROP_IS_BUSY
->>>>>>> 76bed778
 };
 
 enum
@@ -426,19 +275,16 @@
   SIGNAL_OPEN,
   SIGNAL_ACTION,
   SIGNAL_COMMAND_LINE,
-<<<<<<< HEAD
-=======
   SIGNAL_HANDLE_LOCAL_OPTIONS,
->>>>>>> 76bed778
   NR_SIGNALS
 };
 
 static guint g_application_signals[NR_SIGNALS];
-<<<<<<< HEAD
 
 static void g_application_action_group_iface_init (GActionGroupInterface *);
 static void g_application_action_map_iface_init (GActionMapInterface *);
 G_DEFINE_TYPE_WITH_CODE (GApplication, g_application, G_TYPE_OBJECT,
+ G_ADD_PRIVATE (GApplication)
  G_IMPLEMENT_INTERFACE (G_TYPE_ACTION_GROUP, g_application_action_group_iface_init)
  G_IMPLEMENT_INTERFACE (G_TYPE_ACTION_MAP, g_application_action_map_iface_init))
 
@@ -488,52 +334,12 @@
                                                          const gchar        *action_name,
                                                          GVariant           *value,
                                                          GVariant           *platform_data)
-=======
-
-static void g_application_action_group_iface_init (GActionGroupInterface *);
-static void g_application_action_map_iface_init (GActionMapInterface *);
-G_DEFINE_TYPE_WITH_CODE (GApplication, g_application, G_TYPE_OBJECT,
- G_ADD_PRIVATE (GApplication)
- G_IMPLEMENT_INTERFACE (G_TYPE_ACTION_GROUP, g_application_action_group_iface_init)
- G_IMPLEMENT_INTERFACE (G_TYPE_ACTION_MAP, g_application_action_map_iface_init))
-
-/* GApplicationExportedActions {{{1 */
-
-/* We create a subclass of GSimpleActionGroup that implements
- * GRemoteActionGroup and deals with the platform data using
- * GApplication's before/after_emit vfuncs.  This is the action group we
- * will be exporting.
- *
- * We could implement GRemoteActionGroup on GApplication directly, but
- * this would be potentially extremely confusing to have exposed as part
- * of the public API of GApplication.  We certainly don't want anyone in
- * the same process to be calling these APIs...
- */
-typedef GSimpleActionGroupClass GApplicationExportedActionsClass;
-typedef struct
-{
-  GSimpleActionGroup parent_instance;
-  GApplication *application;
-} GApplicationExportedActions;
-
-static GType g_application_exported_actions_get_type   (void);
-static void  g_application_exported_actions_iface_init (GRemoteActionGroupInterface *iface);
-G_DEFINE_TYPE_WITH_CODE (GApplicationExportedActions, g_application_exported_actions, G_TYPE_SIMPLE_ACTION_GROUP,
-                         G_IMPLEMENT_INTERFACE (G_TYPE_REMOTE_ACTION_GROUP, g_application_exported_actions_iface_init))
-
-static void
-g_application_exported_actions_activate_action_full (GRemoteActionGroup *remote,
-                                                     const gchar        *action_name,
-                                                     GVariant           *parameter,
-                                                     GVariant           *platform_data)
->>>>>>> 76bed778
 {
   GApplicationExportedActions *exported = (GApplicationExportedActions *) remote;
 
   G_APPLICATION_GET_CLASS (exported->application)
     ->before_emit (exported->application, platform_data);
 
-<<<<<<< HEAD
   g_action_group_change_action_state (G_ACTION_GROUP (exported), action_name, value);
 
   G_APPLICATION_GET_CLASS (exported->application)
@@ -568,42 +374,428 @@
   return G_ACTION_GROUP (actions);
 }
 
+/* Command line option handling {{{1 */
+
+static void
+free_option_entry (gpointer data)
+{
+  GOptionEntry *entry = data;
+
+  switch (entry->arg)
+    {
+    case G_OPTION_ARG_STRING:
+    case G_OPTION_ARG_FILENAME:
+      g_free (*(gchar **) entry->arg_data);
+      break;
+
+    case G_OPTION_ARG_STRING_ARRAY:
+    case G_OPTION_ARG_FILENAME_ARRAY:
+      g_strfreev (*(gchar ***) entry->arg_data);
+      break;
+
+    default:
+      /* most things require no free... */
+      break;
+    }
+
+  /* ...except for the space that we allocated for it ourselves */
+  g_free (entry->arg_data);
+
+  g_slice_free (GOptionEntry, entry);
+}
+
+static void
+g_application_pack_option_entries (GApplication *application,
+                                   GVariantDict *dict)
+{
+  GHashTableIter iter;
+  gpointer item;
+
+  g_hash_table_iter_init (&iter, application->priv->packed_options);
+  while (g_hash_table_iter_next (&iter, NULL, &item))
+    {
+      GOptionEntry *entry = item;
+      GVariant *value = NULL;
+
+      switch (entry->arg)
+        {
+        case G_OPTION_ARG_NONE:
+          if (*(gboolean *) entry->arg_data != 2)
+            value = g_variant_new_boolean (*(gboolean *) entry->arg_data);
+          break;
+
+        case G_OPTION_ARG_STRING:
+          if (*(gchar **) entry->arg_data)
+            value = g_variant_new_string (*(gchar **) entry->arg_data);
+          break;
+
+        case G_OPTION_ARG_INT:
+          if (*(gint32 *) entry->arg_data)
+            value = g_variant_new_int32 (*(gint32 *) entry->arg_data);
+          break;
+
+        case G_OPTION_ARG_FILENAME:
+          if (*(gchar **) entry->arg_data)
+            value = g_variant_new_bytestring (*(gchar **) entry->arg_data);
+          break;
+
+        case G_OPTION_ARG_STRING_ARRAY:
+          if (*(gchar ***) entry->arg_data)
+            value = g_variant_new_strv (*(const gchar ***) entry->arg_data, -1);
+          break;
+
+        case G_OPTION_ARG_FILENAME_ARRAY:
+          if (*(gchar ***) entry->arg_data)
+            value = g_variant_new_bytestring_array (*(const gchar ***) entry->arg_data, -1);
+          break;
+
+        case G_OPTION_ARG_DOUBLE:
+          if (*(gdouble *) entry->arg_data)
+            value = g_variant_new_double (*(gdouble *) entry->arg_data);
+          break;
+
+        case G_OPTION_ARG_INT64:
+          if (*(gint64 *) entry->arg_data)
+            value = g_variant_new_int64 (*(gint64 *) entry->arg_data);
+          break;
+
+        default:
+          g_assert_not_reached ();
+        }
+
+      if (value)
+        g_variant_dict_insert_value (dict, entry->long_name, value);
+    }
+}
+
+static GVariantDict *
+g_application_parse_command_line (GApplication   *application,
+                                  gchar        ***arguments,
+                                  GError        **error)
+{
+  gboolean become_service = FALSE;
+  GVariantDict *dict = NULL;
+  GOptionContext *context;
+
+  /* Due to the memory management of GOptionGroup we can only parse
+   * options once.  That's because once you add a group to the
+   * GOptionContext there is no way to get it back again.  This is fine:
+   * local_command_line() should never get invoked more than once
+   * anyway.  Add a sanity check just to be sure.
+   */
+  g_return_val_if_fail (!application->priv->options_parsed, NULL);
+
+  context = g_option_context_new (NULL);
+
+  /* If the application has not registered local options and it has
+   * G_APPLICATION_HANDLES_COMMAND_LINE then we have to assume that
+   * their primary instance commandline handler may want to deal with
+   * the arguments.  We must therefore ignore them.
+   *
+   * We must also ignore --help in this case since some applications
+   * will try to handle this from the remote side.  See #737869.
+   */
+  if (application->priv->main_options == NULL && (application->priv->flags & G_APPLICATION_HANDLES_COMMAND_LINE))
+    {
+      g_option_context_set_ignore_unknown_options (context, TRUE);
+      g_option_context_set_help_enabled (context, FALSE);
+    }
+
+  /* Add the main option group, if it exists */
+  if (application->priv->main_options)
+    {
+      /* This consumes the main_options */
+      g_option_context_set_main_group (context, application->priv->main_options);
+      application->priv->main_options = NULL;
+    }
+
+  /* Add any other option groups if they exist.  Adding them to the
+   * context will consume them, so we free the list as we go...
+   */
+  while (application->priv->option_groups)
+    {
+      g_option_context_add_group (context, application->priv->option_groups->data);
+      application->priv->option_groups = g_slist_delete_link (application->priv->option_groups,
+                                                              application->priv->option_groups);
+    }
+
+  /* In the case that we are not explicitly marked as a service or a
+   * launcher then we want to add the "--gapplication-service" option to
+   * allow the process to be made into a service.
+   */
+  if ((application->priv->flags & (G_APPLICATION_IS_SERVICE | G_APPLICATION_IS_LAUNCHER)) == 0)
+    {
+      GOptionGroup *option_group;
+      GOptionEntry entries[] = {
+        { "gapplication-service", '\0', 0, G_OPTION_ARG_NONE, &become_service,
+          N_("Enter GApplication service mode (use from D-Bus service files)") },
+        { NULL }
+      };
+
+      option_group = g_option_group_new ("gapplication",
+                                         _("GApplication options"), _("Show GApplication options"),
+                                         NULL, NULL);
+      g_option_group_set_translation_domain (option_group, GETTEXT_PACKAGE);
+      g_option_group_add_entries (option_group, entries);
+
+      g_option_context_add_group (context, option_group);
+    }
+
+  /* Now we parse... */
+  if (!g_option_context_parse_strv (context, arguments, error))
+    goto out;
+
+  /* Check for --gapplication-service */
+  if (become_service)
+    application->priv->flags |= G_APPLICATION_IS_SERVICE;
+
+  dict = g_variant_dict_new (NULL);
+  if (application->priv->packed_options)
+    {
+      g_application_pack_option_entries (application, dict);
+      g_hash_table_unref (application->priv->packed_options);
+      application->priv->packed_options = NULL;
+    }
+
+out:
+  /* Make sure we don't run again */
+  application->priv->options_parsed = TRUE;
+
+  g_option_context_free (context);
+
+  return dict;
+}
+
+static void
+add_packed_option (GApplication *application,
+                   GOptionEntry *entry)
+{
+  switch (entry->arg)
+    {
+    case G_OPTION_ARG_NONE:
+      entry->arg_data = g_new (gboolean, 1);
+      *(gboolean *) entry->arg_data = 2;
+      break;
+
+    case G_OPTION_ARG_INT:
+      entry->arg_data = g_new0 (gint, 1);
+      break;
+
+    case G_OPTION_ARG_STRING:
+    case G_OPTION_ARG_FILENAME:
+    case G_OPTION_ARG_STRING_ARRAY:
+    case G_OPTION_ARG_FILENAME_ARRAY:
+      entry->arg_data = g_new0 (gpointer, 1);
+      break;
+
+    case G_OPTION_ARG_INT64:
+      entry->arg_data = g_new0 (gint64, 1);
+      break;
+
+    case G_OPTION_ARG_DOUBLE:
+      entry->arg_data = g_new0 (gdouble, 1);
+      break;
+
+    default:
+      g_return_if_reached ();
+    }
+
+  if (!application->priv->packed_options)
+    application->priv->packed_options = g_hash_table_new_full (g_str_hash, g_str_equal, g_free, free_option_entry);
+
+  g_hash_table_insert (application->priv->packed_options,
+                       g_strdup (entry->long_name),
+                       g_slice_dup (GOptionEntry, entry));
+}
+
+/**
+ * g_application_add_main_option_entries:
+ * @application: a #GApplication
+ * @entries: (array zero-terminated=1) (element-type GOptionEntry) a
+ *           %NULL-terminated list of #GOptionEntrys
+ *
+ * Adds main option entries to be handled by @application.
+ *
+ * This function is comparable to g_option_context_add_main_entries().
+ *
+ * After the commandline arguments are parsed, the
+ * #GApplication::handle-local-options signal will be emitted.  At this
+ * point, the application can inspect the values pointed to by @arg_data
+ * in the given #GOptionEntrys.
+ *
+ * Unlike #GOptionContext, #GApplication supports giving a %NULL
+ * @arg_data for a non-callback #GOptionEntry.  This results in the
+ * argument in question being packed into a #GVariantDict which is also
+ * passed to #GApplication::handle-local-options, where it can be
+ * inspected and modified.  If %G_APPLICATION_HANDLES_COMMAND_LINE is
+ * set, then the resulting dictionary is sent to the primary instance,
+ * where g_application_command_line_get_options_dict() will return it.
+ * This "packing" is done according to the type of the argument --
+ * booleans for normal flags, strings for strings, bytestrings for
+ * filenames, etc.  The packing only occurs if the flag is given (ie: we
+ * do not pack a "false" #GVariant in the case that a flag is missing).
+ *
+ * In general, it is recommended that all commandline arguments are
+ * parsed locally.  The options dictionary should then be used to
+ * transmit the result of the parsing to the primary instance, where
+ * g_variant_dict_lookup() can be used.  For local options, it is
+ * possible to either use @arg_data in the usual way, or to consult (and
+ * potentially remove) the option from the options dictionary.
+ *
+ * This function is new in GLib 2.40.  Before then, the only real choice
+ * was to send all of the commandline arguments (options and all) to the
+ * primary instance for handling.  #GApplication ignored them completely
+ * on the local side.  Calling this function "opts in" to the new
+ * behaviour, and in particular, means that unrecognised options will be
+ * treated as errors.  Unrecognised options have never been ignored when
+ * %G_APPLICATION_HANDLES_COMMAND_LINE is unset.
+ *
+ * If #GApplication::handle-local-options needs to see the list of
+ * filenames, then the use of %G_OPTION_REMAINING is recommended.  If
+ * @arg_data is %NULL then %G_OPTION_REMAINING can be used as a key into
+ * the options dictionary.  If you do use %G_OPTION_REMAINING then you
+ * need to handle these arguments for yourself because once they are
+ * consumed, they will no longer be visible to the default handling
+ * (which treats them as filenames to be opened).
+ *
+ * Since: 2.40
+ */
+void
+g_application_add_main_option_entries (GApplication       *application,
+                                       const GOptionEntry *entries)
+{
+  gint i;
+
+  g_return_if_fail (G_IS_APPLICATION (application));
+  g_return_if_fail (entries != NULL);
+
+  if (!application->priv->main_options)
+    {
+      application->priv->main_options = g_option_group_new (NULL, NULL, NULL, NULL, NULL);
+      g_option_group_set_translation_domain (application->priv->main_options, NULL);
+    }
+
+  for (i = 0; entries[i].long_name; i++)
+    {
+      GOptionEntry my_entries[2] = { { NULL }, { NULL } };
+      my_entries[0] = entries[i];
+
+      if (!my_entries[0].arg_data)
+        add_packed_option (application, &my_entries[0]);
+
+      g_option_group_add_entries (application->priv->main_options, my_entries);
+    }
+}
+
+/**
+ * g_application_add_main_option:
+ * @application: the #GApplication
+ * @long_name: the long name of an option used to specify it in a commandline
+ * @short_name: the short name of an option
+ * @flags: flags from #GOptionFlags
+ * @arg: the type of the option, as a #GOptionArg
+ * @description: the description for the option in `--help` output
+ * @arg_description: (nullable): the placeholder to use for the extra argument
+ *    parsed by the option in `--help` output
+ *
+ * Add an option to be handled by @application.
+ *
+ * Calling this function is the equivalent of calling
+ * g_application_add_main_option_entries() with a single #GOptionEntry
+ * that has its arg_data member set to %NULL.
+ *
+ * The parsed arguments will be packed into a #GVariantDict which
+ * is passed to #GApplication::handle-local-options. If
+ * %G_APPLICATION_HANDLES_COMMAND_LINE is set, then it will also
+ * be sent to the primary instance. See
+ * g_application_add_main_option_entries() for more details.
+ *
+ * See #GOptionEntry for more documentation of the arguments.
+ *
+ * Since: 2.42
+ **/
+void
+g_application_add_main_option (GApplication *application,
+                               const char   *long_name,
+                               char          short_name,
+                               GOptionFlags  flags,
+                               GOptionArg    arg,
+                               const char   *description,
+                               const char   *arg_description)
+{
+  gchar *dup_string;
+  GOptionEntry my_entry[2] = {
+    { NULL, short_name, flags, arg, NULL, NULL, NULL },
+    { NULL }
+  };
+
+  g_return_if_fail (G_IS_APPLICATION (application));
+  g_return_if_fail (long_name != NULL);
+  g_return_if_fail (description != NULL);
+
+  my_entry[0].long_name = dup_string = g_strdup (long_name);
+  application->priv->option_strings = g_slist_prepend (application->priv->option_strings, dup_string);
+
+  my_entry[0].description = dup_string = g_strdup (description);
+  application->priv->option_strings = g_slist_prepend (application->priv->option_strings, dup_string);
+
+  my_entry[0].arg_description = dup_string = g_strdup (arg_description);
+  application->priv->option_strings = g_slist_prepend (application->priv->option_strings, dup_string);
+
+  g_application_add_main_option_entries (application, my_entry);
+}
+
+/**
+ * g_application_add_option_group:
+ * @application: the #GApplication
+ * @group: a #GOptionGroup
+ *
+ * Adds a #GOptionGroup to the commandline handling of @application.
+ *
+ * This function is comparable to g_option_context_add_group().
+ *
+ * Unlike g_application_add_main_option_entries(), this function does
+ * not deal with %NULL @arg_data and never transmits options to the
+ * primary instance.
+ *
+ * The reason for that is because, by the time the options arrive at the
+ * primary instance, it is typically too late to do anything with them.
+ * Taking the GTK option group as an example: GTK will already have been
+ * initialised by the time the #GApplication::command-line handler runs.
+ * In the case that this is not the first-running instance of the
+ * application, the existing instance may already have been running for
+ * a very long time.
+ *
+ * This means that the options from #GOptionGroup are only really usable
+ * in the case that the instance of the application being run is the
+ * first instance.  Passing options like `--display=` or `--gdk-debug=`
+ * on future runs will have no effect on the existing primary instance.
+ *
+ * Calling this function will cause the options in the supplied option
+ * group to be parsed, but it does not cause you to be "opted in" to the
+ * new functionality whereby unrecognised options are rejected even if
+ * %G_APPLICATION_HANDLES_COMMAND_LINE was given.
+ *
+ * Since: 2.40
+ **/
+void
+g_application_add_option_group (GApplication *application,
+                                GOptionGroup *group)
+{
+  g_return_if_fail (G_IS_APPLICATION (application));
+  g_return_if_fail (group != NULL);
+
+  application->priv->option_groups = g_slist_prepend (application->priv->option_groups, group);
+}
+
 /* vfunc defaults {{{1 */
 static void
 g_application_real_before_emit (GApplication *application,
                                 GVariant     *platform_data)
-=======
-  g_action_group_activate_action (G_ACTION_GROUP (exported), action_name, parameter);
-
-  G_APPLICATION_GET_CLASS (exported->application)
-    ->after_emit (exported->application, platform_data);
-}
-
-static void
-g_application_exported_actions_change_action_state_full (GRemoteActionGroup *remote,
-                                                         const gchar        *action_name,
-                                                         GVariant           *value,
-                                                         GVariant           *platform_data)
-{
-  GApplicationExportedActions *exported = (GApplicationExportedActions *) remote;
-
-  G_APPLICATION_GET_CLASS (exported->application)
-    ->before_emit (exported->application, platform_data);
-
-  g_action_group_change_action_state (G_ACTION_GROUP (exported), action_name, value);
-
-  G_APPLICATION_GET_CLASS (exported->application)
-    ->after_emit (exported->application, platform_data);
-}
-
-static void
-g_application_exported_actions_init (GApplicationExportedActions *actions)
->>>>>>> 76bed778
-{
-}
-
-static void
-<<<<<<< HEAD
+{
+}
+
+static void
 g_application_real_after_emit (GApplication *application,
                                GVariant     *platform_data)
 {
@@ -688,40 +880,137 @@
     return 1;
 }
 
+static gint
+g_application_real_handle_local_options (GApplication *application,
+                                         GVariantDict *options)
+{
+  return -1;
+}
+
+static GVariant *
+get_platform_data (GApplication *application,
+                   GVariant     *options)
+{
+  GVariantBuilder *builder;
+  GVariant *result;
+
+  builder = g_variant_builder_new (G_VARIANT_TYPE ("a{sv}"));
+
+  {
+    gchar *cwd = g_get_current_dir ();
+    g_variant_builder_add (builder, "{sv}", "cwd",
+                           g_variant_new_bytestring (cwd));
+    g_free (cwd);
+  }
+
+  if (application->priv->flags & G_APPLICATION_SEND_ENVIRONMENT)
+    {
+      GVariant *array;
+      gchar **envp;
+
+      envp = g_get_environ ();
+      array = g_variant_new_bytestring_array ((const gchar **) envp, -1);
+      g_strfreev (envp);
+
+      g_variant_builder_add (builder, "{sv}", "environ", array);
+    }
+
+  if (options)
+    g_variant_builder_add (builder, "{sv}", "options", options);
+
+  G_APPLICATION_GET_CLASS (application)->
+    add_platform_data (application, builder);
+
+  result = g_variant_builder_end (builder);
+  g_variant_builder_unref (builder);
+
+  return result;
+}
+
+static void
+g_application_call_command_line (GApplication        *application,
+                                 const gchar * const *arguments,
+                                 GVariant            *options,
+                                 gint                *exit_status)
+{
+  if (application->priv->is_remote)
+    {
+      GVariant *platform_data;
+
+      platform_data = get_platform_data (application, options);
+      *exit_status = g_application_impl_command_line (application->priv->impl, arguments, platform_data);
+    }
+  else
+    {
+      GApplicationCommandLine *cmdline;
+      GVariant *v;
+
+      v = g_variant_new_bytestring_array ((const gchar **) arguments, -1);
+      cmdline = g_object_new (G_TYPE_APPLICATION_COMMAND_LINE,
+                              "arguments", v,
+                              "options", options,
+                              NULL);
+      g_signal_emit (application, g_application_signals[SIGNAL_COMMAND_LINE], 0, cmdline, exit_status);
+      g_object_unref (cmdline);
+    }
+}
+
 static gboolean
 g_application_real_local_command_line (GApplication   *application,
                                        gchar        ***arguments,
                                        int            *exit_status)
 {
-  if (application->priv->flags & G_APPLICATION_HANDLES_COMMAND_LINE)
-    return FALSE;
-
+  GError *error = NULL;
+  GVariantDict *options;
+  gint n_args;
+
+  options = g_application_parse_command_line (application, arguments, &error);
+  if (!options)
+    {
+      g_printerr ("%s\n", error->message);
+      *exit_status = 1;
+      return TRUE;
+    }
+
+  g_signal_emit (application, g_application_signals[SIGNAL_HANDLE_LOCAL_OPTIONS], 0, options, exit_status);
+
+  if (*exit_status >= 0)
+    {
+      g_variant_dict_unref (options);
+      return TRUE;
+    }
+
+  if (!g_application_register (application, NULL, &error))
+    {
+      g_printerr ("Failed to register: %s\n", error->message);
+      g_variant_dict_unref (options);
+      g_error_free (error);
+      *exit_status = 1;
+      return TRUE;
+    }
+
+  n_args = g_strv_length (*arguments);
+
+  if (application->priv->flags & G_APPLICATION_IS_SERVICE)
+    {
+      if ((*exit_status = n_args > 1))
+        {
+          g_printerr ("GApplication service mode takes no arguments.\n");
+          application->priv->flags &= ~G_APPLICATION_IS_SERVICE;
+          *exit_status = 1;
+        }
+      else
+        *exit_status = 0;
+    }
+  else if (application->priv->flags & G_APPLICATION_HANDLES_COMMAND_LINE)
+    {
+      g_application_call_command_line (application,
+                                       (const gchar **) *arguments,
+                                       g_variant_dict_end (options),
+                                       exit_status);
+    }
   else
     {
-      GError *error = NULL;
-      gint n_args;
-
-      if (!g_application_register (application, NULL, &error))
-        {
-          g_critical ("%s", error->message);
-          g_error_free (error);
-          *exit_status = 1;
-          return TRUE;
-        }
-
-      n_args = g_strv_length (*arguments);
-
-      if (application->priv->flags & G_APPLICATION_IS_SERVICE)
-        {
-          if ((*exit_status = n_args > 1))
-            {
-              g_printerr ("GApplication service mode takes no arguments.\n");
-              application->priv->flags &= ~G_APPLICATION_IS_SERVICE;
-            }
-
-          return TRUE;
-        }
-
       if (n_args <= 1)
         {
           g_application_activate (application);
@@ -756,9 +1045,11 @@
               *exit_status = 0;
             }
         }
-
-      return TRUE;
-    }
+    }
+
+  g_variant_dict_unref (options);
+
+  return TRUE;
 }
 
 static void
@@ -801,6 +1092,10 @@
 
     case PROP_FLAGS:
       g_application_set_flags (application, g_value_get_flags (value));
+      break;
+
+    case PROP_RESOURCE_BASE_PATH:
+      g_application_set_resource_base_path (application, g_value_get_string (value));
       break;
 
     case PROP_INACTIVITY_TIMEOUT:
@@ -870,6 +1165,10 @@
                          g_application_get_flags (application));
       break;
 
+    case PROP_RESOURCE_BASE_PATH:
+      g_value_set_string (value, g_application_get_resource_base_path (application));
+      break;
+
     case PROP_IS_REGISTERED:
       g_value_set_boolean (value,
                            g_application_get_is_registered (application));
@@ -885,2012 +1184,15 @@
                         g_application_get_inactivity_timeout (application));
       break;
 
-    default:
-      g_assert_not_reached ();
-=======
-g_application_exported_actions_iface_init (GRemoteActionGroupInterface *iface)
-{
-  iface->activate_action_full = g_application_exported_actions_activate_action_full;
-  iface->change_action_state_full = g_application_exported_actions_change_action_state_full;
-}
-
-static void
-g_application_exported_actions_class_init (GApplicationExportedActionsClass *class)
-{
-}
-
-static GActionGroup *
-g_application_exported_actions_new (GApplication *application)
-{
-  GApplicationExportedActions *actions;
-
-  actions = g_object_new (g_application_exported_actions_get_type (), NULL);
-  actions->application = application;
-
-  return G_ACTION_GROUP (actions);
-}
-
-/* Command line option handling {{{1 */
-
-static void
-free_option_entry (gpointer data)
-{
-  GOptionEntry *entry = data;
-
-  switch (entry->arg)
-    {
-    case G_OPTION_ARG_STRING:
-    case G_OPTION_ARG_FILENAME:
-      g_free (*(gchar **) entry->arg_data);
-      break;
-
-    case G_OPTION_ARG_STRING_ARRAY:
-    case G_OPTION_ARG_FILENAME_ARRAY:
-      g_strfreev (*(gchar ***) entry->arg_data);
-      break;
-
-    default:
-      /* most things require no free... */
-      break;
-    }
-
-  /* ...except for the space that we allocated for it ourselves */
-  g_free (entry->arg_data);
-
-  g_slice_free (GOptionEntry, entry);
-}
-
-static void
-g_application_pack_option_entries (GApplication *application,
-                                   GVariantDict *dict)
-{
-  GHashTableIter iter;
-  gpointer item;
-
-  g_hash_table_iter_init (&iter, application->priv->packed_options);
-  while (g_hash_table_iter_next (&iter, NULL, &item))
-    {
-      GOptionEntry *entry = item;
-      GVariant *value = NULL;
-
-      switch (entry->arg)
-        {
-        case G_OPTION_ARG_NONE:
-          if (*(gboolean *) entry->arg_data != 2)
-            value = g_variant_new_boolean (*(gboolean *) entry->arg_data);
-          break;
-
-        case G_OPTION_ARG_STRING:
-          if (*(gchar **) entry->arg_data)
-            value = g_variant_new_string (*(gchar **) entry->arg_data);
-          break;
-
-        case G_OPTION_ARG_INT:
-          if (*(gint32 *) entry->arg_data)
-            value = g_variant_new_int32 (*(gint32 *) entry->arg_data);
-          break;
-
-        case G_OPTION_ARG_FILENAME:
-          if (*(gchar **) entry->arg_data)
-            value = g_variant_new_bytestring (*(gchar **) entry->arg_data);
-          break;
-
-        case G_OPTION_ARG_STRING_ARRAY:
-          if (*(gchar ***) entry->arg_data)
-            value = g_variant_new_strv (*(const gchar ***) entry->arg_data, -1);
-          break;
-
-        case G_OPTION_ARG_FILENAME_ARRAY:
-          if (*(gchar ***) entry->arg_data)
-            value = g_variant_new_bytestring_array (*(const gchar ***) entry->arg_data, -1);
-          break;
-
-        case G_OPTION_ARG_DOUBLE:
-          if (*(gdouble *) entry->arg_data)
-            value = g_variant_new_double (*(gdouble *) entry->arg_data);
-          break;
-
-        case G_OPTION_ARG_INT64:
-          if (*(gint64 *) entry->arg_data)
-            value = g_variant_new_int64 (*(gint64 *) entry->arg_data);
-          break;
-
-        default:
-          g_assert_not_reached ();
-        }
-
-      if (value)
-        g_variant_dict_insert_value (dict, entry->long_name, value);
-    }
-}
-
-static GVariantDict *
-g_application_parse_command_line (GApplication   *application,
-                                  gchar        ***arguments,
-                                  GError        **error)
-{
-  gboolean become_service = FALSE;
-  GVariantDict *dict = NULL;
-  GOptionContext *context;
-
-  /* Due to the memory management of GOptionGroup we can only parse
-   * options once.  That's because once you add a group to the
-   * GOptionContext there is no way to get it back again.  This is fine:
-   * local_command_line() should never get invoked more than once
-   * anyway.  Add a sanity check just to be sure.
-   */
-  g_return_val_if_fail (!application->priv->options_parsed, NULL);
-
-  context = g_option_context_new (NULL);
-
-  /* If the application has not registered local options and it has
-   * G_APPLICATION_HANDLES_COMMAND_LINE then we have to assume that
-   * their primary instance commandline handler may want to deal with
-   * the arguments.  We must therefore ignore them.
-   *
-   * We must also ignore --help in this case since some applications
-   * will try to handle this from the remote side.  See #737869.
-   */
-  if (application->priv->main_options == NULL && (application->priv->flags & G_APPLICATION_HANDLES_COMMAND_LINE))
-    {
-      g_option_context_set_ignore_unknown_options (context, TRUE);
-      g_option_context_set_help_enabled (context, FALSE);
-    }
-
-  /* Add the main option group, if it exists */
-  if (application->priv->main_options)
-    {
-      /* This consumes the main_options */
-      g_option_context_set_main_group (context, application->priv->main_options);
-      application->priv->main_options = NULL;
-    }
-
-  /* Add any other option groups if they exist.  Adding them to the
-   * context will consume them, so we free the list as we go...
-   */
-  while (application->priv->option_groups)
-    {
-      g_option_context_add_group (context, application->priv->option_groups->data);
-      application->priv->option_groups = g_slist_delete_link (application->priv->option_groups,
-                                                              application->priv->option_groups);
-    }
-
-  /* In the case that we are not explicitly marked as a service or a
-   * launcher then we want to add the "--gapplication-service" option to
-   * allow the process to be made into a service.
-   */
-  if ((application->priv->flags & (G_APPLICATION_IS_SERVICE | G_APPLICATION_IS_LAUNCHER)) == 0)
-    {
-      GOptionGroup *option_group;
-      GOptionEntry entries[] = {
-        { "gapplication-service", '\0', 0, G_OPTION_ARG_NONE, &become_service,
-          N_("Enter GApplication service mode (use from D-Bus service files)") },
-        { NULL }
-      };
-
-      option_group = g_option_group_new ("gapplication",
-                                         _("GApplication options"), _("Show GApplication options"),
-                                         NULL, NULL);
-      g_option_group_set_translation_domain (option_group, GETTEXT_PACKAGE);
-      g_option_group_add_entries (option_group, entries);
-
-      g_option_context_add_group (context, option_group);
->>>>>>> 76bed778
-    }
-
-<<<<<<< HEAD
-static void
-g_application_constructed (GObject *object)
-{
-  GApplication *application = G_APPLICATION (object);
-
-  if (g_application_get_default () == NULL)
-    g_application_set_default (application);
-}
-
-static void
-g_application_finalize (GObject *object)
-{
-  GApplication *application = G_APPLICATION (object);
-
-  if (application->priv->impl)
-    g_application_impl_destroy (application->priv->impl);
-  g_free (application->priv->id);
-
-  if (g_application_get_default () == application)
-    g_application_set_default (NULL);
-
-  if (application->priv->actions)
-    g_object_unref (application->priv->actions);
-
-  G_OBJECT_CLASS (g_application_parent_class)
-    ->finalize (object);
-}
-
-static void
-g_application_init (GApplication *application)
-{
-  application->priv = G_TYPE_INSTANCE_GET_PRIVATE (application,
-                                                   G_TYPE_APPLICATION,
-                                                   GApplicationPrivate);
-
-  application->priv->actions = g_application_exported_actions_new (application);
-
-  /* application->priv->actions is the one and only ref on the group, so when
-   * we dispose, the action group will die, disconnecting all signals.
-   */
-  g_signal_connect_swapped (application->priv->actions, "action-added",
-                            G_CALLBACK (g_action_group_action_added), application);
-  g_signal_connect_swapped (application->priv->actions, "action-enabled-changed",
-                            G_CALLBACK (g_action_group_action_enabled_changed), application);
-  g_signal_connect_swapped (application->priv->actions, "action-state-changed",
-                            G_CALLBACK (g_action_group_action_state_changed), application);
-  g_signal_connect_swapped (application->priv->actions, "action-removed",
-                            G_CALLBACK (g_action_group_action_removed), application);
-}
-
-static void
-g_application_class_init (GApplicationClass *class)
-{
-  GObjectClass *object_class = G_OBJECT_CLASS (class);
-
-  object_class->constructed = g_application_constructed;
-  object_class->finalize = g_application_finalize;
-  object_class->get_property = g_application_get_property;
-  object_class->set_property = g_application_set_property;
-
-  class->before_emit = g_application_real_before_emit;
-  class->after_emit = g_application_real_after_emit;
-  class->startup = g_application_real_startup;
-  class->shutdown = g_application_real_shutdown;
-  class->activate = g_application_real_activate;
-  class->open = g_application_real_open;
-  class->command_line = g_application_real_command_line;
-  class->local_command_line = g_application_real_local_command_line;
-  class->add_platform_data = g_application_real_add_platform_data;
-  class->dbus_register = g_application_real_dbus_register;
-  class->dbus_unregister = g_application_real_dbus_unregister;
-
-  g_object_class_install_property (object_class, PROP_APPLICATION_ID,
-    g_param_spec_string ("application-id",
-                         P_("Application identifier"),
-                         P_("The unique identifier for the application"),
-                         NULL, G_PARAM_READWRITE | G_PARAM_CONSTRUCT |
-                         G_PARAM_STATIC_STRINGS));
-
-  g_object_class_install_property (object_class, PROP_FLAGS,
-    g_param_spec_flags ("flags",
-                        P_("Application flags"),
-                        P_("Flags specifying the behaviour of the application"),
-                        G_TYPE_APPLICATION_FLAGS, G_APPLICATION_FLAGS_NONE,
-                        G_PARAM_READWRITE | G_PARAM_STATIC_STRINGS));
-
-  g_object_class_install_property (object_class, PROP_IS_REGISTERED,
-    g_param_spec_boolean ("is-registered",
-                          P_("Is registered"),
-                          P_("If g_application_register() has been called"),
-                          FALSE, G_PARAM_READABLE | G_PARAM_STATIC_STRINGS));
-
-  g_object_class_install_property (object_class, PROP_IS_REMOTE,
-    g_param_spec_boolean ("is-remote",
-                          P_("Is remote"),
-                          P_("If this application instance is remote"),
-                          FALSE, G_PARAM_READABLE | G_PARAM_STATIC_STRINGS));
-
-  g_object_class_install_property (object_class, PROP_INACTIVITY_TIMEOUT,
-    g_param_spec_uint ("inactivity-timeout",
-                       P_("Inactivity timeout"),
-                       P_("Time (ms) to stay alive after becoming idle"),
-                       0, G_MAXUINT, 0,
-                       G_PARAM_READWRITE | G_PARAM_STATIC_STRINGS));
-
-  g_object_class_install_property (object_class, PROP_ACTION_GROUP,
-    g_param_spec_object ("action-group",
-                         P_("Action group"),
-                         P_("The group of actions that the application exports"),
-                         G_TYPE_ACTION_GROUP,
-                         G_PARAM_DEPRECATED | G_PARAM_WRITABLE | G_PARAM_STATIC_STRINGS));
-
-  /**
-   * GApplication::startup:
-   * @application: the application
-   *
-   * The ::startup signal is emitted on the primary instance immediately
-   * after registration. See g_application_register().
-   */
-  g_application_signals[SIGNAL_STARTUP] =
-    g_signal_new ("startup", G_TYPE_APPLICATION, G_SIGNAL_RUN_FIRST,
-                  G_STRUCT_OFFSET (GApplicationClass, startup),
-                  NULL, NULL, g_cclosure_marshal_VOID__VOID, G_TYPE_NONE, 0);
-
-  /**
-   * GApplication::shutdown:
-   * @application: the application
-   *
-   * The ::shutdown signal is emitted only on the registered primary instance
-   * immediately after the main loop terminates.
-   */
-  g_application_signals[SIGNAL_SHUTDOWN] =
-    g_signal_new ("shutdown", G_TYPE_APPLICATION, G_SIGNAL_RUN_LAST,
-                  G_STRUCT_OFFSET (GApplicationClass, shutdown),
-                  NULL, NULL, g_cclosure_marshal_VOID__VOID, G_TYPE_NONE, 0);
-
-  /**
-   * GApplication::activate:
-   * @application: the application
-   *
-   * The ::activate signal is emitted on the primary instance when an
-   * activation occurs. See g_application_activate().
-   */
-  g_application_signals[SIGNAL_ACTIVATE] =
-    g_signal_new ("activate", G_TYPE_APPLICATION, G_SIGNAL_RUN_LAST,
-                  G_STRUCT_OFFSET (GApplicationClass, activate),
-                  NULL, NULL, g_cclosure_marshal_VOID__VOID, G_TYPE_NONE, 0);
-
-
-  /**
-   * GApplication::open:
-   * @application: the application
-   * @files: (array length=n_files) (element-type GFile): an array of #GFiles
-   * @n_files: the length of @files
-   * @hint: a hint provided by the calling instance
-   *
-   * The ::open signal is emitted on the primary instance when there are
-   * files to open. See g_application_open() for more information.
-   */
-  g_application_signals[SIGNAL_OPEN] =
-    g_signal_new ("open", G_TYPE_APPLICATION, G_SIGNAL_RUN_LAST,
-                  G_STRUCT_OFFSET (GApplicationClass, open),
-                  NULL, NULL, NULL,
-                  G_TYPE_NONE, 3, G_TYPE_POINTER, G_TYPE_INT, G_TYPE_STRING);
-
-  /**
-   * GApplication::command-line:
-   * @application: the application
-   * @command_line: a #GApplicationCommandLine representing the
-   *     passed commandline
-   *
-   * The ::command-line signal is emitted on the primary instance when
-   * a commandline is not handled locally. See g_application_run() and
-   * the #GApplicationCommandLine documentation for more information.
-   *
-   * Returns: An integer that is set as the exit status for the calling
-   *   process. See g_application_command_line_set_exit_status().
-   */
-  g_application_signals[SIGNAL_COMMAND_LINE] =
-    g_signal_new ("command-line", G_TYPE_APPLICATION, G_SIGNAL_RUN_LAST,
-                  G_STRUCT_OFFSET (GApplicationClass, command_line),
-                  g_signal_accumulator_first_wins, NULL,
-                  NULL,
-                  G_TYPE_INT, 1, G_TYPE_APPLICATION_COMMAND_LINE);
-
-  g_type_class_add_private (class, sizeof (GApplicationPrivate));
-}
-
-static GVariant *
-get_platform_data (GApplication *application)
-{
-  GVariantBuilder *builder;
-  GVariant *result;
-
-  builder = g_variant_builder_new (G_VARIANT_TYPE ("a{sv}"));
-
-  {
-    gchar *cwd = g_get_current_dir ();
-    g_variant_builder_add (builder, "{sv}", "cwd",
-                           g_variant_new_bytestring (cwd));
-    g_free (cwd);
-  }
-
-  if (application->priv->flags & G_APPLICATION_SEND_ENVIRONMENT)
-    {
-      GVariant *array;
-      gchar **envp;
-
-      envp = g_get_environ ();
-      array = g_variant_new_bytestring_array ((const gchar **) envp, -1);
-      g_strfreev (envp);
-
-      g_variant_builder_add (builder, "{sv}", "environ", array);
-    }
-
-  G_APPLICATION_GET_CLASS (application)->
-    add_platform_data (application, builder);
-
-  result = g_variant_builder_end (builder);
-  g_variant_builder_unref (builder);
-
-  return result;
-}
-
-/* Application ID validity {{{1 */
-
-/**
- * g_application_id_is_valid:
- * @application_id: a potential application identifier
- *
- * Checks if @application_id is a valid application identifier.
- *
- * A valid ID is required for calls to g_application_new() and
- * g_application_set_application_id().
- *
- * For convenience, the restrictions on application identifiers are
- * reproduced here:
- * <itemizedlist>
- *   <listitem>Application identifiers must contain only the ASCII characters "[A-Z][a-z][0-9]_-." and must not begin with a digit.</listitem>
- *   <listitem>Application identifiers must contain at least one '.' (period) character (and thus at least three elements).</listitem>
- *   <listitem>Application identifiers must not begin or end with a '.' (period) character.</listitem>
- *   <listitem>Application identifiers must not contain consecutive '.' (period) characters.</listitem>
- *   <listitem>Application identifiers must not exceed 255 characters.</listitem>
- * </itemizedlist>
- *
- * Returns: %TRUE if @application_id is valid
- **/
-gboolean
-g_application_id_is_valid (const gchar *application_id)
-{
-  gsize len;
-  gboolean allow_dot;
-  gboolean has_dot;
-
-  len = strlen (application_id);
-
-  if (len > 255)
-    return FALSE;
-
-  if (!g_ascii_isalpha (application_id[0]))
-    return FALSE;
-
-  if (application_id[len-1] == '.')
-    return FALSE;
-
-  application_id++;
-  allow_dot = TRUE;
-  has_dot = FALSE;
-  for (; *application_id; application_id++)
-    {
-      if (g_ascii_isalnum (*application_id) ||
-          (*application_id == '-') ||
-          (*application_id == '_'))
-        {
-          allow_dot = TRUE;
-        }
-      else if (allow_dot && *application_id == '.')
-        {
-          has_dot = TRUE;
-          allow_dot = FALSE;
-        }
-      else
-        return FALSE;
-    }
-
-  if (!has_dot)
-    return FALSE;
-
-  return TRUE;
-}
-
-/* Public Constructor {{{1 */
-/**
- * g_application_new:
- * @application_id: (allow-none): the application id
- * @flags: the application flags
- *
- * Creates a new #GApplication instance.
- *
- * This function calls g_type_init() for you.
- *
- * If non-%NULL, the application id must be valid.  See
- * g_application_id_is_valid().
- *
- * If no application ID is given then some features of #GApplication
- * (most notably application uniqueness) will be disabled.
- *
- * Returns: a new #GApplication instance
- **/
-GApplication *
-g_application_new (const gchar       *application_id,
-                   GApplicationFlags  flags)
-{
-  g_return_val_if_fail (application_id == NULL || g_application_id_is_valid (application_id), NULL);
-=======
-  /* Now we parse... */
-  if (!g_option_context_parse_strv (context, arguments, error))
-    goto out;
-
-  /* Check for --gapplication-service */
-  if (become_service)
-    application->priv->flags |= G_APPLICATION_IS_SERVICE;
-
-  dict = g_variant_dict_new (NULL);
-  if (application->priv->packed_options)
-    {
-      g_application_pack_option_entries (application, dict);
-      g_hash_table_unref (application->priv->packed_options);
-      application->priv->packed_options = NULL;
-    }
-
-out:
-  /* Make sure we don't run again */
-  application->priv->options_parsed = TRUE;
-
-  g_option_context_free (context);
-
-  return dict;
-}
-
-static void
-add_packed_option (GApplication *application,
-                   GOptionEntry *entry)
-{
-  switch (entry->arg)
-    {
-    case G_OPTION_ARG_NONE:
-      entry->arg_data = g_new (gboolean, 1);
-      *(gboolean *) entry->arg_data = 2;
-      break;
->>>>>>> 76bed778
-
-    case G_OPTION_ARG_INT:
-      entry->arg_data = g_new0 (gint, 1);
-      break;
-
-<<<<<<< HEAD
-  return g_object_new (G_TYPE_APPLICATION,
-                       "application-id", application_id,
-                       "flags", flags,
-                       NULL);
-}
-
-/* Simple get/set: application id, flags, inactivity timeout {{{1 */
-/**
- * g_application_get_application_id:
- * @application: a #GApplication
- *
- * Gets the unique identifier for @application.
- *
- * Returns: the identifier for @application, owned by @application
- *
- * Since: 2.28
- **/
-const gchar *
-g_application_get_application_id (GApplication *application)
-{
-  g_return_val_if_fail (G_IS_APPLICATION (application), NULL);
-
-  return application->priv->id;
-}
-
-/**
- * g_application_set_application_id:
- * @application: a #GApplication
- * @application_id: (allow-none): the identifier for @application
- *
- * Sets the unique identifier for @application.
- *
- * The application id can only be modified if @application has not yet
- * been registered.
- *
- * If non-%NULL, the application id must be valid.  See
- * g_application_id_is_valid().
- *
- * Since: 2.28
- **/
-void
-g_application_set_application_id (GApplication *application,
-                                  const gchar  *application_id)
-{
-  g_return_if_fail (G_IS_APPLICATION (application));
-
-  if (g_strcmp0 (application->priv->id, application_id) != 0)
-    {
-      g_return_if_fail (application_id == NULL || g_application_id_is_valid (application_id));
-      g_return_if_fail (!application->priv->is_registered);
-
-      g_free (application->priv->id);
-      application->priv->id = g_strdup (application_id);
-
-      g_object_notify (G_OBJECT (application), "application-id");
-    }
-}
-
-/**
- * g_application_get_flags:
- * @application: a #GApplication
- *
- * Gets the flags for @application.
- *
- * See #GApplicationFlags.
- *
- * Returns: the flags for @application
- *
- * Since: 2.28
- **/
-GApplicationFlags
-g_application_get_flags (GApplication *application)
-{
-  g_return_val_if_fail (G_IS_APPLICATION (application), 0);
-
-  return application->priv->flags;
-}
-
-/**
- * g_application_set_flags:
- * @application: a #GApplication
- * @flags: the flags for @application
- *
- * Sets the flags for @application.
- *
- * The flags can only be modified if @application has not yet been
- * registered.
- *
- * See #GApplicationFlags.
- *
- * Since: 2.28
- **/
-void
-g_application_set_flags (GApplication      *application,
-                         GApplicationFlags  flags)
-{
-  g_return_if_fail (G_IS_APPLICATION (application));
-
-  if (application->priv->flags != flags)
-    {
-      g_return_if_fail (!application->priv->is_registered);
-
-      application->priv->flags = flags;
-
-      g_object_notify (G_OBJECT (application), "flags");
-    }
-}
-
-/**
- * g_application_get_inactivity_timeout:
- * @application: a #GApplication
- *
- * Gets the current inactivity timeout for the application.
- *
- * This is the amount of time (in milliseconds) after the last call to
- * g_application_release() before the application stops running.
- *
- * Returns: the timeout, in milliseconds
- *
- * Since: 2.28
- **/
-guint
-g_application_get_inactivity_timeout (GApplication *application)
-{
-  g_return_val_if_fail (G_IS_APPLICATION (application), 0);
-
-  return application->priv->inactivity_timeout;
-}
-
-/**
- * g_application_set_inactivity_timeout:
- * @application: a #GApplication
- * @inactivity_timeout: the timeout, in milliseconds
- *
- * Sets the current inactivity timeout for the application.
- *
- * This is the amount of time (in milliseconds) after the last call to
- * g_application_release() before the application stops running.
- *
- * This call has no side effects of its own.  The value set here is only
- * used for next time g_application_release() drops the use count to
- * zero.  Any timeouts currently in progress are not impacted.
- *
- * Since: 2.28
- **/
-void
-g_application_set_inactivity_timeout (GApplication *application,
-                                      guint         inactivity_timeout)
-{
-  g_return_if_fail (G_IS_APPLICATION (application));
-
-  if (application->priv->inactivity_timeout != inactivity_timeout)
-    {
-      application->priv->inactivity_timeout = inactivity_timeout;
-
-      g_object_notify (G_OBJECT (application), "inactivity-timeout");
-    }
-}
-/* Read-only property getters (is registered, is remote, dbus stuff) {{{1 */
-/**
- * g_application_get_is_registered:
- * @application: a #GApplication
- *
- * Checks if @application is registered.
- *
- * An application is registered if g_application_register() has been
- * successfully called.
- *
- * Returns: %TRUE if @application is registered
- *
- * Since: 2.28
- **/
-gboolean
-g_application_get_is_registered (GApplication *application)
-{
-  g_return_val_if_fail (G_IS_APPLICATION (application), FALSE);
-
-  return application->priv->is_registered;
-}
-
-/**
- * g_application_get_is_remote:
- * @application: a #GApplication
- *
- * Checks if @application is remote.
- *
- * If @application is remote then it means that another instance of
- * application already exists (the 'primary' instance).  Calls to
- * perform actions on @application will result in the actions being
- * performed by the primary instance.
- *
- * The value of this property cannot be accessed before
- * g_application_register() has been called.  See
- * g_application_get_is_registered().
- *
- * Returns: %TRUE if @application is remote
- *
- * Since: 2.28
- **/
-gboolean
-g_application_get_is_remote (GApplication *application)
-{
-  g_return_val_if_fail (G_IS_APPLICATION (application), FALSE);
-  g_return_val_if_fail (application->priv->is_registered, FALSE);
-
-  return application->priv->is_remote;
-}
-
-/**
- * g_application_get_dbus_connection:
- * @application: a #GApplication
- *
- * Gets the #GDBusConnection being used by the application, or %NULL.
- *
- * If #GApplication is using its D-Bus backend then this function will
- * return the #GDBusConnection being used for uniqueness and
- * communication with the desktop environment and other instances of the
- * application.
- *
- * If #GApplication is not using D-Bus then this function will return
- * %NULL.  This includes the situation where the D-Bus backend would
- * normally be in use but we were unable to connect to the bus.
- *
- * This function must not be called before the application has been
- * registered.  See g_application_get_is_registered().
- *
- * Returns: (transfer none): a #GDBusConnection, or %NULL
- *
- * Since: 2.34
- **/
-GDBusConnection *
-g_application_get_dbus_connection (GApplication *application)
-{
-  g_return_val_if_fail (G_IS_APPLICATION (application), FALSE);
-  g_return_val_if_fail (application->priv->is_registered, FALSE);
-
-  return g_application_impl_get_dbus_connection (application->priv->impl);
-}
-
-/**
- * g_application_get_dbus_object_path:
- * @application: a #GApplication
- *
- * Gets the D-Bus object path being used by the application, or %NULL.
- *
- * If #GApplication is using its D-Bus backend then this function will
- * return the D-Bus object path that #GApplication is using.  If the
- * application is the primary instance then there is an object published
- * at this path.  If the application is not the primary instance then
- * the result of this function is undefined.
- *
- * If #GApplication is not using D-Bus then this function will return
- * %NULL.  This includes the situation where the D-Bus backend would
- * normally be in use but we were unable to connect to the bus.
- *
- * This function must not be called before the application has been
- * registered.  See g_application_get_is_registered().
- *
- * Returns: the object path, or %NULL
- *
- * Since: 2.34
- **/
-const gchar *
-g_application_get_dbus_object_path (GApplication *application)
-{
-  g_return_val_if_fail (G_IS_APPLICATION (application), FALSE);
-  g_return_val_if_fail (application->priv->is_registered, FALSE);
-
-  return g_application_impl_get_dbus_object_path (application->priv->impl);
-}
-
-/* Register {{{1 */
-/**
- * g_application_register:
- * @application: a #GApplication
- * @cancellable: (allow-none): a #GCancellable, or %NULL
- * @error: a pointer to a NULL #GError, or %NULL
- *
- * Attempts registration of the application.
- *
- * This is the point at which the application discovers if it is the
- * primary instance or merely acting as a remote for an already-existing
- * primary instance.  This is implemented by attempting to acquire the
- * application identifier as a unique bus name on the session bus using
- * GDBus.
- *
- * If there is no application ID or if %G_APPLICATION_NON_UNIQUE was
- * given, then this process will always become the primary instance.
- *
- * Due to the internal architecture of GDBus, method calls can be
- * dispatched at any time (even if a main loop is not running).  For
- * this reason, you must ensure that any object paths that you wish to
- * register are registered before calling this function.
- *
- * If the application has already been registered then %TRUE is
- * returned with no work performed.
- *
- * The #GApplication::startup signal is emitted if registration succeeds
- * and @application is the primary instance (including the non-unique
- * case).
- *
- * In the event of an error (such as @cancellable being cancelled, or a
- * failure to connect to the session bus), %FALSE is returned and @error
- * is set appropriately.
- *
- * Note: the return value of this function is not an indicator that this
- * instance is or is not the primary instance of the application.  See
- * g_application_get_is_remote() for that.
- *
- * Returns: %TRUE if registration succeeded
- *
- * Since: 2.28
- **/
-gboolean
-g_application_register (GApplication  *application,
-                        GCancellable  *cancellable,
-                        GError       **error)
-{
-  g_return_val_if_fail (G_IS_APPLICATION (application), FALSE);
-
-  if (!application->priv->is_registered)
-    {
-      if (application->priv->id == NULL)
-        application->priv->flags |= G_APPLICATION_NON_UNIQUE;
-
-      application->priv->impl =
-        g_application_impl_register (application, application->priv->id,
-                                     application->priv->flags,
-                                     application->priv->actions,
-                                     &application->priv->remote_actions,
-                                     cancellable, error);
-
-      if (application->priv->impl == NULL)
-        return FALSE;
-
-      application->priv->is_remote = application->priv->remote_actions != NULL;
-      application->priv->is_registered = TRUE;
-
-      g_object_notify (G_OBJECT (application), "is-registered");
-
-      if (!application->priv->is_remote)
-        {
-          g_signal_emit (application, g_application_signals[SIGNAL_STARTUP], 0);
-
-          if (!application->priv->did_startup)
-            g_critical ("GApplication subclass '%s' failed to chain up on"
-                        " ::startup (from start of override function)",
-                        G_OBJECT_TYPE_NAME (application));
-        }
-    }
-
-  return TRUE;
-}
-
-/* Hold/release {{{1 */
-/**
- * g_application_hold:
- * @application: a #GApplication
- *
- * Increases the use count of @application.
- *
- * Use this function to indicate that the application has a reason to
- * continue to run.  For example, g_application_hold() is called by GTK+
- * when a toplevel window is on the screen.
- *
- * To cancel the hold, call g_application_release().
- **/
-void
-g_application_hold (GApplication *application)
-{
-  if (application->priv->inactivity_timeout_id)
-    {
-      g_source_remove (application->priv->inactivity_timeout_id);
-      application->priv->inactivity_timeout_id = 0;
-    }
-
-  application->priv->use_count++;
-}
-
-static gboolean
-inactivity_timeout_expired (gpointer data)
-{
-  GApplication *application = G_APPLICATION (data);
-
-  application->priv->inactivity_timeout_id = 0;
-
-  return G_SOURCE_REMOVE;
-}
-
-
-/**
- * g_application_release:
- * @application: a #GApplication
- *
- * Decrease the use count of @application.
- *
- * When the use count reaches zero, the application will stop running.
- *
- * Never call this function except to cancel the effect of a previous
- * call to g_application_hold().
- **/
-void
-g_application_release (GApplication *application)
-{
-  application->priv->use_count--;
-
-  if (application->priv->use_count == 0 && application->priv->inactivity_timeout)
-    application->priv->inactivity_timeout_id = g_timeout_add (application->priv->inactivity_timeout,
-                                                              inactivity_timeout_expired, application);
-=======
-    case G_OPTION_ARG_STRING:
-    case G_OPTION_ARG_FILENAME:
-    case G_OPTION_ARG_STRING_ARRAY:
-    case G_OPTION_ARG_FILENAME_ARRAY:
-      entry->arg_data = g_new0 (gpointer, 1);
-      break;
-
-    case G_OPTION_ARG_INT64:
-      entry->arg_data = g_new0 (gint64, 1);
-      break;
-
-    case G_OPTION_ARG_DOUBLE:
-      entry->arg_data = g_new0 (gdouble, 1);
-      break;
-
-    default:
-      g_return_if_reached ();
-    }
-
-  if (!application->priv->packed_options)
-    application->priv->packed_options = g_hash_table_new_full (g_str_hash, g_str_equal, g_free, free_option_entry);
-
-  g_hash_table_insert (application->priv->packed_options,
-                       g_strdup (entry->long_name),
-                       g_slice_dup (GOptionEntry, entry));
-}
-
-/**
- * g_application_add_main_option_entries:
- * @application: a #GApplication
- * @entries: (array zero-terminated=1) (element-type GOptionEntry) a
- *           %NULL-terminated list of #GOptionEntrys
- *
- * Adds main option entries to be handled by @application.
- *
- * This function is comparable to g_option_context_add_main_entries().
- *
- * After the commandline arguments are parsed, the
- * #GApplication::handle-local-options signal will be emitted.  At this
- * point, the application can inspect the values pointed to by @arg_data
- * in the given #GOptionEntrys.
- *
- * Unlike #GOptionContext, #GApplication supports giving a %NULL
- * @arg_data for a non-callback #GOptionEntry.  This results in the
- * argument in question being packed into a #GVariantDict which is also
- * passed to #GApplication::handle-local-options, where it can be
- * inspected and modified.  If %G_APPLICATION_HANDLES_COMMAND_LINE is
- * set, then the resulting dictionary is sent to the primary instance,
- * where g_application_command_line_get_options_dict() will return it.
- * This "packing" is done according to the type of the argument --
- * booleans for normal flags, strings for strings, bytestrings for
- * filenames, etc.  The packing only occurs if the flag is given (ie: we
- * do not pack a "false" #GVariant in the case that a flag is missing).
- *
- * In general, it is recommended that all commandline arguments are
- * parsed locally.  The options dictionary should then be used to
- * transmit the result of the parsing to the primary instance, where
- * g_variant_dict_lookup() can be used.  For local options, it is
- * possible to either use @arg_data in the usual way, or to consult (and
- * potentially remove) the option from the options dictionary.
- *
- * This function is new in GLib 2.40.  Before then, the only real choice
- * was to send all of the commandline arguments (options and all) to the
- * primary instance for handling.  #GApplication ignored them completely
- * on the local side.  Calling this function "opts in" to the new
- * behaviour, and in particular, means that unrecognised options will be
- * treated as errors.  Unrecognised options have never been ignored when
- * %G_APPLICATION_HANDLES_COMMAND_LINE is unset.
- *
- * If #GApplication::handle-local-options needs to see the list of
- * filenames, then the use of %G_OPTION_REMAINING is recommended.  If
- * @arg_data is %NULL then %G_OPTION_REMAINING can be used as a key into
- * the options dictionary.  If you do use %G_OPTION_REMAINING then you
- * need to handle these arguments for yourself because once they are
- * consumed, they will no longer be visible to the default handling
- * (which treats them as filenames to be opened).
- *
- * Since: 2.40
- */
-void
-g_application_add_main_option_entries (GApplication       *application,
-                                       const GOptionEntry *entries)
-{
-  gint i;
-
-  g_return_if_fail (G_IS_APPLICATION (application));
-  g_return_if_fail (entries != NULL);
-
-  if (!application->priv->main_options)
-    {
-      application->priv->main_options = g_option_group_new (NULL, NULL, NULL, NULL, NULL);
-      g_option_group_set_translation_domain (application->priv->main_options, NULL);
-    }
-
-  for (i = 0; entries[i].long_name; i++)
-    {
-      GOptionEntry my_entries[2] = { { NULL }, { NULL } };
-      my_entries[0] = entries[i];
-
-      if (!my_entries[0].arg_data)
-        add_packed_option (application, &my_entries[0]);
-
-      g_option_group_add_entries (application->priv->main_options, my_entries);
-    }
-}
-
-/**
- * g_application_add_main_option:
- * @application: the #GApplication
- * @long_name: the long name of an option used to specify it in a commandline
- * @short_name: the short name of an option
- * @flags: flags from #GOptionFlags
- * @arg: the type of the option, as a #GOptionArg
- * @description: the description for the option in `--help` output
- * @arg_description: (nullable): the placeholder to use for the extra argument
- *    parsed by the option in `--help` output
- *
- * Add an option to be handled by @application.
- *
- * Calling this function is the equivalent of calling
- * g_application_add_main_option_entries() with a single #GOptionEntry
- * that has its arg_data member set to %NULL.
- *
- * The parsed arguments will be packed into a #GVariantDict which
- * is passed to #GApplication::handle-local-options. If
- * %G_APPLICATION_HANDLES_COMMAND_LINE is set, then it will also
- * be sent to the primary instance. See
- * g_application_add_main_option_entries() for more details.
- *
- * See #GOptionEntry for more documentation of the arguments.
- *
- * Since: 2.42
- **/
-void
-g_application_add_main_option (GApplication *application,
-                               const char   *long_name,
-                               char          short_name,
-                               GOptionFlags  flags,
-                               GOptionArg    arg,
-                               const char   *description,
-                               const char   *arg_description)
-{
-  gchar *dup_string;
-  GOptionEntry my_entry[2] = {
-    { NULL, short_name, flags, arg, NULL, NULL, NULL },
-    { NULL }
-  };
-
-  g_return_if_fail (G_IS_APPLICATION (application));
-  g_return_if_fail (long_name != NULL);
-  g_return_if_fail (description != NULL);
-
-  my_entry[0].long_name = dup_string = g_strdup (long_name);
-  application->priv->option_strings = g_slist_prepend (application->priv->option_strings, dup_string);
-
-  my_entry[0].description = dup_string = g_strdup (description);
-  application->priv->option_strings = g_slist_prepend (application->priv->option_strings, dup_string);
-
-  my_entry[0].arg_description = dup_string = g_strdup (arg_description);
-  application->priv->option_strings = g_slist_prepend (application->priv->option_strings, dup_string);
-
-  g_application_add_main_option_entries (application, my_entry);
-}
-
-/**
- * g_application_add_option_group:
- * @application: the #GApplication
- * @group: a #GOptionGroup
- *
- * Adds a #GOptionGroup to the commandline handling of @application.
- *
- * This function is comparable to g_option_context_add_group().
- *
- * Unlike g_application_add_main_option_entries(), this function does
- * not deal with %NULL @arg_data and never transmits options to the
- * primary instance.
- *
- * The reason for that is because, by the time the options arrive at the
- * primary instance, it is typically too late to do anything with them.
- * Taking the GTK option group as an example: GTK will already have been
- * initialised by the time the #GApplication::command-line handler runs.
- * In the case that this is not the first-running instance of the
- * application, the existing instance may already have been running for
- * a very long time.
- *
- * This means that the options from #GOptionGroup are only really usable
- * in the case that the instance of the application being run is the
- * first instance.  Passing options like `--display=` or `--gdk-debug=`
- * on future runs will have no effect on the existing primary instance.
- *
- * Calling this function will cause the options in the supplied option
- * group to be parsed, but it does not cause you to be "opted in" to the
- * new functionality whereby unrecognised options are rejected even if
- * %G_APPLICATION_HANDLES_COMMAND_LINE was given.
- *
- * Since: 2.40
- **/
-void
-g_application_add_option_group (GApplication *application,
-                                GOptionGroup *group)
-{
-  g_return_if_fail (G_IS_APPLICATION (application));
-  g_return_if_fail (group != NULL);
-
-  application->priv->option_groups = g_slist_prepend (application->priv->option_groups, group);
-}
-
-/* vfunc defaults {{{1 */
-static void
-g_application_real_before_emit (GApplication *application,
-                                GVariant     *platform_data)
-{
-}
-
-static void
-g_application_real_after_emit (GApplication *application,
-                               GVariant     *platform_data)
-{
-}
-
-static void
-g_application_real_startup (GApplication *application)
-{
-  application->priv->did_startup = TRUE;
-}
-
-static void
-g_application_real_shutdown (GApplication *application)
-{
-  application->priv->did_shutdown = TRUE;
-}
-
-static void
-g_application_real_activate (GApplication *application)
-{
-  if (!g_signal_has_handler_pending (application,
-                                     g_application_signals[SIGNAL_ACTIVATE],
-                                     0, TRUE) &&
-      G_APPLICATION_GET_CLASS (application)->activate == g_application_real_activate)
-    {
-      static gboolean warned;
-
-      if (warned)
-        return;
-
-      g_warning ("Your application does not implement "
-                 "g_application_activate() and has no handlers connected "
-                 "to the 'activate' signal.  It should do one of these.");
-      warned = TRUE;
-    }
-}
-
-static void
-g_application_real_open (GApplication  *application,
-                         GFile        **files,
-                         gint           n_files,
-                         const gchar   *hint)
-{
-  if (!g_signal_has_handler_pending (application,
-                                     g_application_signals[SIGNAL_OPEN],
-                                     0, TRUE) &&
-      G_APPLICATION_GET_CLASS (application)->open == g_application_real_open)
-    {
-      static gboolean warned;
-
-      if (warned)
-        return;
-
-      g_warning ("Your application claims to support opening files "
-                 "but does not implement g_application_open() and has no "
-                 "handlers connected to the 'open' signal.");
-      warned = TRUE;
-    }
-}
-
-static int
-g_application_real_command_line (GApplication            *application,
-                                 GApplicationCommandLine *cmdline)
-{
-  if (!g_signal_has_handler_pending (application,
-                                     g_application_signals[SIGNAL_COMMAND_LINE],
-                                     0, TRUE) &&
-      G_APPLICATION_GET_CLASS (application)->command_line == g_application_real_command_line)
-    {
-      static gboolean warned;
-
-      if (warned)
-        return 1;
-
-      g_warning ("Your application claims to support custom command line "
-                 "handling but does not implement g_application_command_line() "
-                 "and has no handlers connected to the 'command-line' signal.");
-
-      warned = TRUE;
-    }
-
-    return 1;
-}
-
-static gint
-g_application_real_handle_local_options (GApplication *application,
-                                         GVariantDict *options)
-{
-  return -1;
-}
-
-static GVariant *
-get_platform_data (GApplication *application,
-                   GVariant     *options)
-{
-  GVariantBuilder *builder;
-  GVariant *result;
-
-  builder = g_variant_builder_new (G_VARIANT_TYPE ("a{sv}"));
-
-  {
-    gchar *cwd = g_get_current_dir ();
-    g_variant_builder_add (builder, "{sv}", "cwd",
-                           g_variant_new_bytestring (cwd));
-    g_free (cwd);
-  }
-
-  if (application->priv->flags & G_APPLICATION_SEND_ENVIRONMENT)
-    {
-      GVariant *array;
-      gchar **envp;
-
-      envp = g_get_environ ();
-      array = g_variant_new_bytestring_array ((const gchar **) envp, -1);
-      g_strfreev (envp);
-
-      g_variant_builder_add (builder, "{sv}", "environ", array);
-    }
-
-  if (options)
-    g_variant_builder_add (builder, "{sv}", "options", options);
-
-  G_APPLICATION_GET_CLASS (application)->
-    add_platform_data (application, builder);
-
-  result = g_variant_builder_end (builder);
-  g_variant_builder_unref (builder);
-
-  return result;
-}
-
-static void
-g_application_call_command_line (GApplication        *application,
-                                 const gchar * const *arguments,
-                                 GVariant            *options,
-                                 gint                *exit_status)
-{
-  if (application->priv->is_remote)
-    {
-      GVariant *platform_data;
-
-      platform_data = get_platform_data (application, options);
-      *exit_status = g_application_impl_command_line (application->priv->impl, arguments, platform_data);
-    }
-  else
-    {
-      GApplicationCommandLine *cmdline;
-      GVariant *v;
-
-      v = g_variant_new_bytestring_array ((const gchar **) arguments, -1);
-      cmdline = g_object_new (G_TYPE_APPLICATION_COMMAND_LINE,
-                              "arguments", v,
-                              "options", options,
-                              NULL);
-      g_signal_emit (application, g_application_signals[SIGNAL_COMMAND_LINE], 0, cmdline, exit_status);
-      g_object_unref (cmdline);
-    }
-}
-
-static gboolean
-g_application_real_local_command_line (GApplication   *application,
-                                       gchar        ***arguments,
-                                       int            *exit_status)
-{
-  GError *error = NULL;
-  GVariantDict *options;
-  gint n_args;
-
-  options = g_application_parse_command_line (application, arguments, &error);
-  if (!options)
-    {
-      g_printerr ("%s\n", error->message);
-      *exit_status = 1;
-      return TRUE;
-    }
-
-  g_signal_emit (application, g_application_signals[SIGNAL_HANDLE_LOCAL_OPTIONS], 0, options, exit_status);
-
-  if (*exit_status >= 0)
-    {
-      g_variant_dict_unref (options);
-      return TRUE;
-    }
-
-  if (!g_application_register (application, NULL, &error))
-    {
-      g_printerr ("Failed to register: %s\n", error->message);
-      g_variant_dict_unref (options);
-      g_error_free (error);
-      *exit_status = 1;
-      return TRUE;
-    }
-
-  n_args = g_strv_length (*arguments);
-
-  if (application->priv->flags & G_APPLICATION_IS_SERVICE)
-    {
-      if ((*exit_status = n_args > 1))
-        {
-          g_printerr ("GApplication service mode takes no arguments.\n");
-          application->priv->flags &= ~G_APPLICATION_IS_SERVICE;
-          *exit_status = 1;
-        }
-      else
-        *exit_status = 0;
-    }
-  else if (application->priv->flags & G_APPLICATION_HANDLES_COMMAND_LINE)
-    {
-      g_application_call_command_line (application,
-                                       (const gchar **) *arguments,
-                                       g_variant_dict_end (options),
-                                       exit_status);
-    }
-  else
-    {
-      if (n_args <= 1)
-        {
-          g_application_activate (application);
-          *exit_status = 0;
-        }
-
-      else
-        {
-          if (~application->priv->flags & G_APPLICATION_HANDLES_OPEN)
-            {
-              g_critical ("This application can not open files.");
-              *exit_status = 1;
-            }
-          else
-            {
-              GFile **files;
-              gint n_files;
-              gint i;
-
-              n_files = n_args - 1;
-              files = g_new (GFile *, n_files);
-
-              for (i = 0; i < n_files; i++)
-                files[i] = g_file_new_for_commandline_arg ((*arguments)[i + 1]);
-
-              g_application_open (application, files, n_files, "");
-
-              for (i = 0; i < n_files; i++)
-                g_object_unref (files[i]);
-              g_free (files);
-
-              *exit_status = 0;
-            }
-        }
-    }
-
-  g_variant_dict_unref (options);
-
-  return TRUE;
-}
-
-static void
-g_application_real_add_platform_data (GApplication    *application,
-                                      GVariantBuilder *builder)
-{
-}
-
-static gboolean
-g_application_real_dbus_register (GApplication    *application,
-                                  GDBusConnection *connection,
-                                  const gchar     *object_path,
-                                  GError         **error)
-{
-  return TRUE;
-}
-
-static void
-g_application_real_dbus_unregister (GApplication    *application,
-                                    GDBusConnection *connection,
-                                    const gchar     *object_path)
-{
-}
-
-/* GObject implementation stuff {{{1 */
-static void
-g_application_set_property (GObject      *object,
-                            guint         prop_id,
-                            const GValue *value,
-                            GParamSpec   *pspec)
-{
-  GApplication *application = G_APPLICATION (object);
-
-  switch (prop_id)
-    {
-    case PROP_APPLICATION_ID:
-      g_application_set_application_id (application,
-                                        g_value_get_string (value));
-      break;
-
-    case PROP_FLAGS:
-      g_application_set_flags (application, g_value_get_flags (value));
-      break;
-
-    case PROP_RESOURCE_BASE_PATH:
-      g_application_set_resource_base_path (application, g_value_get_string (value));
-      break;
-
-    case PROP_INACTIVITY_TIMEOUT:
-      g_application_set_inactivity_timeout (application,
-                                            g_value_get_uint (value));
-      break;
-
-    case PROP_ACTION_GROUP:
-      g_clear_object (&application->priv->actions);
-      application->priv->actions = g_value_dup_object (value);
-      break;
-
-    default:
-      g_assert_not_reached ();
-    }
->>>>>>> 76bed778
-}
-
-/* Activate, Open {{{1 */
-/**
-<<<<<<< HEAD
- * g_application_activate:
-=======
- * g_application_set_action_group:
->>>>>>> 76bed778
- * @application: a #GApplication
- * @action_group: (allow-none): a #GActionGroup, or %NULL
- *
-<<<<<<< HEAD
- * Activates the application.
- *
- * In essence, this results in the #GApplication::activate signal being
- * emitted in the primary instance.
- *
- * The application must be registered before calling this function.
- *
- * Since: 2.28
- **/
-void
-g_application_activate (GApplication *application)
-{
-  g_return_if_fail (G_IS_APPLICATION (application));
-  g_return_if_fail (application->priv->is_registered);
-
-  if (application->priv->is_remote)
-    g_application_impl_activate (application->priv->impl,
-                                 get_platform_data (application));
-
-  else
-    g_signal_emit (application, g_application_signals[SIGNAL_ACTIVATE], 0);
-}
-
-/**
- * g_application_open:
- * @application: a #GApplication
- * @files: (array length=n_files): an array of #GFiles to open
- * @n_files: the length of the @files array
- * @hint: a hint (or ""), but never %NULL
- *
- * Opens the given files.
- *
- * In essence, this results in the #GApplication::open signal being emitted
- * in the primary instance.
- *
- * @n_files must be greater than zero.
- *
- * @hint is simply passed through to the ::open signal.  It is
- * intended to be used by applications that have multiple modes for
- * opening files (eg: "view" vs "edit", etc).  Unless you have a need
- * for this functionality, you should use "".
- *
- * The application must be registered before calling this function
- * and it must have the %G_APPLICATION_HANDLES_OPEN flag set.
- *
- * Since: 2.28
- **/
-void
-g_application_open (GApplication  *application,
-                    GFile        **files,
-                    gint           n_files,
-                    const gchar   *hint)
-{
-  g_return_if_fail (G_IS_APPLICATION (application));
-  g_return_if_fail (application->priv->flags &
-                    G_APPLICATION_HANDLES_OPEN);
-  g_return_if_fail (application->priv->is_registered);
-
-  if (application->priv->is_remote)
-    g_application_impl_open (application->priv->impl,
-                             files, n_files, hint,
-                             get_platform_data (application));
-
-  else
-    g_signal_emit (application, g_application_signals[SIGNAL_OPEN],
-                   0, files, n_files, hint);
-=======
- * This used to be how actions were associated with a #GApplication.
- * Now there is #GActionMap for that.
- *
- * Since: 2.28
- *
- * Deprecated:2.32:Use the #GActionMap interface instead.  Never ever
- * mix use of this API with use of #GActionMap on the same @application
- * or things will go very badly wrong.  This function is known to
- * introduce buggy behaviour (ie: signals not emitted on changes to the
- * action group), so you should really use #GActionMap instead.
- **/
-void
-g_application_set_action_group (GApplication *application,
-                                GActionGroup *action_group)
-{
-  g_return_if_fail (G_IS_APPLICATION (application));
-  g_return_if_fail (!application->priv->is_registered);
-
-  if (application->priv->actions != NULL)
-    g_object_unref (application->priv->actions);
-
-  application->priv->actions = action_group;
-
-  if (application->priv->actions != NULL)
-    g_object_ref (application->priv->actions);
->>>>>>> 76bed778
-}
-
-/* Run {{{1 */
-/**
- * g_application_run:
- * @application: a #GApplication
- * @argc: the argc from main() (or 0 if @argv is %NULL)
- * @argv: (array length=argc) (allow-none): the argv from main(), or %NULL
- *
- * Runs the application.
- *
- * This function is intended to be run from main() and its return value
- * is intended to be returned by main(). Although you are expected to pass
- * the @argc, @argv parameters from main() to this function, it is possible
- * to pass %NULL if @argv is not available or commandline handling is not
- * required.
- *
- * First, the local_command_line() virtual function is invoked.
- * This function always runs on the local instance. It gets passed a pointer
- * to a %NULL-terminated copy of @argv and is expected to remove the arguments
- * that it handled (shifting up remaining arguments). See
- * <xref linkend="gapplication-example-cmdline2"/> for an example of
- * parsing @argv manually. Alternatively, you may use the #GOptionContext API,
- * after setting <literal>argc = g_strv_length (argv);</literal>.
- *
- * The last argument to local_command_line() is a pointer to the @status
- * variable which can used to set the exit status that is returned from
- * g_application_run().
- *
- * If local_command_line() returns %TRUE, the command line is expected
- * to be completely handled, including possibly registering as the primary
- * instance, calling g_application_activate() or g_application_open(), etc.
- *
- * If local_command_line() returns %FALSE then the application is registered
- * and the #GApplication::command-line signal is emitted in the primary
- * instance (which may or may not be this instance). The signal handler
- * gets passed a #GApplicationCommandLine object that (among other things)
- * contains the remaining commandline arguments that have not been handled
- * by local_command_line().
- *
- * If the application has the %G_APPLICATION_HANDLES_COMMAND_LINE
- * flag set then the default implementation of local_command_line()
- * always returns %FALSE immediately, resulting in the commandline
- * always being handled in the primary instance.
- *
- * Otherwise, the default implementation of local_command_line() tries
- * to do a couple of things that are probably reasonable for most
- * applications.  First, g_application_register() is called to attempt
- * to register the application.  If that works, then the command line
- * arguments are inspected.  If no commandline arguments are given, then
- * g_application_activate() is called.  If commandline arguments are
- * given and the %G_APPLICATION_HANDLES_OPEN flag is set then they
- * are assumed to be filenames and g_application_open() is called.
- *
- * If you need to handle commandline arguments that are not filenames,
- * and you don't mind commandline handling to happen in the primary
- * instance, you should set %G_APPLICATION_HANDLES_COMMAND_LINE and
- * process the commandline arguments in your #GApplication::command-line
- * signal handler, either manually or using the #GOptionContext API.
- *
- * If you are interested in doing more complicated local handling of the
- * commandline then you should implement your own #GApplication subclass
- * and override local_command_line(). In this case, you most likely want
- * to return %TRUE from your local_command_line() implementation to
- * suppress the default handling. See
- * <xref linkend="gapplication-example-cmdline2"/> for an example.
- *
- * If, after the above is done, the use count of the application is zero
- * then the exit status is returned immediately.  If the use count is
- * non-zero then the default main context is iterated until the use count
- * falls to zero, at which point 0 is returned.
- *
- * If the %G_APPLICATION_IS_SERVICE flag is set, then the exiting at
- * use count of zero is delayed for a while (ie: the instance stays
- * around to provide its <emphasis>service</emphasis> to others).
- *
- * Returns: the exit status
- *
- * Since: 2.28
- **/
-int
-g_application_run (GApplication  *application,
-                   int            argc,
-                   char         **argv)
-{
-<<<<<<< HEAD
-  gchar **arguments;
-  int status;
-  gint i;
-=======
-  GApplication *application = G_APPLICATION (object);
->>>>>>> 76bed778
-
-  g_return_val_if_fail (G_IS_APPLICATION (application), 1);
-  g_return_val_if_fail (argc == 0 || argv != NULL, 1);
-  g_return_val_if_fail (!application->priv->must_quit_now, 1);
-
-  arguments = g_new (gchar *, argc + 1);
-  for (i = 0; i < argc; i++)
-    arguments[i] = g_strdup (argv[i]);
-  arguments[i] = NULL;
-
-  if (g_get_prgname () == NULL && argc > 0)
-    {
-<<<<<<< HEAD
-      gchar *prgname;
-
-      prgname = g_path_get_basename (argv[0]);
-      g_set_prgname (prgname);
-      g_free (prgname);
-    }
-
-  if (!G_APPLICATION_GET_CLASS (application)
-        ->local_command_line (application, &arguments, &status))
-    {
-      GError *error = NULL;
-
-      if (!g_application_register (application, NULL, &error))
-        {
-          g_printerr ("%s", error->message);
-          g_error_free (error);
-          return 1;
-        }
-
-      if (application->priv->is_remote)
-        {
-          GVariant *platform_data;
-
-          platform_data = get_platform_data (application);
-          status = g_application_impl_command_line (application->priv->impl,
-                                                    arguments, platform_data);
-        }
-      else
-        {
-          GApplicationCommandLine *cmdline;
-          GVariant *v;
-
-          v = g_variant_new_bytestring_array ((const gchar **) arguments, -1);
-          cmdline = g_object_new (G_TYPE_APPLICATION_COMMAND_LINE,
-                                  "arguments", v, NULL);
-          g_signal_emit (application,
-                         g_application_signals[SIGNAL_COMMAND_LINE],
-                         0, cmdline, &status);
-          g_object_unref (cmdline);
-        }
-    }
-
-  g_strfreev (arguments);
-
-  if (application->priv->flags & G_APPLICATION_IS_SERVICE &&
-      application->priv->is_registered &&
-      !application->priv->use_count &&
-      !application->priv->inactivity_timeout_id)
-    {
-      application->priv->inactivity_timeout_id =
-        g_timeout_add (10000, inactivity_timeout_expired, application);
-    }
-
-  while (application->priv->use_count || application->priv->inactivity_timeout_id)
-    {
-      if (application->priv->must_quit_now)
-        break;
-
-      g_main_context_iteration (NULL, TRUE);
-      status = 0;
-    }
-
-  if (!application->priv->is_remote)
-    {
-      g_signal_emit (application, g_application_signals[SIGNAL_SHUTDOWN], 0);
-
-      if (!application->priv->did_shutdown)
-        g_critical ("GApplication subclass '%s' failed to chain up on"
-                    " ::shutdown (from end of override function)",
-                    G_OBJECT_TYPE_NAME (application));
-=======
-    case PROP_APPLICATION_ID:
-      g_value_set_string (value,
-                          g_application_get_application_id (application));
-      break;
-
-    case PROP_FLAGS:
-      g_value_set_flags (value,
-                         g_application_get_flags (application));
-      break;
-
-    case PROP_RESOURCE_BASE_PATH:
-      g_value_set_string (value, g_application_get_resource_base_path (application));
-      break;
-
-    case PROP_IS_REGISTERED:
-      g_value_set_boolean (value,
-                           g_application_get_is_registered (application));
-      break;
-
-    case PROP_IS_REMOTE:
-      g_value_set_boolean (value,
-                           g_application_get_is_remote (application));
-      break;
-
-    case PROP_INACTIVITY_TIMEOUT:
-      g_value_set_uint (value,
-                        g_application_get_inactivity_timeout (application));
-      break;
-
     case PROP_IS_BUSY:
       g_value_set_boolean (value, g_application_get_is_busy (application));
       break;
 
     default:
       g_assert_not_reached ();
->>>>>>> 76bed778
-    }
-
-  if (application->priv->impl)
-    g_application_impl_flush (application->priv->impl);
-
-  g_settings_sync ();
-
-  return status;
-}
-
-<<<<<<< HEAD
-static gchar **
-g_application_list_actions (GActionGroup *action_group)
-{
-  GApplication *application = G_APPLICATION (action_group);
-
-  g_return_val_if_fail (application->priv->is_registered, NULL);
-
-  if (application->priv->remote_actions != NULL)
-    return g_action_group_list_actions (G_ACTION_GROUP (application->priv->remote_actions));
-
-  else if (application->priv->actions != NULL)
-    return g_action_group_list_actions (application->priv->actions);
-
-  else
-    /* empty string array */
-    return g_new0 (gchar *, 1);
-}
-
-static gboolean
-g_application_query_action (GActionGroup        *group,
-                            const gchar         *action_name,
-                            gboolean            *enabled,
-                            const GVariantType **parameter_type,
-                            const GVariantType **state_type,
-                            GVariant           **state_hint,
-                            GVariant           **state)
-{
-  GApplication *application = G_APPLICATION (group);
-
-  g_return_val_if_fail (application->priv->is_registered, FALSE);
-
-  if (application->priv->remote_actions != NULL)
-    return g_action_group_query_action (G_ACTION_GROUP (application->priv->remote_actions),
-                                        action_name,
-                                        enabled,
-                                        parameter_type,
-                                        state_type,
-                                        state_hint,
-                                        state);
-
-  if (application->priv->actions != NULL)
-    return g_action_group_query_action (application->priv->actions,
-                                        action_name,
-                                        enabled,
-                                        parameter_type,
-                                        state_type,
-                                        state_hint,
-                                        state);
-
-  return FALSE;
-}
-
-static void
-g_application_change_action_state (GActionGroup *action_group,
-                                   const gchar  *action_name,
-                                   GVariant     *value)
-{
-  GApplication *application = G_APPLICATION (action_group);
-
-  g_return_if_fail (application->priv->is_remote ||
-                    application->priv->actions != NULL);
-  g_return_if_fail (application->priv->is_registered);
-
-  if (application->priv->remote_actions)
-    g_remote_action_group_change_action_state_full (application->priv->remote_actions,
-                                                    action_name, value, get_platform_data (application));
-
-  else
-    g_action_group_change_action_state (application->priv->actions, action_name, value);
-}
-
-static void
-g_application_activate_action (GActionGroup *action_group,
-                               const gchar  *action_name,
-                               GVariant     *parameter)
-{
-  GApplication *application = G_APPLICATION (action_group);
-
-  g_return_if_fail (application->priv->is_remote ||
-                    application->priv->actions != NULL);
-  g_return_if_fail (application->priv->is_registered);
-
-  if (application->priv->remote_actions)
-    g_remote_action_group_activate_action_full (application->priv->remote_actions,
-                                                action_name, parameter, get_platform_data (application));
-
-  else
-    g_action_group_activate_action (application->priv->actions, action_name, parameter);
-}
-
-static GAction *
-g_application_lookup_action (GActionMap  *action_map,
-                             const gchar *action_name)
-{
-  GApplication *application = G_APPLICATION (action_map);
-
-  g_return_val_if_fail (G_IS_SIMPLE_ACTION_GROUP (application->priv->actions), NULL);
-
-  return g_simple_action_group_lookup (G_SIMPLE_ACTION_GROUP (application->priv->actions), action_name);
-}
-
-static void
-g_application_add_action (GActionMap *action_map,
-                          GAction    *action)
-{
-  GApplication *application = G_APPLICATION (action_map);
-
-  g_return_if_fail (G_IS_SIMPLE_ACTION_GROUP (application->priv->actions));
-
-  g_simple_action_group_insert (G_SIMPLE_ACTION_GROUP (application->priv->actions), action);
-}
-
-static void
-g_application_remove_action (GActionMap  *action_map,
-                             const gchar *action_name)
-{
-  GApplication *application = G_APPLICATION (action_map);
-
-  g_return_if_fail (G_IS_SIMPLE_ACTION_GROUP (application->priv->actions));
-
-  g_simple_action_group_remove (G_SIMPLE_ACTION_GROUP (application->priv->actions), action_name);
-}
-
-static void
-g_application_action_group_iface_init (GActionGroupInterface *iface)
-{
-  iface->list_actions = g_application_list_actions;
-  iface->query_action = g_application_query_action;
-  iface->change_action_state = g_application_change_action_state;
-  iface->activate_action = g_application_activate_action;
-}
-
-static void
-g_application_action_map_iface_init (GActionMapInterface *iface)
-{
-  iface->lookup_action = g_application_lookup_action;
-  iface->add_action = g_application_add_action;
-  iface->remove_action = g_application_remove_action;
-}
-
-/* Default Application {{{1 */
-
-static GApplication *default_app;
-
-/**
- * g_application_get_default:
- *
- * Returns the default #GApplication instance for this process.
- *
- * Normally there is only one #GApplication per process and it becomes
- * the default when it is created.  You can exercise more control over
- * this by using g_application_set_default().
- *
- * If there is no default application then %NULL is returned.
- *
- * Returns: (transfer none): the default application for this process, or %NULL
- *
- * Since: 2.32
- **/
-GApplication *
-g_application_get_default (void)
-{
-  return default_app;
-}
-
-/**
- * g_application_set_default:
- * @application: (allow-none): the application to set as default, or %NULL
- *
- * Sets or unsets the default application for the process, as returned
- * by g_application_get_default().
- *
- * This function does not take its own reference on @application.  If
- * @application is destroyed then the default application will revert
- * back to %NULL.
- *
- * Since: 2.32
- **/
-void
-g_application_set_default (GApplication *application)
-{
-  default_app = application;
-}
-
-=======
+    }
+}
+
 static void
 g_application_constructed (GObject *object)
 {
@@ -4216,7 +2518,6 @@
   default_app = application;
 }
 
->>>>>>> 76bed778
 /**
  * g_application_quit:
  * @application: a #GApplication
@@ -4241,8 +2542,6 @@
   application->priv->must_quit_now = TRUE;
 }
 
-<<<<<<< HEAD
-=======
 /**
  * g_application_mark_busy:
  * @application: a #GApplication
@@ -4555,6 +2854,5 @@
   g_signal_handler_disconnect (object, handler_id);
 }
 
->>>>>>> 76bed778
 /* Epilogue {{{1 */
 /* vim:set foldmethod=marker: */