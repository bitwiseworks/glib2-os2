--- conflicted
+++ resolved
@@ -100,11 +100,7 @@
  *
  * Creates a #GSocketAddressEnumerator for @connectable.
  *
-<<<<<<< HEAD
- * Return value: (transfer full): a new #GSocketAddressEnumerator.
-=======
  * Returns: (transfer full): a new #GSocketAddressEnumerator.
->>>>>>> 76bed778
  *
  * Since: 2.22
  */
@@ -132,11 +128,7 @@
  * g_socket_connectable_proxy_enumerate(), this will fall back to
  * calling g_socket_connectable_enumerate().
  *
-<<<<<<< HEAD
- * Return value: (transfer full): a new #GSocketAddressEnumerator.
-=======
  * Returns: (transfer full): a new #GSocketAddressEnumerator.
->>>>>>> 76bed778
  *
  * Since: 2.26
  */
