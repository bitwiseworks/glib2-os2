/* GIO - GLib Input, Output and Streaming Library
 * 
 * Copyright (C) 2006-2007 Red Hat, Inc.
 * Copyright (C) 2007 Jürg Billeter
 * Copyright © 2009 Codethink Limited
 *
 * This library is free software; you can redistribute it and/or
 * modify it under the terms of the GNU Lesser General Public
 * License as published by the Free Software Foundation; either
 * version 2 of the License, or (at your option) any later version.
 *
 * This library is distributed in the hope that it will be useful,
 * but WITHOUT ANY WARRANTY; without even the implied warranty of
 * MERCHANTABILITY or FITNESS FOR A PARTICULAR PURPOSE.  See the GNU
 * Lesser General Public License for more details.
 *
 * You should have received a copy of the GNU Lesser General
 * Public License along with this library; if not, see <http://www.gnu.org/licenses/>.
 *
 * Author: Alexander Larsson <alexl@redhat.com>
 */

#include "config.h"
#include "gdatainputstream.h"
#include "gtask.h"
#include "gcancellable.h"
#include "gioenumtypes.h"
#include "gioerror.h"
#include "glibintl.h"

#include <string.h>

/**
 * SECTION:gdatainputstream
 * @short_description: Data Input Stream
 * @include: gio/gio.h
 * @see_also: #GInputStream
 * 
 * Data input stream implements #GInputStream and includes functions for 
 * reading structured data directly from a binary input stream.
 *
 **/

struct _GDataInputStreamPrivate {
  GDataStreamByteOrder byte_order;
  GDataStreamNewlineType newline_type;
};

enum {
  PROP_0,
  PROP_BYTE_ORDER,
  PROP_NEWLINE_TYPE
};

static void g_data_input_stream_set_property (GObject      *object,
					      guint         prop_id,
					      const GValue *value,
					      GParamSpec   *pspec);
static void g_data_input_stream_get_property (GObject      *object,
					      guint         prop_id,
					      GValue       *value,
					      GParamSpec   *pspec);

G_DEFINE_TYPE_WITH_PRIVATE (GDataInputStream,
                            g_data_input_stream,
                            G_TYPE_BUFFERED_INPUT_STREAM)


static void
g_data_input_stream_class_init (GDataInputStreamClass *klass)
{
  GObjectClass *object_class;

  object_class = G_OBJECT_CLASS (klass);
  object_class->get_property = g_data_input_stream_get_property;
  object_class->set_property = g_data_input_stream_set_property;

  /**
   * GDataStream:byte-order:
   *
   * The ::byte-order property determines the byte ordering that
   * is used when reading multi-byte entities (such as integers)
   * from the stream.
   */ 
  g_object_class_install_property (object_class,
                                   PROP_BYTE_ORDER,
                                   g_param_spec_enum ("byte-order",
                                                      P_("Byte order"),
                                                      P_("The byte order"),
                                                      G_TYPE_DATA_STREAM_BYTE_ORDER,
                                                      G_DATA_STREAM_BYTE_ORDER_BIG_ENDIAN,
                                                      G_PARAM_READWRITE|G_PARAM_STATIC_NAME|G_PARAM_STATIC_BLURB));

  /**
   * GDataStream:newline-type:
   *
   * The :newline-type property determines what is considered
   * as a line ending when reading complete lines from the stream.
   */ 
  g_object_class_install_property (object_class,
                                   PROP_NEWLINE_TYPE,
                                   g_param_spec_enum ("newline-type",
                                                      P_("Newline type"),
                                                      P_("The accepted types of line ending"),
                                                      G_TYPE_DATA_STREAM_NEWLINE_TYPE,
                                                      G_DATA_STREAM_NEWLINE_TYPE_LF,
                                                      G_PARAM_READWRITE|G_PARAM_STATIC_NAME|G_PARAM_STATIC_BLURB));
}

static void
g_data_input_stream_set_property (GObject      *object,
				  guint         prop_id,
				  const GValue *value,
				  GParamSpec   *pspec)
{
  GDataInputStream        *dstream;

  dstream = G_DATA_INPUT_STREAM (object);

   switch (prop_id)
    {
    case PROP_BYTE_ORDER:
      g_data_input_stream_set_byte_order (dstream, g_value_get_enum (value));
      break;

    case PROP_NEWLINE_TYPE:
      g_data_input_stream_set_newline_type (dstream, g_value_get_enum (value));
      break;

    default:
      G_OBJECT_WARN_INVALID_PROPERTY_ID (object, prop_id, pspec);
      break;
    }

}

static void
g_data_input_stream_get_property (GObject    *object,
                                  guint       prop_id,
                                  GValue     *value,
                                  GParamSpec *pspec)
{
  GDataInputStreamPrivate *priv;
  GDataInputStream        *dstream;

  dstream = G_DATA_INPUT_STREAM (object);
  priv = dstream->priv;

  switch (prop_id)
    { 
    case PROP_BYTE_ORDER:
      g_value_set_enum (value, priv->byte_order);
      break;

    case PROP_NEWLINE_TYPE:
      g_value_set_enum (value, priv->newline_type);
      break;

    default:
      G_OBJECT_WARN_INVALID_PROPERTY_ID (object, prop_id, pspec);
      break;
    }

}
static void
g_data_input_stream_init (GDataInputStream *stream)
{
  stream->priv = g_data_input_stream_get_instance_private (stream);
  stream->priv->byte_order = G_DATA_STREAM_BYTE_ORDER_BIG_ENDIAN;
  stream->priv->newline_type = G_DATA_STREAM_NEWLINE_TYPE_LF;
}

/**
 * g_data_input_stream_new:
 * @base_stream: a #GInputStream.
 * 
 * Creates a new data input stream for the @base_stream.
 * 
 * Returns: a new #GDataInputStream.
 **/
GDataInputStream *
g_data_input_stream_new (GInputStream *base_stream)
{
  GDataInputStream *stream;

  g_return_val_if_fail (G_IS_INPUT_STREAM (base_stream), NULL);

  stream = g_object_new (G_TYPE_DATA_INPUT_STREAM,
                         "base-stream", base_stream,
                         NULL);

  return stream;
}

/**
 * g_data_input_stream_set_byte_order:
 * @stream: a given #GDataInputStream.
 * @order: a #GDataStreamByteOrder to set.
 * 
 * This function sets the byte order for the given @stream. All subsequent
 * reads from the @stream will be read in the given @order.
 *  
 **/
void
g_data_input_stream_set_byte_order (GDataInputStream     *stream,
				    GDataStreamByteOrder  order)
{
  GDataInputStreamPrivate *priv;

  g_return_if_fail (G_IS_DATA_INPUT_STREAM (stream));

  priv = stream->priv;

  if (priv->byte_order != order)
    {
      priv->byte_order = order;
      
      g_object_notify (G_OBJECT (stream), "byte-order");
    }
}

/**
 * g_data_input_stream_get_byte_order:
 * @stream: a given #GDataInputStream.
 * 
 * Gets the byte order for the data input stream.
 * 
 * Returns: the @stream's current #GDataStreamByteOrder. 
 **/
GDataStreamByteOrder
g_data_input_stream_get_byte_order (GDataInputStream *stream)
{
  g_return_val_if_fail (G_IS_DATA_INPUT_STREAM (stream), G_DATA_STREAM_BYTE_ORDER_HOST_ENDIAN);

  return stream->priv->byte_order;
}

/**
 * g_data_input_stream_set_newline_type:
 * @stream: a #GDataInputStream.
 * @type: the type of new line return as #GDataStreamNewlineType.
 * 
 * Sets the newline type for the @stream.
 * 
 * Note that using G_DATA_STREAM_NEWLINE_TYPE_ANY is slightly unsafe. If a read
 * chunk ends in "CR" we must read an additional byte to know if this is "CR" or
 * "CR LF", and this might block if there is no more data available.
 *  
 **/
void
g_data_input_stream_set_newline_type (GDataInputStream       *stream,
				      GDataStreamNewlineType  type)
{
  GDataInputStreamPrivate *priv;

  g_return_if_fail (G_IS_DATA_INPUT_STREAM (stream));

  priv = stream->priv;
  
  if (priv->newline_type != type)
    {
      priv->newline_type = type;

      g_object_notify (G_OBJECT (stream), "newline-type");
    }
}

/**
 * g_data_input_stream_get_newline_type:
 * @stream: a given #GDataInputStream.
 * 
 * Gets the current newline type for the @stream.
 * 
 * Returns: #GDataStreamNewlineType for the given @stream.
 **/
GDataStreamNewlineType
g_data_input_stream_get_newline_type (GDataInputStream *stream)
{
  g_return_val_if_fail (G_IS_DATA_INPUT_STREAM (stream), G_DATA_STREAM_NEWLINE_TYPE_ANY);

  return stream->priv->newline_type;
}

static gboolean
read_data (GDataInputStream  *stream,
           void              *buffer,
           gsize              size,
           GCancellable      *cancellable,
           GError           **error)
{
  gsize available;
  gssize res;

  while ((available = g_buffered_input_stream_get_available (G_BUFFERED_INPUT_STREAM (stream))) < size)
    {
      res = g_buffered_input_stream_fill (G_BUFFERED_INPUT_STREAM (stream),
					  size - available,
					  cancellable, error);
      if (res < 0)
	return FALSE;
      if (res == 0)
	{
	  g_set_error_literal (error, G_IO_ERROR, G_IO_ERROR_FAILED,
                               _("Unexpected early end-of-stream"));
	  return FALSE;
	}
    }
  
  /* This should always succeed, since it's in the buffer */
  res = g_input_stream_read (G_INPUT_STREAM (stream),
			     buffer, size,
			     NULL, NULL);
  g_warn_if_fail (res == size);
  return TRUE;
}


/**
 * g_data_input_stream_read_byte:
 * @stream: a given #GDataInputStream.
 * @cancellable: (allow-none): optional #GCancellable object, %NULL to ignore.
 * @error: #GError for error reporting.
 * 
 * Reads an unsigned 8-bit/1-byte value from @stream.
 *
 * Returns: an unsigned 8-bit/1-byte value read from the @stream or %0 
 * if an error occurred.
 **/
guchar
g_data_input_stream_read_byte (GDataInputStream  *stream,
			       GCancellable       *cancellable,
			       GError            **error)
{
  guchar c;
  
  g_return_val_if_fail (G_IS_DATA_INPUT_STREAM (stream), '\0');
  
  if (read_data (stream, &c, 1, cancellable, error))
      return c;
  
  return 0;
}


/**
 * g_data_input_stream_read_int16:
 * @stream: a given #GDataInputStream.
 * @cancellable: (allow-none): optional #GCancellable object, %NULL to ignore.
 * @error: #GError for error reporting.
 * 
 * Reads a 16-bit/2-byte value from @stream.
 *
 * In order to get the correct byte order for this read operation, 
 * see g_data_input_stream_get_byte_order() and g_data_input_stream_set_byte_order().
 * 
 * Returns: a signed 16-bit/2-byte value read from @stream or %0 if 
 * an error occurred.
 **/
gint16
g_data_input_stream_read_int16 (GDataInputStream  *stream,
			       GCancellable       *cancellable,
			       GError            **error)
{
  gint16 v;
  
  g_return_val_if_fail (G_IS_DATA_INPUT_STREAM (stream), 0);
  
  if (read_data (stream, &v, 2, cancellable, error))
    {
      switch (stream->priv->byte_order)
	{
	case G_DATA_STREAM_BYTE_ORDER_BIG_ENDIAN:
	  v = GINT16_FROM_BE (v);
	  break;
	case G_DATA_STREAM_BYTE_ORDER_LITTLE_ENDIAN:
	  v = GINT16_FROM_LE (v);
	  break;
	case G_DATA_STREAM_BYTE_ORDER_HOST_ENDIAN:
	default:
	  break;
	}
      return v;
    }
  
  return 0;
}


/**
 * g_data_input_stream_read_uint16:
 * @stream: a given #GDataInputStream.
 * @cancellable: (allow-none): optional #GCancellable object, %NULL to ignore.
 * @error: #GError for error reporting.
 *
 * Reads an unsigned 16-bit/2-byte value from @stream.
 *
 * In order to get the correct byte order for this read operation, 
 * see g_data_input_stream_get_byte_order() and g_data_input_stream_set_byte_order(). 
 * 
 * Returns: an unsigned 16-bit/2-byte value read from the @stream or %0 if 
 * an error occurred. 
 **/
guint16
g_data_input_stream_read_uint16 (GDataInputStream  *stream,
				 GCancellable       *cancellable,
				 GError            **error)
{
  guint16 v;
  
  g_return_val_if_fail (G_IS_DATA_INPUT_STREAM (stream), 0);
  
  if (read_data (stream, &v, 2, cancellable, error))
    {
      switch (stream->priv->byte_order)
	{
	case G_DATA_STREAM_BYTE_ORDER_BIG_ENDIAN:
	  v = GUINT16_FROM_BE (v);
	  break;
	case G_DATA_STREAM_BYTE_ORDER_LITTLE_ENDIAN:
	  v = GUINT16_FROM_LE (v);
	  break;
	case G_DATA_STREAM_BYTE_ORDER_HOST_ENDIAN:
	default:
	  break;
	}
      return v;
    }
  
  return 0;
}


/**
 * g_data_input_stream_read_int32:
 * @stream: a given #GDataInputStream.
 * @cancellable: (allow-none): optional #GCancellable object, %NULL to ignore.
 * @error: #GError for error reporting.
 * 
 * Reads a signed 32-bit/4-byte value from @stream.
 *
 * In order to get the correct byte order for this read operation, 
 * see g_data_input_stream_get_byte_order() and g_data_input_stream_set_byte_order().
 *
 * If @cancellable is not %NULL, then the operation can be cancelled by
 * triggering the cancellable object from another thread. If the operation
 * was cancelled, the error %G_IO_ERROR_CANCELLED will be returned. 
 *   
 * Returns: a signed 32-bit/4-byte value read from the @stream or %0 if 
 * an error occurred. 
 **/
gint32
g_data_input_stream_read_int32 (GDataInputStream  *stream,
				GCancellable       *cancellable,
				GError            **error)
{
  gint32 v;
  
  g_return_val_if_fail (G_IS_DATA_INPUT_STREAM (stream), 0);
  
  if (read_data (stream, &v, 4, cancellable, error))
    {
      switch (stream->priv->byte_order)
	{
	case G_DATA_STREAM_BYTE_ORDER_BIG_ENDIAN:
	  v = GINT32_FROM_BE (v);
	  break;
	case G_DATA_STREAM_BYTE_ORDER_LITTLE_ENDIAN:
	  v = GINT32_FROM_LE (v);
	  break;
	case G_DATA_STREAM_BYTE_ORDER_HOST_ENDIAN:
	default:
	  break;
	}
      return v;
    }
  
  return 0;
}


/**
 * g_data_input_stream_read_uint32:
 * @stream: a given #GDataInputStream.
 * @cancellable: (allow-none): optional #GCancellable object, %NULL to ignore.
 * @error: #GError for error reporting.
 * 
 * Reads an unsigned 32-bit/4-byte value from @stream.
 *
 * In order to get the correct byte order for this read operation, 
 * see g_data_input_stream_get_byte_order() and g_data_input_stream_set_byte_order().
 *
 * If @cancellable is not %NULL, then the operation can be cancelled by
 * triggering the cancellable object from another thread. If the operation
 * was cancelled, the error %G_IO_ERROR_CANCELLED will be returned. 
 * 
 * Returns: an unsigned 32-bit/4-byte value read from the @stream or %0 if 
 * an error occurred. 
 **/
guint32
g_data_input_stream_read_uint32 (GDataInputStream  *stream,
				 GCancellable       *cancellable,
				 GError            **error)
{
  guint32 v;
  
  g_return_val_if_fail (G_IS_DATA_INPUT_STREAM (stream), 0);
  
  if (read_data (stream, &v, 4, cancellable, error))
    {
      switch (stream->priv->byte_order)
	{
	case G_DATA_STREAM_BYTE_ORDER_BIG_ENDIAN:
	  v = GUINT32_FROM_BE (v);
	  break;
	case G_DATA_STREAM_BYTE_ORDER_LITTLE_ENDIAN:
	  v = GUINT32_FROM_LE (v);
	  break;
	case G_DATA_STREAM_BYTE_ORDER_HOST_ENDIAN:
	default:
	  break;
	}
      return v;
    }
  
  return 0;
}


/**
 * g_data_input_stream_read_int64:
 * @stream: a given #GDataInputStream.
 * @cancellable: (allow-none): optional #GCancellable object, %NULL to ignore.
 * @error: #GError for error reporting.
 * 
 * Reads a 64-bit/8-byte value from @stream.
 *
 * In order to get the correct byte order for this read operation, 
 * see g_data_input_stream_get_byte_order() and g_data_input_stream_set_byte_order().
 *
 * If @cancellable is not %NULL, then the operation can be cancelled by
 * triggering the cancellable object from another thread. If the operation
 * was cancelled, the error %G_IO_ERROR_CANCELLED will be returned. 
 * 
 * Returns: a signed 64-bit/8-byte value read from @stream or %0 if 
 * an error occurred.  
 **/
gint64
g_data_input_stream_read_int64 (GDataInputStream  *stream,
			       GCancellable       *cancellable,
			       GError            **error)
{
  gint64 v;
  
  g_return_val_if_fail (G_IS_DATA_INPUT_STREAM (stream), 0);
  
  if (read_data (stream, &v, 8, cancellable, error))
    {
      switch (stream->priv->byte_order)
	{
	case G_DATA_STREAM_BYTE_ORDER_BIG_ENDIAN:
	  v = GINT64_FROM_BE (v);
	  break;
	case G_DATA_STREAM_BYTE_ORDER_LITTLE_ENDIAN:
	  v = GINT64_FROM_LE (v);
	  break;
	case G_DATA_STREAM_BYTE_ORDER_HOST_ENDIAN:
	default:
	  break;
	}
      return v;
    }
  
  return 0;
}


/**
 * g_data_input_stream_read_uint64:
 * @stream: a given #GDataInputStream.
 * @cancellable: (allow-none): optional #GCancellable object, %NULL to ignore.
 * @error: #GError for error reporting.
 * 
 * Reads an unsigned 64-bit/8-byte value from @stream.
 *
 * In order to get the correct byte order for this read operation, 
 * see g_data_input_stream_get_byte_order().
 *
 * If @cancellable is not %NULL, then the operation can be cancelled by
 * triggering the cancellable object from another thread. If the operation
 * was cancelled, the error %G_IO_ERROR_CANCELLED will be returned. 
 * 
 * Returns: an unsigned 64-bit/8-byte read from @stream or %0 if 
 * an error occurred. 
 **/
guint64
g_data_input_stream_read_uint64 (GDataInputStream  *stream,
				GCancellable       *cancellable,
				GError            **error)
{
  guint64 v;
  
  g_return_val_if_fail (G_IS_DATA_INPUT_STREAM (stream), 0);
  
  if (read_data (stream, &v, 8, cancellable, error))
    {
      switch (stream->priv->byte_order)
	{
	case G_DATA_STREAM_BYTE_ORDER_BIG_ENDIAN:
	  v = GUINT64_FROM_BE (v);
	  break;
	case G_DATA_STREAM_BYTE_ORDER_LITTLE_ENDIAN:
	  v = GUINT64_FROM_LE (v);
	  break;
	case G_DATA_STREAM_BYTE_ORDER_HOST_ENDIAN:
	default:
	  break;
	}
      return v;
    }
  
  return 0;
}

static gssize
scan_for_newline (GDataInputStream *stream,
		  gsize            *checked_out,
		  gboolean         *last_saw_cr_out,
		  int              *newline_len_out)
{
  GBufferedInputStream *bstream;
  GDataInputStreamPrivate *priv;
  const char *buffer;
  gsize start, end, peeked;
  int i;
  gssize found_pos;
  int newline_len;
  gsize available, checked;
  gboolean last_saw_cr;

  priv = stream->priv;
  
  bstream = G_BUFFERED_INPUT_STREAM (stream);

  checked = *checked_out;
  last_saw_cr = *last_saw_cr_out;
  found_pos = -1;
  newline_len = 0;
  
  start = checked;
  buffer = (const char*)g_buffered_input_stream_peek_buffer (bstream, &available) + start;
  end = available;
  peeked = end - start;

  for (i = 0; checked < available && i < peeked; i++)
    {
      switch (priv->newline_type)
	{
	case G_DATA_STREAM_NEWLINE_TYPE_LF:
	  if (buffer[i] == 10)
	    {
	      found_pos = start + i;
	      newline_len = 1;
	    }
	  break;
	case G_DATA_STREAM_NEWLINE_TYPE_CR:
	  if (buffer[i] == 13)
	    {
	      found_pos = start + i;
	      newline_len = 1;
	    }
	  break;
	case G_DATA_STREAM_NEWLINE_TYPE_CR_LF:
	  if (last_saw_cr && buffer[i] == 10)
	    {
	      found_pos = start + i - 1;
	      newline_len = 2;
	    }
	  break;
	default:
	case G_DATA_STREAM_NEWLINE_TYPE_ANY:
	  if (buffer[i] == 10) /* LF */
	    {
	      if (last_saw_cr)
		{
		  /* CR LF */
		  found_pos = start + i - 1;
		  newline_len = 2;
		}
	      else
		{
		  /* LF */
		  found_pos = start + i;
		  newline_len = 1;
		}
	    }
	  else if (last_saw_cr)
	    {
	      /* Last was cr, this is not LF, end is CR */
	      found_pos = start + i - 1;
	      newline_len = 1;
	    }
	  /* Don't check for CR here, instead look at last_saw_cr on next byte */
	  break;
	}
	
      last_saw_cr = (buffer[i] == 13);

      if (found_pos != -1)
	{
	  *newline_len_out = newline_len;
	  return found_pos;
	}
    }

  checked = end;

  *checked_out = checked;
  *last_saw_cr_out = last_saw_cr;
  return -1;
}
		  

/**
 * g_data_input_stream_read_line:
 * @stream: a given #GDataInputStream.
 * @length: (out): a #gsize to get the length of the data read in.
 * @cancellable: (allow-none): optional #GCancellable object, %NULL to ignore.
 * @error: #GError for error reporting.
 *
 * Reads a line from the data input stream.  Note that no encoding
 * checks or conversion is performed; the input is not guaranteed to
 * be UTF-8, and may in fact have embedded NUL characters.
 *
 * If @cancellable is not %NULL, then the operation can be cancelled by
 * triggering the cancellable object from another thread. If the operation
 * was cancelled, the error %G_IO_ERROR_CANCELLED will be returned.
 *
<<<<<<< HEAD
 * Returns: (transfer full) (array zero-terminated=1) (element-type guint8): a
 *  NUL terminated byte array with the line that was read in (without
 *  the newlines).  Set @length to a #gsize to get the length of the
 *  read line.  On an error, it will return %NULL and @error will be
 *  set. If there's no content to read, it will still return %NULL,
 *  but @error won't be set.
=======
 * Returns: (nullable) (transfer full) (array zero-terminated=1) (element-type guint8):
 *  a NUL terminated byte array with the line that was read in
 *  (without the newlines).  Set @length to a #gsize to get the length
 *  of the read line.  On an error, it will return %NULL and @error
 *  will be set. If there's no content to read, it will still return
 *  %NULL, but @error won't be set.
>>>>>>> 76bed778
 **/
char *
g_data_input_stream_read_line (GDataInputStream  *stream,
			       gsize             *length,
			       GCancellable      *cancellable,
			       GError           **error)
{
  GBufferedInputStream *bstream;
  gsize checked;
  gboolean last_saw_cr;
  gssize found_pos;
  gssize res;
  int newline_len;
  char *line;
  
  g_return_val_if_fail (G_IS_DATA_INPUT_STREAM (stream), NULL);  

  bstream = G_BUFFERED_INPUT_STREAM (stream);

  newline_len = 0;
  checked = 0;
  last_saw_cr = FALSE;

  while ((found_pos = scan_for_newline (stream, &checked, &last_saw_cr, &newline_len)) == -1)
    {
      if (g_buffered_input_stream_get_available (bstream) ==
	  g_buffered_input_stream_get_buffer_size (bstream))
	g_buffered_input_stream_set_buffer_size (bstream,
						 2 * g_buffered_input_stream_get_buffer_size (bstream));

      res = g_buffered_input_stream_fill (bstream, -1, cancellable, error);
      if (res < 0)
	return NULL;
      if (res == 0)
	{
	  /* End of stream */
	  if (g_buffered_input_stream_get_available (bstream) == 0)
	    {
	      if (length)
		*length = 0;
	      return NULL;
	    }
	  else
	    {
	      found_pos = checked;
	      newline_len = 0;
	      break;
	    }
	}
    }

  line = g_malloc (found_pos + newline_len + 1);

  res = g_input_stream_read (G_INPUT_STREAM (stream),
			     line,
			     found_pos + newline_len,
			     NULL, NULL);
  if (length)
    *length = (gsize)found_pos;
  g_warn_if_fail (res == found_pos + newline_len);
  line[found_pos] = 0;
  
  return line;
}

/**
 * g_data_input_stream_read_line_utf8:
 * @stream: a given #GDataInputStream.
 * @length: (out): a #gsize to get the length of the data read in.
 * @cancellable: (allow-none): optional #GCancellable object, %NULL to ignore.
 * @error: #GError for error reporting.
 *
 * Reads a UTF-8 encoded line from the data input stream.
 *
 * If @cancellable is not %NULL, then the operation can be cancelled by
 * triggering the cancellable object from another thread. If the operation
 * was cancelled, the error %G_IO_ERROR_CANCELLED will be returned.
 *
<<<<<<< HEAD
 * Returns: (transfer full): a NUL terminated UTF-8 string with the
 *  line that was read in (without the newlines).  Set @length to a
 *  #gsize to get the length of the read line.  On an error, it will
 *  return %NULL and @error will be set.  For UTF-8 conversion errors,
 *  the set error domain is %G_CONVERT_ERROR.  If there's no content to
 *  read, it will still return %NULL, but @error won't be set.
=======
 * Returns: (nullable) (transfer full): a NUL terminated UTF-8 string
 *  with the line that was read in (without the newlines).  Set
 *  @length to a #gsize to get the length of the read line.  On an
 *  error, it will return %NULL and @error will be set.  For UTF-8
 *  conversion errors, the set error domain is %G_CONVERT_ERROR.  If
 *  there's no content to read, it will still return %NULL, but @error
 *  won't be set.
>>>>>>> 76bed778
 *
 * Since: 2.30
 **/
char *
g_data_input_stream_read_line_utf8 (GDataInputStream  *stream,
				    gsize             *length,
				    GCancellable      *cancellable,
				    GError           **error)
{
  char *res;

  res = g_data_input_stream_read_line (stream, length, cancellable, error);
  if (!res)
    return NULL;
  
  if (!g_utf8_validate (res, -1, NULL))
    {
      g_set_error_literal (error, G_CONVERT_ERROR,
			   G_CONVERT_ERROR_ILLEGAL_SEQUENCE,
			   _("Invalid byte sequence in conversion input"));
      g_free (res);
      return NULL;
    }
  return res;
}

static gssize
scan_for_chars (GDataInputStream *stream,
		gsize            *checked_out,
		const char       *stop_chars,
                gssize            stop_chars_len)
{
  GBufferedInputStream *bstream;
  const char *buffer;
  gsize start, end, peeked;
  int i;
  gsize available, checked;
  const char *stop_char;
  const char *stop_end;

  bstream = G_BUFFERED_INPUT_STREAM (stream);
  stop_end = stop_chars + stop_chars_len;

  checked = *checked_out;

  start = checked;
  buffer = (const char *)g_buffered_input_stream_peek_buffer (bstream, &available) + start;
  end = available;
  peeked = end - start;

  for (i = 0; checked < available && i < peeked; i++)
    {
      for (stop_char = stop_chars; stop_char != stop_end; stop_char++)
	{
	  if (buffer[i] == *stop_char)
	    return (start + i);
	}
    }

  checked = end;

  *checked_out = checked;
  return -1;
}

/**
 * g_data_input_stream_read_until:
 * @stream: a given #GDataInputStream.
 * @stop_chars: characters to terminate the read.
 * @length: (out): a #gsize to get the length of the data read in.
 * @cancellable: (allow-none): optional #GCancellable object, %NULL to ignore.
 * @error: #GError for error reporting.
 *
 * Reads a string from the data input stream, up to the first
 * occurrence of any of the stop characters.
 *
 * Note that, in contrast to g_data_input_stream_read_until_async(),
 * this function consumes the stop character that it finds.
 *
 * Don't use this function in new code.  Its functionality is
 * inconsistent with g_data_input_stream_read_until_async().  Both
 * functions will be marked as deprecated in a future release.  Use
 * g_data_input_stream_read_upto() instead, but note that that function
 * does not consume the stop character.
 *
 * Returns: (transfer full): a string with the data that was read
 *     before encountering any of the stop characters. Set @length to
 *     a #gsize to get the length of the string. This function will
 *     return %NULL on an error.
 */
char *
g_data_input_stream_read_until (GDataInputStream  *stream,
			       const gchar        *stop_chars,
			       gsize              *length,
			       GCancellable       *cancellable,
			       GError            **error)
{
  GBufferedInputStream *bstream;
  gchar *result;

  bstream = G_BUFFERED_INPUT_STREAM (stream);

  result = g_data_input_stream_read_upto (stream, stop_chars, -1,
                                          length, cancellable, error);

  /* If we're not at end of stream then we have a stop_char to consume. */
  if (result != NULL && g_buffered_input_stream_get_available (bstream) > 0)
    {
      gsize res;
      gchar b;

      res = g_input_stream_read (G_INPUT_STREAM (stream), &b, 1, NULL, NULL);
      g_assert (res == 1);
    }

  return result;
}

typedef struct
{
  gboolean last_saw_cr;
  gsize checked;

  gchar *stop_chars;
  gssize stop_chars_len;
<<<<<<< HEAD
  gchar *line;
=======
>>>>>>> 76bed778
  gsize length;
} GDataInputStreamReadData;

static void
g_data_input_stream_read_complete (GTask *task,
                                   gsize  read_length,
                                   gsize  skip_length)
{
  GDataInputStreamReadData *data = g_task_get_task_data (task);
  GInputStream *stream = g_task_get_source_object (task);
  char *line = NULL;

  if (read_length || skip_length)
    {
      gssize bytes;

      data->length = read_length;
      line = g_malloc (read_length + 1);
      line[read_length] = '\0';

      /* we already checked the buffer.  this shouldn't fail. */
      bytes = g_input_stream_read (stream, line, read_length, NULL, NULL);
      g_assert_cmpint (bytes, ==, read_length);

      bytes = g_input_stream_skip (stream, skip_length, NULL, NULL);
      g_assert_cmpint (bytes, ==, skip_length);
    }

  g_task_return_pointer (task, line, g_free);
  g_object_unref (task);
}

static void
g_data_input_stream_read_line_ready (GObject      *object,
                                     GAsyncResult *result,
                                     gpointer      user_data)
{
  GTask *task = user_data;
  GDataInputStreamReadData *data = g_task_get_task_data (task);
  GBufferedInputStream *buffer = g_task_get_source_object (task);
  gssize found_pos;
  gint newline_len;

  if (result)
    /* this is a callback.  finish the async call. */
    {
      GError *error = NULL;
      gssize bytes;

      bytes = g_buffered_input_stream_fill_finish (buffer, result, &error);

      if (bytes <= 0)
        {
          if (bytes < 0)
            /* stream error. */
            {
<<<<<<< HEAD
              g_simple_async_result_take_error (data->simple, error);
              data->checked = 0;
=======
              g_task_return_error (task, error);
              g_object_unref (task);
              return;
>>>>>>> 76bed778
            }

          g_data_input_stream_read_complete (task, data->checked, 0);
          return;
        }

      /* only proceed if we got more bytes... */
    }

  if (data->stop_chars)
    {
      found_pos = scan_for_chars (G_DATA_INPUT_STREAM (buffer),
                                  &data->checked,
                                  data->stop_chars,
                                  data->stop_chars_len);
      newline_len = 0;
    }
  else
    found_pos = scan_for_newline (G_DATA_INPUT_STREAM (buffer), &data->checked,
                                  &data->last_saw_cr, &newline_len);

  if (found_pos == -1)
    /* didn't find a full line; need to buffer some more bytes */
    {
      gsize size;

      size = g_buffered_input_stream_get_buffer_size (buffer);

      if (g_buffered_input_stream_get_available (buffer) == size)
        /* need to grow the buffer */
        g_buffered_input_stream_set_buffer_size (buffer, size * 2);

      /* try again */
      g_buffered_input_stream_fill_async (buffer, -1,
                                          g_task_get_priority (task),
                                          g_task_get_cancellable (task),
                                          g_data_input_stream_read_line_ready,
                                          user_data);
    }
  else
    {
      /* read the line and the EOL.  no error is possible. */
      g_data_input_stream_read_complete (task, found_pos, newline_len);
    }
}

static void
g_data_input_stream_read_data_free (gpointer user_data)
{
  GDataInputStreamReadData *data = user_data;

  g_free (data->stop_chars);
  g_slice_free (GDataInputStreamReadData, data);
}

static void
g_data_input_stream_read_async (GDataInputStream    *stream,
                                const gchar         *stop_chars,
                                gssize               stop_chars_len,
                                gint                 io_priority,
                                GCancellable        *cancellable,
                                GAsyncReadyCallback  callback,
                                gpointer             user_data)
{
  GDataInputStreamReadData *data;
  GTask *task;

<<<<<<< HEAD
  data = g_slice_new (GDataInputStreamReadData);
  data->stream = stream;
  if (cancellable)
    g_object_ref (cancellable);
  data->cancellable = cancellable;
=======
  data = g_slice_new0 (GDataInputStreamReadData);
>>>>>>> 76bed778
  if (stop_chars_len == -1)
    stop_chars_len = strlen (stop_chars);
  data->stop_chars = g_memdup (stop_chars, stop_chars_len);
  data->stop_chars_len = stop_chars_len;
<<<<<<< HEAD
  data->io_priority = io_priority;
=======
>>>>>>> 76bed778
  data->last_saw_cr = FALSE;

  task = g_task_new (stream, cancellable, callback, user_data);
  g_task_set_task_data (task, data, g_data_input_stream_read_data_free);
  g_task_set_priority (task, io_priority);

  g_data_input_stream_read_line_ready (NULL, NULL, task);
}

static gchar *
g_data_input_stream_read_finish (GDataInputStream  *stream,
                                 GAsyncResult      *result,
                                 gsize             *length,
                                 GError           **error)
{
  GTask *task = G_TASK (result);
  gchar *line;

  line = g_task_propagate_pointer (task, error);

  if (length && line)
    {
      GDataInputStreamReadData *data = g_task_get_task_data (task);

      *length = data->length;
    }

  return line;
}

/**
 * g_data_input_stream_read_line_async:
 * @stream: a given #GDataInputStream.
<<<<<<< HEAD
 * @io_priority: the <link linkend="io-priority">I/O priority</link>
 *     of the request.
=======
 * @io_priority: the [I/O priority][io-priority] of the request
>>>>>>> 76bed778
 * @cancellable: (allow-none): optional #GCancellable object, %NULL to ignore.
 * @callback: (scope async): callback to call when the request is satisfied.
 * @user_data: (closure): the data to pass to callback function.
 *
 * The asynchronous version of g_data_input_stream_read_line().  It is
 * an error to have two outstanding calls to this function.
 *
 * When the operation is finished, @callback will be called. You
 * can then call g_data_input_stream_read_line_finish() to get
 * the result of the operation.
 *
 * Since: 2.20
 */
void
g_data_input_stream_read_line_async (GDataInputStream    *stream,
                                     gint                 io_priority,
                                     GCancellable        *cancellable,
                                     GAsyncReadyCallback  callback,
                                     gpointer             user_data)
{
  g_return_if_fail (G_IS_DATA_INPUT_STREAM (stream));
  g_return_if_fail (cancellable == NULL || G_IS_CANCELLABLE (cancellable));

  g_data_input_stream_read_async (stream, NULL, 0, io_priority,
<<<<<<< HEAD
                                  cancellable, callback, user_data,
                                  g_data_input_stream_read_line_async);
=======
                                  cancellable, callback, user_data);
>>>>>>> 76bed778
}

/**
 * g_data_input_stream_read_until_async:
 * @stream: a given #GDataInputStream.
 * @stop_chars: characters to terminate the read.
<<<<<<< HEAD
 * @io_priority: the <link linkend="io-priority">I/O priority</link>
 *     of the request.
=======
 * @io_priority: the [I/O priority][io-priority] of the request
>>>>>>> 76bed778
 * @cancellable: (allow-none): optional #GCancellable object, %NULL to ignore.
 * @callback: (scope async): callback to call when the request is satisfied.
 * @user_data: (closure): the data to pass to callback function.
 *
 * The asynchronous version of g_data_input_stream_read_until().
 * It is an error to have two outstanding calls to this function.
 *
 * Note that, in contrast to g_data_input_stream_read_until(),
 * this function does not consume the stop character that it finds.  You
 * must read it for yourself.
 *
 * When the operation is finished, @callback will be called. You
 * can then call g_data_input_stream_read_until_finish() to get
 * the result of the operation.
 *
 * Don't use this function in new code.  Its functionality is
 * inconsistent with g_data_input_stream_read_until().  Both functions
 * will be marked as deprecated in a future release.  Use
 * g_data_input_stream_read_upto_async() instead.
 *
 * Since: 2.20
 */
void
g_data_input_stream_read_until_async (GDataInputStream    *stream,
                                      const gchar         *stop_chars,
                                      gint                 io_priority,
                                      GCancellable        *cancellable,
                                      GAsyncReadyCallback  callback,
                                      gpointer             user_data)
{
  g_return_if_fail (G_IS_DATA_INPUT_STREAM (stream));
  g_return_if_fail (cancellable == NULL || G_IS_CANCELLABLE (cancellable));
  g_return_if_fail (stop_chars != NULL);

  g_data_input_stream_read_async (stream, stop_chars, -1, io_priority,
<<<<<<< HEAD
                                  cancellable, callback, user_data,
                                  g_data_input_stream_read_until_async);
=======
                                  cancellable, callback, user_data);
>>>>>>> 76bed778
}

/**
 * g_data_input_stream_read_line_finish:
 * @stream: a given #GDataInputStream.
 * @result: the #GAsyncResult that was provided to the callback.
 * @length: (out): a #gsize to get the length of the data read in.
 * @error: #GError for error reporting.
 *
 * Finish an asynchronous call started by
 * g_data_input_stream_read_line_async().  Note the warning about
 * string encoding in g_data_input_stream_read_line() applies here as
 * well.
 *
<<<<<<< HEAD
 * Returns: (transfer full) (array zero-terminated=1) (element-type guint8):  a 
 *  NUL-terminated byte array with the line that was read in
 *  (without the newlines).  Set @length to a #gsize to get the
 *  length of the read line.  On an error, it will return %NULL and
 *  @error will be set. If there's no content to read, it will
 *  still return %NULL, but @error won't be set.
=======
 * Returns: (nullable) (transfer full) (array zero-terminated=1) (element-type guint8):
 *  a NUL-terminated byte array with the line that was read in
 *  (without the newlines).  Set @length to a #gsize to get the length
 *  of the read line.  On an error, it will return %NULL and @error
 *  will be set. If there's no content to read, it will still return
 *  %NULL, but @error won't be set.
>>>>>>> 76bed778
 *
 * Since: 2.20
 */
gchar *
g_data_input_stream_read_line_finish (GDataInputStream  *stream,
                                      GAsyncResult      *result,
                                      gsize             *length,
                                      GError           **error)
{
  g_return_val_if_fail (g_task_is_valid (result, stream), NULL);

  return g_data_input_stream_read_finish (stream, result, length, error);
}

/**
 * g_data_input_stream_read_line_finish_utf8:
 * @stream: a given #GDataInputStream.
 * @result: the #GAsyncResult that was provided to the callback.
 * @length: (out): a #gsize to get the length of the data read in.
 * @error: #GError for error reporting.
 *
 * Finish an asynchronous call started by
 * g_data_input_stream_read_line_async().
 *
<<<<<<< HEAD
 * Returns: (transfer full): a string with the line that was read in
 *  (without the newlines).  Set @length to a #gsize to get the length
 *  of the read line.  On an error, it will return %NULL and @error
 *  will be set. For UTF-8 conversion errors, the set error domain is
 *  %G_CONVERT_ERROR.  If there's no content to read, it will still
 *  return %NULL, but @error won't be set.
=======
 * Returns: (nullable) (transfer full): a string with the line that
 *  was read in (without the newlines).  Set @length to a #gsize to
 *  get the length of the read line.  On an error, it will return
 *  %NULL and @error will be set. For UTF-8 conversion errors, the set
 *  error domain is %G_CONVERT_ERROR.  If there's no content to read,
 *  it will still return %NULL, but @error won't be set.
>>>>>>> 76bed778
 *
 * Since: 2.30
 */
gchar *
g_data_input_stream_read_line_finish_utf8 (GDataInputStream  *stream,
					   GAsyncResult      *result,
					   gsize             *length,
					   GError           **error)
{
  gchar *res;

  res = g_data_input_stream_read_line_finish (stream, result, length, error);
  if (!res)
    return NULL;

  if (!g_utf8_validate (res, -1, NULL))
    {
      g_set_error_literal (error, G_CONVERT_ERROR,
			   G_CONVERT_ERROR_ILLEGAL_SEQUENCE,
			   _("Invalid byte sequence in conversion input"));
      g_free (res);
      return NULL;
    }
  return res;
}

/**
 * g_data_input_stream_read_until_finish:
 * @stream: a given #GDataInputStream.
 * @result: the #GAsyncResult that was provided to the callback.
 * @length: (out): a #gsize to get the length of the data read in.
 * @error: #GError for error reporting.
 *
 * Finish an asynchronous call started by
 * g_data_input_stream_read_until_async().
 *
 * Since: 2.20
 *
 * Returns: (transfer full): a string with the data that was read
 *     before encountering any of the stop characters. Set @length to
 *     a #gsize to get the length of the string. This function will
 *     return %NULL on an error.
 */
gchar *
g_data_input_stream_read_until_finish (GDataInputStream  *stream,
                                       GAsyncResult      *result,
                                       gsize             *length,
                                       GError           **error)
{
  g_return_val_if_fail (g_task_is_valid (result, stream), NULL);

  return g_data_input_stream_read_finish (stream, result, length, error);
}

/**
 * g_data_input_stream_read_upto:
 * @stream: a #GDataInputStream
 * @stop_chars: characters to terminate the read
 * @stop_chars_len: length of @stop_chars. May be -1 if @stop_chars is
 *     nul-terminated
 * @length: (out): a #gsize to get the length of the data read in
 * @cancellable: (allow-none): optional #GCancellable object, %NULL to ignore
 * @error: #GError for error reporting
 *
 * Reads a string from the data input stream, up to the first
 * occurrence of any of the stop characters.
 *
 * In contrast to g_data_input_stream_read_until(), this function
 * does not consume the stop character. You have to use
 * g_data_input_stream_read_byte() to get it before calling
 * g_data_input_stream_read_upto() again.
 *
 * Note that @stop_chars may contain '\0' if @stop_chars_len is
 * specified.
 *
 * Returns: (transfer full): a string with the data that was read
 *     before encountering any of the stop characters. Set @length to
 *     a #gsize to get the length of the string. This function will
 *     return %NULL on an error
 *
 * Since: 2.26
 */
char *
g_data_input_stream_read_upto (GDataInputStream  *stream,
                               const gchar       *stop_chars,
                               gssize             stop_chars_len,
                               gsize             *length,
                               GCancellable      *cancellable,
                               GError           **error)
{
  GBufferedInputStream *bstream;
  gsize checked;
  gssize found_pos;
  gssize res;
  char *data_until;

  g_return_val_if_fail (G_IS_DATA_INPUT_STREAM (stream), NULL);

  if (stop_chars_len < 0)
    stop_chars_len = strlen (stop_chars);

  bstream = G_BUFFERED_INPUT_STREAM (stream);

  checked = 0;

  while ((found_pos = scan_for_chars (stream, &checked, stop_chars, stop_chars_len)) == -1)
    {
      if (g_buffered_input_stream_get_available (bstream) ==
          g_buffered_input_stream_get_buffer_size (bstream))
        g_buffered_input_stream_set_buffer_size (bstream,
                                                 2 * g_buffered_input_stream_get_buffer_size (bstream));

      res = g_buffered_input_stream_fill (bstream, -1, cancellable, error);
      if (res < 0)
        return NULL;
      if (res == 0)
        {
          /* End of stream */
          if (g_buffered_input_stream_get_available (bstream) == 0)
            {
              if (length)
                *length = 0;
              return NULL;
            }
          else
            {
              found_pos = checked;
              break;
            }
        }
    }

  data_until = g_malloc (found_pos + 1);

  res = g_input_stream_read (G_INPUT_STREAM (stream),
                             data_until,
                             found_pos,
                             NULL, NULL);
  if (length)
    *length = (gsize)found_pos;
  g_warn_if_fail (res == found_pos);
  data_until[found_pos] = 0;

  return data_until;
}

/**
 * g_data_input_stream_read_upto_async:
 * @stream: a #GDataInputStream
 * @stop_chars: characters to terminate the read
 * @stop_chars_len: length of @stop_chars. May be -1 if @stop_chars is
 *     nul-terminated
 * @io_priority: the [I/O priority][io-priority] of the request
 * @cancellable: (allow-none): optional #GCancellable object, %NULL to ignore
 * @callback: (scope async): callback to call when the request is satisfied
 * @user_data: (closure): the data to pass to callback function
 *
 * The asynchronous version of g_data_input_stream_read_upto().
 * It is an error to have two outstanding calls to this function.
 *
 * In contrast to g_data_input_stream_read_until(), this function
 * does not consume the stop character. You have to use
 * g_data_input_stream_read_byte() to get it before calling
 * g_data_input_stream_read_upto() again.
 *
 * Note that @stop_chars may contain '\0' if @stop_chars_len is
 * specified.
 *
 * When the operation is finished, @callback will be called. You
 * can then call g_data_input_stream_read_upto_finish() to get
 * the result of the operation.
 *
 * Since: 2.26
 */
void
g_data_input_stream_read_upto_async (GDataInputStream    *stream,
                                     const gchar         *stop_chars,
                                     gssize               stop_chars_len,
                                     gint                 io_priority,
                                     GCancellable        *cancellable,
                                     GAsyncReadyCallback  callback,
                                     gpointer             user_data)
{
  g_return_if_fail (G_IS_DATA_INPUT_STREAM (stream));
  g_return_if_fail (cancellable == NULL || G_IS_CANCELLABLE (cancellable));
  g_return_if_fail (stop_chars != NULL);

  g_data_input_stream_read_async (stream, stop_chars, stop_chars_len, io_priority,
                                  cancellable, callback, user_data);
}

/**
 * g_data_input_stream_read_upto_finish:
 * @stream: a #GDataInputStream
 * @result: the #GAsyncResult that was provided to the callback
 * @length: (out): a #gsize to get the length of the data read in
 * @error: #GError for error reporting
 *
 * Finish an asynchronous call started by
 * g_data_input_stream_read_upto_async().
 *
 * Note that this function does not consume the stop character. You
 * have to use g_data_input_stream_read_byte() to get it before calling
 * g_data_input_stream_read_upto_async() again.
 *
 * Returns: (transfer full): a string with the data that was read
 *     before encountering any of the stop characters. Set @length to
 *     a #gsize to get the length of the string. This function will
 *     return %NULL on an error.
 *
 * Since: 2.24
 */
gchar *
g_data_input_stream_read_upto_finish (GDataInputStream  *stream,
                                      GAsyncResult      *result,
                                      gsize             *length,
                                      GError           **error)
{
  g_return_val_if_fail (g_task_is_valid (result, stream), NULL);

  return g_data_input_stream_read_finish (stream, result, length, error);
}

/**
 * g_data_input_stream_read_upto:
 * @stream: a #GDataInputStream
 * @stop_chars: characters to terminate the read
 * @stop_chars_len: length of @stop_chars. May be -1 if @stop_chars is
 *     nul-terminated
 * @length: (out): a #gsize to get the length of the data read in
 * @cancellable: (allow-none): optional #GCancellable object, %NULL to ignore
 * @error: #GError for error reporting
 *
 * Reads a string from the data input stream, up to the first
 * occurrence of any of the stop characters.
 *
 * In contrast to g_data_input_stream_read_until(), this function
 * does <emphasis>not</emphasis> consume the stop character. You have
 * to use g_data_input_stream_read_byte() to get it before calling
 * g_data_input_stream_read_upto() again.
 *
 * Note that @stop_chars may contain '\0' if @stop_chars_len is
 * specified.
 *
 * Returns: (transfer full): a string with the data that was read
 *     before encountering any of the stop characters. Set @length to
 *     a #gsize to get the length of the string. This function will
 *     return %NULL on an error
 *
 * Since: 2.26
 */
char *
g_data_input_stream_read_upto (GDataInputStream  *stream,
                               const gchar       *stop_chars,
                               gssize             stop_chars_len,
                               gsize             *length,
                               GCancellable      *cancellable,
                               GError           **error)
{
  GBufferedInputStream *bstream;
  gsize checked;
  gssize found_pos;
  gssize res;
  char *data_until;

  g_return_val_if_fail (G_IS_DATA_INPUT_STREAM (stream), NULL);

  if (stop_chars_len < 0)
    stop_chars_len = strlen (stop_chars);

  bstream = G_BUFFERED_INPUT_STREAM (stream);

  checked = 0;

  while ((found_pos = scan_for_chars (stream, &checked, stop_chars, stop_chars_len)) == -1)
    {
      if (g_buffered_input_stream_get_available (bstream) ==
          g_buffered_input_stream_get_buffer_size (bstream))
        g_buffered_input_stream_set_buffer_size (bstream,
                                                 2 * g_buffered_input_stream_get_buffer_size (bstream));

      res = g_buffered_input_stream_fill (bstream, -1, cancellable, error);
      if (res < 0)
        return NULL;
      if (res == 0)
        {
          /* End of stream */
          if (g_buffered_input_stream_get_available (bstream) == 0)
            {
              if (length)
                *length = 0;
              return NULL;
            }
          else
            {
              found_pos = checked;
              break;
            }
        }
    }

  data_until = g_malloc (found_pos + 1);

  res = g_input_stream_read (G_INPUT_STREAM (stream),
                             data_until,
                             found_pos,
                             NULL, NULL);
  if (length)
    *length = (gsize)found_pos;
  g_warn_if_fail (res == found_pos);
  data_until[found_pos] = 0;

  return data_until;
}

/**
 * g_data_input_stream_read_upto_async:
 * @stream: a #GDataInputStream
 * @stop_chars: characters to terminate the read
 * @stop_chars_len: length of @stop_chars. May be -1 if @stop_chars is
 *     nul-terminated
 * @io_priority: the <link linkend="io-priority">I/O priority</link>
 *     of the request.
 * @cancellable: (allow-none): optional #GCancellable object, %NULL to ignore
 * @callback: (scope async): callback to call when the request is satisfied
 * @user_data: (closure): the data to pass to callback function
 *
 * The asynchronous version of g_data_input_stream_read_upto().
 * It is an error to have two outstanding calls to this function.
 *
 * In contrast to g_data_input_stream_read_until(), this function
 * does <emphasis>not</emphasis> consume the stop character. You have
 * to use g_data_input_stream_read_byte() to get it before calling
 * g_data_input_stream_read_upto() again.
 *
 * Note that @stop_chars may contain '\0' if @stop_chars_len is
 * specified.
 *
 * When the operation is finished, @callback will be called. You
 * can then call g_data_input_stream_read_upto_finish() to get
 * the result of the operation.
 *
 * Since: 2.26
 */
void
g_data_input_stream_read_upto_async (GDataInputStream    *stream,
                                     const gchar         *stop_chars,
                                     gssize               stop_chars_len,
                                     gint                 io_priority,
                                     GCancellable        *cancellable,
                                     GAsyncReadyCallback  callback,
                                     gpointer             user_data)
{
  g_return_if_fail (G_IS_DATA_INPUT_STREAM (stream));
  g_return_if_fail (cancellable == NULL || G_IS_CANCELLABLE (cancellable));
  g_return_if_fail (stop_chars != NULL);

  g_data_input_stream_read_async (stream, stop_chars, stop_chars_len, io_priority,
                                  cancellable, callback, user_data,
                                  g_data_input_stream_read_upto_async);
}

/**
 * g_data_input_stream_read_upto_finish:
 * @stream: a #GDataInputStream
 * @result: the #GAsyncResult that was provided to the callback
 * @length: (out): a #gsize to get the length of the data read in
 * @error: #GError for error reporting
 *
 * Finish an asynchronous call started by
 * g_data_input_stream_read_upto_async().
 *
 * Note that this function does <emphasis>not</emphasis> consume the
 * stop character. You have to use g_data_input_stream_read_byte() to
 * get it before calling g_data_input_stream_read_upto_async() again.
 *
 * Returns: (transfer full): a string with the data that was read
 *     before encountering any of the stop characters. Set @length to
 *     a #gsize to get the length of the string. This function will
 *     return %NULL on an error.
 *
 * Since: 2.24
 */
gchar *
g_data_input_stream_read_upto_finish (GDataInputStream  *stream,
                                      GAsyncResult      *result,
                                      gsize             *length,
                                      GError           **error)
{
  g_return_val_if_fail (
    g_simple_async_result_is_valid (result, G_OBJECT (stream),
      g_data_input_stream_read_upto_async), NULL);

  return g_data_input_stream_read_finish (stream, result, length, error);
}<|MERGE_RESOLUTION|>--- conflicted
+++ resolved
@@ -735,21 +735,12 @@
  * triggering the cancellable object from another thread. If the operation
  * was cancelled, the error %G_IO_ERROR_CANCELLED will be returned.
  *
-<<<<<<< HEAD
- * Returns: (transfer full) (array zero-terminated=1) (element-type guint8): a
- *  NUL terminated byte array with the line that was read in (without
- *  the newlines).  Set @length to a #gsize to get the length of the
- *  read line.  On an error, it will return %NULL and @error will be
- *  set. If there's no content to read, it will still return %NULL,
- *  but @error won't be set.
-=======
  * Returns: (nullable) (transfer full) (array zero-terminated=1) (element-type guint8):
  *  a NUL terminated byte array with the line that was read in
  *  (without the newlines).  Set @length to a #gsize to get the length
  *  of the read line.  On an error, it will return %NULL and @error
  *  will be set. If there's no content to read, it will still return
  *  %NULL, but @error won't be set.
->>>>>>> 76bed778
  **/
 char *
 g_data_input_stream_read_line (GDataInputStream  *stream,
@@ -828,14 +819,6 @@
  * triggering the cancellable object from another thread. If the operation
  * was cancelled, the error %G_IO_ERROR_CANCELLED will be returned.
  *
-<<<<<<< HEAD
- * Returns: (transfer full): a NUL terminated UTF-8 string with the
- *  line that was read in (without the newlines).  Set @length to a
- *  #gsize to get the length of the read line.  On an error, it will
- *  return %NULL and @error will be set.  For UTF-8 conversion errors,
- *  the set error domain is %G_CONVERT_ERROR.  If there's no content to
- *  read, it will still return %NULL, but @error won't be set.
-=======
  * Returns: (nullable) (transfer full): a NUL terminated UTF-8 string
  *  with the line that was read in (without the newlines).  Set
  *  @length to a #gsize to get the length of the read line.  On an
@@ -843,7 +826,6 @@
  *  conversion errors, the set error domain is %G_CONVERT_ERROR.  If
  *  there's no content to read, it will still return %NULL, but @error
  *  won't be set.
->>>>>>> 76bed778
  *
  * Since: 2.30
  **/
@@ -969,10 +951,6 @@
 
   gchar *stop_chars;
   gssize stop_chars_len;
-<<<<<<< HEAD
-  gchar *line;
-=======
->>>>>>> 76bed778
   gsize length;
 } GDataInputStreamReadData;
 
@@ -1029,14 +1007,9 @@
           if (bytes < 0)
             /* stream error. */
             {
-<<<<<<< HEAD
-              g_simple_async_result_take_error (data->simple, error);
-              data->checked = 0;
-=======
               g_task_return_error (task, error);
               g_object_unref (task);
               return;
->>>>>>> 76bed778
             }
 
           g_data_input_stream_read_complete (task, data->checked, 0);
@@ -1104,23 +1077,11 @@
   GDataInputStreamReadData *data;
   GTask *task;
 
-<<<<<<< HEAD
-  data = g_slice_new (GDataInputStreamReadData);
-  data->stream = stream;
-  if (cancellable)
-    g_object_ref (cancellable);
-  data->cancellable = cancellable;
-=======
   data = g_slice_new0 (GDataInputStreamReadData);
->>>>>>> 76bed778
   if (stop_chars_len == -1)
     stop_chars_len = strlen (stop_chars);
   data->stop_chars = g_memdup (stop_chars, stop_chars_len);
   data->stop_chars_len = stop_chars_len;
-<<<<<<< HEAD
-  data->io_priority = io_priority;
-=======
->>>>>>> 76bed778
   data->last_saw_cr = FALSE;
 
   task = g_task_new (stream, cancellable, callback, user_data);
@@ -1154,12 +1115,7 @@
 /**
  * g_data_input_stream_read_line_async:
  * @stream: a given #GDataInputStream.
-<<<<<<< HEAD
- * @io_priority: the <link linkend="io-priority">I/O priority</link>
- *     of the request.
-=======
  * @io_priority: the [I/O priority][io-priority] of the request
->>>>>>> 76bed778
  * @cancellable: (allow-none): optional #GCancellable object, %NULL to ignore.
  * @callback: (scope async): callback to call when the request is satisfied.
  * @user_data: (closure): the data to pass to callback function.
@@ -1184,24 +1140,14 @@
   g_return_if_fail (cancellable == NULL || G_IS_CANCELLABLE (cancellable));
 
   g_data_input_stream_read_async (stream, NULL, 0, io_priority,
-<<<<<<< HEAD
-                                  cancellable, callback, user_data,
-                                  g_data_input_stream_read_line_async);
-=======
                                   cancellable, callback, user_data);
->>>>>>> 76bed778
 }
 
 /**
  * g_data_input_stream_read_until_async:
  * @stream: a given #GDataInputStream.
  * @stop_chars: characters to terminate the read.
-<<<<<<< HEAD
- * @io_priority: the <link linkend="io-priority">I/O priority</link>
- *     of the request.
-=======
  * @io_priority: the [I/O priority][io-priority] of the request
->>>>>>> 76bed778
  * @cancellable: (allow-none): optional #GCancellable object, %NULL to ignore.
  * @callback: (scope async): callback to call when the request is satisfied.
  * @user_data: (closure): the data to pass to callback function.
@@ -1237,12 +1183,7 @@
   g_return_if_fail (stop_chars != NULL);
 
   g_data_input_stream_read_async (stream, stop_chars, -1, io_priority,
-<<<<<<< HEAD
-                                  cancellable, callback, user_data,
-                                  g_data_input_stream_read_until_async);
-=======
                                   cancellable, callback, user_data);
->>>>>>> 76bed778
 }
 
 /**
@@ -1257,21 +1198,12 @@
  * string encoding in g_data_input_stream_read_line() applies here as
  * well.
  *
-<<<<<<< HEAD
- * Returns: (transfer full) (array zero-terminated=1) (element-type guint8):  a 
- *  NUL-terminated byte array with the line that was read in
- *  (without the newlines).  Set @length to a #gsize to get the
- *  length of the read line.  On an error, it will return %NULL and
- *  @error will be set. If there's no content to read, it will
- *  still return %NULL, but @error won't be set.
-=======
  * Returns: (nullable) (transfer full) (array zero-terminated=1) (element-type guint8):
  *  a NUL-terminated byte array with the line that was read in
  *  (without the newlines).  Set @length to a #gsize to get the length
  *  of the read line.  On an error, it will return %NULL and @error
  *  will be set. If there's no content to read, it will still return
  *  %NULL, but @error won't be set.
->>>>>>> 76bed778
  *
  * Since: 2.20
  */
@@ -1296,21 +1228,12 @@
  * Finish an asynchronous call started by
  * g_data_input_stream_read_line_async().
  *
-<<<<<<< HEAD
- * Returns: (transfer full): a string with the line that was read in
- *  (without the newlines).  Set @length to a #gsize to get the length
- *  of the read line.  On an error, it will return %NULL and @error
- *  will be set. For UTF-8 conversion errors, the set error domain is
- *  %G_CONVERT_ERROR.  If there's no content to read, it will still
- *  return %NULL, but @error won't be set.
-=======
  * Returns: (nullable) (transfer full): a string with the line that
  *  was read in (without the newlines).  Set @length to a #gsize to
  *  get the length of the read line.  On an error, it will return
  *  %NULL and @error will be set. For UTF-8 conversion errors, the set
  *  error domain is %G_CONVERT_ERROR.  If there's no content to read,
  *  it will still return %NULL, but @error won't be set.
->>>>>>> 76bed778
  *
  * Since: 2.30
  */
@@ -1532,177 +1455,4 @@
   g_return_val_if_fail (g_task_is_valid (result, stream), NULL);
 
   return g_data_input_stream_read_finish (stream, result, length, error);
-}
-
-/**
- * g_data_input_stream_read_upto:
- * @stream: a #GDataInputStream
- * @stop_chars: characters to terminate the read
- * @stop_chars_len: length of @stop_chars. May be -1 if @stop_chars is
- *     nul-terminated
- * @length: (out): a #gsize to get the length of the data read in
- * @cancellable: (allow-none): optional #GCancellable object, %NULL to ignore
- * @error: #GError for error reporting
- *
- * Reads a string from the data input stream, up to the first
- * occurrence of any of the stop characters.
- *
- * In contrast to g_data_input_stream_read_until(), this function
- * does <emphasis>not</emphasis> consume the stop character. You have
- * to use g_data_input_stream_read_byte() to get it before calling
- * g_data_input_stream_read_upto() again.
- *
- * Note that @stop_chars may contain '\0' if @stop_chars_len is
- * specified.
- *
- * Returns: (transfer full): a string with the data that was read
- *     before encountering any of the stop characters. Set @length to
- *     a #gsize to get the length of the string. This function will
- *     return %NULL on an error
- *
- * Since: 2.26
- */
-char *
-g_data_input_stream_read_upto (GDataInputStream  *stream,
-                               const gchar       *stop_chars,
-                               gssize             stop_chars_len,
-                               gsize             *length,
-                               GCancellable      *cancellable,
-                               GError           **error)
-{
-  GBufferedInputStream *bstream;
-  gsize checked;
-  gssize found_pos;
-  gssize res;
-  char *data_until;
-
-  g_return_val_if_fail (G_IS_DATA_INPUT_STREAM (stream), NULL);
-
-  if (stop_chars_len < 0)
-    stop_chars_len = strlen (stop_chars);
-
-  bstream = G_BUFFERED_INPUT_STREAM (stream);
-
-  checked = 0;
-
-  while ((found_pos = scan_for_chars (stream, &checked, stop_chars, stop_chars_len)) == -1)
-    {
-      if (g_buffered_input_stream_get_available (bstream) ==
-          g_buffered_input_stream_get_buffer_size (bstream))
-        g_buffered_input_stream_set_buffer_size (bstream,
-                                                 2 * g_buffered_input_stream_get_buffer_size (bstream));
-
-      res = g_buffered_input_stream_fill (bstream, -1, cancellable, error);
-      if (res < 0)
-        return NULL;
-      if (res == 0)
-        {
-          /* End of stream */
-          if (g_buffered_input_stream_get_available (bstream) == 0)
-            {
-              if (length)
-                *length = 0;
-              return NULL;
-            }
-          else
-            {
-              found_pos = checked;
-              break;
-            }
-        }
-    }
-
-  data_until = g_malloc (found_pos + 1);
-
-  res = g_input_stream_read (G_INPUT_STREAM (stream),
-                             data_until,
-                             found_pos,
-                             NULL, NULL);
-  if (length)
-    *length = (gsize)found_pos;
-  g_warn_if_fail (res == found_pos);
-  data_until[found_pos] = 0;
-
-  return data_until;
-}
-
-/**
- * g_data_input_stream_read_upto_async:
- * @stream: a #GDataInputStream
- * @stop_chars: characters to terminate the read
- * @stop_chars_len: length of @stop_chars. May be -1 if @stop_chars is
- *     nul-terminated
- * @io_priority: the <link linkend="io-priority">I/O priority</link>
- *     of the request.
- * @cancellable: (allow-none): optional #GCancellable object, %NULL to ignore
- * @callback: (scope async): callback to call when the request is satisfied
- * @user_data: (closure): the data to pass to callback function
- *
- * The asynchronous version of g_data_input_stream_read_upto().
- * It is an error to have two outstanding calls to this function.
- *
- * In contrast to g_data_input_stream_read_until(), this function
- * does <emphasis>not</emphasis> consume the stop character. You have
- * to use g_data_input_stream_read_byte() to get it before calling
- * g_data_input_stream_read_upto() again.
- *
- * Note that @stop_chars may contain '\0' if @stop_chars_len is
- * specified.
- *
- * When the operation is finished, @callback will be called. You
- * can then call g_data_input_stream_read_upto_finish() to get
- * the result of the operation.
- *
- * Since: 2.26
- */
-void
-g_data_input_stream_read_upto_async (GDataInputStream    *stream,
-                                     const gchar         *stop_chars,
-                                     gssize               stop_chars_len,
-                                     gint                 io_priority,
-                                     GCancellable        *cancellable,
-                                     GAsyncReadyCallback  callback,
-                                     gpointer             user_data)
-{
-  g_return_if_fail (G_IS_DATA_INPUT_STREAM (stream));
-  g_return_if_fail (cancellable == NULL || G_IS_CANCELLABLE (cancellable));
-  g_return_if_fail (stop_chars != NULL);
-
-  g_data_input_stream_read_async (stream, stop_chars, stop_chars_len, io_priority,
-                                  cancellable, callback, user_data,
-                                  g_data_input_stream_read_upto_async);
-}
-
-/**
- * g_data_input_stream_read_upto_finish:
- * @stream: a #GDataInputStream
- * @result: the #GAsyncResult that was provided to the callback
- * @length: (out): a #gsize to get the length of the data read in
- * @error: #GError for error reporting
- *
- * Finish an asynchronous call started by
- * g_data_input_stream_read_upto_async().
- *
- * Note that this function does <emphasis>not</emphasis> consume the
- * stop character. You have to use g_data_input_stream_read_byte() to
- * get it before calling g_data_input_stream_read_upto_async() again.
- *
- * Returns: (transfer full): a string with the data that was read
- *     before encountering any of the stop characters. Set @length to
- *     a #gsize to get the length of the string. This function will
- *     return %NULL on an error.
- *
- * Since: 2.24
- */
-gchar *
-g_data_input_stream_read_upto_finish (GDataInputStream  *stream,
-                                      GAsyncResult      *result,
-                                      gsize             *length,
-                                      GError           **error)
-{
-  g_return_val_if_fail (
-    g_simple_async_result_is_valid (result, G_OBJECT (stream),
-      g_data_input_stream_read_upto_async), NULL);
-
-  return g_data_input_stream_read_finish (stream, result, length, error);
 }