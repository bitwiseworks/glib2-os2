/* GIO - GLib Input, Output and Streaming Library
 *
 * Copyright © 2008, 2009 Codethink Limited
 * Copyright © 2009 Red Hat, Inc
 *
 * This program is free software: you can redistribute it and/or modify
 * it under the terms of the GNU Lesser General Public License as published
 * by the Free Software Foundation; either version 2 of the licence or (at
 * your option) any later version.
 *
 * This library is distributed in the hope that it will be useful,
 * but WITHOUT ANY WARRANTY; without even the implied warranty of
 * MERCHANTABILITY or FITNESS FOR A PARTICULAR PURPOSE.  See the GNU
 * Lesser General Public License for more details.
 *
 * You should have received a copy of the GNU Lesser General
 * Public License along with this library; if not, see <http://www.gnu.org/licenses/>.
 *
 * Authors: Ryan Lortie <desrt@desrt.ca>
 *          Alexander Larsson <alexl@redhat.com>
 */

#ifndef __G_SOCKET_CLIENT_H__
#define __G_SOCKET_CLIENT_H__

#if !defined (__GIO_GIO_H_INSIDE__) && !defined (GIO_COMPILATION)
#error "Only <gio/gio.h> can be included directly."
#endif

#include <gio/giotypes.h>

G_BEGIN_DECLS

#define G_TYPE_SOCKET_CLIENT                                (g_socket_client_get_type ())
#define G_SOCKET_CLIENT(inst)                               (G_TYPE_CHECK_INSTANCE_CAST ((inst),                     \
                                                             G_TYPE_SOCKET_CLIENT, GSocketClient))
#define G_SOCKET_CLIENT_CLASS(class)                        (G_TYPE_CHECK_CLASS_CAST ((class),                       \
                                                             G_TYPE_SOCKET_CLIENT, GSocketClientClass))
#define G_IS_SOCKET_CLIENT(inst)                            (G_TYPE_CHECK_INSTANCE_TYPE ((inst),                     \
                                                             G_TYPE_SOCKET_CLIENT))
#define G_IS_SOCKET_CLIENT_CLASS(class)                     (G_TYPE_CHECK_CLASS_TYPE ((class),                       \
                                                             G_TYPE_SOCKET_CLIENT))
#define G_SOCKET_CLIENT_GET_CLASS(inst)                     (G_TYPE_INSTANCE_GET_CLASS ((inst),                      \
                                                             G_TYPE_SOCKET_CLIENT, GSocketClientClass))

typedef struct _GSocketClientPrivate                        GSocketClientPrivate;
typedef struct _GSocketClientClass                          GSocketClientClass;

struct _GSocketClientClass
{
  GObjectClass parent_class;

  void (* event) (GSocketClient       *client,
		  GSocketClientEvent  event,
		  GSocketConnectable  *connectable,
		  GIOStream           *connection);

  /* Padding for future expansion */
  void (*_g_reserved1) (void);
  void (*_g_reserved2) (void);
  void (*_g_reserved3) (void);
  void (*_g_reserved4) (void);
};

struct _GSocketClient
{
  GObject parent_instance;
  GSocketClientPrivate *priv;
};

GLIB_AVAILABLE_IN_ALL
GType                   g_socket_client_get_type                        (void) G_GNUC_CONST;

GLIB_AVAILABLE_IN_ALL
GSocketClient          *g_socket_client_new                             (void);

GLIB_AVAILABLE_IN_ALL
GSocketFamily           g_socket_client_get_family                      (GSocketClient        *client);
GLIB_AVAILABLE_IN_ALL
void                    g_socket_client_set_family                      (GSocketClient        *client,
									 GSocketFamily         family);
GLIB_AVAILABLE_IN_ALL
GSocketType             g_socket_client_get_socket_type                 (GSocketClient        *client);
GLIB_AVAILABLE_IN_ALL
void                    g_socket_client_set_socket_type                 (GSocketClient        *client,
									 GSocketType           type);
GLIB_AVAILABLE_IN_ALL
GSocketProtocol         g_socket_client_get_protocol                    (GSocketClient        *client);
GLIB_AVAILABLE_IN_ALL
void                    g_socket_client_set_protocol                    (GSocketClient        *client,
									 GSocketProtocol       protocol);
GLIB_AVAILABLE_IN_ALL
GSocketAddress         *g_socket_client_get_local_address               (GSocketClient        *client);
GLIB_AVAILABLE_IN_ALL
void                    g_socket_client_set_local_address               (GSocketClient        *client,
									 GSocketAddress       *address);
GLIB_AVAILABLE_IN_ALL
guint                   g_socket_client_get_timeout                     (GSocketClient        *client);
GLIB_AVAILABLE_IN_ALL
void                    g_socket_client_set_timeout                     (GSocketClient        *client,
									 guint                 timeout);
GLIB_AVAILABLE_IN_ALL
gboolean                g_socket_client_get_enable_proxy                (GSocketClient        *client);
GLIB_AVAILABLE_IN_ALL
void                    g_socket_client_set_enable_proxy                (GSocketClient        *client,
    									 gboolean	      enable);

<<<<<<< HEAD
gboolean                g_socket_client_get_tls                         (GSocketClient        *client);
void                    g_socket_client_set_tls                         (GSocketClient        *client,
									 gboolean              tls);
GTlsCertificateFlags    g_socket_client_get_tls_validation_flags        (GSocketClient        *client);
void                    g_socket_client_set_tls_validation_flags        (GSocketClient        *client,
									 GTlsCertificateFlags  flags);

=======
GLIB_AVAILABLE_IN_2_28
gboolean                g_socket_client_get_tls                         (GSocketClient        *client);
GLIB_AVAILABLE_IN_2_28
void                    g_socket_client_set_tls                         (GSocketClient        *client,
									 gboolean              tls);
GLIB_AVAILABLE_IN_2_28
GTlsCertificateFlags    g_socket_client_get_tls_validation_flags        (GSocketClient        *client);
GLIB_AVAILABLE_IN_2_28
void                    g_socket_client_set_tls_validation_flags        (GSocketClient        *client,
									 GTlsCertificateFlags  flags);
GLIB_AVAILABLE_IN_2_36
GProxyResolver         *g_socket_client_get_proxy_resolver              (GSocketClient        *client);
GLIB_AVAILABLE_IN_2_36
void                    g_socket_client_set_proxy_resolver              (GSocketClient        *client,
                                                                         GProxyResolver       *proxy_resolver);

GLIB_AVAILABLE_IN_ALL
>>>>>>> 76bed778
GSocketConnection *     g_socket_client_connect                         (GSocketClient        *client,
                                                                         GSocketConnectable   *connectable,
                                                                         GCancellable         *cancellable,
                                                                         GError              **error);
GLIB_AVAILABLE_IN_ALL
GSocketConnection *     g_socket_client_connect_to_host                 (GSocketClient        *client,
									 const gchar          *host_and_port,
									 guint16               default_port,
                                                                         GCancellable         *cancellable,
                                                                         GError              **error);
GLIB_AVAILABLE_IN_ALL
GSocketConnection *     g_socket_client_connect_to_service              (GSocketClient        *client,
									 const gchar          *domain,
									 const gchar          *service,
                                                                         GCancellable         *cancellable,
                                                                         GError              **error);
GLIB_AVAILABLE_IN_2_26
GSocketConnection *     g_socket_client_connect_to_uri                  (GSocketClient        *client,
									 const gchar          *uri,
									 guint16               default_port,
                                                                         GCancellable         *cancellable,
                                                                         GError              **error);
GLIB_AVAILABLE_IN_ALL
void                    g_socket_client_connect_async                   (GSocketClient        *client,
                                                                         GSocketConnectable   *connectable,
                                                                         GCancellable         *cancellable,
                                                                         GAsyncReadyCallback   callback,
                                                                         gpointer              user_data);
GLIB_AVAILABLE_IN_ALL
GSocketConnection *     g_socket_client_connect_finish                  (GSocketClient        *client,
                                                                         GAsyncResult         *result,
                                                                         GError              **error);
GLIB_AVAILABLE_IN_ALL
void                    g_socket_client_connect_to_host_async           (GSocketClient        *client,
									 const gchar          *host_and_port,
									 guint16               default_port,
                                                                         GCancellable         *cancellable,
                                                                         GAsyncReadyCallback   callback,
                                                                         gpointer              user_data);
GLIB_AVAILABLE_IN_ALL
GSocketConnection *     g_socket_client_connect_to_host_finish          (GSocketClient        *client,
                                                                         GAsyncResult         *result,
                                                                         GError              **error);

GLIB_AVAILABLE_IN_ALL
void                    g_socket_client_connect_to_service_async        (GSocketClient        *client,
									 const gchar          *domain,
									 const gchar          *service,
                                                                         GCancellable         *cancellable,
                                                                         GAsyncReadyCallback   callback,
                                                                         gpointer              user_data);
GLIB_AVAILABLE_IN_ALL
GSocketConnection *     g_socket_client_connect_to_service_finish       (GSocketClient        *client,
                                                                         GAsyncResult         *result,
                                                                         GError              **error);
GLIB_AVAILABLE_IN_ALL
void                    g_socket_client_connect_to_uri_async            (GSocketClient        *client,
									 const gchar          *uri,
									 guint16               default_port,
                                                                         GCancellable         *cancellable,
                                                                         GAsyncReadyCallback   callback,
                                                                         gpointer              user_data);
GLIB_AVAILABLE_IN_ALL
GSocketConnection *     g_socket_client_connect_to_uri_finish           (GSocketClient        *client,
                                                                         GAsyncResult         *result,
                                                                         GError              **error);
GLIB_AVAILABLE_IN_ALL
void			g_socket_client_add_application_proxy		(GSocketClient        *client,
									 const gchar          *protocol);

G_END_DECLS

#endif /* __G_SOCKET_CLIENT_H___ */<|MERGE_RESOLUTION|>--- conflicted
+++ resolved
@@ -105,15 +105,6 @@
 void                    g_socket_client_set_enable_proxy                (GSocketClient        *client,
     									 gboolean	      enable);
 
-<<<<<<< HEAD
-gboolean                g_socket_client_get_tls                         (GSocketClient        *client);
-void                    g_socket_client_set_tls                         (GSocketClient        *client,
-									 gboolean              tls);
-GTlsCertificateFlags    g_socket_client_get_tls_validation_flags        (GSocketClient        *client);
-void                    g_socket_client_set_tls_validation_flags        (GSocketClient        *client,
-									 GTlsCertificateFlags  flags);
-
-=======
 GLIB_AVAILABLE_IN_2_28
 gboolean                g_socket_client_get_tls                         (GSocketClient        *client);
 GLIB_AVAILABLE_IN_2_28
@@ -131,7 +122,6 @@
                                                                          GProxyResolver       *proxy_resolver);
 
 GLIB_AVAILABLE_IN_ALL
->>>>>>> 76bed778
 GSocketConnection *     g_socket_client_connect                         (GSocketClient        *client,
                                                                          GSocketConnectable   *connectable,
                                                                          GCancellable         *cancellable,
