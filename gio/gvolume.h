/* GIO - GLib Input, Output and Streaming Library
 *
 * Copyright (C) 2006-2007 Red Hat, Inc.
 *
 * This library is free software; you can redistribute it and/or
 * modify it under the terms of the GNU Lesser General Public
 * License as published by the Free Software Foundation; either
 * version 2 of the License, or (at your option) any later version.
 *
 * This library is distributed in the hope that it will be useful,
 * but WITHOUT ANY WARRANTY; without even the implied warranty of
 * MERCHANTABILITY or FITNESS FOR A PARTICULAR PURPOSE.  See the GNU
 * Lesser General Public License for more details.
 *
 * You should have received a copy of the GNU Lesser General
 * Public License along with this library; if not, see <http://www.gnu.org/licenses/>.
 *
 * Author: Alexander Larsson <alexl@redhat.com>
 *         David Zeuthen <davidz@redhat.com>
 */

#ifndef __G_VOLUME_H__
#define __G_VOLUME_H__

#if !defined (__GIO_GIO_H_INSIDE__) && !defined (GIO_COMPILATION)
#error "Only <gio/gio.h> can be included directly."
#endif

#include <gio/giotypes.h>

G_BEGIN_DECLS

/**
 * G_VOLUME_IDENTIFIER_KIND_HAL_UDI:
 *
 * The string used to obtain a Hal UDI with g_volume_get_identifier().
 */
#define G_VOLUME_IDENTIFIER_KIND_HAL_UDI "hal-udi"

/**
 * G_VOLUME_IDENTIFIER_KIND_UNIX_DEVICE:
 *
 * The string used to obtain a Unix device path with g_volume_get_identifier().
 */
#define G_VOLUME_IDENTIFIER_KIND_UNIX_DEVICE "unix-device"

/**
 * G_VOLUME_IDENTIFIER_KIND_LABEL:
 *
 * The string used to obtain a filesystem label with g_volume_get_identifier().
 */
#define G_VOLUME_IDENTIFIER_KIND_LABEL "label"

/**
 * G_VOLUME_IDENTIFIER_KIND_UUID:
 *
 * The string used to obtain a UUID with g_volume_get_identifier().
 */
#define G_VOLUME_IDENTIFIER_KIND_UUID "uuid"

/**
 * G_VOLUME_IDENTIFIER_KIND_NFS_MOUNT:
 *
 * The string used to obtain a NFS mount with g_volume_get_identifier().
 */
#define G_VOLUME_IDENTIFIER_KIND_NFS_MOUNT "nfs-mount"

/**
 * G_VOLUME_IDENTIFIER_KIND_CLASS:
 *
<<<<<<< HEAD
 * The string used to obtain the volume <emphasis>class</emphasis>
 * with g_volume_get_identifier().
 *
 * Known volume classes include <literal>device</literal> and
 * <literal>network</literal>. Other classes may be added in the
 * future.
 *
 * This is intended to be used by applications to classify #GVolume
 * instances into different sections - for example a file manager or
 * file chooser can use this information to show
 * <literal>network</literal> volumes under a "Network" heading and
 * <literal>device</literal> volumes under a "Devices" heading.
=======
 * The string used to obtain the volume class with g_volume_get_identifier().
 *
 * Known volume classes include `device` and `network`. Other classes may
 * be added in the future.
 *
 * This is intended to be used by applications to classify #GVolume
 * instances into different sections - for example a file manager or
 * file chooser can use this information to show `network` volumes under
 * a "Network" heading and `device` volumes under a "Devices" heading.
>>>>>>> 76bed778
 */
#define G_VOLUME_IDENTIFIER_KIND_CLASS "class"


#define G_TYPE_VOLUME            (g_volume_get_type ())
#define G_VOLUME(obj)            (G_TYPE_CHECK_INSTANCE_CAST ((obj), G_TYPE_VOLUME, GVolume))
#define G_IS_VOLUME(obj)         (G_TYPE_CHECK_INSTANCE_TYPE ((obj), G_TYPE_VOLUME))
#define G_VOLUME_GET_IFACE(obj)  (G_TYPE_INSTANCE_GET_INTERFACE ((obj), G_TYPE_VOLUME, GVolumeIface))

/**
 * GVolumeIface:
 * @g_iface: The parent interface.
 * @changed: Changed signal that is emitted when the volume's state has changed.
 * @removed: The removed signal that is emitted when the #GVolume have been removed. If the recipient is holding references to the object they should release them so the object can be finalized.
 * @get_name: Gets a string containing the name of the #GVolume.
 * @get_icon: Gets a #GIcon for the #GVolume.
 * @get_uuid: Gets the UUID for the #GVolume. The reference is typically based on the file system UUID for the mount in question and should be considered an opaque string. Returns %NULL if there is no UUID available.
 * @get_drive: Gets a #GDrive the volume is located on. Returns %NULL if the #GVolume is not associated with a #GDrive.
 * @get_mount: Gets a #GMount representing the mounted volume. Returns %NULL if the #GVolume is not mounted.
 * @can_mount: Returns %TRUE if the #GVolume can be mounted.
 * @can_eject: Checks if a #GVolume can be ejected.
 * @mount_fn: Mounts a given #GVolume. 
 *     #GVolume implementations must emit the #GMountOperation::aborted 
 *     signal before completing a mount operation that is aborted while 
 *     awaiting input from the user through a #GMountOperation instance.
 * @mount_finish: Finishes a mount operation.
 * @eject: Ejects a given #GVolume.
 * @eject_finish: Finishes an eject operation.
 * @get_identifier: Returns the [identifier][volume-identifier] of the given kind, or %NULL if
 *    the #GVolume doesn't have one.
 * @enumerate_identifiers: Returns an array strings listing the kinds
 *    of [identifiers][volume-identifier] which the #GVolume has.
 * @should_automount: Returns %TRUE if the #GVolume should be automatically mounted.
 * @get_activation_root: Returns the activation root for the #GVolume if it is known in advance or %NULL if
 *   it is not known.
 * @eject_with_operation: Starts ejecting a #GVolume using a #GMountOperation. Since 2.22.
 * @eject_with_operation_finish: Finishes an eject operation using a #GMountOperation. Since 2.22.
 * @get_sort_key: Gets a key used for sorting #GVolume instance or %NULL if no such key exists. Since 2.32.
 * @get_symbolic_icon: Gets a symbolic #GIcon for the #GVolume. Since 2.34.
 *
 * Interface for implementing operations for mountable volumes.
 **/
typedef struct _GVolumeIface    GVolumeIface;

struct _GVolumeIface
{
  GTypeInterface g_iface;

  /* signals */

  void        (* changed)               (GVolume             *volume);
  void        (* removed)               (GVolume             *volume);

  /* Virtual Table */

  char      * (* get_name)              (GVolume             *volume);
  GIcon     * (* get_icon)              (GVolume             *volume);
  char      * (* get_uuid)              (GVolume             *volume);
  GDrive    * (* get_drive)             (GVolume             *volume);
  GMount    * (* get_mount)             (GVolume             *volume);
  gboolean    (* can_mount)             (GVolume             *volume);
  gboolean    (* can_eject)             (GVolume             *volume);
  void        (* mount_fn)              (GVolume             *volume,
                                         GMountMountFlags     flags,
                                         GMountOperation     *mount_operation,
                                         GCancellable        *cancellable,
                                         GAsyncReadyCallback  callback,
                                         gpointer             user_data);
  gboolean    (* mount_finish)          (GVolume             *volume,
                                         GAsyncResult        *result,
                                         GError             **error);
  void        (* eject)                 (GVolume             *volume,
                                         GMountUnmountFlags   flags,
                                         GCancellable        *cancellable,
                                         GAsyncReadyCallback  callback,
                                         gpointer             user_data);
  gboolean    (* eject_finish)          (GVolume             *volume,
                                         GAsyncResult        *result,
                                         GError             **error);

  char      * (* get_identifier)        (GVolume             *volume,
                                         const char          *kind);
  char     ** (* enumerate_identifiers) (GVolume             *volume);

  gboolean    (* should_automount)      (GVolume             *volume);

  GFile     * (* get_activation_root)   (GVolume             *volume);

  void        (* eject_with_operation)      (GVolume             *volume,
                                             GMountUnmountFlags   flags,
                                             GMountOperation     *mount_operation,
                                             GCancellable        *cancellable,
                                             GAsyncReadyCallback  callback,
                                             gpointer             user_data);
  gboolean    (* eject_with_operation_finish) (GVolume           *volume,
                                             GAsyncResult        *result,
                                             GError             **error);

  const gchar * (* get_sort_key)        (GVolume             *volume);
  GIcon       * (* get_symbolic_icon)   (GVolume             *volume);
};

GLIB_AVAILABLE_IN_ALL
GType    g_volume_get_type              (void) G_GNUC_CONST;

GLIB_AVAILABLE_IN_ALL
char *   g_volume_get_name              (GVolume              *volume);
GLIB_AVAILABLE_IN_ALL
GIcon *  g_volume_get_icon              (GVolume              *volume);
<<<<<<< HEAD
GIcon *  g_volume_get_symbolic_icon     (GVolume              *volume);
=======
GLIB_AVAILABLE_IN_ALL
GIcon *  g_volume_get_symbolic_icon     (GVolume              *volume);
GLIB_AVAILABLE_IN_ALL
>>>>>>> 76bed778
char *   g_volume_get_uuid              (GVolume              *volume);
GLIB_AVAILABLE_IN_ALL
GDrive * g_volume_get_drive             (GVolume              *volume);
GLIB_AVAILABLE_IN_ALL
GMount * g_volume_get_mount             (GVolume              *volume);
GLIB_AVAILABLE_IN_ALL
gboolean g_volume_can_mount             (GVolume              *volume);
GLIB_AVAILABLE_IN_ALL
gboolean g_volume_can_eject             (GVolume              *volume);
GLIB_AVAILABLE_IN_ALL
gboolean g_volume_should_automount      (GVolume              *volume);
GLIB_AVAILABLE_IN_ALL
void     g_volume_mount                 (GVolume              *volume,
					 GMountMountFlags      flags,
					 GMountOperation      *mount_operation,
					 GCancellable         *cancellable,
					 GAsyncReadyCallback   callback,
					 gpointer              user_data);
GLIB_AVAILABLE_IN_ALL
gboolean g_volume_mount_finish          (GVolume              *volume,
					 GAsyncResult         *result,
					 GError              **error);
GLIB_DEPRECATED_FOR(g_volume_eject_with_operation)
void     g_volume_eject                 (GVolume              *volume,
                                         GMountUnmountFlags    flags,
                                         GCancellable         *cancellable,
                                         GAsyncReadyCallback   callback,
                                         gpointer              user_data);

GLIB_DEPRECATED_FOR(g_volume_eject_with_operation_finish)
gboolean g_volume_eject_finish          (GVolume              *volume,
                                         GAsyncResult         *result,
                                         GError              **error);
<<<<<<< HEAD
=======
GLIB_AVAILABLE_IN_ALL
>>>>>>> 76bed778
char *   g_volume_get_identifier        (GVolume              *volume,
					 const char           *kind);
GLIB_AVAILABLE_IN_ALL
char **  g_volume_enumerate_identifiers (GVolume              *volume);

GLIB_AVAILABLE_IN_ALL
GFile *  g_volume_get_activation_root   (GVolume              *volume);

GLIB_AVAILABLE_IN_ALL
void        g_volume_eject_with_operation     (GVolume             *volume,
                                               GMountUnmountFlags   flags,
                                               GMountOperation     *mount_operation,
                                               GCancellable        *cancellable,
                                               GAsyncReadyCallback  callback,
                                               gpointer             user_data);
GLIB_AVAILABLE_IN_ALL
gboolean    g_volume_eject_with_operation_finish (GVolume          *volume,
                                               GAsyncResult        *result,
                                               GError             **error);

GLIB_AVAILABLE_IN_2_32
const gchar *g_volume_get_sort_key            (GVolume              *volume);

G_END_DECLS

#endif /* __G_VOLUME_H__ */<|MERGE_RESOLUTION|>--- conflicted
+++ resolved
@@ -68,20 +68,6 @@
 /**
  * G_VOLUME_IDENTIFIER_KIND_CLASS:
  *
-<<<<<<< HEAD
- * The string used to obtain the volume <emphasis>class</emphasis>
- * with g_volume_get_identifier().
- *
- * Known volume classes include <literal>device</literal> and
- * <literal>network</literal>. Other classes may be added in the
- * future.
- *
- * This is intended to be used by applications to classify #GVolume
- * instances into different sections - for example a file manager or
- * file chooser can use this information to show
- * <literal>network</literal> volumes under a "Network" heading and
- * <literal>device</literal> volumes under a "Devices" heading.
-=======
  * The string used to obtain the volume class with g_volume_get_identifier().
  *
  * Known volume classes include `device` and `network`. Other classes may
@@ -91,7 +77,6 @@
  * instances into different sections - for example a file manager or
  * file chooser can use this information to show `network` volumes under
  * a "Network" heading and `device` volumes under a "Devices" heading.
->>>>>>> 76bed778
  */
 #define G_VOLUME_IDENTIFIER_KIND_CLASS "class"
 
@@ -201,13 +186,9 @@
 char *   g_volume_get_name              (GVolume              *volume);
 GLIB_AVAILABLE_IN_ALL
 GIcon *  g_volume_get_icon              (GVolume              *volume);
-<<<<<<< HEAD
+GLIB_AVAILABLE_IN_ALL
 GIcon *  g_volume_get_symbolic_icon     (GVolume              *volume);
-=======
-GLIB_AVAILABLE_IN_ALL
-GIcon *  g_volume_get_symbolic_icon     (GVolume              *volume);
-GLIB_AVAILABLE_IN_ALL
->>>>>>> 76bed778
+GLIB_AVAILABLE_IN_ALL
 char *   g_volume_get_uuid              (GVolume              *volume);
 GLIB_AVAILABLE_IN_ALL
 GDrive * g_volume_get_drive             (GVolume              *volume);
@@ -241,10 +222,7 @@
 gboolean g_volume_eject_finish          (GVolume              *volume,
                                          GAsyncResult         *result,
                                          GError              **error);
-<<<<<<< HEAD
-=======
-GLIB_AVAILABLE_IN_ALL
->>>>>>> 76bed778
+GLIB_AVAILABLE_IN_ALL
 char *   g_volume_get_identifier        (GVolume              *volume,
 					 const char           *kind);
 GLIB_AVAILABLE_IN_ALL
