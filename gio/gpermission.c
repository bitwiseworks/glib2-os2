--- conflicted
+++ resolved
@@ -24,25 +24,16 @@
 #include "gioerror.h"
 #include "gioenums.h"
 #include "gasyncresult.h"
-<<<<<<< HEAD
-#include "gsimpleasyncresult.h"
-=======
 #include "gtask.h"
->>>>>>> 76bed778
 #include "glibintl.h"
 
 
 /**
  * SECTION:gpermission
  * @title: GPermission
-<<<<<<< HEAD
- * @short_description: An object representing the permission to perform
- *                     a certain action
-=======
  * @short_description: An object representing the permission
  *     to perform a certain action
  * @include: gio/gio.h
->>>>>>> 76bed778
  *
  * A #GPermission represents the status of the caller's permission to
  * perform a certain action.
@@ -428,38 +419,6 @@
                            GError       **error)
 {
   return g_task_propagate_boolean (G_TASK (result), error);
-}
-
-static gboolean
-acquire_or_release (GPermission   *permission,
-                    GCancellable  *cancellable,
-                    GError       **error)
-{
-  g_set_error_literal  (error,
-                        G_IO_ERROR, G_IO_ERROR_NOT_SUPPORTED,
-                        "Can't acquire or release permission");
-  return FALSE;
-}
-
-static void
-acquire_or_release_async (GPermission         *permission,
-                          GCancellable        *cancellable,
-                          GAsyncReadyCallback  callback,
-                          gpointer             user_data)
-{
-  g_simple_async_report_error_in_idle (G_OBJECT (permission),
-                                       callback, user_data,
-                                       G_IO_ERROR, G_IO_ERROR_NOT_SUPPORTED,
-                                       "Can't acquire or release permission");
-}
-
-static gboolean
-acquire_or_release_finish (GPermission   *permission,
-                           GAsyncResult  *result,
-                           GError       **error)
-{
-  g_async_result_legacy_propagate_error (result, error);
-  return FALSE;
 }
 
 static void
