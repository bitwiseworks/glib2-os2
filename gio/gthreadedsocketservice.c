--- conflicted
+++ resolved
@@ -49,15 +49,12 @@
 #include "gthreadedsocketservice.h"
 #include "glibintl.h"
 
-<<<<<<< HEAD
-=======
 struct _GThreadedSocketServicePrivate
 {
   GThreadPool *thread_pool;
   int max_threads;
   gint job_count;
 };
->>>>>>> 76bed778
 
 static guint g_threaded_socket_service_run_signal;
 
