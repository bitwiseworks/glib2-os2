--- conflicted
+++ resolved
@@ -536,8 +536,6 @@
   return G_FILE_OUTPUT_STREAM (stream);
 }
 
-<<<<<<< HEAD
-=======
 static void
 set_error_from_open_errno (const char *filename,
                            GError    **error)
@@ -582,7 +580,6 @@
   return G_FILE_OUTPUT_STREAM (stream);
 }
 
->>>>>>> 76bed778
 GFileOutputStream *
 _g_local_file_output_stream_open  (const char        *filename,
 				   gboolean          readable,
