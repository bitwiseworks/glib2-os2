--- conflicted
+++ resolved
@@ -170,13 +170,8 @@
  * Converts a #GSocketAddress to a native struct sockaddr, which can
  * be passed to low-level functions like connect() or bind().
  *
-<<<<<<< HEAD
- * If not enough space is available, a %G_IO_ERROR_NO_SPACE error is
- * returned. If the address type is not known on the system
-=======
  * If not enough space is available, a %G_IO_ERROR_NO_SPACE error
  * is returned. If the address type is not known on the system
->>>>>>> 76bed778
  * then a %G_IO_ERROR_NOT_SUPPORTED error is returned.
  *
  * Returns: %TRUE if @dest was filled in, %FALSE on error
@@ -263,13 +258,8 @@
       sockaddr = g_object_new (G_TYPE_INET_SOCKET_ADDRESS,
 			       "address", iaddr,
 			       "port", g_ntohs (addr->sin6_port),
-<<<<<<< HEAD
-			       "flowinfo", g_ntohl (addr->sin6_flowinfo),
-			       "scope_id", g_ntohl (addr->sin6_scope_id),
-=======
 			       "flowinfo", addr->sin6_flowinfo,
 			       "scope_id", addr->sin6_scope_id,
->>>>>>> 76bed778
 			       NULL);
       g_object_unref (iaddr);
       return sockaddr;
