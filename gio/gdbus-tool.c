/* GDBus - GLib D-Bus Library
 *
 * Copyright (C) 2008-2010 Red Hat, Inc.
 *
 * This library is free software; you can redistribute it and/or
 * modify it under the terms of the GNU Lesser General Public
 * License as published by the Free Software Foundation; either
 * version 2 of the License, or (at your option) any later version.
 *
 * This library is distributed in the hope that it will be useful,
 * but WITHOUT ANY WARRANTY; without even the implied warranty of
 * MERCHANTABILITY or FITNESS FOR A PARTICULAR PURPOSE.  See the GNU
 * Lesser General Public License for more details.
 *
 * You should have received a copy of the GNU Lesser General
 * Public License along with this library; if not, see <http://www.gnu.org/licenses/>.
 *
 * Author: David Zeuthen <davidz@redhat.com>
 */

#include "config.h"

#include <stdlib.h>
#include <string.h>
#include <stdio.h>
#include <locale.h>

#include <gio/gio.h>

#include <gi18n.h>

#ifdef G_OS_WIN32
#include "glib/glib-private.h"
#endif

/* ---------------------------------------------------------------------------------------------------- */

G_GNUC_UNUSED static void completion_debug (const gchar *format, ...);

/* Uncomment to get debug traces in /tmp/gdbus-completion-debug.txt (nice
 * to not have it interfere with stdout/stderr)
 */
#if 0
G_GNUC_UNUSED static void
completion_debug (const gchar *format, ...)
{
  va_list var_args;
  gchar *s;
  static FILE *f = NULL;

  va_start (var_args, format);
  s = g_strdup_vprintf (format, var_args);
  if (f == NULL)
    {
      f = fopen ("/tmp/gdbus-completion-debug.txt", "a+");
    }
  fprintf (f, "%s\n", s);
  g_free (s);
}
#else
static void
completion_debug (const gchar *format, ...)
{
}
#endif

/* ---------------------------------------------------------------------------------------------------- */


static void
remove_arg (gint num, gint *argc, gchar **argv[])
{
  gint n;

  g_assert (num <= (*argc));

  for (n = num; (*argv)[n] != NULL; n++)
    (*argv)[n] = (*argv)[n+1];
  (*argv)[n] = NULL;
  (*argc) = (*argc) - 1;
}

static void
usage (gint *argc, gchar **argv[], gboolean use_stdout)
{
  GOptionContext *o;
  gchar *s;
  gchar *program_name;

  o = g_option_context_new (_("COMMAND"));
  g_option_context_set_help_enabled (o, FALSE);
  /* Ignore parsing result */
  g_option_context_parse (o, argc, argv, NULL);
  program_name = g_path_get_basename ((*argv)[0]);
  s = g_strdup_printf (_("Commands:\n"
                         "  help         Shows this information\n"
                         "  introspect   Introspect a remote object\n"
                         "  monitor      Monitor a remote object\n"
                         "  call         Invoke a method on a remote object\n"
                         "  emit         Emit a signal\n"
                         "\n"
                         "Use \"%s COMMAND --help\" to get help on each command.\n"),
                       program_name);
  g_free (program_name);
  g_option_context_set_description (o, s);
  g_free (s);
  s = g_option_context_get_help (o, FALSE, NULL);
  if (use_stdout)
    g_print ("%s", s);
  else
    g_printerr ("%s", s);
  g_free (s);
  g_option_context_free (o);
}

static void
modify_argv0_for_command (gint *argc, gchar **argv[], const gchar *command)
{
  gchar *s;
  gchar *program_name;

  /* TODO:
   *  1. get a g_set_prgname() ?; or
   *  2. save old argv[0] and restore later
   */

  g_assert (g_strcmp0 ((*argv)[1], command) == 0);
  remove_arg (1, argc, argv);

  program_name = g_path_get_basename ((*argv)[0]);
  s = g_strdup_printf ("%s %s", (*argv)[0], command);
  (*argv)[0] = s;
  g_free (program_name);
}

/* ---------------------------------------------------------------------------------------------------- */

static void
print_methods (GDBusConnection *c,
               const gchar *name,
               const gchar *path)
{
  GVariant *result;
  GError *error;
  const gchar *xml_data;
  GDBusNodeInfo *node;
  guint n;
  guint m;

  error = NULL;
  result = g_dbus_connection_call_sync (c,
                                        name,
                                        path,
                                        "org.freedesktop.DBus.Introspectable",
                                        "Introspect",
                                        NULL,
                                        G_VARIANT_TYPE ("(s)"),
                                        G_DBUS_CALL_FLAGS_NONE,
                                        3000, /* 3 secs */
                                        NULL,
                                        &error);
  if (result == NULL)
    {
      g_printerr (_("Error: %s\n"), error->message);
      g_error_free (error);
      goto out;
    }
  g_variant_get (result, "(&s)", &xml_data);

  error = NULL;
  node = g_dbus_node_info_new_for_xml (xml_data, &error);
  g_variant_unref (result);
  if (node == NULL)
    {
      g_printerr (_("Error parsing introspection XML: %s\n"), error->message);
      g_error_free (error);
      goto out;
    }

  for (n = 0; node->interfaces != NULL && node->interfaces[n] != NULL; n++)
    {
      const GDBusInterfaceInfo *iface = node->interfaces[n];
      for (m = 0; iface->methods != NULL && iface->methods[m] != NULL; m++)
        {
          const GDBusMethodInfo *method = iface->methods[m];
          g_print ("%s.%s \n", iface->name, method->name);
        }
    }
  g_dbus_node_info_unref (node);

 out:
  ;
}

static void
print_paths (GDBusConnection *c,
             const gchar *name,
             const gchar *path)
{
  GVariant *result;
  GError *error;
  const gchar *xml_data;
  GDBusNodeInfo *node;
  guint n;

  if (!g_dbus_is_name (name))
    {
      g_printerr (_("Error: %s is not a valid name\n"), name);
      goto out;
    }

  error = NULL;
  result = g_dbus_connection_call_sync (c,
                                        name,
                                        path,
                                        "org.freedesktop.DBus.Introspectable",
                                        "Introspect",
                                        NULL,
                                        G_VARIANT_TYPE ("(s)"),
                                        G_DBUS_CALL_FLAGS_NONE,
                                        3000, /* 3 secs */
                                        NULL,
                                        &error);
  if (result == NULL)
    {
      g_printerr (_("Error: %s\n"), error->message);
      g_error_free (error);
      goto out;
    }
  g_variant_get (result, "(&s)", &xml_data);

  //g_printerr ("xml='%s'", xml_data);

  error = NULL;
  node = g_dbus_node_info_new_for_xml (xml_data, &error);
  g_variant_unref (result);
  if (node == NULL)
    {
      g_printerr (_("Error parsing introspection XML: %s\n"), error->message);
      g_error_free (error);
      goto out;
    }

  //g_printerr ("bar '%s'\n", path);

  if (node->interfaces != NULL)
    g_print ("%s \n", path);

  for (n = 0; node->nodes != NULL && node->nodes[n] != NULL; n++)
    {
      gchar *s;

      //g_printerr ("foo '%s'\n", node->nodes[n].path);

      if (g_strcmp0 (path, "/") == 0)
        s = g_strdup_printf ("/%s", node->nodes[n]->path);
      else
        s = g_strdup_printf ("%s/%s", path, node->nodes[n]->path);

      print_paths (c, name, s);

      g_free (s);
    }
  g_dbus_node_info_unref (node);

 out:
  ;
}

static void
print_names (GDBusConnection *c,
             gboolean         include_unique_names)
{
  GVariant *result;
  GError *error;
  GVariantIter *iter;
  gchar *str;
  GHashTable *name_set;
  GList *keys;
  GList *l;

  name_set = g_hash_table_new_full (g_str_hash, g_str_equal, g_free, NULL);

  error = NULL;
  result = g_dbus_connection_call_sync (c,
                                        "org.freedesktop.DBus",
                                        "/org/freedesktop/DBus",
                                        "org.freedesktop.DBus",
                                        "ListNames",
                                        NULL,
                                        G_VARIANT_TYPE ("(as)"),
                                        G_DBUS_CALL_FLAGS_NONE,
                                        3000, /* 3 secs */
                                        NULL,
                                        &error);
  if (result == NULL)
    {
      g_printerr (_("Error: %s\n"), error->message);
      g_error_free (error);
      goto out;
    }
  g_variant_get (result, "(as)", &iter);
  while (g_variant_iter_loop (iter, "s", &str))
    g_hash_table_insert (name_set, g_strdup (str), NULL);
  g_variant_iter_free (iter);
  g_variant_unref (result);

  error = NULL;
  result = g_dbus_connection_call_sync (c,
                                        "org.freedesktop.DBus",
                                        "/org/freedesktop/DBus",
                                        "org.freedesktop.DBus",
                                        "ListActivatableNames",
                                        NULL,
                                        G_VARIANT_TYPE ("(as)"),
                                        G_DBUS_CALL_FLAGS_NONE,
                                        3000, /* 3 secs */
                                        NULL,
                                        &error);
  if (result == NULL)
    {
      g_printerr (_("Error: %s\n"), error->message);
      g_error_free (error);
      goto out;
    }
  g_variant_get (result, "(as)", &iter);
  while (g_variant_iter_loop (iter, "s", &str))
    g_hash_table_insert (name_set, g_strdup (str), NULL);
  g_variant_iter_free (iter);
  g_variant_unref (result);

  keys = g_hash_table_get_keys (name_set);
  keys = g_list_sort (keys, (GCompareFunc) g_strcmp0);
  for (l = keys; l != NULL; l = l->next)
    {
      const gchar *name = l->data;
      if (!include_unique_names && g_str_has_prefix (name, ":"))
        continue;

      g_print ("%s \n", name);
    }
  g_list_free (keys);

 out:
  g_hash_table_unref (name_set);
}

/* ---------------------------------------------------------------------------------------------------- */

static gboolean  opt_connection_system  = FALSE;
static gboolean  opt_connection_session = FALSE;
static gchar    *opt_connection_address = NULL;

static const GOptionEntry connection_entries[] =
{
  { "system", 'y', 0, G_OPTION_ARG_NONE, &opt_connection_system, N_("Connect to the system bus"), NULL},
  { "session", 'e', 0, G_OPTION_ARG_NONE, &opt_connection_session, N_("Connect to the session bus"), NULL},
  { "address", 'a', 0, G_OPTION_ARG_STRING, &opt_connection_address, N_("Connect to given D-Bus address"), NULL},
  { NULL }
};

static GOptionGroup *
connection_get_group (void)
{
  static GOptionGroup *g;

  g = g_option_group_new ("connection",
                          N_("Connection Endpoint Options:"),
                          N_("Options specifying the connection endpoint"),
                          NULL,
                          NULL);
  g_option_group_set_translation_domain (g, GETTEXT_PACKAGE);
  g_option_group_add_entries (g, connection_entries);

  return g;
}

static GDBusConnection *
connection_get_dbus_connection (GError **error)
{
  GDBusConnection *c;

  c = NULL;

  /* First, ensure we have exactly one connect */
  if (!opt_connection_system && !opt_connection_session && opt_connection_address == NULL)
    {
      g_set_error (error,
                   G_IO_ERROR,
                   G_IO_ERROR_FAILED,
                   _("No connection endpoint specified"));
      goto out;
    }
  else if ((opt_connection_system && (opt_connection_session || opt_connection_address != NULL)) ||
           (opt_connection_session && (opt_connection_system || opt_connection_address != NULL)) ||
           (opt_connection_address != NULL && (opt_connection_system || opt_connection_session)))
    {
      g_set_error (error,
                   G_IO_ERROR,
                   G_IO_ERROR_FAILED,
                   _("Multiple connection endpoints specified"));
      goto out;
    }

  if (opt_connection_system)
    {
      c = g_bus_get_sync (G_BUS_TYPE_SYSTEM, NULL, error);
    }
  else if (opt_connection_session)
    {
      c = g_bus_get_sync (G_BUS_TYPE_SESSION, NULL, error);
    }
  else if (opt_connection_address != NULL)
    {
      c = g_dbus_connection_new_for_address_sync (opt_connection_address,
                                                  G_DBUS_CONNECTION_FLAGS_AUTHENTICATION_CLIENT,
                                                  NULL, /* GDBusAuthObserver */
                                                  NULL, /* GCancellable */
                                                  error);
    }

 out:
  return c;
}

/* ---------------------------------------------------------------------------------------------------- */

static GPtrArray *
call_helper_get_method_in_signature (GDBusConnection  *c,
                                     const gchar      *dest,
                                     const gchar      *path,
                                     const gchar      *interface_name,
                                     const gchar      *method_name,
                                     GError          **error)
{
  GPtrArray *ret;
  GVariant *result;
  GDBusNodeInfo *node_info;
  const gchar *xml_data;
  GDBusInterfaceInfo *interface_info;
  GDBusMethodInfo *method_info;
  guint n;

  ret = NULL;
  result = NULL;
  node_info = NULL;

  result = g_dbus_connection_call_sync (c,
                                        dest,
                                        path,
                                        "org.freedesktop.DBus.Introspectable",
                                        "Introspect",
                                        NULL,
                                        G_VARIANT_TYPE ("(s)"),
                                        G_DBUS_CALL_FLAGS_NONE,
                                        3000, /* 3 secs */
                                        NULL,
                                        error);
  if (result == NULL)
    goto out;

  g_variant_get (result, "(&s)", &xml_data);
  node_info = g_dbus_node_info_new_for_xml (xml_data, error);
  if (node_info == NULL)
      goto out;

  interface_info = g_dbus_node_info_lookup_interface (node_info, interface_name);
  if (interface_info == NULL)
    {
      g_set_error (error, G_IO_ERROR, G_IO_ERROR_FAILED,
                   _("Warning: According to introspection data, interface '%s' does not exist\n"),
                   interface_name);
      goto out;
    }

  method_info = g_dbus_interface_info_lookup_method (interface_info, method_name);
  if (method_info == NULL)
    {
      g_set_error (error, G_IO_ERROR, G_IO_ERROR_FAILED,
                   _("Warning: According to introspection data, method '%s' does not exist on interface '%s'\n"),
                   method_name,
                   interface_name);
      goto out;
    }

  ret = g_ptr_array_new_with_free_func ((GDestroyNotify) g_variant_type_free);
  for (n = 0; method_info->in_args != NULL && method_info->in_args[n] != NULL; n++)
    {
      g_ptr_array_add (ret, g_variant_type_new (method_info->in_args[n]->signature));
    }

 out:
  if (node_info != NULL)
    g_dbus_node_info_unref (node_info);
  if (result != NULL)
    g_variant_unref (result);

  return ret;
}

/* ---------------------------------------------------------------------------------------------------- */

static GVariant *
_g_variant_parse_me_harder (GVariantType   *type,
                            const gchar    *given_str,
                            GError        **error)
{
  GVariant *value;
  gchar *s;
  guint n;
  GString *str;

  str = g_string_new ("\"");
  for (n = 0; given_str[n] != '\0'; n++)
    {
      if (G_UNLIKELY (given_str[n] == '\"'))
        g_string_append (str, "\\\"");
      else
        g_string_append_c (str, given_str[n]);
    }
  g_string_append_c (str, '"');
  s = g_string_free (str, FALSE);

  value = g_variant_parse (type,
                           s,
                           NULL,
                           NULL,
                           error);
  g_free (s);

  return value;
}

/* ---------------------------------------------------------------------------------------------------- */

static gchar *opt_emit_dest = NULL;
static gchar *opt_emit_object_path = NULL;
static gchar *opt_emit_signal = NULL;

static const GOptionEntry emit_entries[] =
{
  { "dest", 'd', 0, G_OPTION_ARG_STRING, &opt_emit_dest, N_("Optional destination for signal (unique name)"), NULL},
  { "object-path", 'o', 0, G_OPTION_ARG_STRING, &opt_emit_object_path, N_("Object path to emit signal on"), NULL},
  { "signal", 's', 0, G_OPTION_ARG_STRING, &opt_emit_signal, N_("Signal and interface name"), NULL},
  { NULL }
};

static gboolean
handle_emit (gint        *argc,
             gchar      **argv[],
             gboolean     request_completion,
             const gchar *completion_cur,
             const gchar *completion_prev)
{
  gint ret;
  GOptionContext *o;
  gchar *s;
  GError *error;
  GDBusConnection *c;
  GVariant *parameters;
  gchar *interface_name;
  gchar *signal_name;
  GVariantBuilder builder;
  guint n;

  ret = FALSE;
  c = NULL;
  parameters = NULL;
  interface_name = NULL;
  signal_name = NULL;

  modify_argv0_for_command (argc, argv, "emit");

  o = g_option_context_new (NULL);
  g_option_context_set_help_enabled (o, FALSE);
  g_option_context_set_summary (o, _("Emit a signal."));
  g_option_context_add_main_entries (o, emit_entries, GETTEXT_PACKAGE);
  g_option_context_add_group (o, connection_get_group ());

  if (!g_option_context_parse (o, argc, argv, NULL))
    {
      if (!request_completion)
        {
          s = g_option_context_get_help (o, FALSE, NULL);
          g_printerr ("%s", s);
          g_free (s);
          goto out;
        }
    }

  error = NULL;
  c = connection_get_dbus_connection (&error);
  if (c == NULL)
    {
      if (request_completion)
        {
          if (g_strcmp0 (completion_prev, "--address") == 0)
            {
              g_print ("unix:\n"
                       "tcp:\n"
                       "nonce-tcp:\n");
            }
          else
            {
              g_print ("--system \n--session \n--address \n");
            }
        }
      else
        {
          g_printerr (_("Error connecting: %s\n"), error->message);
          g_error_free (error);
        }
      goto out;
    }

  /* All done with completion now */
  if (request_completion)
    goto out;

  if (opt_emit_object_path == NULL)
    {
      g_printerr (_("Error: object path not specified.\n"));
      goto out;
    }
  if (!g_variant_is_object_path (opt_emit_object_path))
    {
      g_printerr (_("Error: %s is not a valid object path\n"), opt_emit_object_path);
      goto out;
    }

  if (opt_emit_signal == NULL)
    {
      g_printerr (_("Error: signal not specified.\n"));
      goto out;
    }

  s = strrchr (opt_emit_signal, '.');
  if (s == NULL)
    {
      g_printerr (_("Error: signal must be the fully-qualified name.\n"));
      goto out;
    }
  signal_name = g_strdup (s + 1);
  interface_name = g_strndup (opt_emit_signal, s - opt_emit_signal);

  if (!g_dbus_is_interface_name (interface_name))
    {
      g_printerr (_("Error: %s is not a valid interface name\n"), interface_name);
      goto out;
    }

  if (!g_dbus_is_member_name (signal_name))
    {
      g_printerr (_("Error: %s is not a valid member name\n"), signal_name);
      goto out;
    }

  if (opt_emit_dest != NULL && !g_dbus_is_unique_name (opt_emit_dest))
    {
      g_printerr (_("Error: %s is not a valid unique bus name.\n"), opt_emit_dest);
      goto out;
    }

  /* Read parameters */
  g_variant_builder_init (&builder, G_VARIANT_TYPE_TUPLE);
  for (n = 1; n < (guint) *argc; n++)
    {
      GVariant *value;

      error = NULL;
      value = g_variant_parse (NULL,
                               (*argv)[n],
                               NULL,
                               NULL,
                               &error);
      if (value == NULL)
        {
<<<<<<< HEAD
=======
          gchar *context;

          context = g_variant_parse_error_print_context (error, (*argv)[n]);
>>>>>>> 76bed778
          g_error_free (error);
          error = NULL;
          value = _g_variant_parse_me_harder (NULL, (*argv)[n], &error);
          if (value == NULL)
            {
<<<<<<< HEAD
              g_printerr (_("Error parsing parameter %d: %s\n"),
                          n,
                          error->message);
              g_error_free (error);
              g_variant_builder_clear (&builder);
              goto out;
            }
=======
              /* Use the original non-"parse-me-harder" error */
              g_printerr (_("Error parsing parameter %d: %s\n"),
                          n,
                          context);
              g_error_free (error);
              g_free (context);
              g_variant_builder_clear (&builder);
              goto out;
            }
          g_free (context);
>>>>>>> 76bed778
        }
      g_variant_builder_add_value (&builder, value);
    }
  parameters = g_variant_builder_end (&builder);

  if (parameters != NULL)
    parameters = g_variant_ref_sink (parameters);
  if (!g_dbus_connection_emit_signal (c,
                                      opt_emit_dest,
                                      opt_emit_object_path,
                                      interface_name,
                                      signal_name,
                                      parameters,
                                      &error))
    {
      g_printerr (_("Error: %s\n"), error->message);
      g_error_free (error);
      goto out;
    }

  if (!g_dbus_connection_flush_sync (c, NULL, &error))
    {
      g_printerr (_("Error flushing connection: %s\n"), error->message);
      g_error_free (error);
      goto out;
    }

  ret = TRUE;

 out:
  if (c != NULL)
    g_object_unref (c);
  if (parameters != NULL)
    g_variant_unref (parameters);
  g_free (interface_name);
  g_free (signal_name);
  g_option_context_free (o);
  return ret;
}

/* ---------------------------------------------------------------------------------------------------- */

static gchar *opt_call_dest = NULL;
static gchar *opt_call_object_path = NULL;
static gchar *opt_call_method = NULL;
static gint opt_call_timeout = -1;

static const GOptionEntry call_entries[] =
{
  { "dest", 'd', 0, G_OPTION_ARG_STRING, &opt_call_dest, N_("Destination name to invoke method on"), NULL},
  { "object-path", 'o', 0, G_OPTION_ARG_STRING, &opt_call_object_path, N_("Object path to invoke method on"), NULL},
  { "method", 'm', 0, G_OPTION_ARG_STRING, &opt_call_method, N_("Method and interface name"), NULL},
  { "timeout", 't', 0, G_OPTION_ARG_INT, &opt_call_timeout, N_("Timeout in seconds"), NULL},
  { NULL }
};

static gboolean
handle_call (gint        *argc,
             gchar      **argv[],
             gboolean     request_completion,
             const gchar *completion_cur,
             const gchar *completion_prev)
{
  gint ret;
  GOptionContext *o;
  gchar *s;
  GError *error;
  GDBusConnection *c;
  GVariant *parameters;
  gchar *interface_name;
  gchar *method_name;
  GVariant *result;
  GPtrArray *in_signature_types;
  gboolean complete_names;
  gboolean complete_paths;
  gboolean complete_methods;
  GVariantBuilder builder;
  guint n;

  ret = FALSE;
  c = NULL;
  parameters = NULL;
  interface_name = NULL;
  method_name = NULL;
  result = NULL;
  in_signature_types = NULL;

  modify_argv0_for_command (argc, argv, "call");

  o = g_option_context_new (NULL);
  g_option_context_set_help_enabled (o, FALSE);
  g_option_context_set_summary (o, _("Invoke a method on a remote object."));
  g_option_context_add_main_entries (o, call_entries, GETTEXT_PACKAGE);
  g_option_context_add_group (o, connection_get_group ());

  complete_names = FALSE;
  if (request_completion && *argc > 1 && g_strcmp0 ((*argv)[(*argc)-1], "--dest") == 0)
    {
      complete_names = TRUE;
      remove_arg ((*argc) - 1, argc, argv);
    }

  complete_paths = FALSE;
  if (request_completion && *argc > 1 && g_strcmp0 ((*argv)[(*argc)-1], "--object-path") == 0)
    {
      complete_paths = TRUE;
      remove_arg ((*argc) - 1, argc, argv);
    }

  complete_methods = FALSE;
  if (request_completion && *argc > 1 && g_strcmp0 ((*argv)[(*argc)-1], "--method") == 0)
    {
      complete_methods = TRUE;
      remove_arg ((*argc) - 1, argc, argv);
    }

  if (!g_option_context_parse (o, argc, argv, NULL))
    {
      if (!request_completion)
        {
          s = g_option_context_get_help (o, FALSE, NULL);
          g_printerr ("%s", s);
          g_free (s);
          goto out;
        }
    }

  error = NULL;
  c = connection_get_dbus_connection (&error);
  if (c == NULL)
    {
      if (request_completion)
        {
          if (g_strcmp0 (completion_prev, "--address") == 0)
            {
              g_print ("unix:\n"
                       "tcp:\n"
                       "nonce-tcp:\n");
            }
          else
            {
              g_print ("--system \n--session \n--address \n");
            }
        }
      else
        {
          g_printerr (_("Error connecting: %s\n"), error->message);
          g_error_free (error);
        }
      goto out;
    }

  /* validate and complete destination (bus name) */
  if (g_dbus_connection_get_unique_name (c) != NULL)
    {
      /* this only makes sense on message bus connections */
      if (complete_names)
        {
          print_names (c, FALSE);
          goto out;
        }
      if (opt_call_dest == NULL)
        {
          if (request_completion)
            g_print ("--dest \n");
          else
            g_printerr (_("Error: Destination is not specified\n"));
          goto out;
        }
      if (request_completion && g_strcmp0 ("--dest", completion_prev) == 0)
        {
          print_names (c, g_str_has_prefix (opt_call_dest, ":"));
          goto out;
        }
    }

  if (!request_completion && !g_dbus_is_name (opt_call_dest))
    {
      g_printerr (_("Error: %s is not a valid bus name\n"), opt_call_dest);
      goto out;
    }

  /* validate and complete object path */
  if (complete_paths)
    {
      print_paths (c, opt_call_dest, "/");
      goto out;
    }
  if (opt_call_object_path == NULL)
    {
      if (request_completion)
        g_print ("--object-path \n");
      else
        g_printerr (_("Error: Object path is not specified\n"));
      goto out;
    }
  if (request_completion && g_strcmp0 ("--object-path", completion_prev) == 0)
    {
      gchar *p;
      s = g_strdup (opt_call_object_path);
      p = strrchr (s, '/');
      if (p != NULL)
        {
          if (p == s)
            p++;
          *p = '\0';
        }
      print_paths (c, opt_call_dest, s);
      g_free (s);
      goto out;
    }
  if (!request_completion && !g_variant_is_object_path (opt_call_object_path))
    {
      g_printerr (_("Error: %s is not a valid object path\n"), opt_call_object_path);
      goto out;
    }

  /* validate and complete method (interface + method name) */
  if (complete_methods)
    {
      print_methods (c, opt_call_dest, opt_call_object_path);
      goto out;
    }
  if (opt_call_method == NULL)
    {
      if (request_completion)
        g_print ("--method \n");
      else
        g_printerr (_("Error: Method name is not specified\n"));
      goto out;
    }
  if (request_completion && g_strcmp0 ("--method", completion_prev) == 0)
    {
      print_methods (c, opt_call_dest, opt_call_object_path);
      goto out;
    }
  s = strrchr (opt_call_method, '.');
  if (!request_completion && s == NULL)
    {
      g_printerr (_("Error: Method name '%s' is invalid\n"), opt_call_method);
      goto out;
    }
  method_name = g_strdup (s + 1);
  interface_name = g_strndup (opt_call_method, s - opt_call_method);

  /* All done with completion now */
  if (request_completion)
    goto out;

  /* Introspect, for easy conversion - it's not fatal if we can't do this */
  in_signature_types = call_helper_get_method_in_signature (c,
                                                            opt_call_dest,
                                                            opt_call_object_path,
                                                            interface_name,
                                                            method_name,
                                                            &error);
  if (in_signature_types == NULL)
    {
      //g_printerr ("Error getting introspection data: %s\n", error->message);
      g_error_free (error);
      error = NULL;
    }

  /* Read parameters */
  g_variant_builder_init (&builder, G_VARIANT_TYPE_TUPLE);
  for (n = 1; n < (guint) *argc; n++)
    {
      GVariant *value;
      GVariantType *type;

      type = NULL;
      if (in_signature_types != NULL)
        {
          if (n - 1 >= in_signature_types->len)
            {
              /* Only warn for the first param */
              if (n - 1 == in_signature_types->len)
                {
                  g_printerr ("Warning: Introspection data indicates %d parameters but more was passed\n",
                              in_signature_types->len);
                }
            }
          else
            {
              type = in_signature_types->pdata[n - 1];
            }
        }

      error = NULL;
      value = g_variant_parse (type,
                               (*argv)[n],
                               NULL,
                               NULL,
                               &error);
      if (value == NULL)
        {
          gchar *context;

          context = g_variant_parse_error_print_context (error, (*argv)[n]);
          g_error_free (error);
          error = NULL;
          value = _g_variant_parse_me_harder (type, (*argv)[n], &error);
          if (value == NULL)
            {
              if (type != NULL)
                {
                  s = g_variant_type_dup_string (type);
                  g_printerr (_("Error parsing parameter %d of type '%s': %s\n"),
                              n,
                              s,
                              context);
                  g_free (s);
                }
              else
                {
                  g_printerr (_("Error parsing parameter %d: %s\n"),
                              n,
                              context);
                }
              g_error_free (error);
              g_variant_builder_clear (&builder);
              g_free (context);
              goto out;
            }
          g_free (context);
        }
      g_variant_builder_add_value (&builder, value);
    }
  parameters = g_variant_builder_end (&builder);

  if (parameters != NULL)
    parameters = g_variant_ref_sink (parameters);
  result = g_dbus_connection_call_sync (c,
                                        opt_call_dest,
                                        opt_call_object_path,
                                        interface_name,
                                        method_name,
                                        parameters,
                                        NULL,
                                        G_DBUS_CALL_FLAGS_NONE,
                                        opt_call_timeout > 0 ? opt_call_timeout * 1000 : opt_call_timeout,
                                        NULL,
                                        &error);
  if (result == NULL)
    {
      if (error)
        {
          g_printerr (_("Error: %s\n"), error->message);
          g_error_free (error);
        }
      if (in_signature_types != NULL)
        {
          GString *s;
          s = g_string_new (NULL);
          for (n = 0; n < in_signature_types->len; n++)
            {
              GVariantType *type = in_signature_types->pdata[n];
              g_string_append_len (s,
                                   g_variant_type_peek_string (type),
                                   g_variant_type_get_string_length (type));
            }
          g_printerr ("(According to introspection data, you need to pass '%s')\n", s->str);
          g_string_free (s, TRUE);
        }
      goto out;
    }

  s = g_variant_print (result, TRUE);
  g_print ("%s\n", s);
  g_free (s);

  ret = TRUE;

 out:
  if (in_signature_types != NULL)
    g_ptr_array_unref (in_signature_types);
  if (result != NULL)
    g_variant_unref (result);
  if (c != NULL)
    g_object_unref (c);
  if (parameters != NULL)
    g_variant_unref (parameters);
  g_free (interface_name);
  g_free (method_name);
  g_option_context_free (o);
  return ret;
}

/* ---------------------------------------------------------------------------------------------------- */

static gchar *opt_introspect_dest = NULL;
static gchar *opt_introspect_object_path = NULL;
static gboolean opt_introspect_xml = FALSE;
static gboolean opt_introspect_recurse = FALSE;
static gboolean opt_introspect_only_properties = FALSE;

static void
dump_annotation (const GDBusAnnotationInfo *o,
                 guint indent,
                 gboolean ignore_indent)
{
  guint n;
  g_print ("%*s@%s(\"%s\")\n",
           ignore_indent ? 0 : indent, "",
           o->key,
           o->value);
  for (n = 0; o->annotations != NULL && o->annotations[n] != NULL; n++)
    dump_annotation (o->annotations[n], indent + 2, FALSE);
}

static void
dump_arg (const GDBusArgInfo *o,
          guint indent,
          const gchar *direction,
          gboolean ignore_indent,
          gboolean include_newline)
{
  guint n;

  for (n = 0; o->annotations != NULL && o->annotations[n] != NULL; n++)
    {
      dump_annotation (o->annotations[n], indent, ignore_indent);
      ignore_indent = FALSE;
    }

  g_print ("%*s%s%s %s%s",
           ignore_indent ? 0 : indent, "",
           direction,
           o->signature,
           o->name,
           include_newline ? ",\n" : "");
}

static guint
count_args (GDBusArgInfo **args)
{
  guint n;
  n = 0;
  if (args == NULL)
    goto out;
  while (args[n] != NULL)
    n++;
 out:
  return n;
}

static void
dump_method (const GDBusMethodInfo *o,
             guint                  indent)
{
  guint n;
  guint m;
  guint name_len;
  guint total_num_args;

  for (n = 0; o->annotations != NULL && o->annotations[n] != NULL; n++)
    dump_annotation (o->annotations[n], indent, FALSE);

  g_print ("%*s%s(", indent, "", o->name);
  name_len = strlen (o->name);
  total_num_args = count_args (o->in_args) + count_args (o->out_args);
  for (n = 0, m = 0; o->in_args != NULL && o->in_args[n] != NULL; n++, m++)
    {
      gboolean ignore_indent = (m == 0);
      gboolean include_newline = (m != total_num_args - 1);

      dump_arg (o->in_args[n],
                indent + name_len + 1,
                "in  ",
                ignore_indent,
                include_newline);
    }
  for (n = 0; o->out_args != NULL && o->out_args[n] != NULL; n++, m++)
    {
      gboolean ignore_indent = (m == 0);
      gboolean include_newline = (m != total_num_args - 1);
      dump_arg (o->out_args[n],
                indent + name_len + 1,
                "out ",
                ignore_indent,
                include_newline);
    }
  g_print (");\n");
}

static void
dump_signal (const GDBusSignalInfo *o,
             guint                  indent)
{
  guint n;
  guint name_len;
  guint total_num_args;

  for (n = 0; o->annotations != NULL && o->annotations[n] != NULL; n++)
    dump_annotation (o->annotations[n], indent, FALSE);

  g_print ("%*s%s(", indent, "", o->name);
  name_len = strlen (o->name);
  total_num_args = count_args (o->args);
  for (n = 0; o->args != NULL && o->args[n] != NULL; n++)
    {
      gboolean ignore_indent = (n == 0);
      gboolean include_newline = (n != total_num_args - 1);
      dump_arg (o->args[n],
                indent + name_len + 1,
                "",
                ignore_indent,
                include_newline);
    }
  g_print (");\n");
}

static void
dump_property (const GDBusPropertyInfo *o,
               guint                    indent,
               GVariant                *value)
{
  const gchar *access;
  guint n;

  if (o->flags == G_DBUS_PROPERTY_INFO_FLAGS_READABLE)
    access = "readonly";
  else if (o->flags == G_DBUS_PROPERTY_INFO_FLAGS_WRITABLE)
    access = "writeonly";
  else if (o->flags == (G_DBUS_PROPERTY_INFO_FLAGS_READABLE | G_DBUS_PROPERTY_INFO_FLAGS_WRITABLE))
    access = "readwrite";
  else
    g_assert_not_reached ();

  for (n = 0; o->annotations != NULL && o->annotations[n] != NULL; n++)
    dump_annotation (o->annotations[n], indent, FALSE);

  if (value != NULL)
    {
      gchar *s = g_variant_print (value, FALSE);
      g_print ("%*s%s %s %s = %s;\n", indent, "", access, o->signature, o->name, s);
      g_free (s);
    }
  else
    {
      g_print ("%*s%s %s %s;\n", indent, "", access, o->signature, o->name);
    }
}

static void
dump_interface (GDBusConnection          *c,
                const gchar              *name,
                const GDBusInterfaceInfo *o,
                guint                     indent,
                const gchar              *object_path)
{
  guint n;
  GHashTable *properties;

  properties = g_hash_table_new_full (g_str_hash,
                                      g_str_equal,
                                      g_free,
                                      (GDestroyNotify) g_variant_unref);

  /* Try to get properties */
  if (c != NULL && name != NULL && object_path != NULL && o->properties != NULL)
    {
      GVariant *result;
      result = g_dbus_connection_call_sync (c,
                                            name,
                                            object_path,
                                            "org.freedesktop.DBus.Properties",
                                            "GetAll",
                                            g_variant_new ("(s)", o->name),
                                            NULL,
                                            G_DBUS_CALL_FLAGS_NONE,
                                            3000,
                                            NULL,
                                            NULL);
      if (result != NULL)
        {
          if (g_variant_is_of_type (result, G_VARIANT_TYPE ("(a{sv})")))
            {
              GVariantIter *iter;
              GVariant *item;
              g_variant_get (result,
                             "(a{sv})",
                             &iter);
              while ((item = g_variant_iter_next_value (iter)))
                {
                  gchar *key;
                  GVariant *value;
                  g_variant_get (item,
                                 "{sv}",
                                 &key,
                                 &value);

                  g_hash_table_insert (properties, key, g_variant_ref (value));
                }
            }
          g_variant_unref (result);
        }
      else
        {
          guint n;
          for (n = 0; o->properties != NULL && o->properties[n] != NULL; n++)
            {
              result = g_dbus_connection_call_sync (c,
                                                    name,
                                                    object_path,
                                                    "org.freedesktop.DBus.Properties",
                                                    "Get",
                                                    g_variant_new ("(ss)", o->name, o->properties[n]->name),
                                                    G_VARIANT_TYPE ("(v)"),
                                                    G_DBUS_CALL_FLAGS_NONE,
                                                    3000,
                                                    NULL,
                                                    NULL);
              if (result != NULL)
                {
                  GVariant *property_value;
                  g_variant_get (result,
                                 "(v)",
                                 &property_value);
                  g_hash_table_insert (properties,
                                       g_strdup (o->properties[n]->name),
                                       g_variant_ref (property_value));
                  g_variant_unref (result);
                }
            }
        }
    }

  for (n = 0; o->annotations != NULL && o->annotations[n] != NULL; n++)
    dump_annotation (o->annotations[n], indent, FALSE);

  g_print ("%*sinterface %s {\n", indent, "", o->name);
  if (o->methods != NULL && !opt_introspect_only_properties)
    {
      g_print ("%*s  methods:\n", indent, "");
      for (n = 0; o->methods[n] != NULL; n++)
        dump_method (o->methods[n], indent + 4);
    }
  if (o->signals != NULL && !opt_introspect_only_properties)
    {
      g_print ("%*s  signals:\n", indent, "");
      for (n = 0; o->signals[n] != NULL; n++)
        dump_signal (o->signals[n], indent + 4);
    }
  if (o->properties != NULL)
    {
      g_print ("%*s  properties:\n", indent, "");
      for (n = 0; o->properties[n] != NULL; n++)
        {
          dump_property (o->properties[n],
                         indent + 4,
                         g_hash_table_lookup (properties, (o->properties[n])->name));
        }
    }
  g_print ("%*s};\n",
           indent, "");

  g_hash_table_unref (properties);
}

static gboolean
introspect_do (GDBusConnection *c,
               const gchar     *object_path,
               guint            indent);

static void
dump_node (GDBusConnection      *c,
           const gchar          *name,
           const GDBusNodeInfo  *o,
           guint                 indent,
           const gchar          *object_path,
           gboolean              recurse)
{
  guint n;
  const gchar *object_path_to_print;

  object_path_to_print = object_path;
  if (o->path != NULL)
    object_path_to_print = o->path;

  for (n = 0; o->annotations != NULL && o->annotations[n] != NULL; n++)
    dump_annotation (o->annotations[n], indent, FALSE);

  g_print ("%*snode %s", indent, "", object_path_to_print != NULL ? object_path_to_print : "(not set)");
  if (o->interfaces != NULL || o->nodes != NULL)
    {
      g_print (" {\n");
      for (n = 0; o->interfaces != NULL && o->interfaces[n] != NULL; n++)
        {
          if (opt_introspect_only_properties)
            {
              if (o->interfaces[n]->properties != NULL && o->interfaces[n]->properties[0] != NULL)
                dump_interface (c, name, o->interfaces[n], indent + 2, object_path);
            }
          else
            {
              dump_interface (c, name, o->interfaces[n], indent + 2, object_path);
            }
        }
      for (n = 0; o->nodes != NULL && o->nodes[n] != NULL; n++)
        {
          if (recurse)
            {
              gchar *child_path;
              if (g_variant_is_object_path (o->nodes[n]->path))
                {
                  child_path = g_strdup (o->nodes[n]->path);
                  /* avoid infinite loops */
                  if (g_str_has_prefix (child_path, object_path))
                    {
                      introspect_do (c, child_path, indent + 2);
                    }
                  else
                    {
                      g_print ("Skipping path %s that is not enclosed by parent %s\n",
                               child_path, object_path);
                    }
                }
              else
                {
                  if (g_strcmp0 (object_path, "/") == 0)
                    child_path = g_strdup_printf ("/%s", o->nodes[n]->path);
                  else
                    child_path = g_strdup_printf ("%s/%s", object_path, o->nodes[n]->path);
                  introspect_do (c, child_path, indent + 2);
                }
              g_free (child_path);
            }
          else
            {
              dump_node (NULL, NULL, o->nodes[n], indent + 2, NULL, recurse);
            }
        }
      g_print ("%*s};\n",
               indent, "");
    }
  else
    {
      g_print ("\n");
    }
}

static const GOptionEntry introspect_entries[] =
{
  { "dest", 'd', 0, G_OPTION_ARG_STRING, &opt_introspect_dest, N_("Destination name to introspect"), NULL},
  { "object-path", 'o', 0, G_OPTION_ARG_STRING, &opt_introspect_object_path, N_("Object path to introspect"), NULL},
  { "xml", 'x', 0, G_OPTION_ARG_NONE, &opt_introspect_xml, N_("Print XML"), NULL},
  { "recurse", 'r', 0, G_OPTION_ARG_NONE, &opt_introspect_recurse, N_("Introspect children"), NULL},
  { "only-properties", 'p', 0, G_OPTION_ARG_NONE, &opt_introspect_only_properties, N_("Only print properties"), NULL},
  { NULL }
};

static gboolean
introspect_do (GDBusConnection *c,
               const gchar     *object_path,
               guint            indent)
{
  GError *error;
  GVariant *result;
  GDBusNodeInfo *node;
  gboolean ret;
  const gchar *xml_data;

  ret = FALSE;
  node = NULL;
  result = NULL;

  error = NULL;
  result = g_dbus_connection_call_sync (c,
                                        opt_introspect_dest,
                                        object_path,
                                        "org.freedesktop.DBus.Introspectable",
                                        "Introspect",
                                        NULL,
                                        G_VARIANT_TYPE ("(s)"),
                                        G_DBUS_CALL_FLAGS_NONE,
                                        3000, /* 3 sec */
                                        NULL,
                                        &error);
  if (result == NULL)
    {
      g_printerr (_("Error: %s\n"), error->message);
      g_error_free (error);
      goto out;
    }
  g_variant_get (result, "(&s)", &xml_data);

  if (opt_introspect_xml)
    {
      g_print ("%s", xml_data);
    }
  else
    {
      error = NULL;
      node = g_dbus_node_info_new_for_xml (xml_data, &error);
      if (node == NULL)
        {
          g_printerr (_("Error parsing introspection XML: %s\n"), error->message);
          g_error_free (error);
          goto out;
        }

      dump_node (c, opt_introspect_dest, node, indent, object_path, opt_introspect_recurse);
    }

  ret = TRUE;

 out:
  if (node != NULL)
    g_dbus_node_info_unref (node);
  if (result != NULL)
    g_variant_unref (result);
  return ret;
}

static gboolean
handle_introspect (gint        *argc,
                   gchar      **argv[],
                   gboolean     request_completion,
                   const gchar *completion_cur,
                   const gchar *completion_prev)
{
  gint ret;
  GOptionContext *o;
  gchar *s;
  GError *error;
  GDBusConnection *c;
  gboolean complete_names;
  gboolean complete_paths;

  ret = FALSE;
  c = NULL;

  modify_argv0_for_command (argc, argv, "introspect");

  o = g_option_context_new (NULL);
  if (request_completion)
    g_option_context_set_ignore_unknown_options (o, TRUE);
  g_option_context_set_help_enabled (o, FALSE);
  g_option_context_set_summary (o, _("Introspect a remote object."));
  g_option_context_add_main_entries (o, introspect_entries, GETTEXT_PACKAGE);
  g_option_context_add_group (o, connection_get_group ());

  complete_names = FALSE;
  if (request_completion && *argc > 1 && g_strcmp0 ((*argv)[(*argc)-1], "--dest") == 0)
    {
      complete_names = TRUE;
      remove_arg ((*argc) - 1, argc, argv);
    }

  complete_paths = FALSE;
  if (request_completion && *argc > 1 && g_strcmp0 ((*argv)[(*argc)-1], "--object-path") == 0)
    {
      complete_paths = TRUE;
      remove_arg ((*argc) - 1, argc, argv);
    }

  if (!g_option_context_parse (o, argc, argv, NULL))
    {
      if (!request_completion)
        {
          s = g_option_context_get_help (o, FALSE, NULL);
          g_printerr ("%s", s);
          g_free (s);
          goto out;
        }
    }

  error = NULL;
  c = connection_get_dbus_connection (&error);
  if (c == NULL)
    {
      if (request_completion)
        {
          if (g_strcmp0 (completion_prev, "--address") == 0)
            {
              g_print ("unix:\n"
                       "tcp:\n"
                       "nonce-tcp:\n");
            }
          else
            {
              g_print ("--system \n--session \n--address \n");
            }
        }
      else
        {
          g_printerr (_("Error connecting: %s\n"), error->message);
          g_error_free (error);
        }
      goto out;
    }

  if (g_dbus_connection_get_unique_name (c) != NULL)
    {
      if (complete_names)
        {
          print_names (c, FALSE);
          goto out;
        }
      /* this only makes sense on message bus connections */
      if (opt_introspect_dest == NULL)
        {
          if (request_completion)
            g_print ("--dest \n");
          else
            g_printerr (_("Error: Destination is not specified\n"));
          goto out;
        }
      if (request_completion && g_strcmp0 ("--dest", completion_prev) == 0)
        {
          print_names (c, g_str_has_prefix (opt_introspect_dest, ":"));
          goto out;
        }
    }
  if (complete_paths)
    {
      print_paths (c, opt_introspect_dest, "/");
      goto out;
    }

  if (!request_completion && !g_dbus_is_name (opt_introspect_dest))
    {
        g_printerr (_("Error: %s is not a valid bus name\n"), opt_introspect_dest);
      goto out;
    }

  if (opt_introspect_object_path == NULL)
    {
      if (request_completion)
        g_print ("--object-path \n");
      else
        g_printerr (_("Error: Object path is not specified\n"));
      goto out;
    }
  if (request_completion && g_strcmp0 ("--object-path", completion_prev) == 0)
    {
      gchar *p;
      s = g_strdup (opt_introspect_object_path);
      p = strrchr (s, '/');
      if (p != NULL)
        {
          if (p == s)
            p++;
          *p = '\0';
        }
      print_paths (c, opt_introspect_dest, s);
      g_free (s);
      goto out;
    }
  if (!request_completion && !g_variant_is_object_path (opt_introspect_object_path))
    {
      g_printerr (_("Error: %s is not a valid object path\n"), opt_introspect_object_path);
      goto out;
    }

  if (request_completion && opt_introspect_object_path != NULL && !opt_introspect_recurse)
    {
      g_print ("--recurse \n");
    }

  if (request_completion && opt_introspect_object_path != NULL && !opt_introspect_only_properties)
    {
      g_print ("--only-properties \n");
    }

  /* All done with completion now */
  if (request_completion)
    goto out;

  if (!introspect_do (c, opt_introspect_object_path, 0))
    goto out;

  ret = TRUE;

 out:
  if (c != NULL)
    g_object_unref (c);
  g_option_context_free (o);
  return ret;
}

/* ---------------------------------------------------------------------------------------------------- */

static gchar *opt_monitor_dest = NULL;
static gchar *opt_monitor_object_path = NULL;

static guint monitor_filter_id = 0;

static void
monitor_signal_cb (GDBusConnection *connection,
                   const gchar     *sender_name,
                   const gchar     *object_path,
                   const gchar     *interface_name,
                   const gchar     *signal_name,
                   GVariant        *parameters,
                   gpointer         user_data)
{
  gchar *s;
  s = g_variant_print (parameters, TRUE);
  g_print ("%s: %s.%s %s\n",
           object_path,
           interface_name,
           signal_name,
           s);
  g_free (s);
}

static void
monitor_on_name_appeared (GDBusConnection *connection,
                          const gchar *name,
                          const gchar *name_owner,
                          gpointer user_data)
{
  g_print ("The name %s is owned by %s\n", name, name_owner);
  g_assert (monitor_filter_id == 0);
  monitor_filter_id = g_dbus_connection_signal_subscribe (connection,
                                                          name_owner,
                                                          NULL,  /* any interface */
                                                          NULL,  /* any member */
                                                          opt_monitor_object_path,
                                                          NULL,  /* arg0 */
                                                          G_DBUS_SIGNAL_FLAGS_NONE,
                                                          monitor_signal_cb,
                                                          NULL,  /* user_data */
                                                          NULL); /* user_data destroy notify */
}

static void
monitor_on_name_vanished (GDBusConnection *connection,
                          const gchar *name,
                          gpointer user_data)
{
  g_print ("The name %s does not have an owner\n", name);

  if (monitor_filter_id != 0)
    {
      g_dbus_connection_signal_unsubscribe (connection, monitor_filter_id);
      monitor_filter_id = 0;
    }
}

static const GOptionEntry monitor_entries[] =
{
  { "dest", 'd', 0, G_OPTION_ARG_STRING, &opt_monitor_dest, N_("Destination name to monitor"), NULL},
  { "object-path", 'o', 0, G_OPTION_ARG_STRING, &opt_monitor_object_path, N_("Object path to monitor"), NULL},
  { NULL }
};

static gboolean
handle_monitor (gint        *argc,
                gchar      **argv[],
                gboolean     request_completion,
                const gchar *completion_cur,
                const gchar *completion_prev)
{
  gint ret;
  GOptionContext *o;
  gchar *s;
  GError *error;
  GDBusConnection *c;
  gboolean complete_names;
  gboolean complete_paths;
  GMainLoop *loop;

  ret = FALSE;
  c = NULL;

  modify_argv0_for_command (argc, argv, "monitor");

  o = g_option_context_new (NULL);
  if (request_completion)
    g_option_context_set_ignore_unknown_options (o, TRUE);
  g_option_context_set_help_enabled (o, FALSE);
  g_option_context_set_summary (o, _("Monitor a remote object."));
  g_option_context_add_main_entries (o, monitor_entries, GETTEXT_PACKAGE);
  g_option_context_add_group (o, connection_get_group ());

  complete_names = FALSE;
  if (request_completion && *argc > 1 && g_strcmp0 ((*argv)[(*argc)-1], "--dest") == 0)
    {
      complete_names = TRUE;
      remove_arg ((*argc) - 1, argc, argv);
    }

  complete_paths = FALSE;
  if (request_completion && *argc > 1 && g_strcmp0 ((*argv)[(*argc)-1], "--object-path") == 0)
    {
      complete_paths = TRUE;
      remove_arg ((*argc) - 1, argc, argv);
    }

  if (!g_option_context_parse (o, argc, argv, NULL))
    {
      if (!request_completion)
        {
          s = g_option_context_get_help (o, FALSE, NULL);
          g_printerr ("%s", s);
          g_free (s);
          goto out;
        }
    }

  error = NULL;
  c = connection_get_dbus_connection (&error);
  if (c == NULL)
    {
      if (request_completion)
        {
          if (g_strcmp0 (completion_prev, "--address") == 0)
            {
              g_print ("unix:\n"
                       "tcp:\n"
                       "nonce-tcp:\n");
            }
          else
            {
              g_print ("--system \n--session \n--address \n");
            }
        }
      else
        {
          g_printerr (_("Error connecting: %s\n"), error->message);
          g_error_free (error);
        }
      goto out;
    }

  if (g_dbus_connection_get_unique_name (c) != NULL)
    {
      if (complete_names)
        {
          print_names (c, FALSE);
          goto out;
        }
      /* this only makes sense on message bus connections */
      if (opt_monitor_dest == NULL)
        {
          if (request_completion)
            g_print ("--dest \n");
          else
            g_printerr (_("Error: Destination is not specified\n"));
          goto out;
        }
      if (request_completion && g_strcmp0 ("--dest", completion_prev) == 0)
        {
          print_names (c, g_str_has_prefix (opt_monitor_dest, ":"));
          goto out;
        }
    }

  if (!request_completion && !g_dbus_is_name (opt_monitor_dest))
    {
      g_printerr (_("Error: %s is not a valid bus name\n"), opt_monitor_dest);
      goto out;
    }

  if (complete_paths)
    {
      print_paths (c, opt_monitor_dest, "/");
      goto out;
    }
  if (opt_monitor_object_path == NULL)
    {
      if (request_completion)
        {
          g_print ("--object-path \n");
          goto out;
        }
      /* it's fine to not have an object path */
    }
  if (request_completion && g_strcmp0 ("--object-path", completion_prev) == 0)
    {
      gchar *p;
      s = g_strdup (opt_monitor_object_path);
      p = strrchr (s, '/');
      if (p != NULL)
        {
          if (p == s)
            p++;
          *p = '\0';
        }
      print_paths (c, opt_monitor_dest, s);
      g_free (s);
      goto out;
    }
  if (!request_completion && (opt_monitor_object_path != NULL && !g_variant_is_object_path (opt_monitor_object_path)))
    {
      g_printerr (_("Error: %s is not a valid object path\n"), opt_monitor_object_path);
      goto out;
    }

  /* All done with completion now */
  if (request_completion)
    goto out;

  if (opt_monitor_object_path != NULL)
    g_print ("Monitoring signals on object %s owned by %s\n", opt_monitor_object_path, opt_monitor_dest);
  else
    g_print ("Monitoring signals from all objects owned by %s\n", opt_monitor_dest);

  loop = g_main_loop_new (NULL, FALSE);
  g_bus_watch_name_on_connection (c,
                                  opt_monitor_dest,
                                  G_BUS_NAME_WATCHER_FLAGS_AUTO_START,
                                  monitor_on_name_appeared,
                                  monitor_on_name_vanished,
                                  NULL,
                                  NULL);

  g_main_loop_run (loop);
  g_main_loop_unref (loop);

  ret = TRUE;

 out:
  if (c != NULL)
    g_object_unref (c);
  g_option_context_free (o);
  return ret;
}

/* ---------------------------------------------------------------------------------------------------- */

static gchar *
pick_word_at (const gchar  *s,
              gint          cursor,
              gint         *out_word_begins_at)
{
  gint begin;
  gint end;

  if (s[0] == '\0')
    {
      if (out_word_begins_at != NULL)
        *out_word_begins_at = -1;
      return NULL;
    }

  if (g_ascii_isspace (s[cursor]) && ((cursor > 0 && g_ascii_isspace(s[cursor-1])) || cursor == 0))
    {
      if (out_word_begins_at != NULL)
        *out_word_begins_at = cursor;
      return g_strdup ("");
    }

  while (!g_ascii_isspace (s[cursor - 1]) && cursor > 0)
    cursor--;
  begin = cursor;

  end = begin;
  while (!g_ascii_isspace (s[end]) && s[end] != '\0')
    end++;

  if (out_word_begins_at != NULL)
    *out_word_begins_at = begin;

  return g_strndup (s + begin, end - begin);
}

gint
main (gint argc, gchar *argv[])
{
  gint ret;
  const gchar *command;
  gboolean request_completion;
  gchar *completion_cur;
  gchar *completion_prev;
#ifdef G_OS_WIN32
  gchar *tmp;
#endif

  setlocale (LC_ALL, "");
  textdomain (GETTEXT_PACKAGE);

#ifdef G_OS_WIN32
  tmp = _glib_get_locale_dir ();
  bindtextdomain (GETTEXT_PACKAGE, tmp);
  g_free (tmp);
#else
  bindtextdomain (GETTEXT_PACKAGE, GLIB_LOCALE_DIR);
#endif

#ifdef HAVE_BIND_TEXTDOMAIN_CODESET
  bind_textdomain_codeset (GETTEXT_PACKAGE, "UTF-8");
#endif

  setlocale (LC_ALL, "");
  textdomain (GETTEXT_PACKAGE);

#ifdef G_OS_WIN32
  extern gchar *_glib_get_locale_dir (void);
  gchar *tmp = _glib_get_locale_dir ();
  bindtextdomain (GETTEXT_PACKAGE, tmp);
  g_free (tmp);
#else
  bindtextdomain (GETTEXT_PACKAGE, GLIB_LOCALE_DIR);
#endif

#ifdef HAVE_BIND_TEXTDOMAIN_CODESET
  bind_textdomain_codeset (GETTEXT_PACKAGE, "UTF-8");
#endif

  ret = 1;
  completion_cur = NULL;
  completion_prev = NULL;

  if (argc < 2)
    {
      usage (&argc, &argv, FALSE);
      goto out;
    }

  request_completion = FALSE;

  //completion_debug ("---- argc=%d --------------------------------------------------------", argc);

 again:
  command = argv[1];
  if (g_strcmp0 (command, "help") == 0)
    {
      if (request_completion)
        {
          /* do nothing */
        }
      else
        {
          usage (&argc, &argv, TRUE);
          ret = 0;
        }
      goto out;
    }
  else if (g_strcmp0 (command, "emit") == 0)
    {
      if (handle_emit (&argc,
                       &argv,
                       request_completion,
                       completion_cur,
                       completion_prev))
        ret = 0;
      goto out;
    }
  else if (g_strcmp0 (command, "call") == 0)
    {
      if (handle_call (&argc,
                       &argv,
                       request_completion,
                       completion_cur,
                       completion_prev))
        ret = 0;
      goto out;
    }
  else if (g_strcmp0 (command, "introspect") == 0)
    {
      if (handle_introspect (&argc,
                             &argv,
                             request_completion,
                             completion_cur,
                             completion_prev))
        ret = 0;
      goto out;
    }
  else if (g_strcmp0 (command, "monitor") == 0)
    {
      if (handle_monitor (&argc,
                          &argv,
                          request_completion,
                          completion_cur,
                          completion_prev))
        ret = 0;
      goto out;
    }
  else if (g_strcmp0 (command, "complete") == 0 && argc == 4 && !request_completion)
    {
      const gchar *completion_line;
      gchar **completion_argv;
      gint completion_argc;
      gint completion_point;
      gchar *endp;
      gint cur_begin;

      request_completion = TRUE;

      completion_line = argv[2];
      completion_point = strtol (argv[3], &endp, 10);
      if (endp == argv[3] || *endp != '\0')
        goto out;

#if 0
      completion_debug ("completion_point=%d", completion_point);
      completion_debug ("----");
      completion_debug (" 0123456789012345678901234567890123456789012345678901234567890123456789");
      completion_debug ("'%s'", completion_line);
      completion_debug (" %*s^",
                         completion_point, "");
      completion_debug ("----");
#endif

      if (!g_shell_parse_argv (completion_line,
                               &completion_argc,
                               &completion_argv,
                               NULL))
        {
          /* it's very possible the command line can't be parsed (for
           * example, missing quotes etc) - in that case, we just
           * don't autocomplete at all
           */
          goto out;
        }

      /* compute cur and prev */
      completion_prev = NULL;
      completion_cur = pick_word_at (completion_line, completion_point, &cur_begin);
      if (cur_begin > 0)
        {
          gint prev_end;
          for (prev_end = cur_begin - 1; prev_end >= 0; prev_end--)
            {
              if (!g_ascii_isspace (completion_line[prev_end]))
                {
                  completion_prev = pick_word_at (completion_line, prev_end, NULL);
                  break;
                }
            }
        }
#if 0
      completion_debug (" cur='%s'", completion_cur);
      completion_debug ("prev='%s'", completion_prev);
#endif

      argc = completion_argc;
      argv = completion_argv;

      ret = 0;

      goto again;
    }
  else
    {
      if (request_completion)
        {
          g_print ("help \nemit \ncall \nintrospect \nmonitor \n");
          ret = 0;
          goto out;
        }
      else
        {
          g_printerr ("Unknown command '%s'\n", command);
          usage (&argc, &argv, FALSE);
          goto out;
        }
    }

 out:
  g_free (completion_cur);
  g_free (completion_prev);
  return ret;
}<|MERGE_RESOLUTION|>--- conflicted
+++ resolved
@@ -675,26 +675,14 @@
                                &error);
       if (value == NULL)
         {
-<<<<<<< HEAD
-=======
           gchar *context;
 
           context = g_variant_parse_error_print_context (error, (*argv)[n]);
->>>>>>> 76bed778
           g_error_free (error);
           error = NULL;
           value = _g_variant_parse_me_harder (NULL, (*argv)[n], &error);
           if (value == NULL)
             {
-<<<<<<< HEAD
-              g_printerr (_("Error parsing parameter %d: %s\n"),
-                          n,
-                          error->message);
-              g_error_free (error);
-              g_variant_builder_clear (&builder);
-              goto out;
-            }
-=======
               /* Use the original non-"parse-me-harder" error */
               g_printerr (_("Error parsing parameter %d: %s\n"),
                           n,
@@ -705,7 +693,6 @@
               goto out;
             }
           g_free (context);
->>>>>>> 76bed778
         }
       g_variant_builder_add_value (&builder, value);
     }
@@ -1993,22 +1980,6 @@
   bind_textdomain_codeset (GETTEXT_PACKAGE, "UTF-8");
 #endif
 
-  setlocale (LC_ALL, "");
-  textdomain (GETTEXT_PACKAGE);
-
-#ifdef G_OS_WIN32
-  extern gchar *_glib_get_locale_dir (void);
-  gchar *tmp = _glib_get_locale_dir ();
-  bindtextdomain (GETTEXT_PACKAGE, tmp);
-  g_free (tmp);
-#else
-  bindtextdomain (GETTEXT_PACKAGE, GLIB_LOCALE_DIR);
-#endif
-
-#ifdef HAVE_BIND_TEXTDOMAIN_CODESET
-  bind_textdomain_codeset (GETTEXT_PACKAGE, "UTF-8");
-#endif
-
   ret = 1;
   completion_cur = NULL;
   completion_prev = NULL;
