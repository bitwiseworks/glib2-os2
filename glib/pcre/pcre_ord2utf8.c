/*************************************************
*      Perl-Compatible Regular Expressions       *
*************************************************/

/* PCRE is a library of functions to support regular expressions whose syntax
and semantics are as close as possible to those of the Perl 5 language.

                       Written by Philip Hazel
           Copyright (c) 1997-2012 University of Cambridge

-----------------------------------------------------------------------------
Redistribution and use in source and binary forms, with or without
modification, are permitted provided that the following conditions are met:

    * Redistributions of source code must retain the above copyright notice,
      this list of conditions and the following disclaimer.

    * Redistributions in binary form must reproduce the above copyright
      notice, this list of conditions and the following disclaimer in the
      documentation and/or other materials provided with the distribution.

    * Neither the name of the University of Cambridge nor the names of its
      contributors may be used to endorse or promote products derived from
      this software without specific prior written permission.

THIS SOFTWARE IS PROVIDED BY THE COPYRIGHT HOLDERS AND CONTRIBUTORS "AS IS"
AND ANY EXPRESS OR IMPLIED WARRANTIES, INCLUDING, BUT NOT LIMITED TO, THE
IMPLIED WARRANTIES OF MERCHANTABILITY AND FITNESS FOR A PARTICULAR PURPOSE
ARE DISCLAIMED. IN NO EVENT SHALL THE COPYRIGHT OWNER OR CONTRIBUTORS BE
LIABLE FOR ANY DIRECT, INDIRECT, INCIDENTAL, SPECIAL, EXEMPLARY, OR
CONSEQUENTIAL DAMAGES (INCLUDING, BUT NOT LIMITED TO, PROCUREMENT OF
SUBSTITUTE GOODS OR SERVICES; LOSS OF USE, DATA, OR PROFITS; OR BUSINESS
INTERRUPTION) HOWEVER CAUSED AND ON ANY THEORY OF LIABILITY, WHETHER IN
CONTRACT, STRICT LIABILITY, OR TORT (INCLUDING NEGLIGENCE OR OTHERWISE)
ARISING IN ANY WAY OUT OF THE USE OF THIS SOFTWARE, EVEN IF ADVISED OF THE
POSSIBILITY OF SUCH DAMAGE.
-----------------------------------------------------------------------------
*/


/* This file contains a private PCRE function that converts an ordinal
character value into a UTF8 string. */

#ifdef HAVE_CONFIG_H
#include "config.h"
#endif

#include "pcre_internal.h"


/*************************************************
*       Convert character value to UTF-8         *
*************************************************/

/* This function takes an integer value in the range 0 - 0x10ffff
and encodes it as a UTF-8 character in 1 to 6 pcre_uchars.

Arguments:
  cvalue     the character value
  buffer     pointer to buffer for result - at least 6 pcre_uchars long

Returns:     number of characters placed in the buffer
*/

int
PRIV(ord2utf)(pcre_uint32 cvalue, pcre_uchar *buffer)
{
#ifdef SUPPORT_UTF

<<<<<<< HEAD
register int i, j;
=======
int i, j;
>>>>>>> 76bed778

/* Checking invalid cvalue character, encoded as invalid UTF-16 character.
Should never happen in practice. */
if ((cvalue & 0xf800) == 0xd800 || cvalue >= 0x110000)
  cvalue = 0xfffe;

for (i = 0; i < PRIV(utf8_table1_size); i++)
  if ((int)cvalue <= PRIV(utf8_table1)[i]) break;
buffer += i;
for (j = i; j > 0; j--)
 {
 *buffer-- = 0x80 | (cvalue & 0x3f);
 cvalue >>= 6;
 }
*buffer = PRIV(utf8_table2)[i] | cvalue;
return i + 1;

#else

(void)(cvalue);  /* Keep compiler happy; this function won't ever be */
(void)(buffer);  /* called when SUPPORT_UTF is not defined. */
return 0;

#endif
}

/* End of pcre_ord2utf8.c */<|MERGE_RESOLUTION|>--- conflicted
+++ resolved
@@ -67,11 +67,7 @@
 {
 #ifdef SUPPORT_UTF
 
-<<<<<<< HEAD
-register int i, j;
-=======
 int i, j;
->>>>>>> 76bed778
 
 /* Checking invalid cvalue character, encoded as invalid UTF-16 character.
 Should never happen in practice. */
