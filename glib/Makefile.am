## Process this file with automake to produce Makefile.in
include $(top_srcdir)/glib.mk

bin_PROGRAMS =

#
# Generate glibconfig.h
#
# The timestamp of the stamp file is used to indicate if glibconfig.h is
# up to date with respect to config.status.  In the usual case, changes
# to config.status will not result in changes to glibconfig.h so we
# avoid touching its timestamp (in order not to rebuild the whole tree).
#
DISTCLEANFILES += glibconfig-stamp glibconfig.h
BUILT_SOURCES += glibconfig-stamp
configexecincludedir = $(libdir)/glib-2.0/include
nodist_configexecinclude_HEADERS = glibconfig.h
glibconfig-stamp: ../config.status
	$(AM_V_GEN) cd $(top_builddir) && \
	  $(SHELL) ./config.status glib/glibconfig.h
	@touch glibconfig-stamp



if HAVE_GOOD_PRINTF
else
PRINTF_SUBDIR = gnulib
printf_la = gnulib/libgnulib.la
endif 

if USE_SYSTEM_PCRE
else
MAYBE_PCRE = pcre 
endif

SUBDIRS = libcharset $(PRINTF_SUBDIR) $(MAYBE_PCRE) update-pcre . tests
DIST_SUBDIRS = libcharset gnulib pcre update-pcre tests

AM_CPPFLAGS = 				\
	$(glib_INCLUDES) 		\
	$(pcre_inc) 			\
	-DG_LOG_DOMAIN=\"GLib\" 	\
	$(GLIB_DEBUG_FLAGS) 		\
	-DGLIB_COMPILATION 		\
	-DPCRE_STATIC

AM_CFLAGS = $(GLIB_WARN_CFLAGS)

MIRRORING_TAB_SOURCE = 				\
	glib-mirroring-tab/Makefile 		\
	glib-mirroring-tab/gen-mirroring-tab.c	\
	glib-mirroring-tab/packtab.h		\
	glib-mirroring-tab/packtab.c

# The compilation of GRegex can be disabled, but the source files must
# be distributed.
EXTRA_DIST += 			\
	glib.rc.in		\
	gen-unicode-tables.pl	\
	gregex.c		\
	gregex.h		\
	win_iconv.c		\
	libglib-gdb.py.in	\
	docs.c			\
	gconstructor.h		\
	$(MIRRORING_TAB_SOURCE)

CLEANFILES += libglib-gdb.py

# These may be in the builddir too
BUILT_EXTRA_DIST += 		\
	glib.rc

lib_LTLIBRARIES = libglib-2.0.la

if OS_WIN32_AND_DLL_COMPILATION
if MS_LIB_AVAILABLE
noinst_DATA += glib-2.0.lib

install_ms_lib_cmd = $(INSTALL) glib-2.0.lib $(DESTDIR)$(libdir)
uninstall_ms_lib_cmd = -rm $(DESTDIR)$(libdir)/glib-2.0.lib
endif
endif

install-ms-lib:
	$(install_ms_lib_cmd)

uninstall-ms-lib:
	$(uninstall_ms_lib_cmd)

deprecated_sources = \
	deprecated/gallocator.c		\
	deprecated/gcache.c		\
	deprecated/gcompletion.c	\
	deprecated/grel.c		\
	deprecated/gthread-deprecated.c

libglib_2_0_la_SOURCES = 	\
	$(deprecated_sources)	\
	glib_probes.d		\
	garcbox.c		\
	garray.c		\
	gasyncqueue.c		\
	gasyncqueueprivate.h	\
	gatomic.c		\
	gbacktrace.c		\
	gbase64.c		\
	gbitlock.c		\
	gbookmarkfile.c 	\
	gbsearcharray.h		\
	gbytes.c		\
	gbytes.h		\
	gcharset.c		\
	gcharsetprivate.h	\
	gchecksum.c		\
	gconvert.c		\
	gdataset.c		\
	gdatasetprivate.h	\
	gdate.c	 		\
	gdatetime.c	 	\
	gdir.c			\
	genviron.c		\
	gerror.c		\
	gfileutils.c		\
	ggettext.c		\
	ghash.c			\
	ghmac.c			\
	ghook.c			\
	ghostutils.c		\
	giochannel.c    	\
	gkeyfile.c		\
	glibintl.h		\
	glib_trace.h		\
	glib-init.h		\
	glib-init.c		\
	glib-private.h		\
	glib-private.c		\
	glist.c			\
	gmain-internal.h	\
	gmain.c	 		\
	gmappedfile.c		\
	gmarkup.c		\
	gmem.c			\
	gmessages.c		\
	gmirroringtable.h	\
	gnode.c			\
	goption.c		\
	gpattern.c		\
	gpoll.c			\
	gprimes.c		\
	gqsort.c		\
	gquark.c		\
	gqueue.c		\
	grand.c			\
	grcbox.c		\
	grcboxprivate.h		\
	grefcount.c		\
	grefstring.c		\
	gregex.c		\
	gscanner.c		\
	gscripttable.h		\
	gsequence.c		\
	gshell.c		\
	gslice.c		\
	gslist.c		\
	gspawn-private.h	\
	gstdio.c		\
	gstdioprivate.h		\
	gstrfuncs.c		\
	gstring.c		\
	gstringchunk.c		\
	gtestutils.c		\
	gthread.c		\
	gthreadprivate.h	\
	gthreadpool.c		\
	gtimer.c		\
	gtimezone.c	 	\
	gtranslit.c		\
	gtranslit-data.h	\
	gtrashstack.c		\
	gtree.c			\
	guniprop.c		\
	gutf8.c			\
	gunibreak.h		\
	gunibreak.c		\
	gunichartables.h	\
	gunicollate.c		\
	gunicomp.h		\
	gunidecomp.h		\
	gunidecomp.c		\
	gunicodeprivate.h	\
	gurifuncs.c 		\
	gutils.c		\
	guuid.c			\
	gvalgrind.h		\
	gvariant.h		\
	gvariant.c		\
	gvariant-core.h		\
	gvariant-core.c		\
	gvariant-internal.h	\
	gvariant-parser.c	\
	gvariant-serialiser.h	\
	gvariant-serialiser.c	\
	gvarianttypeinfo.h	\
	gvarianttypeinfo.c	\
	gvarianttype.c		\
	gversion.c		\
	gwakeup.h		\
	gwakeup.c		\
	gprintf.c		\
	gprintfint.h		\
	valgrind.h

if OS_UNIX
libglib_2_0_la_SOURCES += glib-unix.c
endif

if THREADS_WIN32
libglib_2_0_la_SOURCES += gthread-win32.c
else
if THREADS_POSIX
libglib_2_0_la_SOURCES += gthread-posix.c
endif
endif

<<<<<<< HEAD
EXTRA_libglib_2_0_la_SOURCES = \
	giounix.c	\
	giowin32.c	\
	gspawn.c	\
	gspawn-win32.c	\
	gspawn-os2.c	\
	gwin32.c
=======
if PLATFORM_WIN32
libglib_2_0_la_SOURCES += gwin32.c
endif

if G_SPAWN_WIN32
libglib_2_0_la_SOURCES += gspawn-win32.c
else
libglib_2_0_la_SOURCES += gspawn.c
endif

if G_IO_CHANNEL_WIN32
libglib_2_0_la_SOURCES += giowin32.c
else
libglib_2_0_la_SOURCES += giounix.c
endif
>>>>>>> 946197ba

glibincludedir=$(includedir)/glib-2.0
glibinclude_HEADERS =   \
	glib-unix.h     \
	glib-object.h	\
	glib.h

deprecatedincludedir=$(includedir)/glib-2.0/glib/deprecated
deprecatedinclude_HEADERS = \
	deprecated/gallocator.h		\
	deprecated/gcache.h		\
	deprecated/gcompletion.h	\
	deprecated/gmain.h		\
	deprecated/grel.h		\
	deprecated/gthread.h

glibsubincludedir=$(includedir)/glib-2.0/glib
glibsubinclude_HEADERS = \
	glib-autocleanups.h	\
	galloca.h	\
	garray.h	\
	gasyncqueue.h	\
	gatomic.h	\
	gbacktrace.h	\
	gbase64.h	\
	gbitlock.h	\
	gbookmarkfile.h	\
	gbytes.h	\
	gcharset.h	\
	gchecksum.h	\
	gconvert.h	\
	gdataset.h	\
	gdate.h		\
	gdatetime.h	\
	gdir.h		\
	genviron.h	\
	gerror.h	\
	gfileutils.h	\
	ggettext.h	\
	ghash.h		\
	ghmac.h		\
	ghook.h		\
	ghostutils.h	\
	gi18n.h		\
	gi18n-lib.h	\
	giochannel.h	\
	gkeyfile.h 	\
	glist.h		\
	gmacros.h	\
	gmain.h		\
	gmappedfile.h	\
	gmarkup.h	\
	gmem.h		\
	gmessages.h	\
	gnode.h		\
	goption.h	\
	gpattern.h	\
	gpoll.h		\
	gprimes.h	\
	gqsort.h	\
	gquark.h	\
	gqueue.h	\
	grand.h		\
	grcbox.h	\
	grefcount.h	\
	grefstring.h	\
	gregex.h	\
	gscanner.h	\
	gsequence.h	\
	gshell.h	\
	gslice.h	\
	gslist.h	\
	gspawn.h	\
	gstdio.h	\
	gstrfuncs.h	\
	gtestutils.h	\
	gstring.h	\
	gstringchunk.h	\
	gthread.h	\
	gthreadpool.h	\
	gtimer.h	\
	gtimezone.h	\
	gtrashstack.h	\
	gtree.h		\
	gtypes.h	\
	gunicode.h	\
	gurifuncs.h 	\
	gutils.h	\
	guuid.h		\
	gvarianttype.h	\
	gvariant.h	\
	gversion.h	\
	gversionmacros.h \
	gwin32.h	\
	gprintf.h

# This is read by gobject-introspection/misc/ and gtk-doc
glib-public-headers.txt: Makefile
	$(AM_V_GEN) echo $(glibinclude_HEADERS) $(glibsubinclude_HEADERS) > $@.tmp && mv $@.tmp $@

CLEANFILES += glib-public-headers.txt

all-local: glib-public-headers.txt

install-data-local: install-ms-lib
	@if test -f $(glibincludedir)/glist.h ; then					\
	  echo "*** Old headers found in $(glibincludedir). You should remove the" ;	\
	  echo "*** contents of this directory and type 'make install' again." ;	\
	  false ;									\
	fi

uninstall-local: uninstall-ms-lib uninstall-gdb

if PLATFORM_WIN32
no_undefined = -no-undefined
endif

if OS_WIN32_AND_DLL_COMPILATION
glib_win32_res = glib-win32-res.o
glib_win32_res_ldflag = -Wl,$(glib_win32_res)
endif

if USE_SYSTEM_PCRE
pcre_lib = $(PCRE_LIBS)
pcre_inc = $(PCRE_CFLAGS)
else
pcre_lib = pcre/libpcre.la
pcre_inc =
endif

libglib_2_0_la_CFLAGS = $(AM_CFLAGS) $(GLIB_HIDDEN_VISIBILITY_CFLAGS) $(LIBSYSTEMD_CFLAGS)
libglib_2_0_la_LIBADD = libcharset/libcharset.la $(printf_la) @ICONV_LIBS@ @G_LIBS_EXTRA@ $(pcre_lib) $(G_THREAD_LIBS_EXTRA) $(G_THREAD_LIBS_FOR_GTHREAD) $(LIBSYSTEMD_LIBS)
libglib_2_0_la_DEPENDENCIES = libcharset/libcharset.la $(printf_la) $(glib_win32_res) $(glib_def)

libglib_2_0_la_LDFLAGS = $(GLIB_LINK_FLAGS) \
	 $(glib_win32_res_ldflag) \
	-version-info $(LT_CURRENT):$(LT_REVISION):$(LT_AGE) \
	-export-dynamic $(no_undefined)

<<<<<<< HEAD
if OS_OS2
libglib_2_0_la_LDFLAGS += -shortname glib2 -buildlevel '$(BUILDLEVEL_INFO)'
endif

INSTALL_PROGS=

=======
>>>>>>> 946197ba
if ENABLE_DTRACE
glib_probes.h: glib_probes.d
	$(AM_V_GEN) $(DTRACE) -C -h -s $< -o $@.tmp
	@$(SED) \
		-e "s,define STAP_HAS_SEMAPHORES 1,undef STAP_HAS_SEMAPHORES," \
		-e "s,define _SDT_HAS_SEMAPHORES 1,undef _SDT_HAS_SEMAPHORES," \
		< $@.tmp > $@ && rm -f $@.tmp

glib_probes.lo: glib_probes.d
	$(AM_V_GEN) $(LIBTOOL) --mode=compile $(AM_V_lt) --tag=CC env CFLAGS="$(CFLAGS)" $(DTRACE) -G -s $< -o $@

BUILT_SOURCES += glib_probes.h glib_probes.lo
CLEANFILES += glib_probes.h glib_probes.h.tmp
libglib_2_0_la_LIBADD += glib_probes.lo
endif

tapsetdir   = @ABS_TAPSET_DIR@
EXTRA_DIST += glib.stp.in

if ENABLE_SYSTEMTAP
tapset_DATA = libglib-2.0.so.0.@LT_CURRENT@.@LT_REVISION@.stp
CLEANFILES += $(tapset_DATA)

$(tapset_DATA): glib.stp.in Makefile
	$(AM_V_GEN)$(SED) \
		-e 's|[@]ABS_GLIB_RUNTIME_LIBDIR[@]|$(ABS_GLIB_RUNTIME_LIBDIR)|g' \
		-e 's|[@]LT_CURRENT[@]|$(LT_CURRENT)|g' \
		-e 's|[@]LT_REVISION[@]|$(LT_REVISION)|g' \
		$< > $@
endif

gspawn-win32-helper-console.c:
	echo '#define HELPER_CONSOLE' >$@
	echo '#include "gspawn-win32-helper.c"' >>$@

gspawn-win64-helper.c:
	echo '#include "gspawn-win32-helper.c"' >$@

gspawn-win64-helper-console.c:
	echo '#define HELPER_CONSOLE' >$@
	echo '#include "gspawn-win32-helper.c"' >>$@

nodist_win_helper_sources = \
	gspawn-win32-helper-console.c \
	gspawn-win64-helper.c \
	gspawn-win64-helper-console.c \
	$(NULL)

BUILT_SOURCES += $(nodist_win_helper_sources)
CLEANFILES += $(nodist_win_helper_sources)

if OS_WIN32
if OS_WIN32_X64
bin_PROGRAMS += gspawn-win64-helper gspawn-win64-helper-console
nodist_gspawn_win64_helper_SOURCES = gspawn-win64-helper.c
nodist_gspawn_win64_helper_console_SOURCES = gspawn-win64-helper-console.c
gspawn_win64_helper_LDADD = libglib-2.0.la
gspawn_win64_helper_LDFLAGS = -mwindows
gspawn_win64_helper_console_LDADD = libglib-2.0.la
else
bin_PROGRAMS += gspawn-win32-helper gspawn-win32-helper-console
nodist_gspawn_win32_helper_console_SOURCES = gspawn-win32-helper-console.c
gspawn_win32_helper_LDADD = libglib-2.0.la
gspawn_win32_helper_LDFLAGS = -mwindows
gspawn_win32_helper_console_LDADD = libglib-2.0.la
endif
endif

glib-win32-res.o: glib.rc
	$(WINDRES) glib.rc $@

if OS_UNIX

bin_PROGRAMS += gtester
gtester_SOURCES	 = gtester.c
gtester_LDADD	 = libglib-2.0.la 

bin_SCRIPTS = gtester-report
EXTRA_DIST += gtester-report.in

gtester-report: gtester-report.in Makefile
	$(AM_V_GEN) set -e ; \
	sed < $< > $@.tmp \
	    -e '1,1s|#!.*|#!${PYTHON}|' \
	    -e 's|[@]GLIB_VERSION[@]|${GLIB_VERSION}|' \
	  || exit $$? ; \
	  chmod +x $@.tmp ; \
	  mv $@.tmp $@

endif

glib.def: libglib-2.0.la
	$(AM_V_GEN) dumpbin.exe -exports .libs/libglib-2.0-0.dll | awk 'BEGIN { print "EXPORTS" } / +[[:digit:]]+ +[[:xdigit:]]+ +[[:xdigit:]]+/{ print $$4 }' > glib.def.tmp && mv glib.def.tmp glib.def

glib-2.0.lib: libglib-2.0.la glib.def
	$(AM_V_GEN) lib.exe -machine:@LIB_EXE_MACHINE_FLAG@ -name:libglib-2.0-$(LT_CURRENT_MINUS_AGE).dll -def:$(builddir)/glib.def -out:$@

dist-hook: $(BUILT_EXTRA_DIST)
	files='$(BUILT_EXTRA_DIST)'; \
	for f in $$files; do \
	  if test -f $$f; then d=.; else d=$(srcdir); fi; \
	  cp $$d/$$f $(distdir) || exit 1; done

# install gdb scripts
gdbdir = $(datadir)/glib-2.0/gdb
dist_gdb_DATA = glib_gdb.py

all-local: libglib-gdb.py
libglib-gdb.py: libglib-gdb.py.in
	$(AM_V_GEN) $(SED) -e "s|\@datadir\@|$(datadir)|" $(srcdir)/libglib-gdb.py.in > $(builddir)/libglib-gdb.py

if HAVE_GLIB_RUNTIME_LIBDIR
ABS_GLIB_RUNTIME_LIBDIR = $(realpath $(libdir)/$(GLIB_RUNTIME_LIBDIR))
else
ABS_GLIB_RUNTIME_LIBDIR = $(libdir)
endif

install-data-hook: libglib-gdb.py
	mkdir -p $(DESTDIR)$(datadir)/gdb/auto-load$(ABS_GLIB_RUNTIME_LIBDIR)
	$(INSTALL) $(builddir)/libglib-gdb.py $(DESTDIR)$(datadir)/gdb/auto-load$(ABS_GLIB_RUNTIME_LIBDIR)/libglib-2.0.so.0.$(LT_CURRENT).$(LT_REVISION)-gdb.py
if HAVE_GLIB_RUNTIME_LIBDIR
	mkdir -p $(DESTDIR)$(libdir)/$(GLIB_RUNTIME_LIBDIR)
	mv $(DESTDIR)$(libdir)/libglib-2.0.so.0 $(DESTDIR)$(libdir)/$(GLIB_RUNTIME_LIBDIR)
	mv $(DESTDIR)$(libdir)/libglib-2.0.so.0.$(LT_CURRENT).$(LT_REVISION) $(DESTDIR)$(libdir)/$(GLIB_RUNTIME_LIBDIR)
	rm -f $(DESTDIR)$(libdir)/libglib-2.0.so
	ln -s $(GLIB_RUNTIME_LIBDIR)/libglib-2.0.so.0.$(LT_CURRENT).$(LT_REVISION) $(DESTDIR)$(libdir)/libglib-2.0.so
endif

uninstall-gdb:
	-rm -r $(DESTDIR)$(datadir)/gdb<|MERGE_RESOLUTION|>--- conflicted
+++ resolved
@@ -223,15 +223,6 @@
 endif
 endif
 
-<<<<<<< HEAD
-EXTRA_libglib_2_0_la_SOURCES = \
-	giounix.c	\
-	giowin32.c	\
-	gspawn.c	\
-	gspawn-win32.c	\
-	gspawn-os2.c	\
-	gwin32.c
-=======
 if PLATFORM_WIN32
 libglib_2_0_la_SOURCES += gwin32.c
 endif
@@ -240,6 +231,9 @@
 libglib_2_0_la_SOURCES += gspawn-win32.c
 else
 libglib_2_0_la_SOURCES += gspawn.c
+if OS_OS2
+libglib_2_0_la_SOURCES += gspawn-os2.c
+endif
 endif
 
 if G_IO_CHANNEL_WIN32
@@ -247,7 +241,6 @@
 else
 libglib_2_0_la_SOURCES += giounix.c
 endif
->>>>>>> 946197ba
 
 glibincludedir=$(includedir)/glib-2.0
 glibinclude_HEADERS =   \
@@ -387,15 +380,10 @@
 	-version-info $(LT_CURRENT):$(LT_REVISION):$(LT_AGE) \
 	-export-dynamic $(no_undefined)
 
-<<<<<<< HEAD
 if OS_OS2
 libglib_2_0_la_LDFLAGS += -shortname glib2 -buildlevel '$(BUILDLEVEL_INFO)'
 endif
 
-INSTALL_PROGS=
-
-=======
->>>>>>> 946197ba
 if ENABLE_DTRACE
 glib_probes.h: glib_probes.d
 	$(AM_V_GEN) $(DTRACE) -C -h -s $< -o $@.tmp
