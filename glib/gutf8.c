/* gutf8.c - Operations on UTF-8 strings.
 *
 * Copyright (C) 1999 Tom Tromey
 * Copyright (C) 2000 Red Hat, Inc.
 *
 * This library is free software; you can redistribute it and/or
 * modify it under the terms of the GNU Lesser General Public
 * License as published by the Free Software Foundation; either
 * version 2 of the License, or (at your option) any later version.
 *
 * This library is distributed in the hope that it will be useful,
 * but WITHOUT ANY WARRANTY; without even the implied warranty of
 * MERCHANTABILITY or FITNESS FOR A PARTICULAR PURPOSE.	 See the GNU
 * Lesser General Public License for more details.
 *
 * You should have received a copy of the GNU Lesser General Public
 * License along with this library; if not, see <http://www.gnu.org/licenses/>.
 */

#include "config.h"

#include <stdlib.h>
#ifdef HAVE_CODESET
#include <langinfo.h>
#endif
#include <string.h>

#ifdef G_PLATFORM_WIN32
#include <stdio.h>
#define STRICT
#include <windows.h>
#undef STRICT
#endif

#include "gconvert.h"
#include "ghash.h"
#include "gstrfuncs.h"
#include "gtestutils.h"
#include "gtypes.h"
#include "gthread.h"
#include "glibintl.h"

#define UTF8_COMPUTE(Char, Mask, Len)					      \
  if (Char < 128)							      \
    {									      \
      Len = 1;								      \
      Mask = 0x7f;							      \
    }									      \
  else if ((Char & 0xe0) == 0xc0)					      \
    {									      \
      Len = 2;								      \
      Mask = 0x1f;							      \
    }									      \
  else if ((Char & 0xf0) == 0xe0)					      \
    {									      \
      Len = 3;								      \
      Mask = 0x0f;							      \
    }									      \
  else if ((Char & 0xf8) == 0xf0)					      \
    {									      \
      Len = 4;								      \
      Mask = 0x07;							      \
    }									      \
  else if ((Char & 0xfc) == 0xf8)					      \
    {									      \
      Len = 5;								      \
      Mask = 0x03;							      \
    }									      \
  else if ((Char & 0xfe) == 0xfc)					      \
    {									      \
      Len = 6;								      \
      Mask = 0x01;							      \
    }									      \
  else									      \
    Len = -1;

#define UTF8_LENGTH(Char)              \
  ((Char) < 0x80 ? 1 :                 \
   ((Char) < 0x800 ? 2 :               \
    ((Char) < 0x10000 ? 3 :            \
     ((Char) < 0x200000 ? 4 :          \
      ((Char) < 0x4000000 ? 5 : 6)))))
   

#define UTF8_GET(Result, Chars, Count, Mask, Len)			      \
  (Result) = (Chars)[0] & (Mask);					      \
  for ((Count) = 1; (Count) < (Len); ++(Count))				      \
    {									      \
      if (((Chars)[(Count)] & 0xc0) != 0x80)				      \
	{								      \
	  (Result) = -1;						      \
	  break;							      \
	}								      \
      (Result) <<= 6;							      \
      (Result) |= ((Chars)[(Count)] & 0x3f);				      \
    }
    
/*
 * Check whether a Unicode (5.2) char is in a valid range.
 *
 * The first check comes from the Unicode guarantee to never encode
 * a point above 0x0010ffff, since UTF-16 couldn't represent it.
 * 
 * The second check covers surrogate pairs (category Cs).
 *
 * @param Char the character
 */
#define UNICODE_VALID(Char)                   \
    ((Char) < 0x110000 &&                     \
     (((Char) & 0xFFFFF800) != 0xD800))

    
static const gchar utf8_skip_data[256] = {
  1,1,1,1,1,1,1,1,1,1,1,1,1,1,1,1,1,1,1,1,1,1,1,1,1,1,1,1,1,1,1,1,
  1,1,1,1,1,1,1,1,1,1,1,1,1,1,1,1,1,1,1,1,1,1,1,1,1,1,1,1,1,1,1,1,
  1,1,1,1,1,1,1,1,1,1,1,1,1,1,1,1,1,1,1,1,1,1,1,1,1,1,1,1,1,1,1,1,
  1,1,1,1,1,1,1,1,1,1,1,1,1,1,1,1,1,1,1,1,1,1,1,1,1,1,1,1,1,1,1,1,
  1,1,1,1,1,1,1,1,1,1,1,1,1,1,1,1,1,1,1,1,1,1,1,1,1,1,1,1,1,1,1,1,
  1,1,1,1,1,1,1,1,1,1,1,1,1,1,1,1,1,1,1,1,1,1,1,1,1,1,1,1,1,1,1,1,
  2,2,2,2,2,2,2,2,2,2,2,2,2,2,2,2,2,2,2,2,2,2,2,2,2,2,2,2,2,2,2,2,
  3,3,3,3,3,3,3,3,3,3,3,3,3,3,3,3,4,4,4,4,4,4,4,4,5,5,5,5,6,6,1,1
};

const gchar * const g_utf8_skip = utf8_skip_data;

/**
 * g_utf8_find_prev_char:
 * @str: pointer to the beginning of a UTF-8 encoded string
 * @p: pointer to some position within @str
 * 
 * Given a position @p with a UTF-8 encoded string @str, find the start
 * of the previous UTF-8 character starting before @p. Returns %NULL if no
 * UTF-8 characters are present in @str before @p.
 *
 * @p does not have to be at the beginning of a UTF-8 character. No check
 * is made to see if the character found is actually valid other than
 * it starts with an appropriate byte.
 *
 * Returns: a pointer to the found character or %NULL.
 */
gchar *
g_utf8_find_prev_char (const char *str,
		       const char *p)
{
  for (--p; p >= str; --p)
    {
      if ((*p & 0xc0) != 0x80)
	return (gchar *)p;
    }
  return NULL;
}

/**
 * g_utf8_find_next_char:
 * @p: a pointer to a position within a UTF-8 encoded string
 * @end: a pointer to the byte following the end of the string,
 *     or %NULL to indicate that the string is nul-terminated
 *
 * Finds the start of the next UTF-8 character in the string after @p.
 *
 * @p does not have to be at the beginning of a UTF-8 character. No check
 * is made to see if the character found is actually valid other than
 * it starts with an appropriate byte.
 * 
 * Returns: a pointer to the found character or %NULL
 */
gchar *
g_utf8_find_next_char (const gchar *p,
		       const gchar *end)
{
  if (*p)
    {
      if (end)
	for (++p; p < end && (*p & 0xc0) == 0x80; ++p)
	  ;
      else
	for (++p; (*p & 0xc0) == 0x80; ++p)
	  ;
    }
  return (p == end) ? NULL : (gchar *)p;
}

/**
 * g_utf8_prev_char:
 * @p: a pointer to a position within a UTF-8 encoded string
 *
 * Finds the previous UTF-8 character in the string before @p.
 *
 * @p does not have to be at the beginning of a UTF-8 character. No check
 * is made to see if the character found is actually valid other than
 * it starts with an appropriate byte. If @p might be the first
 * character of the string, you must use g_utf8_find_prev_char() instead.
 * 
 * Returns: a pointer to the found character
 */
gchar *
g_utf8_prev_char (const gchar *p)
{
  while (TRUE)
    {
      p--;
      if ((*p & 0xc0) != 0x80)
	return (gchar *)p;
    }
}
 
/**
 * g_utf8_strlen:
 * @p: pointer to the start of a UTF-8 encoded string
 * @max: the maximum number of bytes to examine. If @max
 *       is less than 0, then the string is assumed to be
 *       nul-terminated. If @max is 0, @p will not be examined and
 *       may be %NULL. If @max is greater than 0, up to @max
 *       bytes are examined
 *
 * Computes the length of the string in characters, not including
 * the terminating nul character. If the @max'th byte falls in the
 * middle of a character, the last (partial) character is not counted.
 *
 * Returns: the length of the string in characters
 */
glong
g_utf8_strlen (const gchar *p,
               gssize       max)
{
  glong len = 0;
  const gchar *start = p;
  g_return_val_if_fail (p != NULL || max == 0, 0);

  if (max < 0)
    {
      while (*p)
        {
          p = g_utf8_next_char (p);
          ++len;
        }
    }
  else
    {
      if (max == 0 || !*p)
        return 0;

      p = g_utf8_next_char (p);

      while (p - start < max && *p)
        {
          ++len;
          p = g_utf8_next_char (p);
        }

      /* only do the last len increment if we got a complete
       * char (don't count partial chars)
       */
      if (p - start <= max)
        ++len;
    }

  return len;
}

/**
 * g_utf8_substring:
 * @str: a UTF-8 encoded string
 * @start_pos: a character offset within @str
 * @end_pos: another character offset within @str
 *
 * Copies a substring out of a UTF-8 encoded string.
<<<<<<< HEAD
 * The substring will contain @end_pos - @start_pos
 * characters.
=======
 * The substring will contain @end_pos - @start_pos characters.
>>>>>>> 76bed778
 *
 * Returns: a newly allocated copy of the requested
 *     substring. Free with g_free() when no longer needed.
 *
 * Since: 2.30
 */
gchar *
g_utf8_substring (const gchar *str,
                  glong        start_pos,
                  glong        end_pos)
{
  gchar *start, *end, *out;

  start = g_utf8_offset_to_pointer (str, start_pos);
  end = g_utf8_offset_to_pointer (start, end_pos - start_pos);

  out = g_malloc (end - start + 1);
  memcpy (out, start, end - start);
  out[end - start] = 0;

  return out;
}

/**
 * g_utf8_get_char:
 * @p: a pointer to Unicode character encoded as UTF-8
 * 
 * Converts a sequence of bytes encoded as UTF-8 to a Unicode character.
 *
 * If @p does not point to a valid UTF-8 encoded character, results
 * are undefined. If you are not sure that the bytes are complete
 * valid Unicode characters, you should use g_utf8_get_char_validated()
 * instead.
 * 
 * Returns: the resulting character
 */
gunichar
g_utf8_get_char (const gchar *p)
{
  int i, mask = 0, len;
  gunichar result;
  unsigned char c = (unsigned char) *p;

  UTF8_COMPUTE (c, mask, len);
  if (len == -1)
    return (gunichar)-1;
  UTF8_GET (result, p, i, mask, len);

  return result;
}

/**
 * g_utf8_offset_to_pointer:
 * @str: a UTF-8 encoded string
 * @offset: a character offset within @str
 *
 * Converts from an integer character offset to a pointer to a position
 * within the string.
 *
 * Since 2.10, this function allows to pass a negative @offset to
 * step backwards. It is usually worth stepping backwards from the end
 * instead of forwards if @offset is in the last fourth of the string,
 * since moving forward is about 3 times faster than moving backward.
 *
 * Note that this function doesn't abort when reaching the end of @str.
 * Therefore you should be sure that @offset is within string boundaries
 * before calling that function. Call g_utf8_strlen() when unsure.
 * This limitation exists as this function is called frequently during
 * text rendering and therefore has to be as fast as possible.
 *
 * Returns: the resulting pointer
 */
gchar *
g_utf8_offset_to_pointer  (const gchar *str,
			   glong        offset)
{
  const gchar *s = str;

  if (offset > 0) 
    while (offset--)
      s = g_utf8_next_char (s);
  else
    {
      const char *s1;

      /* This nice technique for fast backwards stepping 
       * through a UTF-8 string was dubbed "stutter stepping" 
       * by its inventor, Larry Ewing.
       */
      while (offset)
	{
	  s1 = s;
	  s += offset;
	  while ((*s & 0xc0) == 0x80)
	    s--;

	  offset += g_utf8_pointer_to_offset (s, s1);
	}
    }

  return (gchar *)s;
}

/**
 * g_utf8_pointer_to_offset:
 * @str: a UTF-8 encoded string
 * @pos: a pointer to a position within @str
 * 
 * Converts from a pointer to position within a string to a integer
 * character offset.
 *
 * Since 2.10, this function allows @pos to be before @str, and returns
 * a negative offset in this case.
 * 
 * Returns: the resulting character offset
 */
glong    
g_utf8_pointer_to_offset (const gchar *str,
			  const gchar *pos)
{
  const gchar *s = str;
  glong offset = 0;    

  if (pos < str) 
    offset = - g_utf8_pointer_to_offset (pos, str);
  else
    while (s < pos)
      {
	s = g_utf8_next_char (s);
	offset++;
      }
  
  return offset;
}


/**
 * g_utf8_strncpy:
 * @dest: buffer to fill with characters from @src
 * @src: UTF-8 encoded string
 * @n: character count
 * 
 * Like the standard C strncpy() function, but copies a given number
 * of characters instead of a given number of bytes. The @src string
 * must be valid UTF-8 encoded text. (Use g_utf8_validate() on all
 * text before trying to use UTF-8 utility functions with it.)
 * 
 * Returns: @dest
 */
gchar *
g_utf8_strncpy (gchar       *dest,
		const gchar *src,
		gsize        n)
{
  const gchar *s = src;
  while (n && *s)
    {
      s = g_utf8_next_char(s);
      n--;
    }
  strncpy(dest, src, s - src);
  dest[s - src] = 0;
  return dest;
}

/* unicode_strchr */

/**
 * g_unichar_to_utf8:
 * @c: a Unicode character code
 * @outbuf: output buffer, must have at least 6 bytes of space.
 *       If %NULL, the length will be computed and returned
 *       and nothing will be written to @outbuf.
 * 
 * Converts a single character to UTF-8.
 * 
 * Returns: number of bytes written
 */
int
g_unichar_to_utf8 (gunichar c,
		   gchar   *outbuf)
{
  /* If this gets modified, also update the copy in g_string_insert_unichar() */
  guint len = 0;    
  int first;
  int i;

  if (c < 0x80)
    {
      first = 0;
      len = 1;
    }
  else if (c < 0x800)
    {
      first = 0xc0;
      len = 2;
    }
  else if (c < 0x10000)
    {
      first = 0xe0;
      len = 3;
    }
   else if (c < 0x200000)
    {
      first = 0xf0;
      len = 4;
    }
  else if (c < 0x4000000)
    {
      first = 0xf8;
      len = 5;
    }
  else
    {
      first = 0xfc;
      len = 6;
    }

  if (outbuf)
    {
      for (i = len - 1; i > 0; --i)
	{
	  outbuf[i] = (c & 0x3f) | 0x80;
	  c >>= 6;
	}
      outbuf[0] = c | first;
    }

  return len;
}

/**
 * g_utf8_strchr:
 * @p: a nul-terminated UTF-8 encoded string
 * @len: the maximum length of @p
 * @c: a Unicode character
 * 
 * Finds the leftmost occurrence of the given Unicode character
 * in a UTF-8 encoded string, while limiting the search to @len bytes.
 * If @len is -1, allow unbounded search.
 * 
 * Returns: %NULL if the string does not contain the character, 
 *     otherwise, a pointer to the start of the leftmost occurrence
 *     of the character in the string.
 */
gchar *
g_utf8_strchr (const char *p,
	       gssize      len,
	       gunichar    c)
{
  gchar ch[10];

  gint charlen = g_unichar_to_utf8 (c, ch);
  ch[charlen] = '\0';
  
  return g_strstr_len (p, len, ch);
}


/**
 * g_utf8_strrchr:
 * @p: a nul-terminated UTF-8 encoded string
 * @len: the maximum length of @p
 * @c: a Unicode character
 * 
 * Find the rightmost occurrence of the given Unicode character
 * in a UTF-8 encoded string, while limiting the search to @len bytes.
 * If @len is -1, allow unbounded search.
 * 
 * Returns: %NULL if the string does not contain the character, 
 *     otherwise, a pointer to the start of the rightmost occurrence
 *     of the character in the string.
 */
gchar *
g_utf8_strrchr (const char *p,
		gssize      len,
		gunichar    c)
{
  gchar ch[10];

  gint charlen = g_unichar_to_utf8 (c, ch);
  ch[charlen] = '\0';
  
  return g_strrstr_len (p, len, ch);
}


/* Like g_utf8_get_char, but take a maximum length
 * and return (gunichar)-2 on incomplete trailing character;
 * also check for malformed or overlong sequences
 * and return (gunichar)-1 in this case.
 */
static inline gunichar
g_utf8_get_char_extended (const  gchar *p,
			  gssize max_len)
{
  guint i, len;
  gunichar min_code;
  gunichar wc = (guchar) *p;

  if (wc < 0x80)
    {
      return wc;
    }
  else if (G_UNLIKELY (wc < 0xc0))
    {
      return (gunichar)-1;
    }
  else if (wc < 0xe0)
    {
      len = 2;
      wc &= 0x1f;
      min_code = 1 << 7;
    }
  else if (wc < 0xf0)
    {
      len = 3;
      wc &= 0x0f;
      min_code = 1 << 11;
    }
  else if (wc < 0xf8)
    {
      len = 4;
      wc &= 0x07;
      min_code = 1 << 16;
    }
  else if (wc < 0xfc)
    {
      len = 5;
      wc &= 0x03;
      min_code = 1 << 21;
    }
  else if (wc < 0xfe)
    {
      len = 6;
      wc &= 0x01;
      min_code = 1 << 26;
    }
  else
    {
      return (gunichar)-1;
    }

  if (G_UNLIKELY (max_len >= 0 && len > max_len))
    {
      for (i = 1; i < max_len; i++)
	{
	  if ((((guchar *)p)[i] & 0xc0) != 0x80)
	    return (gunichar)-1;
	}
      return (gunichar)-2;
    }

  for (i = 1; i < len; ++i)
    {
      gunichar ch = ((guchar *)p)[i];

      if (G_UNLIKELY ((ch & 0xc0) != 0x80))
	{
	  if (ch)
	    return (gunichar)-1;
	  else
	    return (gunichar)-2;
	}

      wc <<= 6;
      wc |= (ch & 0x3f);
    }

  if (G_UNLIKELY (wc < min_code))
    return (gunichar)-1;

  return wc;
}

/**
 * g_utf8_get_char_validated:
 * @p: a pointer to Unicode character encoded as UTF-8
 * @max_len: the maximum number of bytes to read, or -1, for no maximum or
 *     if @p is nul-terminated
 * 
 * Convert a sequence of bytes encoded as UTF-8 to a Unicode character.
 * This function checks for incomplete characters, for invalid characters
 * such as characters that are out of the range of Unicode, and for
 * overlong encodings of valid characters.
 * 
 * Returns: the resulting character. If @p points to a partial
 *     sequence at the end of a string that could begin a valid 
 *     character (or if @max_len is zero), returns (gunichar)-2; 
 *     otherwise, if @p does not point to a valid UTF-8 encoded 
 *     Unicode character, returns (gunichar)-1.
 */
gunichar
g_utf8_get_char_validated (const gchar *p,
			   gssize       max_len)
{
  gunichar result;

  if (max_len == 0)
    return (gunichar)-2;

  result = g_utf8_get_char_extended (p, max_len);

  if (result & 0x80000000)
    return result;
  else if (!UNICODE_VALID (result))
    return (gunichar)-1;
  else
    return result;
}

#define CONT_BYTE_FAST(p) ((guchar)*p++ & 0x3f)

/**
 * g_utf8_to_ucs4_fast:
 * @str: a UTF-8 encoded string
 * @len: the maximum length of @str to use, in bytes. If @len < 0,
<<<<<<< HEAD
 *       then the string is nul-terminated.
 * @items_written: (allow-none): location to store the number of characters in the
 *                 result, or %NULL.
=======
 *     then the string is nul-terminated.
 * @items_written: (allow-none): location to store the number of
 *     characters in the result, or %NULL.
>>>>>>> 76bed778
 *
 * Convert a string from UTF-8 to a 32-bit fixed width
 * representation as UCS-4, assuming valid UTF-8 input.
 * This function is roughly twice as fast as g_utf8_to_ucs4()
 * but does no error checking on the input. A trailing 0 character
 * will be added to the string after the converted text.
 * 
 * Returns: a pointer to a newly allocated UCS-4 string.
 *     This value must be freed with g_free().
 */
gunichar *
g_utf8_to_ucs4_fast (const gchar *str,
		     glong        len,              
		     glong       *items_written)    
{
  gunichar *result;
  gint n_chars, i;
  const gchar *p;

  g_return_val_if_fail (str != NULL, NULL);

  p = str;
  n_chars = 0;
  if (len < 0)
    {
      while (*p)
	{
	  p = g_utf8_next_char (p);
	  ++n_chars;
	}
    }
  else
    {
      while (p < str + len && *p)
	{
	  p = g_utf8_next_char (p);
	  ++n_chars;
	}
    }
  
  result = g_new (gunichar, n_chars + 1);
  
  p = str;
  for (i=0; i < n_chars; i++)
    {
<<<<<<< HEAD
      gunichar wc = (guchar)*p++;
=======
      guchar first = (guchar)*p++;
      gunichar wc;
>>>>>>> 76bed778

      if (first < 0xc0)
	{
<<<<<<< HEAD
	  result[i] = wc;
	}
      else
	{ 
	  gunichar mask = 0x40;

	  if (G_UNLIKELY ((wc & mask) == 0))
	    {
	      /* It's an out-of-sequence 10xxxxxxx byte.
	       * Rather than making an ugly hash of this and the next byte
	       * and overrunning the buffer, it's more useful to treat it
	       * with a replacement character */
	      result[i] = 0xfffd;
	      continue;
	    }

	  do
	    {
	      wc <<= 6;
	      wc |= (guchar)(*p++) & 0x3f;
	      mask <<= 5;
	    }
	  while((wc & mask) != 0);

	  wc &= mask - 1;

	  result[i] = wc;
=======
          /* We really hope first < 0x80, but we don't want to test an
           * extra branch for invalid input, which this function
           * does not care about. Handling unexpected continuation bytes
           * here will do the least damage. */
	  wc = first;
	}
      else
	{
          gunichar c1 = CONT_BYTE_FAST(p);
          if (first < 0xe0)
            {
              wc = ((first & 0x1f) << 6) | c1;
            }
          else
            {
              gunichar c2 = CONT_BYTE_FAST(p);
              if (first < 0xf0)
                {
                  wc = ((first & 0x0f) << 12) | (c1 << 6) | c2;
                }
              else
                {
                  gunichar c3 = CONT_BYTE_FAST(p);
                  wc = ((first & 0x07) << 18) | (c1 << 12) | (c2 << 6) | c3;
                  if (G_UNLIKELY (first >= 0xf8))
                    {
                      /* This can't be valid UTF-8, but g_utf8_next_char()
                       * and company allow out-of-range sequences */
                      gunichar mask = 1 << 20;
                      while ((wc & mask) != 0)
                        {
                          wc <<= 6;
                          wc |= CONT_BYTE_FAST(p);
                          mask <<= 5;
                        }
                      wc &= mask - 1;
                    }
                }
            }
>>>>>>> 76bed778
	}
      result[i] = wc;
    }
  result[i] = 0;

  if (items_written)
    *items_written = i;

  return result;
}

static gpointer
try_malloc_n (gsize n_blocks, gsize n_block_bytes, GError **error)
{
    gpointer ptr = g_try_malloc_n (n_blocks, n_block_bytes);
    if (ptr == NULL)
      g_set_error_literal (error, G_CONVERT_ERROR, G_CONVERT_ERROR_NO_MEMORY,
                           _("Failed to allocate memory"));
    return ptr;
}

/**
 * g_utf8_to_ucs4:
 * @str: a UTF-8 encoded string
 * @len: the maximum length of @str to use, in bytes. If @len < 0,
<<<<<<< HEAD
 *       then the string is nul-terminated.
 * @items_read: (allow-none): location to store number of bytes read, or %NULL.
 *              If %NULL, then %G_CONVERT_ERROR_PARTIAL_INPUT will be
 *              returned in case @str contains a trailing partial
 *              character. If an error occurs then the index of the
 *              invalid input is stored here.
 * @items_written: (allow-none): location to store number of characters written or %NULL.
 *                 The value here stored does not include the trailing 0
 *                 character. 
 * @error: location to store the error occurring, or %NULL to ignore
 *         errors. Any of the errors in #GConvertError other than
 *         %G_CONVERT_ERROR_NO_CONVERSION may occur.
=======
 *     then the string is nul-terminated.
 * @items_read: (allow-none): location to store number of bytes read, or %NULL.
 *     If %NULL, then %G_CONVERT_ERROR_PARTIAL_INPUT will be
 *     returned in case @str contains a trailing partial
 *     character. If an error occurs then the index of the
 *     invalid input is stored here.
 * @items_written: (allow-none): location to store number of characters
 *     written or %NULL. The value here stored does not include the
 *     trailing 0 character. 
 * @error: location to store the error occurring, or %NULL to ignore
 *     errors. Any of the errors in #GConvertError other than
 *     %G_CONVERT_ERROR_NO_CONVERSION may occur.
>>>>>>> 76bed778
 *
 * Convert a string from UTF-8 to a 32-bit fixed width
 * representation as UCS-4. A trailing 0 character will be added to the
 * string after the converted text.
 * 
 * Returns: a pointer to a newly allocated UCS-4 string.
 *     This value must be freed with g_free(). If an error occurs,
 *     %NULL will be returned and @error set.
 */
gunichar *
g_utf8_to_ucs4 (const gchar *str,
		glong        len,             
		glong       *items_read,      
		glong       *items_written,   
		GError     **error)
{
  gunichar *result = NULL;
  gint n_chars, i;
  const gchar *in;
  
  in = str;
  n_chars = 0;
  while ((len < 0 || str + len - in > 0) && *in)
    {
      gunichar wc = g_utf8_get_char_extended (in, len < 0 ? 6 : str + len - in);
      if (wc & 0x80000000)
	{
	  if (wc == (gunichar)-2)
	    {
	      if (items_read)
		break;
	      else
		g_set_error_literal (error, G_CONVERT_ERROR, G_CONVERT_ERROR_PARTIAL_INPUT,
                                     _("Partial character sequence at end of input"));
	    }
	  else
	    g_set_error_literal (error, G_CONVERT_ERROR, G_CONVERT_ERROR_ILLEGAL_SEQUENCE,
                                 _("Invalid byte sequence in conversion input"));

	  goto err_out;
	}

      n_chars++;

      in = g_utf8_next_char (in);
    }

  result = try_malloc_n (n_chars + 1, sizeof (gunichar), error);
  if (result == NULL)
      goto err_out;

  in = str;
  for (i=0; i < n_chars; i++)
    {
      result[i] = g_utf8_get_char (in);
      in = g_utf8_next_char (in);
    }
  result[i] = 0;

  if (items_written)
    *items_written = n_chars;

 err_out:
  if (items_read)
    *items_read = in - str;

  return result;
}

/**
 * g_ucs4_to_utf8:
 * @str: a UCS-4 encoded string
 * @len: the maximum length (number of characters) of @str to use. 
<<<<<<< HEAD
 *       If @len < 0, then the string is nul-terminated.
 * @items_read: (allow-none): location to store number of characters read, or %NULL.
 * @items_written: (allow-none): location to store number of bytes written or %NULL.
 *                 The value here stored does not include the trailing 0
 *                 byte. 
=======
 *     If @len < 0, then the string is nul-terminated.
 * @items_read: (allow-none): location to store number of characters
 *     read, or %NULL.
 * @items_written: (allow-none): location to store number of bytes
 *     written or %NULL. The value here stored does not include the
 *     trailing 0 byte. 
>>>>>>> 76bed778
 * @error: location to store the error occurring, or %NULL to ignore
 *         errors. Any of the errors in #GConvertError other than
 *         %G_CONVERT_ERROR_NO_CONVERSION may occur.
 *
 * Convert a string from a 32-bit fixed width representation as UCS-4.
 * to UTF-8. The result will be terminated with a 0 byte.
 * 
 * Returns: a pointer to a newly allocated UTF-8 string.
 *     This value must be freed with g_free(). If an error occurs,
 *     %NULL will be returned and @error set. In that case, @items_read
 *     will be set to the position of the first invalid input character.
 */
gchar *
g_ucs4_to_utf8 (const gunichar *str,
		glong           len,              
		glong          *items_read,       
		glong          *items_written,    
		GError        **error)
{
  gint result_length;
  gchar *result = NULL;
  gchar *p;
  gint i;

  result_length = 0;
  for (i = 0; len < 0 || i < len ; i++)
    {
      if (!str[i])
	break;

      if (str[i] >= 0x80000000)
	{
	  g_set_error_literal (error, G_CONVERT_ERROR, G_CONVERT_ERROR_ILLEGAL_SEQUENCE,
                               _("Character out of range for UTF-8"));
	  goto err_out;
	}
      
      result_length += UTF8_LENGTH (str[i]);
    }

  result = try_malloc_n (result_length + 1, 1, error);
  if (result == NULL)
      goto err_out;

  p = result;

  i = 0;
  while (p < result + result_length)
    p += g_unichar_to_utf8 (str[i++], p);
  
  *p = '\0';

  if (items_written)
    *items_written = p - result;

 err_out:
  if (items_read)
    *items_read = i;

  return result;
}

#define SURROGATE_VALUE(h,l) (((h) - 0xd800) * 0x400 + (l) - 0xdc00 + 0x10000)

/**
 * g_utf16_to_utf8:
 * @str: a UTF-16 encoded string
<<<<<<< HEAD
 * @len: the maximum length (number of <type>gunichar2</type>) of @str to use. 
 *       If @len < 0, then the string is nul-terminated.
 * @items_read: (allow-none): location to store number of words read, or %NULL.
 *              If %NULL, then %G_CONVERT_ERROR_PARTIAL_INPUT will be
 *              returned in case @str contains a trailing partial
 *              character. If an error occurs then the index of the
 *              invalid input is stored here.
 * @items_written: (allow-none): location to store number of bytes written, or %NULL.
 *                 The value stored here does not include the trailing
 *                 0 byte.
 * @error: location to store the error occurring, or %NULL to ignore
 *         errors. Any of the errors in #GConvertError other than
 *         %G_CONVERT_ERROR_NO_CONVERSION may occur.
=======
 * @len: the maximum length (number of #gunichar2) of @str to use. 
 *     If @len < 0, then the string is nul-terminated.
 * @items_read: (allow-none): location to store number of words read,
 *     or %NULL. If %NULL, then %G_CONVERT_ERROR_PARTIAL_INPUT will be
 *     returned in case @str contains a trailing partial character. If
 *     an error occurs then the index of the invalid input is stored here.
 * @items_written: (allow-none): location to store number of bytes written,
 *     or %NULL. The value stored here does not include the trailing 0 byte.
 * @error: location to store the error occurring, or %NULL to ignore
 *     errors. Any of the errors in #GConvertError other than
 *     %G_CONVERT_ERROR_NO_CONVERSION may occur.
>>>>>>> 76bed778
 *
 * Convert a string from UTF-16 to UTF-8. The result will be
 * terminated with a 0 byte.
 *
 * Note that the input is expected to be already in native endianness,
 * an initial byte-order-mark character is not handled specially.
 * g_convert() can be used to convert a byte buffer of UTF-16 data of
 * ambiguous endianess.
 *
 * Further note that this function does not validate the result
 * string; it may e.g. include embedded NUL characters. The only
 * validation done by this function is to ensure that the input can
 * be correctly interpreted as UTF-16, i.e. it doesn't contain
 * things unpaired surrogates.
 *
 * Returns: a pointer to a newly allocated UTF-8 string.
 *     This value must be freed with g_free(). If an error occurs,
 *     %NULL will be returned and @error set.
 **/
gchar *
g_utf16_to_utf8 (const gunichar2  *str,
		 glong             len,
		 glong            *items_read,
		 glong            *items_written,
		 GError          **error)
{
  /* This function and g_utf16_to_ucs4 are almost exactly identical -
   * The lines that differ are marked.
   */
  const gunichar2 *in;
  gchar *out;
  gchar *result = NULL;
  gint n_bytes;
  gunichar high_surrogate;

  g_return_val_if_fail (str != NULL, NULL);

  n_bytes = 0;
  in = str;
  high_surrogate = 0;
  while ((len < 0 || in - str < len) && *in)
    {
      gunichar2 c = *in;
      gunichar wc;

      if (c >= 0xdc00 && c < 0xe000) /* low surrogate */
	{
	  if (high_surrogate)
	    {
	      wc = SURROGATE_VALUE (high_surrogate, c);
	      high_surrogate = 0;
	    }
	  else
	    {
	      g_set_error_literal (error, G_CONVERT_ERROR, G_CONVERT_ERROR_ILLEGAL_SEQUENCE,
                                   _("Invalid sequence in conversion input"));
	      goto err_out;
	    }
	}
      else
	{
	  if (high_surrogate)
	    {
	      g_set_error_literal (error, G_CONVERT_ERROR, G_CONVERT_ERROR_ILLEGAL_SEQUENCE,
                                   _("Invalid sequence in conversion input"));
	      goto err_out;
	    }

	  if (c >= 0xd800 && c < 0xdc00) /* high surrogate */
	    {
	      high_surrogate = c;
	      goto next1;
	    }
	  else
	    wc = c;
	}

      /********** DIFFERENT for UTF8/UCS4 **********/
      n_bytes += UTF8_LENGTH (wc);

    next1:
      in++;
    }

  if (high_surrogate && !items_read)
    {
      g_set_error_literal (error, G_CONVERT_ERROR, G_CONVERT_ERROR_PARTIAL_INPUT,
                           _("Partial character sequence at end of input"));
      goto err_out;
    }
  
  /* At this point, everything is valid, and we just need to convert
   */
  /********** DIFFERENT for UTF8/UCS4 **********/
  result = try_malloc_n (n_bytes + 1, 1, error);
  if (result == NULL)
      goto err_out;

  high_surrogate = 0;
  out = result;
  in = str;
  while (out < result + n_bytes)
    {
      gunichar2 c = *in;
      gunichar wc;

      if (c >= 0xdc00 && c < 0xe000) /* low surrogate */
	{
	  wc = SURROGATE_VALUE (high_surrogate, c);
	  high_surrogate = 0;
	}
      else if (c >= 0xd800 && c < 0xdc00) /* high surrogate */
	{
	  high_surrogate = c;
	  goto next2;
	}
      else
	wc = c;

      /********** DIFFERENT for UTF8/UCS4 **********/
      out += g_unichar_to_utf8 (wc, out);

    next2:
      in++;
    }
  
  /********** DIFFERENT for UTF8/UCS4 **********/
  *out = '\0';

  if (items_written)
    /********** DIFFERENT for UTF8/UCS4 **********/
    *items_written = out - result;

 err_out:
  if (items_read)
    *items_read = in - str;

  return result;
}

/**
 * g_utf16_to_ucs4:
 * @str: a UTF-16 encoded string
<<<<<<< HEAD
 * @len: the maximum length (number of <type>gunichar2</type>) of @str to use. 
 *       If @len < 0, then the string is nul-terminated.
 * @items_read: (allow-none): location to store number of words read, or %NULL.
 *              If %NULL, then %G_CONVERT_ERROR_PARTIAL_INPUT will be
 *              returned in case @str contains a trailing partial
 *              character. If an error occurs then the index of the
 *              invalid input is stored here.
 * @items_written: (allow-none): location to store number of characters written, or %NULL.
 *                 The value stored here does not include the trailing
 *                 0 character.
 * @error: location to store the error occurring, or %NULL to ignore
 *         errors. Any of the errors in #GConvertError other than
 *         %G_CONVERT_ERROR_NO_CONVERSION may occur.
=======
 * @len: the maximum length (number of #gunichar2) of @str to use. 
 *     If @len < 0, then the string is nul-terminated.
 * @items_read: (allow-none): location to store number of words read,
 *     or %NULL. If %NULL, then %G_CONVERT_ERROR_PARTIAL_INPUT will be
 *     returned in case @str contains a trailing partial character. If
 *     an error occurs then the index of the invalid input is stored here.
 * @items_written: (allow-none): location to store number of characters
 *     written, or %NULL. The value stored here does not include the trailing
 *     0 character.
 * @error: location to store the error occurring, or %NULL to ignore
 *     errors. Any of the errors in #GConvertError other than
 *     %G_CONVERT_ERROR_NO_CONVERSION may occur.
>>>>>>> 76bed778
 *
 * Convert a string from UTF-16 to UCS-4. The result will be
 * nul-terminated.
 * 
 * Returns: a pointer to a newly allocated UCS-4 string.
 *     This value must be freed with g_free(). If an error occurs,
 *     %NULL will be returned and @error set.
 */
gunichar *
g_utf16_to_ucs4 (const gunichar2  *str,
		 glong             len,              
		 glong            *items_read,       
		 glong            *items_written,    
		 GError          **error)
{
  const gunichar2 *in;
  gchar *out;
  gchar *result = NULL;
  gint n_bytes;
  gunichar high_surrogate;

  g_return_val_if_fail (str != NULL, NULL);

  n_bytes = 0;
  in = str;
  high_surrogate = 0;
  while ((len < 0 || in - str < len) && *in)
    {
      gunichar2 c = *in;

      if (c >= 0xdc00 && c < 0xe000) /* low surrogate */
	{
	  if (high_surrogate)
	    {
	      high_surrogate = 0;
	    }
	  else
	    {
	      g_set_error_literal (error, G_CONVERT_ERROR, G_CONVERT_ERROR_ILLEGAL_SEQUENCE,
                                   _("Invalid sequence in conversion input"));
	      goto err_out;
	    }
	}
      else
	{
	  if (high_surrogate)
	    {
	      g_set_error_literal (error, G_CONVERT_ERROR, G_CONVERT_ERROR_ILLEGAL_SEQUENCE,
                                   _("Invalid sequence in conversion input"));
	      goto err_out;
	    }

	  if (c >= 0xd800 && c < 0xdc00) /* high surrogate */
	    {
	      high_surrogate = c;
	      goto next1;
	    }
	}

      /********** DIFFERENT for UTF8/UCS4 **********/
      n_bytes += sizeof (gunichar);

    next1:
      in++;
    }

  if (high_surrogate && !items_read)
    {
      g_set_error_literal (error, G_CONVERT_ERROR, G_CONVERT_ERROR_PARTIAL_INPUT,
                           _("Partial character sequence at end of input"));
      goto err_out;
    }
  
  /* At this point, everything is valid, and we just need to convert
   */
  /********** DIFFERENT for UTF8/UCS4 **********/
  result = try_malloc_n (n_bytes + 4, 1, error);
  if (result == NULL)
      goto err_out;

  high_surrogate = 0;
  out = result;
  in = str;
  while (out < result + n_bytes)
    {
      gunichar2 c = *in;
      gunichar wc;

      if (c >= 0xdc00 && c < 0xe000) /* low surrogate */
	{
	  wc = SURROGATE_VALUE (high_surrogate, c);
	  high_surrogate = 0;
	}
      else if (c >= 0xd800 && c < 0xdc00) /* high surrogate */
	{
	  high_surrogate = c;
	  goto next2;
	}
      else
	wc = c;

      /********** DIFFERENT for UTF8/UCS4 **********/
      *(gunichar *)out = wc;
      out += sizeof (gunichar);

    next2:
      in++;
    }

  /********** DIFFERENT for UTF8/UCS4 **********/
  *(gunichar *)out = 0;

  if (items_written)
    /********** DIFFERENT for UTF8/UCS4 **********/
    *items_written = (out - result) / sizeof (gunichar);

 err_out:
  if (items_read)
    *items_read = in - str;

  return (gunichar *)result;
}

/**
 * g_utf8_to_utf16:
 * @str: a UTF-8 encoded string
 * @len: the maximum length (number of bytes) of @str to use.
<<<<<<< HEAD
 *       If @len < 0, then the string is nul-terminated.
 * @items_read: (allow-none): location to store number of bytes read, or %NULL.
 *              If %NULL, then %G_CONVERT_ERROR_PARTIAL_INPUT will be
 *              returned in case @str contains a trailing partial
 *              character. If an error occurs then the index of the
 *              invalid input is stored here.
 * @items_written: (allow-none): location to store number of <type>gunichar2</type> written,
 *                 or %NULL.
 *                 The value stored here does not include the trailing 0.
 * @error: location to store the error occurring, or %NULL to ignore
 *         errors. Any of the errors in #GConvertError other than
 *         %G_CONVERT_ERROR_NO_CONVERSION may occur.
=======
 *     If @len < 0, then the string is nul-terminated.
 * @items_read: (allow-none): location to store number of bytes read,
 *     or %NULL. If %NULL, then %G_CONVERT_ERROR_PARTIAL_INPUT will be
 *     returned in case @str contains a trailing partial character. If
 *     an error occurs then the index of the invalid input is stored here.
 * @items_written: (allow-none): location to store number of #gunichar2
 *     written, or %NULL. The value stored here does not include the
 *     trailing 0.
 * @error: location to store the error occurring, or %NULL to ignore
 *     errors. Any of the errors in #GConvertError other than
 *     %G_CONVERT_ERROR_NO_CONVERSION may occur.
>>>>>>> 76bed778
 *
 * Convert a string from UTF-8 to UTF-16. A 0 character will be
 * added to the result after the converted text.
 *
 * Returns: a pointer to a newly allocated UTF-16 string.
 *     This value must be freed with g_free(). If an error occurs,
 *     %NULL will be returned and @error set.
 */
gunichar2 *
g_utf8_to_utf16 (const gchar *str,
		 glong        len,
		 glong       *items_read,
		 glong       *items_written,
		 GError     **error)
{
  gunichar2 *result = NULL;
  gint n16;
  const gchar *in;
  gint i;

  g_return_val_if_fail (str != NULL, NULL);

  in = str;
  n16 = 0;
  while ((len < 0 || str + len - in > 0) && *in)
    {
      gunichar wc = g_utf8_get_char_extended (in, len < 0 ? 6 : str + len - in);
      if (wc & 0x80000000)
	{
	  if (wc == (gunichar)-2)
	    {
	      if (items_read)
		break;
	      else
		g_set_error_literal (error, G_CONVERT_ERROR, G_CONVERT_ERROR_PARTIAL_INPUT,
                                     _("Partial character sequence at end of input"));
	    }
	  else
	    g_set_error_literal (error, G_CONVERT_ERROR, G_CONVERT_ERROR_ILLEGAL_SEQUENCE,
                                 _("Invalid byte sequence in conversion input"));

	  goto err_out;
	}

      if (wc < 0xd800)
	n16 += 1;
      else if (wc < 0xe000)
	{
	  g_set_error_literal (error, G_CONVERT_ERROR, G_CONVERT_ERROR_ILLEGAL_SEQUENCE,
                               _("Invalid sequence in conversion input"));

	  goto err_out;
	}
      else if (wc < 0x10000)
	n16 += 1;
      else if (wc < 0x110000)
	n16 += 2;
      else
	{
	  g_set_error_literal (error, G_CONVERT_ERROR, G_CONVERT_ERROR_ILLEGAL_SEQUENCE,
                               _("Character out of range for UTF-16"));

	  goto err_out;
	}
      
      in = g_utf8_next_char (in);
    }

  result = try_malloc_n (n16 + 1, sizeof (gunichar2), error);
  if (result == NULL)
      goto err_out;

  in = str;
  for (i = 0; i < n16;)
    {
      gunichar wc = g_utf8_get_char (in);

      if (wc < 0x10000)
	{
	  result[i++] = wc;
	}
      else
	{
	  result[i++] = (wc - 0x10000) / 0x400 + 0xd800;
	  result[i++] = (wc - 0x10000) % 0x400 + 0xdc00;
	}
      
      in = g_utf8_next_char (in);
    }

  result[i] = 0;

  if (items_written)
    *items_written = n16;

 err_out:
  if (items_read)
    *items_read = in - str;
  
  return result;
}

/**
 * g_ucs4_to_utf16:
 * @str: a UCS-4 encoded string
 * @len: the maximum length (number of characters) of @str to use. 
<<<<<<< HEAD
 *       If @len < 0, then the string is nul-terminated.
 * @items_read: (allow-none): location to store number of bytes read, or %NULL.
 *              If an error occurs then the index of the invalid input
 *              is stored here.
 * @items_written: (allow-none): location to store number of <type>gunichar2</type> 
 *                 written, or %NULL. The value stored here does not 
 *                 include the trailing 0.
 * @error: location to store the error occurring, or %NULL to ignore
 *         errors. Any of the errors in #GConvertError other than
 *         %G_CONVERT_ERROR_NO_CONVERSION may occur.
=======
 *     If @len < 0, then the string is nul-terminated.
 * @items_read: (allow-none): location to store number of bytes read,
 *     or %NULL. If an error occurs then the index of the invalid input
 *     is stored here.
 * @items_written: (allow-none): location to store number of #gunichar2 
 *     written, or %NULL. The value stored here does not include the
 *     trailing 0.
 * @error: location to store the error occurring, or %NULL to ignore
 *     errors. Any of the errors in #GConvertError other than
 *     %G_CONVERT_ERROR_NO_CONVERSION may occur.
>>>>>>> 76bed778
 *
 * Convert a string from UCS-4 to UTF-16. A 0 character will be
 * added to the result after the converted text.
 * 
 * Returns: a pointer to a newly allocated UTF-16 string.
 *     This value must be freed with g_free(). If an error occurs,
 *     %NULL will be returned and @error set.
 */
gunichar2 *
g_ucs4_to_utf16 (const gunichar  *str,
		 glong            len,              
		 glong           *items_read,       
		 glong           *items_written,    
		 GError         **error)
{
  gunichar2 *result = NULL;
  gint n16;
  gint i, j;

  n16 = 0;
  i = 0;
  while ((len < 0 || i < len) && str[i])
    {
      gunichar wc = str[i];

      if (wc < 0xd800)
	n16 += 1;
      else if (wc < 0xe000)
	{
	  g_set_error_literal (error, G_CONVERT_ERROR, G_CONVERT_ERROR_ILLEGAL_SEQUENCE,
                               _("Invalid sequence in conversion input"));

	  goto err_out;
	}
      else if (wc < 0x10000)
	n16 += 1;
      else if (wc < 0x110000)
	n16 += 2;
      else
	{
	  g_set_error_literal (error, G_CONVERT_ERROR, G_CONVERT_ERROR_ILLEGAL_SEQUENCE,
                               _("Character out of range for UTF-16"));

	  goto err_out;
	}

      i++;
    }

  result = try_malloc_n (n16 + 1, sizeof (gunichar2), error);
  if (result == NULL)
      goto err_out;

  for (i = 0, j = 0; j < n16; i++)
    {
      gunichar wc = str[i];

      if (wc < 0x10000)
	{
	  result[j++] = wc;
	}
      else
	{
	  result[j++] = (wc - 0x10000) / 0x400 + 0xd800;
	  result[j++] = (wc - 0x10000) % 0x400 + 0xdc00;
	}
    }
  result[j] = 0;

  if (items_written)
    *items_written = n16;
  
 err_out:
  if (items_read)
    *items_read = i;
  
  return result;
}

#define VALIDATE_BYTE(mask, expect)                      \
  G_STMT_START {                                         \
    if (G_UNLIKELY((*(guchar *)p & (mask)) != (expect))) \
      goto error;                                        \
  } G_STMT_END

/* see IETF RFC 3629 Section 4 */

static const gchar *
fast_validate (const char *str)

{
  const gchar *p;

  for (p = str; *p; p++)
    {
      if (*(guchar *)p < 128)
	/* done */;
      else 
	{
	  const gchar *last;

	  last = p;
	  if (*(guchar *)p < 0xe0) /* 110xxxxx */
	    {
	      if (G_UNLIKELY (*(guchar *)p < 0xc2))
		goto error;
	    }
	  else
	    {
	      if (*(guchar *)p < 0xf0) /* 1110xxxx */
		{
		  switch (*(guchar *)p++ & 0x0f)
		    {
		    case 0:
		      VALIDATE_BYTE(0xe0, 0xa0); /* 0xa0 ... 0xbf */
		      break;
		    case 0x0d:
		      VALIDATE_BYTE(0xe0, 0x80); /* 0x80 ... 0x9f */
		      break;
		    default:
		      VALIDATE_BYTE(0xc0, 0x80); /* 10xxxxxx */
		    }
		}
	      else if (*(guchar *)p < 0xf5) /* 11110xxx excluding out-of-range */
		{
		  switch (*(guchar *)p++ & 0x07)
		    {
		    case 0:
		      VALIDATE_BYTE(0xc0, 0x80); /* 10xxxxxx */
		      if (G_UNLIKELY((*(guchar *)p & 0x30) == 0))
			goto error;
		      break;
		    case 4:
		      VALIDATE_BYTE(0xf0, 0x80); /* 0x80 ... 0x8f */
		      break;
		    default:
		      VALIDATE_BYTE(0xc0, 0x80); /* 10xxxxxx */
		    }
		  p++;
		  VALIDATE_BYTE(0xc0, 0x80); /* 10xxxxxx */
		}
	      else
		goto error;
	    }

	  p++;
	  VALIDATE_BYTE(0xc0, 0x80); /* 10xxxxxx */

	  continue;

	error:
	  return last;
	}
    }

  return p;
}

static const gchar *
fast_validate_len (const char *str,
		   gssize      max_len)

{
  const gchar *p;

  g_assert (max_len >= 0);

  for (p = str; ((p - str) < max_len) && *p; p++)
    {
      if (*(guchar *)p < 128)
	/* done */;
      else 
	{
	  const gchar *last;

	  last = p;
	  if (*(guchar *)p < 0xe0) /* 110xxxxx */
	    {
	      if (G_UNLIKELY (max_len - (p - str) < 2))
		goto error;
	      
	      if (G_UNLIKELY (*(guchar *)p < 0xc2))
		goto error;
	    }
	  else
	    {
	      if (*(guchar *)p < 0xf0) /* 1110xxxx */
		{
		  if (G_UNLIKELY (max_len - (p - str) < 3))
		    goto error;

		  switch (*(guchar *)p++ & 0x0f)
		    {
		    case 0:
		      VALIDATE_BYTE(0xe0, 0xa0); /* 0xa0 ... 0xbf */
		      break;
		    case 0x0d:
		      VALIDATE_BYTE(0xe0, 0x80); /* 0x80 ... 0x9f */
		      break;
		    default:
		      VALIDATE_BYTE(0xc0, 0x80); /* 10xxxxxx */
		    }
		}
	      else if (*(guchar *)p < 0xf5) /* 11110xxx excluding out-of-range */
		{
		  if (G_UNLIKELY (max_len - (p - str) < 4))
		    goto error;

		  switch (*(guchar *)p++ & 0x07)
		    {
		    case 0:
		      VALIDATE_BYTE(0xc0, 0x80); /* 10xxxxxx */
		      if (G_UNLIKELY((*(guchar *)p & 0x30) == 0))
			goto error;
		      break;
		    case 4:
		      VALIDATE_BYTE(0xf0, 0x80); /* 0x80 ... 0x8f */
		      break;
		    default:
		      VALIDATE_BYTE(0xc0, 0x80); /* 10xxxxxx */
		    }
		  p++;
		  VALIDATE_BYTE(0xc0, 0x80); /* 10xxxxxx */
		}
	      else
		goto error;
	    }

	  p++;
	  VALIDATE_BYTE(0xc0, 0x80); /* 10xxxxxx */

	  continue;

	error:
	  return last;
	}
    }

  return p;
}

/**
 * g_utf8_validate:
 * @str: (array length=max_len) (element-type guint8): a pointer to character data
 * @max_len: max bytes to validate, or -1 to go until NUL
 * @end: (allow-none) (out) (transfer none): return location for end of valid data
 * 
 * Validates UTF-8 encoded text. @str is the text to validate;
 * if @str is nul-terminated, then @max_len can be -1, otherwise
 * @max_len should be the number of bytes to validate.
 * If @end is non-%NULL, then the end of the valid range
 * will be stored there (i.e. the start of the first invalid 
 * character if some bytes were invalid, or the end of the text 
 * being validated otherwise).
 *
 * Note that g_utf8_validate() returns %FALSE if @max_len is 
<<<<<<< HEAD
 * positive and any of the @max_len bytes are NUL.
=======
 * positive and any of the @max_len bytes are nul.
>>>>>>> 76bed778
 *
 * Returns %TRUE if all of @str was valid. Many GLib and GTK+
 * routines require valid UTF-8 as input; so data read from a file
 * or the network should be checked with g_utf8_validate() before
 * doing anything else with it.
 * 
 * Returns: %TRUE if the text was valid UTF-8
 */
gboolean
g_utf8_validate (const char   *str,
		 gssize        max_len,    
		 const gchar **end)

{
  const gchar *p;

  if (max_len < 0)
    p = fast_validate (str);
  else
    p = fast_validate_len (str, max_len);

  if (end)
    *end = p;

  if ((max_len >= 0 && p != str + max_len) ||
      (max_len < 0 && *p != '\0'))
    return FALSE;
  else
    return TRUE;
}

/**
 * g_unichar_validate:
 * @ch: a Unicode character
 * 
 * Checks whether @ch is a valid Unicode character. Some possible
 * integer values of @ch will not be valid. 0 is considered a valid
 * character, though it's normally a string terminator.
 * 
 * Returns: %TRUE if @ch is a valid Unicode character
 **/
gboolean
g_unichar_validate (gunichar ch)
{
  return UNICODE_VALID (ch);
}

/**
 * g_utf8_strreverse:
 * @str: a UTF-8 encoded string
 * @len: the maximum length of @str to use, in bytes. If @len < 0,
 *     then the string is nul-terminated.
 *
 * Reverses a UTF-8 string. @str must be valid UTF-8 encoded text. 
 * (Use g_utf8_validate() on all text before trying to use UTF-8 
 * utility functions with it.)
 *
 * This function is intended for programmatic uses of reversed strings.
 * It pays no attention to decomposed characters, combining marks, byte 
 * order marks, directional indicators (LRM, LRO, etc) and similar 
 * characters which might need special handling when reversing a string 
 * for display purposes.
 *
 * Note that unlike g_strreverse(), this function returns
 * newly-allocated memory, which should be freed with g_free() when
 * no longer needed. 
 *
 * Returns: a newly-allocated string which is the reverse of @str
 *
 * Since: 2.2
 */
gchar *
g_utf8_strreverse (const gchar *str,
		   gssize       len)
{
  gchar *r, *result;
  const gchar *p;

  if (len < 0)
    len = strlen (str);

  result = g_new (gchar, len + 1);
  r = result + len;
  p = str;
  while (r > result)
    {
      gchar *m, skip = g_utf8_skip[*(guchar*) p];
      r -= skip;
      for (m = r; skip; skip--)
        *m++ = *p++;
    }
  result[len] = 0;

  return result;
}


gchar *
_g_utf8_make_valid (const gchar *name)
{
  GString *string;
  const gchar *remainder, *invalid;
  gint remaining_bytes, valid_bytes;

  g_return_val_if_fail (name != NULL, NULL);

  string = NULL;
  remainder = name;
  remaining_bytes = strlen (name);

  while (remaining_bytes != 0) 
    {
      if (g_utf8_validate (remainder, remaining_bytes, &invalid)) 
	break;
      valid_bytes = invalid - remainder;
    
      if (string == NULL) 
	string = g_string_sized_new (remaining_bytes);

      g_string_append_len (string, remainder, valid_bytes);
      /* append U+FFFD REPLACEMENT CHARACTER */
      g_string_append (string, "\357\277\275");
      
      remaining_bytes -= valid_bytes + 1;
      remainder = invalid + 1;
    }
  
  if (string == NULL)
    return g_strdup (name);
  
  g_string_append (string, remainder);

  g_assert (g_utf8_validate (string->str, -1, NULL));
  
  return g_string_free (string, FALSE);
}<|MERGE_RESOLUTION|>--- conflicted
+++ resolved
@@ -265,12 +265,7 @@
  * @end_pos: another character offset within @str
  *
  * Copies a substring out of a UTF-8 encoded string.
-<<<<<<< HEAD
- * The substring will contain @end_pos - @start_pos
- * characters.
-=======
  * The substring will contain @end_pos - @start_pos characters.
->>>>>>> 76bed778
  *
  * Returns: a newly allocated copy of the requested
  *     substring. Free with g_free() when no longer needed.
@@ -688,15 +683,9 @@
  * g_utf8_to_ucs4_fast:
  * @str: a UTF-8 encoded string
  * @len: the maximum length of @str to use, in bytes. If @len < 0,
-<<<<<<< HEAD
- *       then the string is nul-terminated.
- * @items_written: (allow-none): location to store the number of characters in the
- *                 result, or %NULL.
-=======
  *     then the string is nul-terminated.
  * @items_written: (allow-none): location to store the number of
  *     characters in the result, or %NULL.
->>>>>>> 76bed778
  *
  * Convert a string from UTF-8 to a 32-bit fixed width
  * representation as UCS-4, assuming valid UTF-8 input.
@@ -742,44 +731,11 @@
   p = str;
   for (i=0; i < n_chars; i++)
     {
-<<<<<<< HEAD
-      gunichar wc = (guchar)*p++;
-=======
       guchar first = (guchar)*p++;
       gunichar wc;
->>>>>>> 76bed778
 
       if (first < 0xc0)
 	{
-<<<<<<< HEAD
-	  result[i] = wc;
-	}
-      else
-	{ 
-	  gunichar mask = 0x40;
-
-	  if (G_UNLIKELY ((wc & mask) == 0))
-	    {
-	      /* It's an out-of-sequence 10xxxxxxx byte.
-	       * Rather than making an ugly hash of this and the next byte
-	       * and overrunning the buffer, it's more useful to treat it
-	       * with a replacement character */
-	      result[i] = 0xfffd;
-	      continue;
-	    }
-
-	  do
-	    {
-	      wc <<= 6;
-	      wc |= (guchar)(*p++) & 0x3f;
-	      mask <<= 5;
-	    }
-	  while((wc & mask) != 0);
-
-	  wc &= mask - 1;
-
-	  result[i] = wc;
-=======
           /* We really hope first < 0x80, but we don't want to test an
            * extra branch for invalid input, which this function
            * does not care about. Handling unexpected continuation bytes
@@ -819,7 +775,6 @@
                     }
                 }
             }
->>>>>>> 76bed778
 	}
       result[i] = wc;
     }
@@ -845,20 +800,6 @@
  * g_utf8_to_ucs4:
  * @str: a UTF-8 encoded string
  * @len: the maximum length of @str to use, in bytes. If @len < 0,
-<<<<<<< HEAD
- *       then the string is nul-terminated.
- * @items_read: (allow-none): location to store number of bytes read, or %NULL.
- *              If %NULL, then %G_CONVERT_ERROR_PARTIAL_INPUT will be
- *              returned in case @str contains a trailing partial
- *              character. If an error occurs then the index of the
- *              invalid input is stored here.
- * @items_written: (allow-none): location to store number of characters written or %NULL.
- *                 The value here stored does not include the trailing 0
- *                 character. 
- * @error: location to store the error occurring, or %NULL to ignore
- *         errors. Any of the errors in #GConvertError other than
- *         %G_CONVERT_ERROR_NO_CONVERSION may occur.
-=======
  *     then the string is nul-terminated.
  * @items_read: (allow-none): location to store number of bytes read, or %NULL.
  *     If %NULL, then %G_CONVERT_ERROR_PARTIAL_INPUT will be
@@ -871,7 +812,6 @@
  * @error: location to store the error occurring, or %NULL to ignore
  *     errors. Any of the errors in #GConvertError other than
  *     %G_CONVERT_ERROR_NO_CONVERSION may occur.
->>>>>>> 76bed778
  *
  * Convert a string from UTF-8 to a 32-bit fixed width
  * representation as UCS-4. A trailing 0 character will be added to the
@@ -945,20 +885,12 @@
  * g_ucs4_to_utf8:
  * @str: a UCS-4 encoded string
  * @len: the maximum length (number of characters) of @str to use. 
-<<<<<<< HEAD
- *       If @len < 0, then the string is nul-terminated.
- * @items_read: (allow-none): location to store number of characters read, or %NULL.
- * @items_written: (allow-none): location to store number of bytes written or %NULL.
- *                 The value here stored does not include the trailing 0
- *                 byte. 
-=======
  *     If @len < 0, then the string is nul-terminated.
  * @items_read: (allow-none): location to store number of characters
  *     read, or %NULL.
  * @items_written: (allow-none): location to store number of bytes
  *     written or %NULL. The value here stored does not include the
  *     trailing 0 byte. 
->>>>>>> 76bed778
  * @error: location to store the error occurring, or %NULL to ignore
  *         errors. Any of the errors in #GConvertError other than
  *         %G_CONVERT_ERROR_NO_CONVERSION may occur.
@@ -1026,21 +958,6 @@
 /**
  * g_utf16_to_utf8:
  * @str: a UTF-16 encoded string
-<<<<<<< HEAD
- * @len: the maximum length (number of <type>gunichar2</type>) of @str to use. 
- *       If @len < 0, then the string is nul-terminated.
- * @items_read: (allow-none): location to store number of words read, or %NULL.
- *              If %NULL, then %G_CONVERT_ERROR_PARTIAL_INPUT will be
- *              returned in case @str contains a trailing partial
- *              character. If an error occurs then the index of the
- *              invalid input is stored here.
- * @items_written: (allow-none): location to store number of bytes written, or %NULL.
- *                 The value stored here does not include the trailing
- *                 0 byte.
- * @error: location to store the error occurring, or %NULL to ignore
- *         errors. Any of the errors in #GConvertError other than
- *         %G_CONVERT_ERROR_NO_CONVERSION may occur.
-=======
  * @len: the maximum length (number of #gunichar2) of @str to use. 
  *     If @len < 0, then the string is nul-terminated.
  * @items_read: (allow-none): location to store number of words read,
@@ -1052,7 +969,6 @@
  * @error: location to store the error occurring, or %NULL to ignore
  *     errors. Any of the errors in #GConvertError other than
  *     %G_CONVERT_ERROR_NO_CONVERSION may occur.
->>>>>>> 76bed778
  *
  * Convert a string from UTF-16 to UTF-8. The result will be
  * terminated with a 0 byte.
@@ -1196,21 +1112,6 @@
 /**
  * g_utf16_to_ucs4:
  * @str: a UTF-16 encoded string
-<<<<<<< HEAD
- * @len: the maximum length (number of <type>gunichar2</type>) of @str to use. 
- *       If @len < 0, then the string is nul-terminated.
- * @items_read: (allow-none): location to store number of words read, or %NULL.
- *              If %NULL, then %G_CONVERT_ERROR_PARTIAL_INPUT will be
- *              returned in case @str contains a trailing partial
- *              character. If an error occurs then the index of the
- *              invalid input is stored here.
- * @items_written: (allow-none): location to store number of characters written, or %NULL.
- *                 The value stored here does not include the trailing
- *                 0 character.
- * @error: location to store the error occurring, or %NULL to ignore
- *         errors. Any of the errors in #GConvertError other than
- *         %G_CONVERT_ERROR_NO_CONVERSION may occur.
-=======
  * @len: the maximum length (number of #gunichar2) of @str to use. 
  *     If @len < 0, then the string is nul-terminated.
  * @items_read: (allow-none): location to store number of words read,
@@ -1223,7 +1124,6 @@
  * @error: location to store the error occurring, or %NULL to ignore
  *     errors. Any of the errors in #GConvertError other than
  *     %G_CONVERT_ERROR_NO_CONVERSION may occur.
->>>>>>> 76bed778
  *
  * Convert a string from UTF-16 to UCS-4. The result will be
  * nul-terminated.
@@ -1351,20 +1251,6 @@
  * g_utf8_to_utf16:
  * @str: a UTF-8 encoded string
  * @len: the maximum length (number of bytes) of @str to use.
-<<<<<<< HEAD
- *       If @len < 0, then the string is nul-terminated.
- * @items_read: (allow-none): location to store number of bytes read, or %NULL.
- *              If %NULL, then %G_CONVERT_ERROR_PARTIAL_INPUT will be
- *              returned in case @str contains a trailing partial
- *              character. If an error occurs then the index of the
- *              invalid input is stored here.
- * @items_written: (allow-none): location to store number of <type>gunichar2</type> written,
- *                 or %NULL.
- *                 The value stored here does not include the trailing 0.
- * @error: location to store the error occurring, or %NULL to ignore
- *         errors. Any of the errors in #GConvertError other than
- *         %G_CONVERT_ERROR_NO_CONVERSION may occur.
-=======
  *     If @len < 0, then the string is nul-terminated.
  * @items_read: (allow-none): location to store number of bytes read,
  *     or %NULL. If %NULL, then %G_CONVERT_ERROR_PARTIAL_INPUT will be
@@ -1376,7 +1262,6 @@
  * @error: location to store the error occurring, or %NULL to ignore
  *     errors. Any of the errors in #GConvertError other than
  *     %G_CONVERT_ERROR_NO_CONVERSION may occur.
->>>>>>> 76bed778
  *
  * Convert a string from UTF-8 to UTF-16. A 0 character will be
  * added to the result after the converted text.
@@ -1483,18 +1368,6 @@
  * g_ucs4_to_utf16:
  * @str: a UCS-4 encoded string
  * @len: the maximum length (number of characters) of @str to use. 
-<<<<<<< HEAD
- *       If @len < 0, then the string is nul-terminated.
- * @items_read: (allow-none): location to store number of bytes read, or %NULL.
- *              If an error occurs then the index of the invalid input
- *              is stored here.
- * @items_written: (allow-none): location to store number of <type>gunichar2</type> 
- *                 written, or %NULL. The value stored here does not 
- *                 include the trailing 0.
- * @error: location to store the error occurring, or %NULL to ignore
- *         errors. Any of the errors in #GConvertError other than
- *         %G_CONVERT_ERROR_NO_CONVERSION may occur.
-=======
  *     If @len < 0, then the string is nul-terminated.
  * @items_read: (allow-none): location to store number of bytes read,
  *     or %NULL. If an error occurs then the index of the invalid input
@@ -1505,7 +1378,6 @@
  * @error: location to store the error occurring, or %NULL to ignore
  *     errors. Any of the errors in #GConvertError other than
  *     %G_CONVERT_ERROR_NO_CONVERSION may occur.
->>>>>>> 76bed778
  *
  * Convert a string from UCS-4 to UTF-16. A 0 character will be
  * added to the result after the converted text.
@@ -1762,11 +1634,7 @@
  * being validated otherwise).
  *
  * Note that g_utf8_validate() returns %FALSE if @max_len is 
-<<<<<<< HEAD
- * positive and any of the @max_len bytes are NUL.
-=======
  * positive and any of the @max_len bytes are nul.
->>>>>>> 76bed778
  *
  * Returns %TRUE if all of @str was valid. Many GLib and GTK+
  * routines require valid UTF-8 as input; so data read from a file
