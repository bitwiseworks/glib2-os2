/* gcharset.c - Charset information
 *
 * Copyright (C) 2011 Red Hat, Inc.
 *
 * This library is free software; you can redistribute it and/or
 * modify it under the terms of the GNU Lesser General Public
 * License as published by the Free Software Foundation; either
 * version 2.1 of the License, or (at your option) any later version.
 *
 * This library is distributed in the hope that it will be useful,
 * but WITHOUT ANY WARRANTY; without even the implied warranty of
 * MERCHANTABILITY or FITNESS FOR A PARTICULAR PURPOSE.  See the GNU
 * Lesser General Public License for more details.
 *
 * You should have received a copy of the GNU Lesser General Public
 * License along with this library; if not, see <http://www.gnu.org/licenses/>.
 */

#include "config.h"

#include "gcharset.h"
#include "gcharsetprivate.h"

#include "garray.h"
#include "genviron.h"
#include "ghash.h"
#include "gmessages.h"
#include "gstrfuncs.h"
#include "gthread.h"
#ifdef G_OS_WIN32
#include "gwin32.h"
#endif

#include "libcharset/libcharset.h"

#include <string.h>
#include <stdio.h>

G_LOCK_DEFINE_STATIC (aliases);

static GHashTable *
get_alias_hash (void)
{
  static GHashTable *alias_hash = NULL;
  const char *aliases;

  G_LOCK (aliases);

  if (!alias_hash)
    {
      alias_hash = g_hash_table_new (g_str_hash, g_str_equal);

      aliases = _g_locale_get_charset_aliases ();
      while (*aliases != '\0')
        {
          const char *canonical;
          const char *alias;
          const char **alias_array;
          int count = 0;

          alias = aliases;
          aliases += strlen (aliases) + 1;
          canonical = aliases;
          aliases += strlen (aliases) + 1;

          alias_array = g_hash_table_lookup (alias_hash, canonical);
          if (alias_array)
            {
              while (alias_array[count])
                count++;
            }

          alias_array = g_renew (const char *, alias_array, count + 2);
          alias_array[count] = alias;
          alias_array[count + 1] = NULL;

          g_hash_table_insert (alias_hash, (char *)canonical, alias_array);
        }
    }

  G_UNLOCK (aliases);

  return alias_hash;
}

/* As an abuse of the alias table, the following routines gets
 * the charsets that are aliases for the canonical name.
 */
const char **
_g_charset_get_aliases (const char *canonical_name)
{
  GHashTable *alias_hash = get_alias_hash ();

  return g_hash_table_lookup (alias_hash, canonical_name);
}

static gboolean
g_utf8_get_charset_internal (const char  *raw_data,
                             const char **a)
{
  const char *charset = g_getenv ("CHARSET");

  if (charset && *charset)
    {
      *a = charset;

      if (charset && strstr (charset, "UTF-8"))
        return TRUE;
      else
        return FALSE;
    }

  /* The libcharset code tries to be thread-safe without
   * a lock, but has a memory leak and a missing memory
   * barrier, so we lock for it
   */
  G_LOCK (aliases);
  charset = _g_locale_charset_unalias (raw_data);
  G_UNLOCK (aliases);

  if (charset && *charset)
    {
      *a = charset;

      if (charset && strstr (charset, "UTF-8"))
        return TRUE;
      else
        return FALSE;
    }

  /* Assume this for compatibility at present.  */
  *a = "US-ASCII";

  return FALSE;
}

typedef struct _GCharsetCache GCharsetCache;

struct _GCharsetCache {
  gboolean is_utf8;
  gchar *raw;
  gchar *charset;
};

static void
charset_cache_free (gpointer data)
{
  GCharsetCache *cache = data;
  g_free (cache->raw);
  g_free (cache->charset);
  g_free (cache);
}

/**
 * g_get_charset:
 * @charset: (out) (optional) (transfer none): return location for character set
 *   name, or %NULL.
 *
 * Obtains the character set for the [current locale][setlocale]; you
 * might use this character set as an argument to g_convert(), to convert
 * from the current locale's encoding to some other encoding. (Frequently
 * g_locale_to_utf8() and g_locale_from_utf8() are nice shortcuts, though.)
 *
 * On Windows the character set returned by this function is the
 * so-called system default ANSI code-page. That is the character set
 * used by the "narrow" versions of C library and Win32 functions that
 * handle file names. It might be different from the character set
 * used by the C library's current locale.
 *
 * On Linux, the character set is found by consulting nl_langinfo() if
 * available. If not, the environment variables `LC_ALL`, `LC_CTYPE`, `LANG`
 * and `CHARSET` are queried in order.
 *
 * The return value is %TRUE if the locale's encoding is UTF-8, in that
 * case you can perhaps avoid calling g_convert().
 *
 * The string returned in @charset is not allocated, and should not be
 * freed.
 *
 * Returns: %TRUE if the returned charset is UTF-8
 */
gboolean
g_get_charset (const char **charset)
{
  static GPrivate cache_private = G_PRIVATE_INIT (charset_cache_free);
  GCharsetCache *cache = g_private_get (&cache_private);
  const gchar *raw;

  if (!cache)
    {
      cache = g_new0 (GCharsetCache, 1);
      g_private_set (&cache_private, cache);
    }

  G_LOCK (aliases);
  raw = _g_locale_charset_raw ();
  G_UNLOCK (aliases);

  if (!(cache->raw && strcmp (cache->raw, raw) == 0))
    {
      const gchar *new_charset;

      g_free (cache->raw);
      g_free (cache->charset);
      cache->raw = g_strdup (raw);
      cache->is_utf8 = g_utf8_get_charset_internal (raw, &new_charset);
      cache->charset = g_strdup (new_charset);
    }

  if (charset)
    *charset = cache->charset;

  return cache->is_utf8;
}

/**
 * g_get_codeset:
 *
 * Gets the character set for the current locale.
 *
 * Returns: a newly allocated string containing the name
 *     of the character set. This string must be freed with g_free().
 */
gchar *
g_get_codeset (void)
{
  const gchar *charset;

  g_get_charset (&charset);

  return g_strdup (charset);
}

#ifndef G_OS_WIN32

/* read an alias file for the locales */
static void
read_aliases (const gchar *file,
              GHashTable  *alias_table)
{
  FILE *fp;
  char buf[256];

  fp = fopen (file,"r");
  if (!fp)
    return;
  while (fgets (buf, 256, fp))
    {
      char *p, *q;

      g_strstrip (buf);

      /* Line is a comment */
      if ((buf[0] == '#') || (buf[0] == '\0'))
        continue;

      /* Reads first column */
      for (p = buf, q = NULL; *p; p++) {
        if ((*p == '\t') || (*p == ' ') || (*p == ':')) {
          *p = '\0';
          q = p+1;
          while ((*q == '\t') || (*q == ' ')) {
            q++;
          }
          break;
        }
      }
      /* The line only had one column */
      if (!q || *q == '\0')
        continue;

      /* Read second column */
      for (p = q; *p; p++) {
        if ((*p == '\t') || (*p == ' ')) {
          *p = '\0';
          break;
        }
      }

      /* Add to alias table if necessary */
      if (!g_hash_table_lookup (alias_table, buf)) {
        g_hash_table_insert (alias_table, g_strdup (buf), g_strdup (q));
      }
    }
  fclose (fp);
}

#endif

static char *
unalias_lang (char *lang)
{
#ifndef G_OS_WIN32
  static GHashTable *alias_table = NULL;
  char *p;
  int i;

<<<<<<< HEAD
  if (!alias_table)
#ifndef G_PLATFORM_OS2
    read_aliases ("/usr/share/locale/locale.alias");
#else
    read_aliases ("/@unixroot/usr/share/locale/locale.alias");
#endif
=======
  if (g_once_init_enter (&alias_table))
    {
      GHashTable *table = g_hash_table_new (g_str_hash, g_str_equal);
      read_aliases ("/usr/share/locale/locale.alias", table);
      g_once_init_leave (&alias_table, table);
    }
>>>>>>> 946197ba

  i = 0;
  while ((p = g_hash_table_lookup (alias_table, lang)) && (strcmp (p, lang) != 0))
    {
      lang = p;
      if (i++ == 30)
        {
          static gboolean said_before = FALSE;
          if (!said_before)
            g_warning ("Too many alias levels for a locale, "
                       "may indicate a loop");
          said_before = TRUE;
          return lang;
        }
    }
#endif
  return lang;
}

/* Mask for components of locale spec. The ordering here is from
 * least significant to most significant
 */
enum
{
  COMPONENT_CODESET =   1 << 0,
  COMPONENT_TERRITORY = 1 << 1,
  COMPONENT_MODIFIER =  1 << 2
};

/* Break an X/Open style locale specification into components
 */
static guint
explode_locale (const gchar *locale,
                gchar      **language,
                gchar      **territory,
                gchar      **codeset,
                gchar      **modifier)
{
  const gchar *uscore_pos;
  const gchar *at_pos;
  const gchar *dot_pos;

  guint mask = 0;

  uscore_pos = strchr (locale, '_');
  dot_pos = strchr (uscore_pos ? uscore_pos : locale, '.');
  at_pos = strchr (dot_pos ? dot_pos : (uscore_pos ? uscore_pos : locale), '@');

  if (at_pos)
    {
      mask |= COMPONENT_MODIFIER;
      *modifier = g_strdup (at_pos);
    }
  else
    at_pos = locale + strlen (locale);

  if (dot_pos)
    {
      mask |= COMPONENT_CODESET;
      *codeset = g_strndup (dot_pos, at_pos - dot_pos);
    }
  else
    dot_pos = at_pos;

  if (uscore_pos)
    {
      mask |= COMPONENT_TERRITORY;
      *territory = g_strndup (uscore_pos, dot_pos - uscore_pos);
    }
  else
    uscore_pos = dot_pos;

  *language = g_strndup (locale, uscore_pos - locale);

  return mask;
}

/*
 * Compute all interesting variants for a given locale name -
 * by stripping off different components of the value.
 *
 * For simplicity, we assume that the locale is in
 * X/Open format: language[_territory][.codeset][@modifier]
 *
 * TODO: Extend this to handle the CEN format (see the GNUlibc docs)
 *       as well. We could just copy the code from glibc wholesale
 *       but it is big, ugly, and complicated, so I'm reluctant
 *       to do so when this should handle 99% of the time...
 */
static void
append_locale_variants (GPtrArray *array,
                        const gchar *locale)
{
  gchar *language = NULL;
  gchar *territory = NULL;
  gchar *codeset = NULL;
  gchar *modifier = NULL;

  guint mask;
  guint i, j;

  g_return_if_fail (locale != NULL);

  mask = explode_locale (locale, &language, &territory, &codeset, &modifier);

  /* Iterate through all possible combinations, from least attractive
   * to most attractive.
   */
  for (j = 0; j <= mask; ++j)
    {
      i = mask - j;

      if ((i & ~mask) == 0)
        {
          gchar *val = g_strconcat (language,
                                    (i & COMPONENT_TERRITORY) ? territory : "",
                                    (i & COMPONENT_CODESET) ? codeset : "",
                                    (i & COMPONENT_MODIFIER) ? modifier : "",
                                    NULL);
          g_ptr_array_add (array, val);
        }
    }

  g_free (language);
  if (mask & COMPONENT_CODESET)
    g_free (codeset);
  if (mask & COMPONENT_TERRITORY)
    g_free (territory);
  if (mask & COMPONENT_MODIFIER)
    g_free (modifier);
}

/**
 * g_get_locale_variants:
 * @locale: a locale identifier
 *
 * Returns a list of derived variants of @locale, which can be used to
 * e.g. construct locale-dependent filenames or search paths. The returned
 * list is sorted from most desirable to least desirable.
 * This function handles territory, charset and extra locale modifiers.
 *
 * For example, if @locale is "fr_BE", then the returned list
 * is "fr_BE", "fr".
 *
 * If you need the list of variants for the current locale,
 * use g_get_language_names().
 *
 * Returns: (transfer full) (array zero-terminated=1) (element-type utf8): a newly
 *   allocated array of newly allocated strings with the locale variants. Free with
 *   g_strfreev().
 *
 * Since: 2.28
 */
gchar **
g_get_locale_variants (const gchar *locale)
{
  GPtrArray *array;

  g_return_val_if_fail (locale != NULL, NULL);

  array = g_ptr_array_sized_new (8);
  append_locale_variants (array, locale);
  g_ptr_array_add (array, NULL);

  return (gchar **) g_ptr_array_free (array, FALSE);
}

/* The following is (partly) taken from the gettext package.
   Copyright (C) 1995, 1996, 1997, 1998 Free Software Foundation, Inc.  */

static const gchar *
guess_category_value (const gchar *category_name)
{
  const gchar *retval;

  /* The highest priority value is the 'LANGUAGE' environment
     variable.  This is a GNU extension.  */
  retval = g_getenv ("LANGUAGE");
  if ((retval != NULL) && (retval[0] != '\0'))
    return retval;

  /* 'LANGUAGE' is not set.  So we have to proceed with the POSIX
     methods of looking to 'LC_ALL', 'LC_xxx', and 'LANG'.  On some
     systems this can be done by the 'setlocale' function itself.  */

  /* Setting of LC_ALL overwrites all other.  */
  retval = g_getenv ("LC_ALL");
  if ((retval != NULL) && (retval[0] != '\0'))
    return retval;

  /* Next comes the name of the desired category.  */
  retval = g_getenv (category_name);
  if ((retval != NULL) && (retval[0] != '\0'))
    return retval;

  /* Last possibility is the LANG environment variable.  */
  retval = g_getenv ("LANG");
  if ((retval != NULL) && (retval[0] != '\0'))
    return retval;

#ifdef G_PLATFORM_WIN32
  /* g_win32_getlocale() first checks for LC_ALL, LC_MESSAGES and
   * LANG, which we already did above. Oh well. The main point of
   * calling g_win32_getlocale() is to get the thread's locale as used
   * by Windows and the Microsoft C runtime (in the "English_United
   * States" format) translated into the Unixish format.
   */
  {
    char *locale = g_win32_getlocale ();
    retval = g_intern_string (locale);
    g_free (locale);
    return retval;
  }
#endif

  return NULL;
}

typedef struct _GLanguageNamesCache GLanguageNamesCache;

struct _GLanguageNamesCache {
  gchar *languages;
  gchar **language_names;
};

static void
language_names_cache_free (gpointer data)
{
  GLanguageNamesCache *cache = data;
  g_free (cache->languages);
  g_strfreev (cache->language_names);
  g_free (cache);
}

/**
 * g_get_language_names:
 *
 * Computes a list of applicable locale names, which can be used to
 * e.g. construct locale-dependent filenames or search paths. The returned
 * list is sorted from most desirable to least desirable and always contains
 * the default locale "C".
 *
 * For example, if LANGUAGE=de:en_US, then the returned list is
 * "de", "en_US", "en", "C".
 *
 * This function consults the environment variables `LANGUAGE`, `LC_ALL`,
 * `LC_MESSAGES` and `LANG` to find the list of locales specified by the
 * user.
 *
 * Returns: (array zero-terminated=1) (transfer none): a %NULL-terminated array of strings owned by GLib
 *    that must not be modified or freed.
 *
 * Since: 2.6
 */
const gchar * const *
g_get_language_names (void)
{
  return g_get_language_names_with_category ("LC_MESSAGES");
}

/**
 * g_get_language_names_with_category:
 * @category_name: a locale category name
 *
 * Computes a list of applicable locale names with a locale category name,
 * which can be used to construct the fallback locale-dependent filenames
 * or search paths. The returned list is sorted from most desirable to
 * least desirable and always contains the default locale "C".
 *
 * This function consults the environment variables `LANGUAGE`, `LC_ALL`,
 * @category_name, and `LANG` to find the list of locales specified by the
 * user.
 *
 * g_get_language_names() returns g_get_language_names_with_category("LC_MESSAGES").
 *
 * Returns: (array zero-terminated=1) (transfer none): a %NULL-terminated array of strings owned by GLib
 *    that must not be modified or freed.
 *
 * Since: 2.58
 */
const gchar * const *
g_get_language_names_with_category (const gchar *category_name)
{
  static GPrivate cache_private = G_PRIVATE_INIT ((void (*)(gpointer)) g_hash_table_remove_all);
  GHashTable *cache = g_private_get (&cache_private);
  const gchar *languages;
  GLanguageNamesCache *name_cache;

  g_return_val_if_fail (category_name != NULL, NULL);

  if (!cache)
    {
      cache = g_hash_table_new_full (g_str_hash, g_str_equal,
                                     g_free, language_names_cache_free);
      g_private_set (&cache_private, cache);
    }

  languages = guess_category_value (category_name);
  if (!languages)
    languages = "C";

  name_cache = (GLanguageNamesCache *) g_hash_table_lookup (cache, category_name);
  if (!(name_cache && name_cache->languages &&
        strcmp (name_cache->languages, languages) == 0))
    {
      GPtrArray *array;
      gchar **alist, **a;

      g_hash_table_remove (cache, category_name);

      array = g_ptr_array_sized_new (8);

      alist = g_strsplit (languages, ":", 0);
      for (a = alist; *a; a++)
        append_locale_variants (array, unalias_lang (*a));
      g_strfreev (alist);
      g_ptr_array_add (array, g_strdup ("C"));
      g_ptr_array_add (array, NULL);

      name_cache = g_new0 (GLanguageNamesCache, 1);
      name_cache->languages = g_strdup (languages);
      name_cache->language_names = (gchar **) g_ptr_array_free (array, FALSE);
      g_hash_table_insert (cache, g_strdup (category_name), name_cache);
    }

  return (const gchar * const *) name_cache->language_names;
}<|MERGE_RESOLUTION|>--- conflicted
+++ resolved
@@ -295,21 +295,16 @@
   char *p;
   int i;
 
-<<<<<<< HEAD
-  if (!alias_table)
+  if (g_once_init_enter (&alias_table))
+    {
+      GHashTable *table = g_hash_table_new (g_str_hash, g_str_equal);
 #ifndef G_PLATFORM_OS2
-    read_aliases ("/usr/share/locale/locale.alias");
+      read_aliases ("/usr/share/locale/locale.alias", table);
 #else
-    read_aliases ("/@unixroot/usr/share/locale/locale.alias");
+      read_aliases ("/@unixroot/usr/share/locale/locale.alias" table);
 #endif
-=======
-  if (g_once_init_enter (&alias_table))
-    {
-      GHashTable *table = g_hash_table_new (g_str_hash, g_str_equal);
-      read_aliases ("/usr/share/locale/locale.alias", table);
       g_once_init_leave (&alias_table, table);
     }
->>>>>>> 946197ba
 
   i = 0;
   while ((p = g_hash_table_lookup (alias_table, lang)) && (strcmp (p, lang) != 0))
