--- conflicted
+++ resolved
@@ -2697,8 +2697,4 @@
   return retval;
 #endif
 }
-<<<<<<< HEAD
-=======
-
->>>>>>> 946197ba
 #pragma GCC diagnostic pop