--- conflicted
+++ resolved
@@ -16,13 +16,6 @@
  * License along with this library; if not, see <http://www.gnu.org/licenses/>.
  */
 
-<<<<<<< HEAD
-#if !defined (__GLIB_H_INSIDE__) && !defined (GLIB_COMPILATION)
-#error "Only <glib.h> can be included directly."
-#endif
-
-=======
->>>>>>> 76bed778
 #ifndef __G_OPTION_H__
 #define __G_OPTION_H__
 
@@ -297,21 +290,14 @@
 GLIB_AVAILABLE_IN_ALL
 void            g_option_context_set_summary      (GOptionContext      *context,
                                                    const gchar         *summary);
-<<<<<<< HEAD
+GLIB_AVAILABLE_IN_ALL
 const gchar *   g_option_context_get_summary      (GOptionContext     *context);
+GLIB_AVAILABLE_IN_ALL
 void            g_option_context_set_description  (GOptionContext      *context,
                                                    const gchar         *description);
+GLIB_AVAILABLE_IN_ALL
 const gchar *   g_option_context_get_description  (GOptionContext     *context);
-=======
-GLIB_AVAILABLE_IN_ALL
-const gchar *   g_option_context_get_summary      (GOptionContext     *context);
-GLIB_AVAILABLE_IN_ALL
-void            g_option_context_set_description  (GOptionContext      *context,
-                                                   const gchar         *description);
-GLIB_AVAILABLE_IN_ALL
-const gchar *   g_option_context_get_description  (GOptionContext     *context);
-GLIB_AVAILABLE_IN_ALL
->>>>>>> 76bed778
+GLIB_AVAILABLE_IN_ALL
 void            g_option_context_free             (GOptionContext      *context);
 GLIB_AVAILABLE_IN_ALL
 void		g_option_context_set_help_enabled (GOptionContext      *context,
