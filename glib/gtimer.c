/* GLIB - Library of useful routines for C programming
 * Copyright (C) 1995-1997  Peter Mattis, Spencer Kimball and Josh MacDonald
 *
 * This library is free software; you can redistribute it and/or
 * modify it under the terms of the GNU Lesser General Public
 * License as published by the Free Software Foundation; either
 * version 2 of the License, or (at your option) any later version.
 *
 * This library is distributed in the hope that it will be useful,
 * but WITHOUT ANY WARRANTY; without even the implied warranty of
 * MERCHANTABILITY or FITNESS FOR A PARTICULAR PURPOSE.  See the GNU
 * Lesser General Public License for more details.
 *
 * You should have received a copy of the GNU Lesser General Public
 * License along with this library; if not, see <http://www.gnu.org/licenses/>.
 */

/*
 * Modified by the GLib Team and others 1997-2000.  See the AUTHORS
 * file for a list of people on the GLib Team.  See the ChangeLog
 * files for a list of changes.  These files are distributed with
 * GLib at ftp://ftp.gtk.org/pub/gtk/.
 */

/*
 * MT safe
 */

#include "config.h"
#include "glibconfig.h"

#include <stdlib.h>

#ifdef G_OS_UNIX
#include <unistd.h>
#endif /* G_OS_UNIX */

#ifdef HAVE_SYS_TIME_H
#include <sys/time.h>
#endif
#include <time.h>
#ifndef G_OS_WIN32
#include <errno.h>
#endif /* G_OS_WIN32 */

#ifdef G_OS_WIN32
#include <windows.h>
#endif /* G_OS_WIN32 */

#include "gtimer.h"

#include "gmem.h"
#include "gstrfuncs.h"
#include "gtestutils.h"
#include "gmain.h"

/**
 * SECTION:timers
 * @title: Timers
 * @short_description: keep track of elapsed time
 *
 * #GTimer records a start time, and counts microseconds elapsed since
 * that time. This is done somewhat differently on different platforms,
 * and can be tricky to get exactly right, so #GTimer provides a
 * portable/convenient interface.
 **/

/**
 * GTimer:
 *
 * Opaque datatype that records a start time.
 **/
struct _GTimer
{
  guint64 start;
  guint64 end;

  guint active : 1;
};

/**
 * g_timer_new:
 *
 * Creates a new timer, and starts timing (i.e. g_timer_start() is
 * implicitly called for you).
 *
 * Returns: a new #GTimer.
 **/
GTimer*
g_timer_new (void)
{
  GTimer *timer;

  timer = g_new (GTimer, 1);
  timer->active = TRUE;

  timer->start = g_get_monotonic_time ();

  return timer;
}

/**
 * g_timer_destroy:
 * @timer: a #GTimer to destroy.
 *
 * Destroys a timer, freeing associated resources.
 **/
void
g_timer_destroy (GTimer *timer)
{
  g_return_if_fail (timer != NULL);

  g_free (timer);
}

/**
 * g_timer_start:
 * @timer: a #GTimer.
 *
 * Marks a start time, so that future calls to g_timer_elapsed() will
 * report the time since g_timer_start() was called. g_timer_new()
 * automatically marks the start time, so no need to call
 * g_timer_start() immediately after creating the timer.
 **/
void
g_timer_start (GTimer *timer)
{
  g_return_if_fail (timer != NULL);

  timer->active = TRUE;

  timer->start = g_get_monotonic_time ();
}

/**
 * g_timer_stop:
 * @timer: a #GTimer.
 *
 * Marks an end time, so calls to g_timer_elapsed() will return the
 * difference between this end time and the start time.
 **/
void
g_timer_stop (GTimer *timer)
{
  g_return_if_fail (timer != NULL);

  timer->active = FALSE;

  timer->end = g_get_monotonic_time ();
}

/**
 * g_timer_reset:
 * @timer: a #GTimer.
 *
 * This function is useless; it's fine to call g_timer_start() on an
 * already-started timer to reset the start time, so g_timer_reset()
 * serves no purpose.
 **/
void
g_timer_reset (GTimer *timer)
{
  g_return_if_fail (timer != NULL);

  timer->start = g_get_monotonic_time ();
}

/**
 * g_timer_continue:
 * @timer: a #GTimer.
 *
 * Resumes a timer that has previously been stopped with
 * g_timer_stop(). g_timer_stop() must be called before using this
 * function.
 *
 * Since: 2.4
 **/
void
g_timer_continue (GTimer *timer)
{
  guint64 elapsed;

  g_return_if_fail (timer != NULL);
  g_return_if_fail (timer->active == FALSE);

  /* Get elapsed time and reset timer start time
   *  to the current time minus the previously
   *  elapsed interval.
   */

  elapsed = timer->end - timer->start;

  timer->start = g_get_monotonic_time ();

  timer->start -= elapsed;

  timer->active = TRUE;
}

/**
 * g_timer_elapsed:
 * @timer: a #GTimer.
 * @microseconds: return location for the fractional part of seconds
 *                elapsed, in microseconds (that is, the total number
 *                of microseconds elapsed, modulo 1000000), or %NULL
 *
 * If @timer has been started but not stopped, obtains the time since
 * the timer was started. If @timer has been stopped, obtains the
 * elapsed time between the time it was started and the time it was
 * stopped. The return value is the number of seconds elapsed,
 * including any fractional part. The @microseconds out parameter is
 * essentially useless.
<<<<<<< HEAD
=======
 *
 * Returns: seconds elapsed as a floating point value, including any
 *          fractional part.
>>>>>>> 76bed778
 **/
gdouble
g_timer_elapsed (GTimer *timer,
		 gulong *microseconds)
{
  gdouble total;
  gint64 elapsed;

  g_return_val_if_fail (timer != NULL, 0);

  if (timer->active)
    timer->end = g_get_monotonic_time ();

  elapsed = timer->end - timer->start;

  total = elapsed / 1e6;

  if (microseconds)
    *microseconds = elapsed % 1000000;

  return total;
}

/**
 * g_usleep:
 * @microseconds: number of microseconds to pause
 *
 * Pauses the current thread for the given number of microseconds.
 *
 * There are 1 million microseconds per second (represented by the
 * #G_USEC_PER_SEC macro). g_usleep() may have limited precision,
 * depending on hardware and operating system; don't rely on the exact
 * length of the sleep.
 */
void
g_usleep (gulong microseconds)
{
#ifdef G_OS_WIN32
  Sleep (microseconds / 1000);
#else
  struct timespec request, remaining;
  request.tv_sec = microseconds / G_USEC_PER_SEC;
  request.tv_nsec = 1000 * (microseconds % G_USEC_PER_SEC);
  while (nanosleep (&request, &remaining) == -1 && errno == EINTR)
    request = remaining;
#endif
}

/**
 * g_time_val_add:
 * @time_: a #GTimeVal
 * @microseconds: number of microseconds to add to @time
 *
 * Adds the given number of microseconds to @time_. @microseconds can
 * also be negative to decrease the value of @time_.
 **/
void 
g_time_val_add (GTimeVal *time_, glong microseconds)
{
  g_return_if_fail (time_->tv_usec >= 0 && time_->tv_usec < G_USEC_PER_SEC);

  if (microseconds >= 0)
    {
      time_->tv_usec += microseconds % G_USEC_PER_SEC;
      time_->tv_sec += microseconds / G_USEC_PER_SEC;
      if (time_->tv_usec >= G_USEC_PER_SEC)
       {
         time_->tv_usec -= G_USEC_PER_SEC;
         time_->tv_sec++;
       }
    }
  else
    {
      microseconds *= -1;
      time_->tv_usec -= microseconds % G_USEC_PER_SEC;
      time_->tv_sec -= microseconds / G_USEC_PER_SEC;
      if (time_->tv_usec < 0)
       {
         time_->tv_usec += G_USEC_PER_SEC;
         time_->tv_sec--;
       }      
    }
}

/* converts a broken down date representation, relative to UTC,
 * to a timestamp; it uses timegm() if it's available.
 */
static time_t
mktime_utc (struct tm *tm)
{
  time_t retval;
  
#ifndef HAVE_TIMEGM
  static const gint days_before[] =
  {
    0, 31, 59, 90, 120, 151, 181, 212, 243, 273, 304, 334
  };
#endif

#ifndef HAVE_TIMEGM
  if (tm->tm_mon < 0 || tm->tm_mon > 11)
    return (time_t) -1;

  retval = (tm->tm_year - 70) * 365;
  retval += (tm->tm_year - 68) / 4;
  retval += days_before[tm->tm_mon] + tm->tm_mday - 1;
  
  if (tm->tm_year % 4 == 0 && tm->tm_mon < 2)
    retval -= 1;
  
  retval = ((((retval * 24) + tm->tm_hour) * 60) + tm->tm_min) * 60 + tm->tm_sec;
#else
  retval = timegm (tm);
#endif /* !HAVE_TIMEGM */
  
  return retval;
}

/**
 * g_time_val_from_iso8601:
 * @iso_date: an ISO 8601 encoded date string
 * @time_: (out): a #GTimeVal
 *
 * Converts a string containing an ISO 8601 encoded date and time
 * to a #GTimeVal and puts it into @time_.
 *
 * @iso_date must include year, month, day, hours, minutes, and
 * seconds. It can optionally include fractions of a second and a time
 * zone indicator. (In the absence of any time zone indication, the
 * timestamp is assumed to be in local time.)
 *
<<<<<<< HEAD
 * Return value: %TRUE if the conversion was successful.
=======
 * Returns: %TRUE if the conversion was successful.
>>>>>>> 76bed778
 *
 * Since: 2.12
 */
gboolean
g_time_val_from_iso8601 (const gchar *iso_date,
			 GTimeVal    *time_)
{
  struct tm tm = {0};
  long val;

  g_return_val_if_fail (iso_date != NULL, FALSE);
  g_return_val_if_fail (time_ != NULL, FALSE);

  /* Ensure that the first character is a digit, the first digit
   * of the date, otherwise we don't have an ISO 8601 date
   */
  while (g_ascii_isspace (*iso_date))
    iso_date++;

  if (*iso_date == '\0')
    return FALSE;

  if (!g_ascii_isdigit (*iso_date) && *iso_date != '-' && *iso_date != '+')
    return FALSE;

  val = strtoul (iso_date, (char **)&iso_date, 10);
  if (*iso_date == '-')
    {
      /* YYYY-MM-DD */
      tm.tm_year = val - 1900;
      iso_date++;
      tm.tm_mon = strtoul (iso_date, (char **)&iso_date, 10) - 1;
      
      if (*iso_date++ != '-')
        return FALSE;
      
      tm.tm_mday = strtoul (iso_date, (char **)&iso_date, 10);
    }
  else
    {
      /* YYYYMMDD */
      tm.tm_mday = val % 100;
      tm.tm_mon = (val % 10000) / 100 - 1;
      tm.tm_year = val / 10000 - 1900;
    }

  if (*iso_date != 'T')
    return FALSE;

  iso_date++;

  /* If there is a 'T' then there has to be a time */
  if (!g_ascii_isdigit (*iso_date))
    return FALSE;

  val = strtoul (iso_date, (char **)&iso_date, 10);
  if (*iso_date == ':')
    {
      /* hh:mm:ss */
      tm.tm_hour = val;
      iso_date++;
      tm.tm_min = strtoul (iso_date, (char **)&iso_date, 10);
      
      if (*iso_date++ != ':')
        return FALSE;
      
      tm.tm_sec = strtoul (iso_date, (char **)&iso_date, 10);
    }
  else
    {
      /* hhmmss */
      tm.tm_sec = val % 100;
      tm.tm_min = (val % 10000) / 100;
      tm.tm_hour = val / 10000;
    }

  time_->tv_usec = 0;
  
  if (*iso_date == ',' || *iso_date == '.')
    {
      glong mul = 100000;

      while (g_ascii_isdigit (*++iso_date))
        {
          time_->tv_usec += (*iso_date - '0') * mul;
          mul /= 10;
        }
    }
    
  /* Now parse the offset and convert tm to a time_t */
  if (*iso_date == 'Z')
    {
      iso_date++;
      time_->tv_sec = mktime_utc (&tm);
    }
  else if (*iso_date == '+' || *iso_date == '-')
    {
      gint sign = (*iso_date == '+') ? -1 : 1;
      
      val = strtoul (iso_date + 1, (char **)&iso_date, 10);
      
      if (*iso_date == ':')
        val = 60 * val + strtoul (iso_date + 1, (char **)&iso_date, 10);
      else
        val = 60 * (val / 100) + (val % 100);

      time_->tv_sec = mktime_utc (&tm) + (time_t) (60 * val * sign);
    }
  else
    {
      /* No "Z" or offset, so local time */
      tm.tm_isdst = -1; /* locale selects DST */
      time_->tv_sec = mktime (&tm);
    }

  while (g_ascii_isspace (*iso_date))
    iso_date++;

  return *iso_date == '\0';
}

/**
 * g_time_val_to_iso8601:
 * @time_: a #GTimeVal
 * 
 * Converts @time_ into an RFC 3339 encoded string, relative to the
 * Coordinated Universal Time (UTC). This is one of the many formats
 * allowed by ISO 8601.
 *
 * ISO 8601 allows a large number of date/time formats, with or without
 * punctuation and optional elements. The format returned by this function
 * is a complete date and time, with optional punctuation included, the
 * UTC time zone represented as "Z", and the @tv_usec part included if
 * and only if it is nonzero, i.e. either
 * "YYYY-MM-DDTHH:MM:SSZ" or "YYYY-MM-DDTHH:MM:SS.fffffZ".
 *
 * This corresponds to the Internet date/time format defined by
<<<<<<< HEAD
 * <ulink url="https://www.ietf.org/rfc/rfc3339.txt">RFC 3339</ulink>, and
 * to either of the two most-precise formats defined by
 * <ulink url="http://www.w3.org/TR/NOTE-datetime-19980827">the W3C Note
 * "Date and Time Formats"</ulink>. Both of these documents are profiles of
 * ISO 8601.
=======
 * [RFC 3339](https://www.ietf.org/rfc/rfc3339.txt),
 * and to either of the two most-precise formats defined by
 * the W3C Note
 * [Date and Time Formats](http://www.w3.org/TR/NOTE-datetime-19980827).
 * Both of these documents are profiles of ISO 8601.
>>>>>>> 76bed778
 *
 * Use g_date_time_format() or g_strdup_printf() if a different
 * variation of ISO 8601 format is required.
 *
 * Returns: a newly allocated string containing an ISO 8601 date
 *
 * Since: 2.12
 */
gchar *
g_time_val_to_iso8601 (GTimeVal *time_)
{
  gchar *retval;
  struct tm *tm;
#ifdef HAVE_GMTIME_R
  struct tm tm_;
#endif
  time_t secs;
  
  g_return_val_if_fail (time_->tv_usec >= 0 && time_->tv_usec < G_USEC_PER_SEC, NULL);

 secs = time_->tv_sec;
#ifdef _WIN32
 tm = gmtime (&secs);
#else
#ifdef HAVE_GMTIME_R
  tm = gmtime_r (&secs, &tm_);
#else
  tm = gmtime (&secs);
#endif
#endif

  if (time_->tv_usec != 0)
    {
      /* ISO 8601 date and time format, with fractionary seconds:
       *   YYYY-MM-DDTHH:MM:SS.MMMMMMZ
       */
      retval = g_strdup_printf ("%4d-%02d-%02dT%02d:%02d:%02d.%06ldZ",
                                tm->tm_year + 1900,
                                tm->tm_mon + 1,
                                tm->tm_mday,
                                tm->tm_hour,
                                tm->tm_min,
                                tm->tm_sec,
                                time_->tv_usec);
    }
  else
    {
      /* ISO 8601 date and time format:
       *   YYYY-MM-DDTHH:MM:SSZ
       */
      retval = g_strdup_printf ("%4d-%02d-%02dT%02d:%02d:%02dZ",
                                tm->tm_year + 1900,
                                tm->tm_mon + 1,
                                tm->tm_mday,
                                tm->tm_hour,
                                tm->tm_min,
                                tm->tm_sec);
    }
  
  return retval;
}<|MERGE_RESOLUTION|>--- conflicted
+++ resolved
@@ -210,12 +210,9 @@
  * stopped. The return value is the number of seconds elapsed,
  * including any fractional part. The @microseconds out parameter is
  * essentially useless.
-<<<<<<< HEAD
-=======
  *
  * Returns: seconds elapsed as a floating point value, including any
  *          fractional part.
->>>>>>> 76bed778
  **/
 gdouble
 g_timer_elapsed (GTimer *timer,
@@ -347,11 +344,7 @@
  * zone indicator. (In the absence of any time zone indication, the
  * timestamp is assumed to be in local time.)
  *
-<<<<<<< HEAD
- * Return value: %TRUE if the conversion was successful.
-=======
  * Returns: %TRUE if the conversion was successful.
->>>>>>> 76bed778
  *
  * Since: 2.12
  */
@@ -489,19 +482,11 @@
  * "YYYY-MM-DDTHH:MM:SSZ" or "YYYY-MM-DDTHH:MM:SS.fffffZ".
  *
  * This corresponds to the Internet date/time format defined by
-<<<<<<< HEAD
- * <ulink url="https://www.ietf.org/rfc/rfc3339.txt">RFC 3339</ulink>, and
- * to either of the two most-precise formats defined by
- * <ulink url="http://www.w3.org/TR/NOTE-datetime-19980827">the W3C Note
- * "Date and Time Formats"</ulink>. Both of these documents are profiles of
- * ISO 8601.
-=======
  * [RFC 3339](https://www.ietf.org/rfc/rfc3339.txt),
  * and to either of the two most-precise formats defined by
  * the W3C Note
  * [Date and Time Formats](http://www.w3.org/TR/NOTE-datetime-19980827).
  * Both of these documents are profiles of ISO 8601.
->>>>>>> 76bed778
  *
  * Use g_date_time_format() or g_strdup_printf() if a different
  * variation of ISO 8601 format is required.
