/* GLIB sliced memory - fast threaded memory chunk allocator
 * Copyright (C) 2005 Tim Janik
 *
 * This library is free software; you can redistribute it and/or
 * modify it under the terms of the GNU Lesser General Public
 * License as published by the Free Software Foundation; either
 * version 2 of the License, or (at your option) any later version.
 *
 * This library is distributed in the hope that it will be useful,
 * but WITHOUT ANY WARRANTY; without even the implied warranty of
 * MERCHANTABILITY or FITNESS FOR A PARTICULAR PURPOSE.  See the GNU
 * Lesser General Public License for more details.
 *
 * You should have received a copy of the GNU Lesser General Public
 * License along with this library; if not, see <http://www.gnu.org/licenses/>.
 */

<<<<<<< HEAD
#if !defined (__GLIB_H_INSIDE__) && !defined (GLIB_COMPILATION)
#error "Only <glib.h> can be included directly."
#endif

=======
>>>>>>> 76bed778
#ifndef __G_SLICE_H__
#define __G_SLICE_H__

#if !defined (__GLIB_H_INSIDE__) && !defined (GLIB_COMPILATION)
#error "Only <glib.h> can be included directly."
#endif

#include <glib/gtypes.h>

G_BEGIN_DECLS

/* slices - fast allocation/release of small memory blocks
 */
GLIB_AVAILABLE_IN_ALL
gpointer g_slice_alloc          	(gsize	       block_size) G_GNUC_MALLOC G_GNUC_ALLOC_SIZE(1);
GLIB_AVAILABLE_IN_ALL
gpointer g_slice_alloc0         	(gsize         block_size) G_GNUC_MALLOC G_GNUC_ALLOC_SIZE(1);
GLIB_AVAILABLE_IN_ALL
gpointer g_slice_copy                   (gsize         block_size,
                                         gconstpointer mem_block) G_GNUC_MALLOC G_GNUC_ALLOC_SIZE(1);
GLIB_AVAILABLE_IN_ALL
void     g_slice_free1          	(gsize         block_size,
					 gpointer      mem_block);
GLIB_AVAILABLE_IN_ALL
void     g_slice_free_chain_with_offset (gsize         block_size,
					 gpointer      mem_chain,
					 gsize         next_offset);
#define  g_slice_new(type)      ((type*) g_slice_alloc (sizeof (type)))
#define  g_slice_new0(type)     ((type*) g_slice_alloc0 (sizeof (type)))
/* MemoryBlockType *
 *       g_slice_dup                    (MemoryBlockType,
 *	                                 MemoryBlockType *mem_block);
 *       g_slice_free                   (MemoryBlockType,
 *	                                 MemoryBlockType *mem_block);
 *       g_slice_free_chain             (MemoryBlockType,
 *                                       MemoryBlockType *first_chain_block,
 *                                       memory_block_next_field);
 * pseudo prototypes for the macro
 * definitions following below.
 */

/* we go through extra hoops to ensure type safety */
#define g_slice_dup(type, mem)                                  \
  (1 ? (type*) g_slice_copy (sizeof (type), (mem))              \
     : ((void) ((type*) 0 == (mem)), (type*) 0))
#define g_slice_free(type, mem)                                 \
G_STMT_START {                                                  \
  if (1) g_slice_free1 (sizeof (type), (mem));			\
  else   (void) ((type*) 0 == (mem)); 				\
} G_STMT_END
#define g_slice_free_chain(type, mem_chain, next)               \
G_STMT_START {                                                  \
  if (1) g_slice_free_chain_with_offset (sizeof (type),		\
                 (mem_chain), G_STRUCT_OFFSET (type, next)); 	\
  else   (void) ((type*) 0 == (mem_chain));			\
} G_STMT_END

/* --- internal debugging API --- */
typedef enum {
  G_SLICE_CONFIG_ALWAYS_MALLOC = 1,
  G_SLICE_CONFIG_BYPASS_MAGAZINES,
  G_SLICE_CONFIG_WORKING_SET_MSECS,
  G_SLICE_CONFIG_COLOR_INCREMENT,
  G_SLICE_CONFIG_CHUNK_SIZES,
  G_SLICE_CONFIG_CONTENTION_COUNTER
} GSliceConfig;

GLIB_DEPRECATED_IN_2_34
void     g_slice_set_config	   (GSliceConfig ckey, gint64 value);
GLIB_DEPRECATED_IN_2_34
gint64   g_slice_get_config	   (GSliceConfig ckey);
GLIB_DEPRECATED_IN_2_34
gint64*  g_slice_get_config_state  (GSliceConfig ckey, gint64 address, guint *n_values);

#ifdef G_ENABLE_DEBUG
GLIB_AVAILABLE_IN_ALL
void     g_slice_debug_tree_statistics (void);
#endif

G_END_DECLS

#endif /* __G_SLICE_H__ */<|MERGE_RESOLUTION|>--- conflicted
+++ resolved
@@ -15,13 +15,6 @@
  * License along with this library; if not, see <http://www.gnu.org/licenses/>.
  */
 
-<<<<<<< HEAD
-#if !defined (__GLIB_H_INSIDE__) && !defined (GLIB_COMPILATION)
-#error "Only <glib.h> can be included directly."
-#endif
-
-=======
->>>>>>> 76bed778
 #ifndef __G_SLICE_H__
 #define __G_SLICE_H__
 
