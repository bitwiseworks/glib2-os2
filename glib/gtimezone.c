/*
 * Copyright © 2010 Codethink Limited
 *
 * This library is free software; you can redistribute it and/or
 * modify it under the terms of the GNU Lesser General Public
 * License as published by the Free Software Foundation; either
 * version 2.1 of the License, or (at your option) any later version.
 *
 * This library is distributed in the hope that it will be useful,
 * but WITHOUT ANY WARRANTY; without even the implied warranty of
 * MERCHANTABILITY or FITNESS FOR A PARTICULAR PURPOSE.  See the GNU
 * Lesser General Public License for more details.
 *
 * You should have received a copy of the GNU Lesser General Public
 * License along with this library; if not, see <http://www.gnu.org/licenses/>.
 *
 * Author: Ryan Lortie <desrt@desrt.ca>
 */

/* Prologue {{{1 */

#include "config.h"

#include "gtimezone.h"

#include <string.h>
#include <stdlib.h>
#include <signal.h>

#include "gmappedfile.h"
#include "gtestutils.h"
#include "gfileutils.h"
#include "gstrfuncs.h"
#include "ghash.h"
#include "gthread.h"
#include "gbytes.h"
#include "gslice.h"
#include "gdatetime.h"
#include "gdate.h"

#ifdef G_OS_WIN32
#define STRICT
#include <windows.h>
#endif

/**
 * SECTION:timezone
 * @title: GTimeZone
 * @short_description: a structure representing a time zone
 * @see_also: #GDateTime
 *
 * #GTimeZone is a structure that represents a time zone, at no
 * particular point in time.  It is refcounted and immutable.
 *
 * Each time zone has an identifier (for example, ‘Europe/London’) which is
 * platform dependent. See g_time_zone_new() for information on the identifier
 * formats. The identifier of a time zone can be retrieved using
 * g_time_zone_get_identifier().
 *
 * A time zone contains a number of intervals.  Each interval has
 * an abbreviation to describe it (for example, ‘PDT’), an offet to UTC and a
 * flag indicating if the daylight savings time is in effect during that
 * interval.  A time zone always has at least one interval — interval 0. Note
 * that interval abbreviations are not the same as time zone identifiers
 * (apart from ‘UTC’), and cannot be passed to g_time_zone_new().
 *
 * Every UTC time is contained within exactly one interval, but a given
 * local time may be contained within zero, one or two intervals (due to
 * incontinuities associated with daylight savings time).
 *
 * An interval may refer to a specific period of time (eg: the duration
 * of daylight savings time during 2010) or it may refer to many periods
 * of time that share the same properties (eg: all periods of daylight
 * savings time).  It is also possible (usually for political reasons)
 * that some properties (like the abbreviation) change between intervals
 * without other properties changing.
 *
 * #GTimeZone is available since GLib 2.26.
 */

/**
 * GTimeZone:
 *
 * #GTimeZone is an opaque structure whose members cannot be accessed
 * directly.
 *
 * Since: 2.26
 **/

/* IANA zoneinfo file format {{{1 */

/* unaligned */
typedef struct { gchar bytes[8]; } gint64_be;
typedef struct { gchar bytes[4]; } gint32_be;
typedef struct { gchar bytes[4]; } guint32_be;

static inline gint64 gint64_from_be (const gint64_be be) {
  gint64 tmp; memcpy (&tmp, &be, sizeof tmp); return GINT64_FROM_BE (tmp);
}

static inline gint32 gint32_from_be (const gint32_be be) {
  gint32 tmp; memcpy (&tmp, &be, sizeof tmp); return GINT32_FROM_BE (tmp);
}

static inline guint32 guint32_from_be (const guint32_be be) {
  guint32 tmp; memcpy (&tmp, &be, sizeof tmp); return GUINT32_FROM_BE (tmp);
}

/* The layout of an IANA timezone file header */
struct tzhead
{
  gchar      tzh_magic[4];
  gchar      tzh_version;
  guchar     tzh_reserved[15];

  guint32_be tzh_ttisgmtcnt;
  guint32_be tzh_ttisstdcnt;
  guint32_be tzh_leapcnt;
  guint32_be tzh_timecnt;
  guint32_be tzh_typecnt;
  guint32_be tzh_charcnt;
};

struct ttinfo
{
  gint32_be tt_gmtoff;
  guint8    tt_isdst;
  guint8    tt_abbrind;
};

/* A Transition Date structure for TZ Rules, an intermediate structure
   for parsing MSWindows and Environment-variable time zones. It
   Generalizes MSWindows's SYSTEMTIME struct.
 */
typedef struct
{
  gint     year;
  gint     mon;
  gint     mday;
  gint     wday;
  gint     week;
  gint     hour;
  gint     min;
  gint     sec;
} TimeZoneDate;

/* POSIX Timezone abbreviations are typically 3 or 4 characters, but
   Microsoft uses 32-character names. We'll use one larger to ensure
   we have room for the terminating \0.
 */
#define NAME_SIZE 33

/* A MSWindows-style time zone transition rule. Generalizes the
   MSWindows TIME_ZONE_INFORMATION struct. Also used to compose time
   zones from tzset-style identifiers.
 */
typedef struct
{
  gint         start_year;
  gint32       std_offset;
  gint32       dlt_offset;
  TimeZoneDate dlt_start;
  TimeZoneDate dlt_end;
  gchar std_name[NAME_SIZE];
  gchar dlt_name[NAME_SIZE];
} TimeZoneRule;

/* GTimeZone's internal representation of a Daylight Savings (Summer)
   time interval.
 */
typedef struct
{
  gint32     gmt_offset;
  gboolean   is_dst;
  gchar     *abbrev;
} TransitionInfo;

/* GTimeZone's representation of a transition time to or from Daylight
   Savings (Summer) time and Standard time for the zone. */
typedef struct
{
  gint64 time;
  gint   info_index;
} Transition;

/* GTimeZone structure */
struct _GTimeZone
{
  gchar   *name;
  GArray  *t_info;         /* Array of TransitionInfo */
  GArray  *transitions;    /* Array of Transition */
  gint     ref_count;
};

G_LOCK_DEFINE_STATIC (time_zones);
static GHashTable/*<string?, GTimeZone>*/ *time_zones;

#define MIN_TZYEAR 1916 /* Daylight Savings started in WWI */
#define MAX_TZYEAR 2999 /* And it's not likely ever to go away, but
                           there's no point in getting carried
                           away. */

/**
 * g_time_zone_unref:
 * @tz: a #GTimeZone
 *
 * Decreases the reference count on @tz.
 *
 * Since: 2.26
 **/
void
g_time_zone_unref (GTimeZone *tz)
{
  int ref_count;

again:
  ref_count = g_atomic_int_get (&tz->ref_count);

  g_assert (ref_count > 0);

  if (ref_count == 1)
    {
      if (tz->name != NULL)
        {
          G_LOCK(time_zones);

          /* someone else might have grabbed a ref in the meantime */
          if G_UNLIKELY (g_atomic_int_get (&tz->ref_count) != 1)
            {
              G_UNLOCK(time_zones);
              goto again;
            }

          g_hash_table_remove (time_zones, tz->name);
          G_UNLOCK(time_zones);
        }

      if (tz->t_info != NULL)
        {
          gint idx;
          for (idx = 0; idx < tz->t_info->len; idx++)
            {
              TransitionInfo *info = &g_array_index (tz->t_info, TransitionInfo, idx);
              g_free (info->abbrev);
            }
          g_array_free (tz->t_info, TRUE);
        }
      if (tz->transitions != NULL)
        g_array_free (tz->transitions, TRUE);
      g_free (tz->name);

      g_slice_free (GTimeZone, tz);
    }

  else if G_UNLIKELY (!g_atomic_int_compare_and_exchange (&tz->ref_count,
                                                          ref_count,
                                                          ref_count - 1))
    goto again;
}

/**
 * g_time_zone_ref:
 * @tz: a #GTimeZone
 *
 * Increases the reference count on @tz.
 *
 * Returns: a new reference to @tz.
 *
 * Since: 2.26
 **/
GTimeZone *
g_time_zone_ref (GTimeZone *tz)
{
  g_assert (tz->ref_count > 0);

  g_atomic_int_inc (&tz->ref_count);

  return tz;
}

/* fake zoneinfo creation (for RFC3339/ISO 8601 timezones) {{{1 */
/*
 * parses strings of the form h or hh[[:]mm[[[:]ss]]] where:
 *  - h[h] is 0 to 23
 *  - mm is 00 to 59
 *  - ss is 00 to 59
 */
static gboolean
parse_time (const gchar *time_,
            gint32      *offset)
{
  if (*time_ < '0' || '9' < *time_)
    return FALSE;

  *offset = 60 * 60 * (*time_++ - '0');

  if (*time_ == '\0')
    return TRUE;

  if (*time_ != ':')
    {
      if (*time_ < '0' || '9' < *time_)
        return FALSE;

      *offset *= 10;
      *offset += 60 * 60 * (*time_++ - '0');

      if (*offset > 23 * 60 * 60)
        return FALSE;

      if (*time_ == '\0')
        return TRUE;
    }

  if (*time_ == ':')
    time_++;

  if (*time_ < '0' || '5' < *time_)
    return FALSE;

  *offset += 10 * 60 * (*time_++ - '0');

  if (*time_ < '0' || '9' < *time_)
    return FALSE;

  *offset += 60 * (*time_++ - '0');

  if (*time_ == '\0')
    return TRUE;

  if (*time_ == ':')
    time_++;

  if (*time_ < '0' || '5' < *time_)
    return FALSE;

  *offset += 10 * (*time_++ - '0');

  if (*time_ < '0' || '9' < *time_)
    return FALSE;

  *offset += *time_++ - '0';

  return *time_ == '\0';
}

static gboolean
parse_constant_offset (const gchar *name,
                       gint32      *offset)
{
  if (g_strcmp0 (name, "UTC") == 0)
    {
      *offset = 0;
      return TRUE;
    }

  if (*name >= '0' && '9' >= *name)
    return parse_time (name, offset);

  switch (*name++)
    {
    case 'Z':
      *offset = 0;
      return !*name;

    case '+':
      return parse_time (name, offset);

    case '-':
      if (parse_time (name, offset))
        {
          *offset = -*offset;
          return TRUE;
        }

    default:
      return FALSE;
    }
}

static void
zone_for_constant_offset (GTimeZone *gtz, const gchar *name)
{
  gint32 offset;
  TransitionInfo info;

  if (name == NULL || !parse_constant_offset (name, &offset))
    return;

  info.gmt_offset = offset;
  info.is_dst = FALSE;
  info.abbrev =  g_strdup (name);

  gtz->name = g_strdup (name);
  gtz->t_info = g_array_sized_new (FALSE, TRUE, sizeof (TransitionInfo), 1);
  g_array_append_val (gtz->t_info, info);

  /* Constant offset, no transitions */
  gtz->transitions = NULL;
}

#ifdef G_OS_UNIX
static GBytes*
zone_info_unix (const gchar  *identifier,
                gchar       **out_identifier)
{
  gchar *filename;
  GMappedFile *file = NULL;
  GBytes *zoneinfo = NULL;
  gchar *resolved_identifier = NULL;
  const gchar *tzdir;

  tzdir = getenv ("TZDIR");
  if (tzdir == NULL)
    tzdir = "/usr/share/zoneinfo";

  /* identifier can be a relative or absolute path name;
     if relative, it is interpreted starting from /usr/share/zoneinfo
     while the POSIX standard says it should start with :,
     glibc allows both syntaxes, so we should too */
  if (identifier != NULL)
    {
<<<<<<< HEAD
      const gchar *tzdir;

      tzdir = getenv ("TZDIR");
      if (tzdir == NULL)
#ifndef G_PLATFORM_OS2
        tzdir = "/usr/share/zoneinfo";
#else
        tzdir = "/@unixroot/usr/share/zoneinfo";
#endif
=======
      resolved_identifier = g_strdup (identifier);
>>>>>>> 946197ba

      if (*identifier == ':')
        identifier ++;

      if (g_path_is_absolute (identifier))
        filename = g_strdup (identifier);
      else
        filename = g_build_filename (tzdir, identifier, NULL);
    }
  else
<<<<<<< HEAD
#ifndef G_PLATFORM_OS2
    filename = g_strdup ("/etc/localtime");
#else
    filename = g_strdup ("/@unixroot/etc/localtime");
#endif
=======
    {
      gsize prefix_len = 0;
      gchar *canonical_path = NULL;
      GError *read_link_err = NULL;

      filename = g_strdup ("/etc/localtime");

      /* Resolve the actual timezone pointed to by /etc/localtime. */
      resolved_identifier = g_file_read_link (filename, &read_link_err);
      if (resolved_identifier == NULL)
        {
          gboolean not_a_symlink = g_error_matches (read_link_err,
                                                    G_FILE_ERROR,
                                                    G_FILE_ERROR_INVAL);
          g_clear_error (&read_link_err);

          /* Fallback to the content of /var/db/zoneinfo or /etc/timezone
           * if /etc/localtime is not a symlink. /var/db/zoneinfo is
           * where 'tzsetup' program on FreeBSD and DragonflyBSD stores
           * the timezone chosen by the user. /etc/timezone is where user
           * choice is expressed on Gentoo OpenRC and others. */
          if (not_a_symlink && (g_file_get_contents ("/var/db/zoneinfo",
                                                     &resolved_identifier,
                                                     NULL, NULL) ||
                                g_file_get_contents ("/etc/timezone",
                                                     &resolved_identifier,
                                                     NULL, NULL)))
            g_strchomp (resolved_identifier);
          else
            {
              /* Error */
              g_assert (resolved_identifier == NULL);
              goto out;
            }
        }
      else
        {
          /* Resolve relative path */
          canonical_path = g_canonicalize_filename (resolved_identifier, "/etc");
          g_free (resolved_identifier);
          resolved_identifier = g_steal_pointer (&canonical_path);
        }

      /* Strip the prefix and slashes if possible. */
      if (g_str_has_prefix (resolved_identifier, tzdir))
        {
          prefix_len = strlen (tzdir);
          while (*(resolved_identifier + prefix_len) == '/')
            prefix_len++;
        }

      if (prefix_len > 0)
        memmove (resolved_identifier, resolved_identifier + prefix_len,
                 strlen (resolved_identifier) - prefix_len + 1  /* nul terminator */);

      g_free (canonical_path);
    }
>>>>>>> 946197ba

  file = g_mapped_file_new (filename, FALSE, NULL);
  if (file != NULL)
    {
      zoneinfo = g_bytes_new_with_free_func (g_mapped_file_get_contents (file),
                                             g_mapped_file_get_length (file),
                                             (GDestroyNotify)g_mapped_file_unref,
                                             g_mapped_file_ref (file));
      g_mapped_file_unref (file);
    }

  g_assert (resolved_identifier != NULL);

out:
  if (out_identifier != NULL)
    *out_identifier = g_steal_pointer (&resolved_identifier);

  g_free (resolved_identifier);
  g_free (filename);

  return zoneinfo;
}

static void
init_zone_from_iana_info (GTimeZone *gtz,
                          GBytes    *zoneinfo,
                          gchar     *identifier  /* (transfer full) */)
{
  gsize size;
  guint index;
  guint32 time_count, type_count;
  guint8 *tz_transitions, *tz_type_index, *tz_ttinfo;
  guint8 *tz_abbrs;
  gsize timesize = sizeof (gint32);
  const struct tzhead *header = g_bytes_get_data (zoneinfo, &size);

  g_return_if_fail (size >= sizeof (struct tzhead) &&
                    memcmp (header, "TZif", 4) == 0);

  if (header->tzh_version == '2')
      {
        /* Skip ahead to the newer 64-bit data if it's available. */
        header = (const struct tzhead *)
          (((const gchar *) (header + 1)) +
           guint32_from_be(header->tzh_ttisgmtcnt) +
           guint32_from_be(header->tzh_ttisstdcnt) +
           8 * guint32_from_be(header->tzh_leapcnt) +
           5 * guint32_from_be(header->tzh_timecnt) +
           6 * guint32_from_be(header->tzh_typecnt) +
           guint32_from_be(header->tzh_charcnt));
        timesize = sizeof (gint64);
      }
  time_count = guint32_from_be(header->tzh_timecnt);
  type_count = guint32_from_be(header->tzh_typecnt);

  tz_transitions = ((guint8 *) (header) + sizeof (*header));
  tz_type_index = tz_transitions + timesize * time_count;
  tz_ttinfo = tz_type_index + time_count;
  tz_abbrs = tz_ttinfo + sizeof (struct ttinfo) * type_count;

  gtz->name = g_steal_pointer (&identifier);
  gtz->t_info = g_array_sized_new (FALSE, TRUE, sizeof (TransitionInfo),
                                   type_count);
  gtz->transitions = g_array_sized_new (FALSE, TRUE, sizeof (Transition),
                                        time_count);

  for (index = 0; index < type_count; index++)
    {
      TransitionInfo t_info;
      struct ttinfo info = ((struct ttinfo*)tz_ttinfo)[index];
      t_info.gmt_offset = gint32_from_be (info.tt_gmtoff);
      t_info.is_dst = info.tt_isdst ? TRUE : FALSE;
      t_info.abbrev = g_strdup ((gchar *) &tz_abbrs[info.tt_abbrind]);
      g_array_append_val (gtz->t_info, t_info);
    }

  for (index = 0; index < time_count; index++)
    {
      Transition trans;
      if (header->tzh_version == '2')
        trans.time = gint64_from_be (((gint64_be*)tz_transitions)[index]);
      else
        trans.time = gint32_from_be (((gint32_be*)tz_transitions)[index]);
      trans.info_index = tz_type_index[index];
      g_assert (trans.info_index >= 0);
      g_assert (trans.info_index < gtz->t_info->len);
      g_array_append_val (gtz->transitions, trans);
    }
}

#elif defined (G_OS_WIN32)

static void
copy_windows_systemtime (SYSTEMTIME *s_time, TimeZoneDate *tzdate)
{
  tzdate->sec = s_time->wSecond;
  tzdate->min = s_time->wMinute;
  tzdate->hour = s_time->wHour;
  tzdate->mon = s_time->wMonth;
  tzdate->year = s_time->wYear;
  tzdate->wday = s_time->wDayOfWeek ? s_time->wDayOfWeek : 7;

  if (s_time->wYear)
    {
      tzdate->mday = s_time->wDay;
      tzdate->wday = 0;
    }
  else
    tzdate->week = s_time->wDay;
}

/* UTC = local time + bias while local time = UTC + offset */
static void
rule_from_windows_time_zone_info (TimeZoneRule *rule,
                                  TIME_ZONE_INFORMATION *tzi)
{
  /* Set offset */
  if (tzi->StandardDate.wMonth)
    {
      rule->std_offset = -(tzi->Bias + tzi->StandardBias) * 60;
      rule->dlt_offset = -(tzi->Bias + tzi->DaylightBias) * 60;
      copy_windows_systemtime (&(tzi->DaylightDate), &(rule->dlt_start));

      copy_windows_systemtime (&(tzi->StandardDate), &(rule->dlt_end));

    }

  else
    {
      rule->std_offset = -tzi->Bias * 60;
      rule->dlt_start.mon = 0;
    }
  strncpy (rule->std_name, (gchar*)tzi->StandardName, NAME_SIZE - 1);
  strncpy (rule->dlt_name, (gchar*)tzi->DaylightName, NAME_SIZE - 1);
}

static gchar*
windows_default_tzname (void)
{
  const gchar *subkey =
    "SYSTEM\\CurrentControlSet\\Control\\TimeZoneInformation";
  HKEY key;
  gchar *key_name = NULL;
  if (RegOpenKeyExA (HKEY_LOCAL_MACHINE, subkey, 0,
                     KEY_QUERY_VALUE, &key) == ERROR_SUCCESS)
    {
      DWORD size = 0;
      if (RegQueryValueExA (key, "TimeZoneKeyName", NULL, NULL,
                            NULL, &size) == ERROR_SUCCESS)
        {
          key_name = g_malloc ((gint)size);
          if (RegQueryValueExA (key, "TimeZoneKeyName", NULL, NULL,
                                (LPBYTE)key_name, &size) != ERROR_SUCCESS)
            {
              g_free (key_name);
              key_name = NULL;
            }
        }
      RegCloseKey (key);
    }
  return key_name;
}

typedef   struct
{
  LONG Bias;
  LONG StandardBias;
  LONG DaylightBias;
  SYSTEMTIME StandardDate;
  SYSTEMTIME DaylightDate;
} RegTZI;

static void
system_time_copy (SYSTEMTIME *orig, SYSTEMTIME *target)
{
  g_return_if_fail (orig != NULL);
  g_return_if_fail (target != NULL);

  target->wYear = orig->wYear;
  target->wMonth = orig->wMonth;
  target->wDayOfWeek = orig->wDayOfWeek;
  target->wDay = orig->wDay;
  target->wHour = orig->wHour;
  target->wMinute = orig->wMinute;
  target->wSecond = orig->wSecond;
  target->wMilliseconds = orig->wMilliseconds;
}

static void
register_tzi_to_tzi (RegTZI *reg, TIME_ZONE_INFORMATION *tzi)
{
  g_return_if_fail (reg != NULL);
  g_return_if_fail (tzi != NULL);
  tzi->Bias = reg->Bias;
  system_time_copy (&(reg->StandardDate), &(tzi->StandardDate));
  tzi->StandardBias = reg->StandardBias;
  system_time_copy (&(reg->DaylightDate), &(tzi->DaylightDate));
  tzi->DaylightBias = reg->DaylightBias;
}

static gint
rules_from_windows_time_zone (const gchar   *identifier,
                              gchar        **out_identifier,
                              TimeZoneRule **rules)
{
  HKEY key;
  gchar *subkey, *subkey_dynamic;
  gchar *key_name = NULL;
  const gchar *reg_key =
    "SOFTWARE\\Microsoft\\Windows NT\\CurrentVersion\\Time Zones\\";
  TIME_ZONE_INFORMATION tzi;
  DWORD size;
  gint rules_num = 0;
  RegTZI regtzi, regtzi_prev;

  g_assert (out_identifier != NULL);
  g_assert (rules != NULL);

  *out_identifier = NULL;
  *rules = NULL;
  key_name = NULL;

  if (!identifier)
    key_name = windows_default_tzname ();
  else
    key_name = g_strdup (identifier);

  if (!key_name)
    return 0;

  subkey = g_strconcat (reg_key, key_name, NULL);
  subkey_dynamic = g_strconcat (subkey, "\\Dynamic DST", NULL);

  if (RegOpenKeyExA (HKEY_LOCAL_MACHINE, subkey, 0,
                     KEY_QUERY_VALUE, &key) != ERROR_SUCCESS)
      return 0;
  size = sizeof tzi.StandardName;
  if (RegQueryValueExA (key, "Std", NULL, NULL,
                        (LPBYTE)&(tzi.StandardName), &size) != ERROR_SUCCESS)
    goto failed;

  size = sizeof tzi.DaylightName;

  if (RegQueryValueExA (key, "Dlt", NULL, NULL,
                        (LPBYTE)&(tzi.DaylightName), &size) != ERROR_SUCCESS)
    goto failed;

  RegCloseKey (key);
  if (RegOpenKeyExA (HKEY_LOCAL_MACHINE, subkey_dynamic, 0,
                     KEY_QUERY_VALUE, &key) == ERROR_SUCCESS)
    {
      DWORD first, last;
      int year, i;
      gchar *s;

      size = sizeof first;
      if (RegQueryValueExA (key, "FirstEntry", NULL, NULL,
                            (LPBYTE) &first, &size) != ERROR_SUCCESS)
        goto failed;

      size = sizeof last;
      if (RegQueryValueExA (key, "LastEntry", NULL, NULL,
                            (LPBYTE) &last, &size) != ERROR_SUCCESS)
        goto failed;

      rules_num = last - first + 2;
      *rules = g_new0 (TimeZoneRule, rules_num);

      for (year = first, i = 0; year <= last; year++)
        {
          s = g_strdup_printf ("%d", year);

          size = sizeof regtzi;
          if (RegQueryValueExA (key, s, NULL, NULL,
                            (LPBYTE) &regtzi, &size) != ERROR_SUCCESS)
            {
              g_free (*rules);
              *rules = NULL;
              break;
            }

          g_free (s);

          if (year > first && memcmp (&regtzi_prev, &regtzi, sizeof regtzi) == 0)
              continue;
          else
            memcpy (&regtzi_prev, &regtzi, sizeof regtzi);

          register_tzi_to_tzi (&regtzi, &tzi);
          rule_from_windows_time_zone_info (&(*rules)[i], &tzi);
          (*rules)[i++].start_year = year;
        }

      rules_num = i + 1;

failed:
      RegCloseKey (key);
    }
  else if (RegOpenKeyExA (HKEY_LOCAL_MACHINE, subkey, 0,
                          KEY_QUERY_VALUE, &key) == ERROR_SUCCESS)
    {
      size = sizeof regtzi;
      if (RegQueryValueExA (key, "TZI", NULL, NULL,
                            (LPBYTE) &regtzi, &size) == ERROR_SUCCESS)
        {
          rules_num = 2;
          *rules = g_new0 (TimeZoneRule, 2);
          register_tzi_to_tzi (&regtzi, &tzi);
          rule_from_windows_time_zone_info (&(*rules)[0], &tzi);
        }

      RegCloseKey (key);
    }

  g_free (subkey_dynamic);
  g_free (subkey);

  if (*rules)
    {
      (*rules)[0].start_year = MIN_TZYEAR;
      if ((*rules)[rules_num - 2].start_year < MAX_TZYEAR)
        (*rules)[rules_num - 1].start_year = MAX_TZYEAR;
      else
        (*rules)[rules_num - 1].start_year = (*rules)[rules_num - 2].start_year + 1;

      *out_identifier = g_steal_pointer (&key_name);

      return rules_num;
    }

  g_free (key_name);

  return 0;
}

#endif

static void
find_relative_date (TimeZoneDate *buffer)
{
  gint wday;
  GDate date;
  g_date_clear (&date, 1);
  wday = buffer->wday;

  /* Get last day if last is needed, first day otherwise */
  if (buffer->mon == 13 || buffer->mon == 14) /* Julian Date */
    {
      g_date_set_dmy (&date, 1, 1, buffer->year);
      if (wday >= 59 && buffer->mon == 13 && g_date_is_leap_year (buffer->year))
        g_date_add_days (&date, wday);
      else
        g_date_add_days (&date, wday - 1);
      buffer->mon = (int) g_date_get_month (&date);
      buffer->mday = (int) g_date_get_day (&date);
      buffer->wday = 0;
    }
  else /* M.W.D */
    {
      guint days;
      guint days_in_month = g_date_days_in_month (buffer->mon, buffer->year);
      GDateWeekday first_wday;

      g_date_set_dmy (&date, 1, buffer->mon, buffer->year);
      first_wday = g_date_get_weekday (&date);

      if (first_wday > wday)
        ++(buffer->week);
      /* week is 1 <= w <= 5, we need 0-based */
      days = 7 * (buffer->week - 1) + wday - first_wday;

      while (days > days_in_month)
        days -= 7;

      g_date_add_days (&date, days);

      buffer->mday = g_date_get_day (&date);
    }
}

/* Offset is previous offset of local time. Returns 0 if month is 0 */
static gint64
boundary_for_year (TimeZoneDate *boundary,
                   gint          year,
                   gint32        offset)
{
  TimeZoneDate buffer;
  GDate date;
  const guint64 unix_epoch_start = 719163L;
  const guint64 seconds_per_day = 86400L;

  if (!boundary->mon)
    return 0;
  buffer = *boundary;

  if (boundary->year == 0)
    {
      buffer.year = year;

      if (buffer.wday)
        find_relative_date (&buffer);
    }

  g_assert (buffer.year == year);
  g_date_clear (&date, 1);
  g_date_set_dmy (&date, buffer.mday, buffer.mon, buffer.year);
  return ((g_date_get_julian (&date) - unix_epoch_start) * seconds_per_day +
          buffer.hour * 3600 + buffer.min * 60 + buffer.sec - offset);
}

static void
fill_transition_info_from_rule (TransitionInfo *info,
                                TimeZoneRule   *rule,
                                gboolean        is_dst)
{
  gint offset = is_dst ? rule->dlt_offset : rule->std_offset;
  gchar *name = is_dst ? rule->dlt_name : rule->std_name;

  info->gmt_offset = offset;
  info->is_dst = is_dst;

  if (name)
    info->abbrev = g_strdup (name);

  else
    info->abbrev = g_strdup_printf ("%+03d%02d",
                                      (int) offset / 3600,
                                      (int) abs (offset / 60) % 60);
}

static void
init_zone_from_rules (GTimeZone    *gtz,
                      TimeZoneRule *rules,
                      gint          rules_num,
                      gchar        *identifier  /* (transfer full) */)
{
  guint type_count = 0, trans_count = 0, info_index = 0;
  guint ri; /* rule index */
  gboolean skip_first_std_trans = TRUE;
  gint32 last_offset;

  type_count = 0;
  trans_count = 0;

  /* Last rule only contains max year */
  for (ri = 0; ri < rules_num - 1; ri++)
    {
      if (rules[ri].dlt_start.mon || rules[ri].dlt_end.mon)
        {
          guint rulespan = (rules[ri + 1].start_year - rules[ri].start_year);
          guint transitions = rules[ri].dlt_start.mon > 0 ? 1 : 0;
          transitions += rules[ri].dlt_end.mon > 0 ? 1 : 0;
          type_count += rules[ri].dlt_start.mon > 0 ? 2 : 1;
          trans_count += transitions * rulespan;
        }
      else
        type_count++;
    }

  gtz->name = g_steal_pointer (&identifier);
  gtz->t_info = g_array_sized_new (FALSE, TRUE, sizeof (TransitionInfo), type_count);
  gtz->transitions = g_array_sized_new (FALSE, TRUE, sizeof (Transition), trans_count);

  last_offset = rules[0].std_offset;

  for (ri = 0; ri < rules_num - 1; ri++)
    {
      if ((rules[ri].std_offset || rules[ri].dlt_offset) &&
          rules[ri].dlt_start.mon == 0 && rules[ri].dlt_end.mon == 0)
        {
          TransitionInfo std_info;
          /* Standard */
          fill_transition_info_from_rule (&std_info, &(rules[ri]), FALSE);
          g_array_append_val (gtz->t_info, std_info);

          if (ri > 0 &&
              ((rules[ri - 1].dlt_start.mon > 12 &&
                rules[ri - 1].dlt_start.wday > rules[ri - 1].dlt_end.wday) ||
                rules[ri - 1].dlt_start.mon > rules[ri - 1].dlt_end.mon))
            {
              /* The previous rule was a southern hemisphere rule that
                 starts the year with DST, so we need to add a
                 transition to return to standard time */
              guint year = rules[ri].start_year;
              gint64 std_time =  boundary_for_year (&rules[ri].dlt_end,
                                                    year, last_offset);
              Transition std_trans = {std_time, info_index};
              g_array_append_val (gtz->transitions, std_trans);

            }
          last_offset = rules[ri].std_offset;
          ++info_index;
          skip_first_std_trans = TRUE;
         }
      else
        {
          const guint start_year = rules[ri].start_year;
          const guint end_year = rules[ri + 1].start_year;
          gboolean dlt_first;
          guint year;
          TransitionInfo std_info, dlt_info;
          if (rules[ri].dlt_start.mon > 12)
            dlt_first = rules[ri].dlt_start.wday > rules[ri].dlt_end.wday;
          else
            dlt_first = rules[ri].dlt_start.mon > rules[ri].dlt_end.mon;
          /* Standard rules are always even, because before the first
             transition is always standard time, and 0 is even. */
          fill_transition_info_from_rule (&std_info, &(rules[ri]), FALSE);
          fill_transition_info_from_rule (&dlt_info, &(rules[ri]), TRUE);

          g_array_append_val (gtz->t_info, std_info);
          g_array_append_val (gtz->t_info, dlt_info);

          /* Transition dates. We hope that a year which ends daylight
             time in a southern-hemisphere country (i.e., one that
             begins the year in daylight time) will include a rule
             which has only a dlt_end. */
          for (year = start_year; year < end_year; year++)
            {
              gint32 dlt_offset = (dlt_first ? last_offset :
                                   rules[ri].dlt_offset);
              gint32 std_offset = (dlt_first ? rules[ri].std_offset :
                                   last_offset);
              /* NB: boundary_for_year returns 0 if mon == 0 */
              gint64 std_time =  boundary_for_year (&rules[ri].dlt_end,
                                                    year, dlt_offset);
              gint64 dlt_time = boundary_for_year (&rules[ri].dlt_start,
                                                   year, std_offset);
              Transition std_trans = {std_time, info_index};
              Transition dlt_trans = {dlt_time, info_index + 1};
              last_offset = (dlt_first ? rules[ri].dlt_offset :
                             rules[ri].std_offset);
              if (dlt_first)
                {
                  if (skip_first_std_trans)
                    skip_first_std_trans = FALSE;
                  else if (std_time)
                    g_array_append_val (gtz->transitions, std_trans);
                  if (dlt_time)
                    g_array_append_val (gtz->transitions, dlt_trans);
                }
              else
                {
                  if (dlt_time)
                    g_array_append_val (gtz->transitions, dlt_trans);
                  if (std_time)
                    g_array_append_val (gtz->transitions, std_trans);
                }
            }

          info_index += 2;
        }
    }
  if (ri > 0 &&
      ((rules[ri - 1].dlt_start.mon > 12 &&
        rules[ri - 1].dlt_start.wday > rules[ri - 1].dlt_end.wday) ||
       rules[ri - 1].dlt_start.mon > rules[ri - 1].dlt_end.mon))
    {
      /* The previous rule was a southern hemisphere rule that
         starts the year with DST, so we need to add a
         transition to return to standard time */
      TransitionInfo info;
      guint year = rules[ri].start_year;
      Transition trans;
      fill_transition_info_from_rule (&info, &(rules[ri - 1]), FALSE);
      g_array_append_val (gtz->t_info, info);
      trans.time = boundary_for_year (&rules[ri - 1].dlt_end,
                                      year, last_offset);
      trans.info_index = info_index;
      g_array_append_val (gtz->transitions, trans);
     }
}

/*
 * parses date[/time] for parsing TZ environment variable
 *
 * date is either Mm.w.d, Jn or N
 * - m is 1 to 12
 * - w is 1 to 5
 * - d is 0 to 6
 * - n is 1 to 365
 * - N is 0 to 365
 *
 * time is either h or hh[[:]mm[[[:]ss]]]
 *  - h[h] is 0 to 23
 *  - mm is 00 to 59
 *  - ss is 00 to 59
 */
static gboolean
parse_mwd_boundary (gchar **pos, TimeZoneDate *boundary)
{
  gint month, week, day;

  if (**pos == '\0' || **pos < '0' || '9' < **pos)
    return FALSE;

  month = *(*pos)++ - '0';

  if ((month == 1 && **pos >= '0' && '2' >= **pos) ||
      (month == 0 && **pos >= '0' && '9' >= **pos))
    {
      month *= 10;
      month += *(*pos)++ - '0';
    }

  if (*(*pos)++ != '.' || month == 0)
    return FALSE;

  if (**pos == '\0' || **pos < '1' || '5' < **pos)
    return FALSE;

  week = *(*pos)++ - '0';

  if (*(*pos)++ != '.')
    return FALSE;

  if (**pos == '\0' || **pos < '0' || '6' < **pos)
    return FALSE;

  day = *(*pos)++ - '0';

  if (!day)
    day += 7;

  boundary->year = 0;
  boundary->mon = month;
  boundary->week = week;
  boundary->wday = day;
  return TRUE;
}

/* Different implementations of tzset interpret the Julian day field
   differently. For example, Linux specifies that it should be 1-based
   (1 Jan is JD 1) for both Jn and n formats, while zOS and BSD
   specify that a Jn JD is 1-based while an n JD is 0-based. Rather
   than trying to follow different specs, we will follow GDate's
   practice thatIn order to keep it simple, we will follow Linux's
   practice. */

static gboolean
parse_julian_boundary (gchar** pos, TimeZoneDate *boundary,
                       gboolean ignore_leap)
{
  gint day = 0;
  GDate date;

  while (**pos >= '0' && '9' >= **pos)
    {
      day *= 10;
      day += *(*pos)++ - '0';
    }

  if (day < 1 || 365 < day)
    return FALSE;

  g_date_clear (&date, 1);
  g_date_set_julian (&date, day);
  boundary->year = 0;
  boundary->mon = (int) g_date_get_month (&date);
  boundary->mday = (int) g_date_get_day (&date);
  boundary->wday = 0;

  if (!ignore_leap && day >= 59)
    boundary->mday++;

  return TRUE;
}

static gboolean
parse_tz_boundary (const gchar  *identifier,
                   TimeZoneDate *boundary)
{
  gchar *pos;

  pos = (gchar*)identifier;
  /* Month-week-weekday */
  if (*pos == 'M')
    {
      ++pos;
      if (!parse_mwd_boundary (&pos, boundary))
        return FALSE;
    }
  /* Julian date which ignores Feb 29 in leap years */
  else if (*pos == 'J')
    {
      ++pos;
      if (!parse_julian_boundary (&pos, boundary, FALSE))
        return FALSE ;
    }
  /* Julian date which counts Feb 29 in leap years */
  else if (*pos >= '0' && '9' >= *pos)
    {
      if (!parse_julian_boundary (&pos, boundary, TRUE))
        return FALSE;
    }
  else
    return FALSE;

  /* Time */

  if (*pos == '/')
    {
      gint32 offset;

      if (!parse_time (++pos, &offset))
        return FALSE;

      boundary->hour = offset / 3600;
      boundary->min = (offset / 60) % 60;
      boundary->sec = offset % 3600;

      return TRUE;
    }

  else
    {
      boundary->hour = 2;
      boundary->min = 0;
      boundary->sec = 0;

      return *pos == '\0';
    }
}

static gint
create_ruleset_from_rule (TimeZoneRule **rules, TimeZoneRule *rule)
{
  *rules = g_new0 (TimeZoneRule, 2);

  (*rules)[0].start_year = MIN_TZYEAR;
  (*rules)[1].start_year = MAX_TZYEAR;

  (*rules)[0].std_offset = -rule->std_offset;
  (*rules)[0].dlt_offset = -rule->dlt_offset;
  (*rules)[0].dlt_start  = rule->dlt_start;
  (*rules)[0].dlt_end = rule->dlt_end;
  strcpy ((*rules)[0].std_name, rule->std_name);
  strcpy ((*rules)[0].dlt_name, rule->dlt_name);
  return 2;
}

static gboolean
parse_offset (gchar **pos, gint32 *target)
{
  gchar *buffer;
  gchar *target_pos = *pos;
  gboolean ret;

  while (**pos == '+' || **pos == '-' || **pos == ':' ||
         (**pos >= '0' && '9' >= **pos))
    ++(*pos);

  buffer = g_strndup (target_pos, *pos - target_pos);
  ret = parse_constant_offset (buffer, target);
  g_free (buffer);

  return ret;
}

static gboolean
parse_identifier_boundary (gchar **pos, TimeZoneDate *target)
{
  gchar *buffer;
  gchar *target_pos = *pos;
  gboolean ret;

  while (**pos != ',' && **pos != '\0')
    ++(*pos);
  buffer = g_strndup (target_pos, *pos - target_pos);
  ret = parse_tz_boundary (buffer, target);
  g_free (buffer);

  return ret;
}

static gboolean
set_tz_name (gchar **pos, gchar *buffer, guint size)
{
  gchar *name_pos = *pos;
  guint len;

  /* Name is ASCII alpha (Is this necessarily true?) */
  while (g_ascii_isalpha (**pos))
    ++(*pos);

  /* Name should be three or more alphabetic characters */
  if (*pos - name_pos < 3)
    return FALSE;

  memset (buffer, 0, NAME_SIZE);
  /* name_pos isn't 0-terminated, so we have to limit the length expressly */
  len = *pos - name_pos > size - 1 ? size - 1 : *pos - name_pos;
  strncpy (buffer, name_pos, len);
  return TRUE;
}

static gboolean
parse_identifier_boundaries (gchar **pos, TimeZoneRule *tzr)
{
  if (*(*pos)++ != ',')
    return FALSE;

  /* Start date */
  if (!parse_identifier_boundary (pos, &(tzr->dlt_start)) || *(*pos)++ != ',')
    return FALSE;

  /* End date */
  if (!parse_identifier_boundary (pos, &(tzr->dlt_end)))
    return FALSE;
  return TRUE;
}

/*
 * Creates an array of TimeZoneRule from a TZ environment variable
 * type of identifier.  Should free rules afterwards
 */
static gint
rules_from_identifier (const gchar   *identifier,
                       gchar        **out_identifier,
                       TimeZoneRule **rules)
{
  gchar *pos;
  TimeZoneRule tzr;

  g_assert (out_identifier != NULL);
  g_assert (rules != NULL);

  *out_identifier = NULL;
  *rules = NULL;

  if (!identifier)
    return 0;

  pos = (gchar*)identifier;
  memset (&tzr, 0, sizeof (tzr));
  /* Standard offset */
  if (!(set_tz_name (&pos, tzr.std_name, NAME_SIZE)) ||
      !parse_offset (&pos, &(tzr.std_offset)))
    return 0;

  if (*pos == 0)
    {
      *out_identifier = g_strdup (identifier);
      return create_ruleset_from_rule (rules, &tzr);
    }

  /* Format 2 */
  if (!(set_tz_name (&pos, tzr.dlt_name, NAME_SIZE)))
    return 0;
  parse_offset (&pos, &(tzr.dlt_offset));
  if (tzr.dlt_offset == 0) /* No daylight offset given, assume it's 1
                              hour earlier that standard */
    tzr.dlt_offset = tzr.std_offset - 3600;
  if (*pos == '\0')
#ifdef G_OS_WIN32
    /* Windows allows us to use the US DST boundaries if they're not given */
    {
      int i;
      guint rules_num = 0;

      /* Use US rules, Windows' default is Pacific Standard Time */
      if ((rules_num = rules_from_windows_time_zone ("Pacific Standard Time",
                                                     out_identifier,
                                                     rules)))
        {
          for (i = 0; i < rules_num - 1; i++)
            {
              (*rules)[i].std_offset = - tzr.std_offset;
              (*rules)[i].dlt_offset = - tzr.dlt_offset;
              strcpy ((*rules)[i].std_name, tzr.std_name);
              strcpy ((*rules)[i].dlt_name, tzr.dlt_name);
            }

          return rules_num;
        }
      else
        return 0;
    }
#else
  return 0;
#endif
  /* Start and end required (format 2) */
  if (!parse_identifier_boundaries (&pos, &tzr))
    return 0;

  *out_identifier = g_strdup (identifier);
  return create_ruleset_from_rule (rules, &tzr);
}

/* Construction {{{1 */
/**
 * g_time_zone_new:
 * @identifier: (nullable): a timezone identifier
 *
 * Creates a #GTimeZone corresponding to @identifier.
 *
 * @identifier can either be an RFC3339/ISO 8601 time offset or
 * something that would pass as a valid value for the `TZ` environment
 * variable (including %NULL).
 *
 * In Windows, @identifier can also be the unlocalized name of a time
 * zone for standard time, for example "Pacific Standard Time".
 *
 * Valid RFC3339 time offsets are `"Z"` (for UTC) or
 * `"±hh:mm"`.  ISO 8601 additionally specifies
 * `"±hhmm"` and `"±hh"`.  Offsets are
 * time values to be added to Coordinated Universal Time (UTC) to get
 * the local time.
 *
 * In UNIX, the `TZ` environment variable typically corresponds
 * to the name of a file in the zoneinfo database, or string in
 * "std offset [dst [offset],start[/time],end[/time]]" (POSIX) format.
 * There  are  no spaces in the specification. The name of standard
 * and daylight savings time zone must be three or more alphabetic
 * characters. Offsets are time values to be added to local time to
 * get Coordinated Universal Time (UTC) and should be
 * `"[±]hh[[:]mm[:ss]]"`.  Dates are either
 * `"Jn"` (Julian day with n between 1 and 365, leap
 * years not counted), `"n"` (zero-based Julian day
 * with n between 0 and 365) or `"Mm.w.d"` (day d
 * (0 <= d <= 6) of week w (1 <= w <= 5) of month m (1 <= m <= 12), day
 * 0 is a Sunday).  Times are in local wall clock time, the default is
 * 02:00:00.
 *
 * In Windows, the "tzn[+|–]hh[:mm[:ss]][dzn]" format is used, but also
 * accepts POSIX format.  The Windows format uses US rules for all time
 * zones; daylight savings time is 60 minutes behind the standard time
 * with date and time of change taken from Pacific Standard Time.
 * Offsets are time values to be added to the local time to get
 * Coordinated Universal Time (UTC).
 *
 * g_time_zone_new_local() calls this function with the value of the
 * `TZ` environment variable. This function itself is independent of
 * the value of `TZ`, but if @identifier is %NULL then `/etc/localtime`
 * will be consulted to discover the correct time zone on UNIX and the
 * registry will be consulted or GetTimeZoneInformation() will be used
 * to get the local time zone on Windows.
 *
 * If intervals are not available, only time zone rules from `TZ`
 * environment variable or other means, then they will be computed
 * from year 1900 to 2037.  If the maximum year for the rules is
 * available and it is greater than 2037, then it will followed
 * instead.
 *
 * See
 * [RFC3339 §5.6](http://tools.ietf.org/html/rfc3339#section-5.6)
 * for a precise definition of valid RFC3339 time offsets
 * (the `time-offset` expansion) and ISO 8601 for the
 * full list of valid time offsets.  See
 * [The GNU C Library manual](http://www.gnu.org/s/libc/manual/html_node/TZ-Variable.html)
 * for an explanation of the possible
 * values of the `TZ` environment variable. See
 * [Microsoft Time Zone Index Values](http://msdn.microsoft.com/en-us/library/ms912391%28v=winembedded.11%29.aspx)
 * for the list of time zones on Windows.
 *
 * You should release the return value by calling g_time_zone_unref()
 * when you are done with it.
 *
 * Returns: the requested timezone
 *
 * Since: 2.26
 **/
GTimeZone *
g_time_zone_new (const gchar *identifier)
{
  GTimeZone *tz = NULL;
  TimeZoneRule *rules;
  gint rules_num;
  gchar *resolved_identifier = NULL;

  G_LOCK (time_zones);
  if (time_zones == NULL)
    time_zones = g_hash_table_new (g_str_hash, g_str_equal);

  if (identifier)
    {
      tz = g_hash_table_lookup (time_zones, identifier);
      if (tz)
        {
          g_atomic_int_inc (&tz->ref_count);
          G_UNLOCK (time_zones);
          return tz;
        }
    }

  tz = g_slice_new0 (GTimeZone);
  tz->ref_count = 0;

  zone_for_constant_offset (tz, identifier);

  if (tz->t_info == NULL &&
      (rules_num = rules_from_identifier (identifier, &resolved_identifier, &rules)))
    {
      init_zone_from_rules (tz, rules, rules_num, g_steal_pointer (&resolved_identifier));
      g_free (rules);
    }

  if (tz->t_info == NULL)
    {
#ifdef G_OS_UNIX
      GBytes *zoneinfo = zone_info_unix (identifier, &resolved_identifier);
      if (zoneinfo != NULL)
        {
          init_zone_from_iana_info (tz, zoneinfo, g_steal_pointer (&resolved_identifier));
          g_bytes_unref (zoneinfo);
        }
#elif defined (G_OS_WIN32)
      if ((rules_num = rules_from_windows_time_zone (identifier,
                                                     &resolved_identifier,
                                                     &rules)))
        {
          init_zone_from_rules (tz, rules, rules_num, g_steal_pointer (&resolved_identifier));
          g_free (rules);
        }
#endif
    }

#if defined (G_OS_WIN32)
  if (tz->t_info == NULL)
    {
      if (identifier == NULL)
        {
          TIME_ZONE_INFORMATION tzi;

          if (GetTimeZoneInformation (&tzi) != TIME_ZONE_ID_INVALID)
            {
              rules = g_new0 (TimeZoneRule, 2);

              rule_from_windows_time_zone_info (&rules[0], &tzi);

              memset (rules[0].std_name, 0, NAME_SIZE);
              memset (rules[0].dlt_name, 0, NAME_SIZE);

              rules[0].start_year = MIN_TZYEAR;
              rules[1].start_year = MAX_TZYEAR;

              init_zone_from_rules (tz, rules, 2, windows_default_tzname ());

              g_free (rules);
            }
        }
    }
#endif

  g_free (resolved_identifier);

  /* Always fall back to UTC. */
  if (tz->t_info == NULL)
    zone_for_constant_offset (tz, "UTC");

  g_assert (tz->name != NULL);
  g_assert (tz->t_info != NULL);

  if (tz->t_info != NULL)
    {
      if (identifier)
        g_hash_table_insert (time_zones, tz->name, tz);
    }
  g_atomic_int_inc (&tz->ref_count);
  G_UNLOCK (time_zones);

  return tz;
}

/**
 * g_time_zone_new_utc:
 *
 * Creates a #GTimeZone corresponding to UTC.
 *
 * This is equivalent to calling g_time_zone_new() with a value like
 * "Z", "UTC", "+00", etc.
 *
 * You should release the return value by calling g_time_zone_unref()
 * when you are done with it.
 *
 * Returns: the universal timezone
 *
 * Since: 2.26
 **/
GTimeZone *
g_time_zone_new_utc (void)
{
  return g_time_zone_new ("UTC");
}

/**
 * g_time_zone_new_local:
 *
 * Creates a #GTimeZone corresponding to local time.  The local time
 * zone may change between invocations to this function; for example,
 * if the system administrator changes it.
 *
 * This is equivalent to calling g_time_zone_new() with the value of
 * the `TZ` environment variable (including the possibility of %NULL).
 *
 * You should release the return value by calling g_time_zone_unref()
 * when you are done with it.
 *
 * Returns: the local timezone
 *
 * Since: 2.26
 **/
GTimeZone *
g_time_zone_new_local (void)
{
  return g_time_zone_new (getenv ("TZ"));
}

/**
 * g_time_zone_new_offset:
 * @seconds: offset to UTC, in seconds
 *
 * Creates a #GTimeZone corresponding to the given constant offset from UTC,
 * in seconds.
 *
 * This is equivalent to calling g_time_zone_new() with a string in the form
 * `[+|-]hh[:mm[:ss]]`.
 *
 * Returns: (transfer full): a timezone at the given offset from UTC
 * Since: 2.58
 */
GTimeZone *
g_time_zone_new_offset (gint32 seconds)
{
  GTimeZone *tz = NULL;
  gchar *identifier = NULL;

  /* Seemingly, we should be using @seconds directly to set the
   * #TransitionInfo.gmt_offset to avoid all this string building and parsing.
   * However, we always need to set the #GTimeZone.name to a constructed
   * string anyway, so we might as well reuse its code. */
  identifier = g_strdup_printf ("%c%02u:%02u:%02u",
                                (seconds >= 0) ? '+' : '-',
                                (ABS (seconds) / 60) / 60,
                                (ABS (seconds) / 60) % 60,
                                ABS (seconds) % 60);
  tz = g_time_zone_new (identifier);
  g_free (identifier);

  g_assert (g_time_zone_get_offset (tz, 0) == seconds);

  return tz;
}

#define TRANSITION(n)         g_array_index (tz->transitions, Transition, n)
#define TRANSITION_INFO(n)    g_array_index (tz->t_info, TransitionInfo, n)

/* Internal helpers {{{1 */
/* NB: Interval 0 is before the first transition, so there's no
 * transition structure to point to which TransitionInfo to
 * use. Rule-based zones are set up so that TI 0 is always standard
 * time (which is what's in effect before Daylight time got started
 * in the early 20th century), but IANA tzfiles don't follow that
 * convention. The tzfile documentation says to use the first
 * standard-time (i.e., non-DST) tinfo, so that's what we do.
 */
inline static const TransitionInfo*
interval_info (GTimeZone *tz,
               guint      interval)
{
  guint index;
  g_return_val_if_fail (tz->t_info != NULL, NULL);
  if (interval && tz->transitions && interval <= tz->transitions->len)
    index = (TRANSITION(interval - 1)).info_index;
  else
    {
      for (index = 0; index < tz->t_info->len; index++)
        {
          TransitionInfo *tzinfo = &(TRANSITION_INFO(index));
          if (!tzinfo->is_dst)
            return tzinfo;
        }
      index = 0;
    }

  return &(TRANSITION_INFO(index));
}

inline static gint64
interval_start (GTimeZone *tz,
                guint      interval)
{
  if (!interval || tz->transitions == NULL || tz->transitions->len == 0)
    return G_MININT64;
  if (interval > tz->transitions->len)
    interval = tz->transitions->len;
  return (TRANSITION(interval - 1)).time;
}

inline static gint64
interval_end (GTimeZone *tz,
              guint      interval)
{
  if (tz->transitions && interval < tz->transitions->len)
    {
      gint64 lim = (TRANSITION(interval)).time;
      return lim - (lim != G_MININT64);
    }
  return G_MAXINT64;
}

inline static gint32
interval_offset (GTimeZone *tz,
                 guint      interval)
{
  g_return_val_if_fail (tz->t_info != NULL, 0);
  return interval_info (tz, interval)->gmt_offset;
}

inline static gboolean
interval_isdst (GTimeZone *tz,
                guint      interval)
{
  g_return_val_if_fail (tz->t_info != NULL, 0);
  return interval_info (tz, interval)->is_dst;
}


inline static gchar*
interval_abbrev (GTimeZone *tz,
                  guint      interval)
{
  g_return_val_if_fail (tz->t_info != NULL, 0);
  return interval_info (tz, interval)->abbrev;
}

inline static gint64
interval_local_start (GTimeZone *tz,
                      guint      interval)
{
  if (interval)
    return interval_start (tz, interval) + interval_offset (tz, interval);

  return G_MININT64;
}

inline static gint64
interval_local_end (GTimeZone *tz,
                    guint      interval)
{
  if (tz->transitions && interval < tz->transitions->len)
    return interval_end (tz, interval) + interval_offset (tz, interval);

  return G_MAXINT64;
}

static gboolean
interval_valid (GTimeZone *tz,
                guint      interval)
{
  if ( tz->transitions == NULL)
    return interval == 0;
  return interval <= tz->transitions->len;
}

/* g_time_zone_find_interval() {{{1 */

/**
 * g_time_zone_adjust_time:
 * @tz: a #GTimeZone
 * @type: the #GTimeType of @time_
 * @time_: a pointer to a number of seconds since January 1, 1970
 *
 * Finds an interval within @tz that corresponds to the given @time_,
 * possibly adjusting @time_ if required to fit into an interval.
 * The meaning of @time_ depends on @type.
 *
 * This function is similar to g_time_zone_find_interval(), with the
 * difference that it always succeeds (by making the adjustments
 * described below).
 *
 * In any of the cases where g_time_zone_find_interval() succeeds then
 * this function returns the same value, without modifying @time_.
 *
 * This function may, however, modify @time_ in order to deal with
 * non-existent times.  If the non-existent local @time_ of 02:30 were
 * requested on March 14th 2010 in Toronto then this function would
 * adjust @time_ to be 03:00 and return the interval containing the
 * adjusted time.
 *
 * Returns: the interval containing @time_, never -1
 *
 * Since: 2.26
 **/
gint
g_time_zone_adjust_time (GTimeZone *tz,
                         GTimeType  type,
                         gint64    *time_)
{
  gint i;
  guint intervals;

  if (tz->transitions == NULL)
    return 0;

  intervals = tz->transitions->len;

  /* find the interval containing *time UTC
   * TODO: this could be binary searched (or better) */
  for (i = 0; i <= intervals; i++)
    if (*time_ <= interval_end (tz, i))
      break;

  g_assert (interval_start (tz, i) <= *time_ && *time_ <= interval_end (tz, i));

  if (type != G_TIME_TYPE_UNIVERSAL)
    {
      if (*time_ < interval_local_start (tz, i))
        /* if time came before the start of this interval... */
        {
          i--;

          /* if it's not in the previous interval... */
          if (*time_ > interval_local_end (tz, i))
            {
              /* it doesn't exist.  fast-forward it. */
              i++;
              *time_ = interval_local_start (tz, i);
            }
        }

      else if (*time_ > interval_local_end (tz, i))
        /* if time came after the end of this interval... */
        {
          i++;

          /* if it's not in the next interval... */
          if (*time_ < interval_local_start (tz, i))
            /* it doesn't exist.  fast-forward it. */
            *time_ = interval_local_start (tz, i);
        }

      else if (interval_isdst (tz, i) != type)
        /* it's in this interval, but dst flag doesn't match.
         * check neighbours for a better fit. */
        {
          if (i && *time_ <= interval_local_end (tz, i - 1))
            i--;

          else if (i < intervals &&
                   *time_ >= interval_local_start (tz, i + 1))
            i++;
        }
    }

  return i;
}

/**
 * g_time_zone_find_interval:
 * @tz: a #GTimeZone
 * @type: the #GTimeType of @time_
 * @time_: a number of seconds since January 1, 1970
 *
 * Finds an the interval within @tz that corresponds to the given @time_.
 * The meaning of @time_ depends on @type.
 *
 * If @type is %G_TIME_TYPE_UNIVERSAL then this function will always
 * succeed (since universal time is monotonic and continuous).
 *
 * Otherwise @time_ is treated as local time.  The distinction between
 * %G_TIME_TYPE_STANDARD and %G_TIME_TYPE_DAYLIGHT is ignored except in
 * the case that the given @time_ is ambiguous.  In Toronto, for example,
 * 01:30 on November 7th 2010 occurred twice (once inside of daylight
 * savings time and the next, an hour later, outside of daylight savings
 * time).  In this case, the different value of @type would result in a
 * different interval being returned.
 *
 * It is still possible for this function to fail.  In Toronto, for
 * example, 02:00 on March 14th 2010 does not exist (due to the leap
 * forward to begin daylight savings time).  -1 is returned in that
 * case.
 *
 * Returns: the interval containing @time_, or -1 in case of failure
 *
 * Since: 2.26
 */
gint
g_time_zone_find_interval (GTimeZone *tz,
                           GTimeType  type,
                           gint64     time_)
{
  gint i;
  guint intervals;

  if (tz->transitions == NULL)
    return 0;
  intervals = tz->transitions->len;
  for (i = 0; i <= intervals; i++)
    if (time_ <= interval_end (tz, i))
      break;

  if (type == G_TIME_TYPE_UNIVERSAL)
    return i;

  if (time_ < interval_local_start (tz, i))
    {
      if (time_ > interval_local_end (tz, --i))
        return -1;
    }

  else if (time_ > interval_local_end (tz, i))
    {
      if (time_ < interval_local_start (tz, ++i))
        return -1;
    }

  else if (interval_isdst (tz, i) != type)
    {
      if (i && time_ <= interval_local_end (tz, i - 1))
        i--;

      else if (i < intervals && time_ >= interval_local_start (tz, i + 1))
        i++;
    }

  return i;
}

/* Public API accessors {{{1 */

/**
 * g_time_zone_get_abbreviation:
 * @tz: a #GTimeZone
 * @interval: an interval within the timezone
 *
 * Determines the time zone abbreviation to be used during a particular
 * @interval of time in the time zone @tz.
 *
 * For example, in Toronto this is currently "EST" during the winter
 * months and "EDT" during the summer months when daylight savings time
 * is in effect.
 *
 * Returns: the time zone abbreviation, which belongs to @tz
 *
 * Since: 2.26
 **/
const gchar *
g_time_zone_get_abbreviation (GTimeZone *tz,
                              gint       interval)
{
  g_return_val_if_fail (interval_valid (tz, (guint)interval), NULL);

  return interval_abbrev (tz, (guint)interval);
}

/**
 * g_time_zone_get_offset:
 * @tz: a #GTimeZone
 * @interval: an interval within the timezone
 *
 * Determines the offset to UTC in effect during a particular @interval
 * of time in the time zone @tz.
 *
 * The offset is the number of seconds that you add to UTC time to
 * arrive at local time for @tz (ie: negative numbers for time zones
 * west of GMT, positive numbers for east).
 *
 * Returns: the number of seconds that should be added to UTC to get the
 *          local time in @tz
 *
 * Since: 2.26
 **/
gint32
g_time_zone_get_offset (GTimeZone *tz,
                        gint       interval)
{
  g_return_val_if_fail (interval_valid (tz, (guint)interval), 0);

  return interval_offset (tz, (guint)interval);
}

/**
 * g_time_zone_is_dst:
 * @tz: a #GTimeZone
 * @interval: an interval within the timezone
 *
 * Determines if daylight savings time is in effect during a particular
 * @interval of time in the time zone @tz.
 *
 * Returns: %TRUE if daylight savings time is in effect
 *
 * Since: 2.26
 **/
gboolean
g_time_zone_is_dst (GTimeZone *tz,
                    gint       interval)
{
  g_return_val_if_fail (interval_valid (tz, interval), FALSE);

  if (tz->transitions == NULL)
    return FALSE;

  return interval_isdst (tz, (guint)interval);
}

/**
 * g_time_zone_get_identifier:
 * @tz: a #GTimeZone
 *
 * Get the identifier of this #GTimeZone, as passed to g_time_zone_new().
 * If the identifier passed at construction time was not recognised, `UTC` will
 * be returned. If it was %NULL, the identifier of the local timezone at
 * construction time will be returned.
 *
 * The identifier will be returned in the same format as provided at
 * construction time: if provided as a time offset, that will be returned by
 * this function.
 *
 * Returns: identifier for this timezone
 * Since: 2.58
 */
const gchar *
g_time_zone_get_identifier (GTimeZone *tz)
{
  g_return_val_if_fail (tz != NULL, NULL);

  return tz->name;
}

/* Epilogue {{{1 */
/* vim:set foldmethod=marker: */<|MERGE_RESOLUTION|>--- conflicted
+++ resolved
@@ -412,7 +412,11 @@
 
   tzdir = getenv ("TZDIR");
   if (tzdir == NULL)
+#ifndef G_PLATFORM_OS2
     tzdir = "/usr/share/zoneinfo";
+#else
+    tzdir = "/@unixroot/usr/share/zoneinfo";
+#endif
 
   /* identifier can be a relative or absolute path name;
      if relative, it is interpreted starting from /usr/share/zoneinfo
@@ -420,19 +424,7 @@
      glibc allows both syntaxes, so we should too */
   if (identifier != NULL)
     {
-<<<<<<< HEAD
-      const gchar *tzdir;
-
-      tzdir = getenv ("TZDIR");
-      if (tzdir == NULL)
-#ifndef G_PLATFORM_OS2
-        tzdir = "/usr/share/zoneinfo";
-#else
-        tzdir = "/@unixroot/usr/share/zoneinfo";
-#endif
-=======
       resolved_identifier = g_strdup (identifier);
->>>>>>> 946197ba
 
       if (*identifier == ':')
         identifier ++;
@@ -443,19 +435,16 @@
         filename = g_build_filename (tzdir, identifier, NULL);
     }
   else
-<<<<<<< HEAD
-#ifndef G_PLATFORM_OS2
-    filename = g_strdup ("/etc/localtime");
-#else
-    filename = g_strdup ("/@unixroot/etc/localtime");
-#endif
-=======
     {
       gsize prefix_len = 0;
       gchar *canonical_path = NULL;
       GError *read_link_err = NULL;
 
+#ifndef G_PLATFORM_OS2
       filename = g_strdup ("/etc/localtime");
+#else
+      filename = g_strdup ("/@unixroot/etc/localtime");
+#endif
 
       /* Resolve the actual timezone pointed to by /etc/localtime. */
       resolved_identifier = g_file_read_link (filename, &read_link_err);
@@ -507,7 +496,6 @@
 
       g_free (canonical_path);
     }
->>>>>>> 946197ba
 
   file = g_mapped_file_new (filename, FALSE, NULL);
   if (file != NULL)
