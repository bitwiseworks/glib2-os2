/* gunicode.h - Unicode manipulation functions
 *
 *  Copyright (C) 1999, 2000 Tom Tromey
 *  Copyright 2000, 2005 Red Hat, Inc.
 *
 * The Gnome Library is free software; you can redistribute it and/or
 * modify it under the terms of the GNU Lesser General Public License as
 * published by the Free Software Foundation; either version 2 of the
 * License, or (at your option) any later version.
 *
 * The Gnome Library is distributed in the hope that it will be useful,
 * but WITHOUT ANY WARRANTY; without even the implied warranty of
 * MERCHANTABILITY or FITNESS FOR A PARTICULAR PURPOSE.  See the GNU
 * Lesser General Public License for more details.
 *
 * You should have received a copy of the GNU Lesser General Public
 * License along with the Gnome Library; see the file COPYING.LIB.  If not,
 * see <http://www.gnu.org/licenses/>.
 */

<<<<<<< HEAD
#if !defined (__GLIB_H_INSIDE__) && !defined (GLIB_COMPILATION)
#error "Only <glib.h> can be included directly."
#endif

=======
>>>>>>> 76bed778
#ifndef __G_UNICODE_H__
#define __G_UNICODE_H__

#if !defined (__GLIB_H_INSIDE__) && !defined (GLIB_COMPILATION)
#error "Only <glib.h> can be included directly."
#endif

#include <glib/gerror.h>
#include <glib/gtypes.h>

G_BEGIN_DECLS

/**
 * gunichar:
 *
 * A type which can hold any UTF-32 or UCS-4 character code,
 * also known as a Unicode code point.
 *
 * If you want to produce the UTF-8 representation of a #gunichar,
 * use g_ucs4_to_utf8(). See also g_utf8_to_ucs4() for the reverse
 * process.
 *
 * To print/scan values of this type as integer, use
 * %G_GINT32_MODIFIER and/or %G_GUINT32_FORMAT.
 *
 * The notation to express a Unicode code point in running text is
 * as a hexadecimal number with four to six digits and uppercase
 * letters, prefixed by the string "U+". Leading zeros are omitted,
 * unless the code point would have fewer than four hexadecimal digits.
 * For example, "U+0041 LATIN CAPITAL LETTER A". To print a code point
 * in the U+-notation, use the format string "U+\%04"G_GINT32_FORMAT"X".
 * To scan, use the format string "U+\%06"G_GINT32_FORMAT"X".
 *
 * |[
 * gunichar c;
 * sscanf ("U+0041", "U+%06"G_GINT32_FORMAT"X", &amp;c)
 * g_print ("Read U+%04"G_GINT32_FORMAT"X", c);
 * ]|
 */
typedef guint32 gunichar;

/**
 * gunichar2:
 *
 * A type which can hold any UTF-16 code
 * point<footnote id="utf16_surrogate_pairs">UTF-16 also has so called
 * <firstterm>surrogate pairs</firstterm> to encode characters beyond
 * the BMP as pairs of 16bit numbers. Surrogate pairs cannot be stored
 * in a single gunichar2 field, but all GLib functions accepting gunichar2
 * arrays will correctly interpret surrogate pairs.</footnote>.
 *
 * To print/scan values of this type to/from text you need to convert
 * to/from UTF-8, using g_utf16_to_utf8()/g_utf8_to_utf16().
 *
 * To print/scan values of this type as integer, use
 * %G_GINT16_MODIFIER and/or %G_GUINT16_FORMAT.
 */
typedef guint16 gunichar2;

/**
 * GUnicodeType:
 * @G_UNICODE_CONTROL: General category "Other, Control" (Cc)
 * @G_UNICODE_FORMAT: General category "Other, Format" (Cf)
 * @G_UNICODE_UNASSIGNED: General category "Other, Not Assigned" (Cn)
 * @G_UNICODE_PRIVATE_USE: General category "Other, Private Use" (Co)
 * @G_UNICODE_SURROGATE: General category "Other, Surrogate" (Cs)
 * @G_UNICODE_LOWERCASE_LETTER: General category "Letter, Lowercase" (Ll)
 * @G_UNICODE_MODIFIER_LETTER: General category "Letter, Modifier" (Lm)
 * @G_UNICODE_OTHER_LETTER: General category "Letter, Other" (Lo)
 * @G_UNICODE_TITLECASE_LETTER: General category "Letter, Titlecase" (Lt)
 * @G_UNICODE_UPPERCASE_LETTER: General category "Letter, Uppercase" (Lu)
 * @G_UNICODE_SPACING_MARK: General category "Mark, Spacing" (Mc)
 * @G_UNICODE_ENCLOSING_MARK: General category "Mark, Enclosing" (Me)
 * @G_UNICODE_NON_SPACING_MARK: General category "Mark, Nonspacing" (Mn)
 * @G_UNICODE_DECIMAL_NUMBER: General category "Number, Decimal Digit" (Nd)
 * @G_UNICODE_LETTER_NUMBER: General category "Number, Letter" (Nl)
 * @G_UNICODE_OTHER_NUMBER: General category "Number, Other" (No)
 * @G_UNICODE_CONNECT_PUNCTUATION: General category "Punctuation, Connector" (Pc)
 * @G_UNICODE_DASH_PUNCTUATION: General category "Punctuation, Dash" (Pd)
 * @G_UNICODE_CLOSE_PUNCTUATION: General category "Punctuation, Close" (Pe)
 * @G_UNICODE_FINAL_PUNCTUATION: General category "Punctuation, Final quote" (Pf)
 * @G_UNICODE_INITIAL_PUNCTUATION: General category "Punctuation, Initial quote" (Pi)
 * @G_UNICODE_OTHER_PUNCTUATION: General category "Punctuation, Other" (Po)
 * @G_UNICODE_OPEN_PUNCTUATION: General category "Punctuation, Open" (Ps)
 * @G_UNICODE_CURRENCY_SYMBOL: General category "Symbol, Currency" (Sc)
 * @G_UNICODE_MODIFIER_SYMBOL: General category "Symbol, Modifier" (Sk)
 * @G_UNICODE_MATH_SYMBOL: General category "Symbol, Math" (Sm)
 * @G_UNICODE_OTHER_SYMBOL: General category "Symbol, Other" (So)
 * @G_UNICODE_LINE_SEPARATOR: General category "Separator, Line" (Zl)
 * @G_UNICODE_PARAGRAPH_SEPARATOR: General category "Separator, Paragraph" (Zp)
 * @G_UNICODE_SPACE_SEPARATOR: General category "Separator, Space" (Zs)
 *
 * These are the possible character classifications from the
 * Unicode specification.
 * See <ulink url="http://www.unicode.org/Public/UNIDATA/UnicodeData.html">http://www.unicode.org/Public/UNIDATA/UnicodeData.html</ulink>.
 */
typedef enum
{
  G_UNICODE_CONTROL,
  G_UNICODE_FORMAT,
  G_UNICODE_UNASSIGNED,
  G_UNICODE_PRIVATE_USE,
  G_UNICODE_SURROGATE,
  G_UNICODE_LOWERCASE_LETTER,
  G_UNICODE_MODIFIER_LETTER,
  G_UNICODE_OTHER_LETTER,
  G_UNICODE_TITLECASE_LETTER,
  G_UNICODE_UPPERCASE_LETTER,
  G_UNICODE_SPACING_MARK,
  G_UNICODE_ENCLOSING_MARK,
  G_UNICODE_NON_SPACING_MARK,
  G_UNICODE_DECIMAL_NUMBER,
  G_UNICODE_LETTER_NUMBER,
  G_UNICODE_OTHER_NUMBER,
  G_UNICODE_CONNECT_PUNCTUATION,
  G_UNICODE_DASH_PUNCTUATION,
  G_UNICODE_CLOSE_PUNCTUATION,
  G_UNICODE_FINAL_PUNCTUATION,
  G_UNICODE_INITIAL_PUNCTUATION,
  G_UNICODE_OTHER_PUNCTUATION,
  G_UNICODE_OPEN_PUNCTUATION,
  G_UNICODE_CURRENCY_SYMBOL,
  G_UNICODE_MODIFIER_SYMBOL,
  G_UNICODE_MATH_SYMBOL,
  G_UNICODE_OTHER_SYMBOL,
  G_UNICODE_LINE_SEPARATOR,
  G_UNICODE_PARAGRAPH_SEPARATOR,
  G_UNICODE_SPACE_SEPARATOR
} GUnicodeType;

/**
 * G_UNICODE_COMBINING_MARK:
 *
 * Older name for %G_UNICODE_SPACING_MARK.
 *
 * Deprecated: 2.30: Use %G_UNICODE_SPACING_MARK.
 */
#ifndef G_DISABLE_DEPRECATED
#define G_UNICODE_COMBINING_MARK G_UNICODE_SPACING_MARK
#endif

/**
 * GUnicodeBreakType:
 * @G_UNICODE_BREAK_MANDATORY: Mandatory Break (BK)
 * @G_UNICODE_BREAK_CARRIAGE_RETURN: Carriage Return (CR)
 * @G_UNICODE_BREAK_LINE_FEED: Line Feed (LF)
 * @G_UNICODE_BREAK_COMBINING_MARK: Attached Characters and Combining Marks (CM)
 * @G_UNICODE_BREAK_SURROGATE: Surrogates (SG)
 * @G_UNICODE_BREAK_ZERO_WIDTH_SPACE: Zero Width Space (ZW)
 * @G_UNICODE_BREAK_INSEPARABLE: Inseparable (IN)
 * @G_UNICODE_BREAK_NON_BREAKING_GLUE: Non-breaking ("Glue") (GL)
 * @G_UNICODE_BREAK_CONTINGENT: Contingent Break Opportunity (CB)
 * @G_UNICODE_BREAK_SPACE: Space (SP)
 * @G_UNICODE_BREAK_AFTER: Break Opportunity After (BA)
 * @G_UNICODE_BREAK_BEFORE: Break Opportunity Before (BB)
 * @G_UNICODE_BREAK_BEFORE_AND_AFTER: Break Opportunity Before and After (B2)
 * @G_UNICODE_BREAK_HYPHEN: Hyphen (HY)
 * @G_UNICODE_BREAK_NON_STARTER: Nonstarter (NS)
 * @G_UNICODE_BREAK_OPEN_PUNCTUATION: Opening Punctuation (OP)
 * @G_UNICODE_BREAK_CLOSE_PUNCTUATION: Closing Punctuation (CL)
 * @G_UNICODE_BREAK_QUOTATION: Ambiguous Quotation (QU)
 * @G_UNICODE_BREAK_EXCLAMATION: Exclamation/Interrogation (EX)
 * @G_UNICODE_BREAK_IDEOGRAPHIC: Ideographic (ID)
 * @G_UNICODE_BREAK_NUMERIC: Numeric (NU)
 * @G_UNICODE_BREAK_INFIX_SEPARATOR: Infix Separator (Numeric) (IS)
 * @G_UNICODE_BREAK_SYMBOL: Symbols Allowing Break After (SY)
 * @G_UNICODE_BREAK_ALPHABETIC: Ordinary Alphabetic and Symbol Characters (AL)
 * @G_UNICODE_BREAK_PREFIX: Prefix (Numeric) (PR)
 * @G_UNICODE_BREAK_POSTFIX: Postfix (Numeric) (PO)
 * @G_UNICODE_BREAK_COMPLEX_CONTEXT: Complex Content Dependent (South East Asian) (SA)
 * @G_UNICODE_BREAK_AMBIGUOUS: Ambiguous (Alphabetic or Ideographic) (AI)
 * @G_UNICODE_BREAK_UNKNOWN: Unknown (XX)
 * @G_UNICODE_BREAK_NEXT_LINE: Next Line (NL)
 * @G_UNICODE_BREAK_WORD_JOINER: Word Joiner (WJ)
 * @G_UNICODE_BREAK_HANGUL_L_JAMO: Hangul L Jamo (JL)
 * @G_UNICODE_BREAK_HANGUL_V_JAMO: Hangul V Jamo (JV)
 * @G_UNICODE_BREAK_HANGUL_T_JAMO: Hangul T Jamo (JT)
 * @G_UNICODE_BREAK_HANGUL_LV_SYLLABLE: Hangul LV Syllable (H2)
 * @G_UNICODE_BREAK_HANGUL_LVT_SYLLABLE: Hangul LVT Syllable (H3)
 * @G_UNICODE_BREAK_CLOSE_PARANTHESIS: Closing Parenthesis (CP). Since 2.28
 * @G_UNICODE_BREAK_CONDITIONAL_JAPANESE_STARTER: Conditional Japanese Starter (CJ). Since: 2.32
 * @G_UNICODE_BREAK_HEBREW_LETTER: Hebrew Letter (HL). Since: 2.32
<<<<<<< HEAD
 *
 * These are the possible line break classifications.
 *
 * The five Hangul types were added in Unicode 4.1, so, has been
 * introduced in GLib 2.10. Note that new types may be added in the future.
 * Applications should be ready to handle unknown values.
 * They may be regarded as %G_UNICODE_BREAK_UNKNOWN.
=======
 * @G_UNICODE_BREAK_REGIONAL_INDICATOR: Regional Indicator (RI). Since: 2.36
 *
 * These are the possible line break classifications.
 *
 * Since new unicode versions may add new types here, applications should be ready 
 * to handle unknown values. They may be regarded as %G_UNICODE_BREAK_UNKNOWN.
>>>>>>> 76bed778
 *
 * See <ulink url="http://www.unicode.org/unicode/reports/tr14/">http://www.unicode.org/unicode/reports/tr14/</ulink>.
 */
typedef enum
{
  G_UNICODE_BREAK_MANDATORY,
  G_UNICODE_BREAK_CARRIAGE_RETURN,
  G_UNICODE_BREAK_LINE_FEED,
  G_UNICODE_BREAK_COMBINING_MARK,
  G_UNICODE_BREAK_SURROGATE,
  G_UNICODE_BREAK_ZERO_WIDTH_SPACE,
  G_UNICODE_BREAK_INSEPARABLE,
  G_UNICODE_BREAK_NON_BREAKING_GLUE,
  G_UNICODE_BREAK_CONTINGENT,
  G_UNICODE_BREAK_SPACE,
  G_UNICODE_BREAK_AFTER,
  G_UNICODE_BREAK_BEFORE,
  G_UNICODE_BREAK_BEFORE_AND_AFTER,
  G_UNICODE_BREAK_HYPHEN,
  G_UNICODE_BREAK_NON_STARTER,
  G_UNICODE_BREAK_OPEN_PUNCTUATION,
  G_UNICODE_BREAK_CLOSE_PUNCTUATION,
  G_UNICODE_BREAK_QUOTATION,
  G_UNICODE_BREAK_EXCLAMATION,
  G_UNICODE_BREAK_IDEOGRAPHIC,
  G_UNICODE_BREAK_NUMERIC,
  G_UNICODE_BREAK_INFIX_SEPARATOR,
  G_UNICODE_BREAK_SYMBOL,
  G_UNICODE_BREAK_ALPHABETIC,
  G_UNICODE_BREAK_PREFIX,
  G_UNICODE_BREAK_POSTFIX,
  G_UNICODE_BREAK_COMPLEX_CONTEXT,
  G_UNICODE_BREAK_AMBIGUOUS,
  G_UNICODE_BREAK_UNKNOWN,
  G_UNICODE_BREAK_NEXT_LINE,
  G_UNICODE_BREAK_WORD_JOINER,
  G_UNICODE_BREAK_HANGUL_L_JAMO,
  G_UNICODE_BREAK_HANGUL_V_JAMO,
  G_UNICODE_BREAK_HANGUL_T_JAMO,
  G_UNICODE_BREAK_HANGUL_LV_SYLLABLE,
  G_UNICODE_BREAK_HANGUL_LVT_SYLLABLE,
  G_UNICODE_BREAK_CLOSE_PARANTHESIS,
  G_UNICODE_BREAK_CONDITIONAL_JAPANESE_STARTER,
<<<<<<< HEAD
  G_UNICODE_BREAK_HEBREW_LETTER
=======
  G_UNICODE_BREAK_HEBREW_LETTER,
  G_UNICODE_BREAK_REGIONAL_INDICATOR
>>>>>>> 76bed778
} GUnicodeBreakType;

/**
 * GUnicodeScript:
 * @G_UNICODE_SCRIPT_INVALID_CODE:
 *                               a value never returned from g_unichar_get_script()
 * @G_UNICODE_SCRIPT_COMMON:     a character used by multiple different scripts
 * @G_UNICODE_SCRIPT_INHERITED:  a mark glyph that takes its script from the
<<<<<<< HEAD
 * i                             base glyph to which it is attached
=======
 *                               base glyph to which it is attached
>>>>>>> 76bed778
 * @G_UNICODE_SCRIPT_ARABIC:     Arabic
 * @G_UNICODE_SCRIPT_ARMENIAN:   Armenian
 * @G_UNICODE_SCRIPT_BENGALI:    Bengali
 * @G_UNICODE_SCRIPT_BOPOMOFO:   Bopomofo
 * @G_UNICODE_SCRIPT_CHEROKEE:   Cherokee
 * @G_UNICODE_SCRIPT_COPTIC:     Coptic
 * @G_UNICODE_SCRIPT_CYRILLIC:   Cyrillic
 * @G_UNICODE_SCRIPT_DESERET:    Deseret
 * @G_UNICODE_SCRIPT_DEVANAGARI: Devanagari
 * @G_UNICODE_SCRIPT_ETHIOPIC:   Ethiopic
 * @G_UNICODE_SCRIPT_GEORGIAN:   Georgian
 * @G_UNICODE_SCRIPT_GOTHIC:     Gothic
 * @G_UNICODE_SCRIPT_GREEK:      Greek
 * @G_UNICODE_SCRIPT_GUJARATI:   Gujarati
 * @G_UNICODE_SCRIPT_GURMUKHI:   Gurmukhi
 * @G_UNICODE_SCRIPT_HAN:        Han
 * @G_UNICODE_SCRIPT_HANGUL:     Hangul
 * @G_UNICODE_SCRIPT_HEBREW:     Hebrew
 * @G_UNICODE_SCRIPT_HIRAGANA:   Hiragana
 * @G_UNICODE_SCRIPT_KANNADA:    Kannada
 * @G_UNICODE_SCRIPT_KATAKANA:   Katakana
 * @G_UNICODE_SCRIPT_KHMER:      Khmer
 * @G_UNICODE_SCRIPT_LAO:        Lao
 * @G_UNICODE_SCRIPT_LATIN:      Latin
 * @G_UNICODE_SCRIPT_MALAYALAM:  Malayalam
 * @G_UNICODE_SCRIPT_MONGOLIAN:  Mongolian
 * @G_UNICODE_SCRIPT_MYANMAR:    Myanmar
 * @G_UNICODE_SCRIPT_OGHAM:      Ogham
 * @G_UNICODE_SCRIPT_OLD_ITALIC: Old Italic
 * @G_UNICODE_SCRIPT_ORIYA:      Oriya
 * @G_UNICODE_SCRIPT_RUNIC:      Runic
 * @G_UNICODE_SCRIPT_SINHALA:    Sinhala
 * @G_UNICODE_SCRIPT_SYRIAC:     Syriac
 * @G_UNICODE_SCRIPT_TAMIL:      Tamil
 * @G_UNICODE_SCRIPT_TELUGU:     Telugu
 * @G_UNICODE_SCRIPT_THAANA:     Thaana
 * @G_UNICODE_SCRIPT_THAI:       Thai
 * @G_UNICODE_SCRIPT_TIBETAN:    Tibetan
 * @G_UNICODE_SCRIPT_CANADIAN_ABORIGINAL:
 *                               Canadian Aboriginal
 * @G_UNICODE_SCRIPT_YI:         Yi
 * @G_UNICODE_SCRIPT_TAGALOG:    Tagalog
 * @G_UNICODE_SCRIPT_HANUNOO:    Hanunoo
 * @G_UNICODE_SCRIPT_BUHID:      Buhid
 * @G_UNICODE_SCRIPT_TAGBANWA:   Tagbanwa
 * @G_UNICODE_SCRIPT_BRAILLE:    Braille
 * @G_UNICODE_SCRIPT_CYPRIOT:    Cypriot
 * @G_UNICODE_SCRIPT_LIMBU:      Limbu
 * @G_UNICODE_SCRIPT_OSMANYA:    Osmanya
 * @G_UNICODE_SCRIPT_SHAVIAN:    Shavian
 * @G_UNICODE_SCRIPT_LINEAR_B:   Linear B
 * @G_UNICODE_SCRIPT_TAI_LE:     Tai Le
 * @G_UNICODE_SCRIPT_UGARITIC:   Ugaritic
 * @G_UNICODE_SCRIPT_NEW_TAI_LUE:
 *                               New Tai Lue
 * @G_UNICODE_SCRIPT_BUGINESE:   Buginese
 * @G_UNICODE_SCRIPT_GLAGOLITIC: Glagolitic
 * @G_UNICODE_SCRIPT_TIFINAGH:   Tifinagh
 * @G_UNICODE_SCRIPT_SYLOTI_NAGRI:
 *                               Syloti Nagri
 * @G_UNICODE_SCRIPT_OLD_PERSIAN:
 *                               Old Persian
 * @G_UNICODE_SCRIPT_KHAROSHTHI: Kharoshthi
 * @G_UNICODE_SCRIPT_UNKNOWN:    an unassigned code point
 * @G_UNICODE_SCRIPT_BALINESE:   Balinese
 * @G_UNICODE_SCRIPT_CUNEIFORM:  Cuneiform
 * @G_UNICODE_SCRIPT_PHOENICIAN: Phoenician
 * @G_UNICODE_SCRIPT_PHAGS_PA:   Phags-pa
 * @G_UNICODE_SCRIPT_NKO:        N'Ko
 * @G_UNICODE_SCRIPT_KAYAH_LI:   Kayah Li. Since 2.16.3
 * @G_UNICODE_SCRIPT_LEPCHA:     Lepcha. Since 2.16.3
 * @G_UNICODE_SCRIPT_REJANG:     Rejang. Since 2.16.3
 * @G_UNICODE_SCRIPT_SUNDANESE:  Sundanese. Since 2.16.3
 * @G_UNICODE_SCRIPT_SAURASHTRA: Saurashtra. Since 2.16.3
 * @G_UNICODE_SCRIPT_CHAM:       Cham. Since 2.16.3
 * @G_UNICODE_SCRIPT_OL_CHIKI:   Ol Chiki. Since 2.16.3
 * @G_UNICODE_SCRIPT_VAI:        Vai. Since 2.16.3
 * @G_UNICODE_SCRIPT_CARIAN:     Carian. Since 2.16.3
 * @G_UNICODE_SCRIPT_LYCIAN:     Lycian. Since 2.16.3
 * @G_UNICODE_SCRIPT_LYDIAN:     Lydian. Since 2.16.3
 * @G_UNICODE_SCRIPT_AVESTAN:    Avestan. Since 2.26
 * @G_UNICODE_SCRIPT_BAMUM:      Bamum. Since 2.26
 * @G_UNICODE_SCRIPT_EGYPTIAN_HIEROGLYPHS:
 *                               Egyptian Hieroglpyhs. Since 2.26
 * @G_UNICODE_SCRIPT_IMPERIAL_ARAMAIC:
 *                               Imperial Aramaic. Since 2.26
 * @G_UNICODE_SCRIPT_INSCRIPTIONAL_PAHLAVI:
 *                               Inscriptional Pahlavi. Since 2.26
 * @G_UNICODE_SCRIPT_INSCRIPTIONAL_PARTHIAN:
 *                               Inscriptional Parthian. Since 2.26
 * @G_UNICODE_SCRIPT_JAVANESE:   Javanese. Since 2.26
 * @G_UNICODE_SCRIPT_KAITHI:     Kaithi. Since 2.26
 * @G_UNICODE_SCRIPT_LISU:       Lisu. Since 2.26
 * @G_UNICODE_SCRIPT_MEETEI_MAYEK:
 *                               Meetei Mayek. Since 2.26
 * @G_UNICODE_SCRIPT_OLD_SOUTH_ARABIAN:
 *                               Old South Arabian. Since 2.26
 * @G_UNICODE_SCRIPT_OLD_TURKIC: Old Turkic. Since 2.28
 * @G_UNICODE_SCRIPT_SAMARITAN:  Samaritan. Since 2.26
 * @G_UNICODE_SCRIPT_TAI_THAM:   Tai Tham. Since 2.26
 * @G_UNICODE_SCRIPT_TAI_VIET:   Tai Viet. Since 2.26
 * @G_UNICODE_SCRIPT_BATAK:      Batak. Since 2.28
 * @G_UNICODE_SCRIPT_BRAHMI:     Brahmi. Since 2.28
 * @G_UNICODE_SCRIPT_MANDAIC:    Mandaic. Since 2.28
 * @G_UNICODE_SCRIPT_CHAKMA:               Chakma. Since: 2.32
 * @G_UNICODE_SCRIPT_MEROITIC_CURSIVE:     Meroitic Cursive. Since: 2.32
 * @G_UNICODE_SCRIPT_MEROITIC_HIEROGLYPHS: Meroitic Hieroglyphs. Since: 2.32
 * @G_UNICODE_SCRIPT_MIAO:                 Miao. Since: 2.32
 * @G_UNICODE_SCRIPT_SHARADA:              Sharada. Since: 2.32
 * @G_UNICODE_SCRIPT_SORA_SOMPENG:         Sora Sompeng. Since: 2.32
 * @G_UNICODE_SCRIPT_TAKRI:                Takri. Since: 2.32
<<<<<<< HEAD
=======
 * @G_UNICODE_SCRIPT_BASSA_VAH:            Bassa. Since: 2.42
 * @G_UNICODE_SCRIPT_CAUCASIAN_ALBANIAN:   Caucasian Albanian. Since: 2.42
 * @G_UNICODE_SCRIPT_DUPLOYAN:             Duployan. Since: 2.42
 * @G_UNICODE_SCRIPT_ELBASAN:              Elbasan. Since: 2.42
 * @G_UNICODE_SCRIPT_GRANTHA:              Grantha. Since: 2.42
 * @G_UNICODE_SCRIPT_KHOJKI:               Kjohki. Since: 2.42
 * @G_UNICODE_SCRIPT_KHUDAWADI:            Khudawadi, Sindhi. Since: 2.42
 * @G_UNICODE_SCRIPT_LINEAR_A:             Linear A. Since: 2.42
 * @G_UNICODE_SCRIPT_MAHAJANI:             Mahajani. Since: 2.42
 * @G_UNICODE_SCRIPT_MANICHAEAN:           Manichaean. Since: 2.42
 * @G_UNICODE_SCRIPT_MENDE_KIKAKUI:        Mende Kikakui. Since: 2.42
 * @G_UNICODE_SCRIPT_MODI:                 Modi. Since: 2.42
 * @G_UNICODE_SCRIPT_MRO:                  Mro. Since: 2.42
 * @G_UNICODE_SCRIPT_NABATAEAN:            Nabataean. Since: 2.42
 * @G_UNICODE_SCRIPT_OLD_NORTH_ARABIAN:    Old North Arabian. Since: 2.42
 * @G_UNICODE_SCRIPT_OLD_PERMIC:           Old Permic. Since: 2.42
 * @G_UNICODE_SCRIPT_PAHAWH_HMONG:         Pahawh Hmong. Since: 2.42
 * @G_UNICODE_SCRIPT_PALMYRENE:            Palmyrene. Since: 2.42
 * @G_UNICODE_SCRIPT_PAU_CIN_HAU:          Pau Cin Hau. Since: 2.42
 * @G_UNICODE_SCRIPT_PSALTER_PAHLAVI:      Psalter Pahlavi. Since: 2.42
 * @G_UNICODE_SCRIPT_SIDDHAM:              Siddham. Since: 2.42
 * @G_UNICODE_SCRIPT_TIRHUTA:              Tirhuta. Since: 2.42
 * @G_UNICODE_SCRIPT_WARANG_CITI:          Warang Citi. Since: 2.42
>>>>>>> 76bed778
 *
 * The #GUnicodeScript enumeration identifies different writing
 * systems. The values correspond to the names as defined in the
 * Unicode standard. The enumeration has been added in GLib 2.14,
 * and is interchangeable with #PangoScript.
 *
 * Note that new types may be added in the future. Applications
 * should be ready to handle unknown values.
 * See <ulink
 * url="http://www.unicode.org/reports/tr24/">Unicode Standard Annex
 * #24: Script names</ulink>.
 */
typedef enum
{                         /* ISO 15924 code */
  G_UNICODE_SCRIPT_INVALID_CODE = -1,
  G_UNICODE_SCRIPT_COMMON       = 0,   /* Zyyy */
  G_UNICODE_SCRIPT_INHERITED,          /* Zinh (Qaai) */
  G_UNICODE_SCRIPT_ARABIC,             /* Arab */
  G_UNICODE_SCRIPT_ARMENIAN,           /* Armn */
  G_UNICODE_SCRIPT_BENGALI,            /* Beng */
  G_UNICODE_SCRIPT_BOPOMOFO,           /* Bopo */
  G_UNICODE_SCRIPT_CHEROKEE,           /* Cher */
  G_UNICODE_SCRIPT_COPTIC,             /* Copt (Qaac) */
  G_UNICODE_SCRIPT_CYRILLIC,           /* Cyrl (Cyrs) */
  G_UNICODE_SCRIPT_DESERET,            /* Dsrt */
  G_UNICODE_SCRIPT_DEVANAGARI,         /* Deva */
  G_UNICODE_SCRIPT_ETHIOPIC,           /* Ethi */
  G_UNICODE_SCRIPT_GEORGIAN,           /* Geor (Geon, Geoa) */
  G_UNICODE_SCRIPT_GOTHIC,             /* Goth */
  G_UNICODE_SCRIPT_GREEK,              /* Grek */
  G_UNICODE_SCRIPT_GUJARATI,           /* Gujr */
  G_UNICODE_SCRIPT_GURMUKHI,           /* Guru */
  G_UNICODE_SCRIPT_HAN,                /* Hani */
  G_UNICODE_SCRIPT_HANGUL,             /* Hang */
  G_UNICODE_SCRIPT_HEBREW,             /* Hebr */
  G_UNICODE_SCRIPT_HIRAGANA,           /* Hira */
  G_UNICODE_SCRIPT_KANNADA,            /* Knda */
  G_UNICODE_SCRIPT_KATAKANA,           /* Kana */
  G_UNICODE_SCRIPT_KHMER,              /* Khmr */
  G_UNICODE_SCRIPT_LAO,                /* Laoo */
  G_UNICODE_SCRIPT_LATIN,              /* Latn (Latf, Latg) */
  G_UNICODE_SCRIPT_MALAYALAM,          /* Mlym */
  G_UNICODE_SCRIPT_MONGOLIAN,          /* Mong */
  G_UNICODE_SCRIPT_MYANMAR,            /* Mymr */
  G_UNICODE_SCRIPT_OGHAM,              /* Ogam */
  G_UNICODE_SCRIPT_OLD_ITALIC,         /* Ital */
  G_UNICODE_SCRIPT_ORIYA,              /* Orya */
  G_UNICODE_SCRIPT_RUNIC,              /* Runr */
  G_UNICODE_SCRIPT_SINHALA,            /* Sinh */
  G_UNICODE_SCRIPT_SYRIAC,             /* Syrc (Syrj, Syrn, Syre) */
  G_UNICODE_SCRIPT_TAMIL,              /* Taml */
  G_UNICODE_SCRIPT_TELUGU,             /* Telu */
  G_UNICODE_SCRIPT_THAANA,             /* Thaa */
  G_UNICODE_SCRIPT_THAI,               /* Thai */
  G_UNICODE_SCRIPT_TIBETAN,            /* Tibt */
  G_UNICODE_SCRIPT_CANADIAN_ABORIGINAL, /* Cans */
  G_UNICODE_SCRIPT_YI,                 /* Yiii */
  G_UNICODE_SCRIPT_TAGALOG,            /* Tglg */
  G_UNICODE_SCRIPT_HANUNOO,            /* Hano */
  G_UNICODE_SCRIPT_BUHID,              /* Buhd */
  G_UNICODE_SCRIPT_TAGBANWA,           /* Tagb */

  /* Unicode-4.0 additions */
  G_UNICODE_SCRIPT_BRAILLE,            /* Brai */
  G_UNICODE_SCRIPT_CYPRIOT,            /* Cprt */
  G_UNICODE_SCRIPT_LIMBU,              /* Limb */
  G_UNICODE_SCRIPT_OSMANYA,            /* Osma */
  G_UNICODE_SCRIPT_SHAVIAN,            /* Shaw */
  G_UNICODE_SCRIPT_LINEAR_B,           /* Linb */
  G_UNICODE_SCRIPT_TAI_LE,             /* Tale */
  G_UNICODE_SCRIPT_UGARITIC,           /* Ugar */

  /* Unicode-4.1 additions */
  G_UNICODE_SCRIPT_NEW_TAI_LUE,        /* Talu */
  G_UNICODE_SCRIPT_BUGINESE,           /* Bugi */
  G_UNICODE_SCRIPT_GLAGOLITIC,         /* Glag */
  G_UNICODE_SCRIPT_TIFINAGH,           /* Tfng */
  G_UNICODE_SCRIPT_SYLOTI_NAGRI,       /* Sylo */
  G_UNICODE_SCRIPT_OLD_PERSIAN,        /* Xpeo */
  G_UNICODE_SCRIPT_KHAROSHTHI,         /* Khar */

  /* Unicode-5.0 additions */
  G_UNICODE_SCRIPT_UNKNOWN,            /* Zzzz */
  G_UNICODE_SCRIPT_BALINESE,           /* Bali */
  G_UNICODE_SCRIPT_CUNEIFORM,          /* Xsux */
  G_UNICODE_SCRIPT_PHOENICIAN,         /* Phnx */
  G_UNICODE_SCRIPT_PHAGS_PA,           /* Phag */
  G_UNICODE_SCRIPT_NKO,                /* Nkoo */

  /* Unicode-5.1 additions */
  G_UNICODE_SCRIPT_KAYAH_LI,           /* Kali */
  G_UNICODE_SCRIPT_LEPCHA,             /* Lepc */
  G_UNICODE_SCRIPT_REJANG,             /* Rjng */
  G_UNICODE_SCRIPT_SUNDANESE,          /* Sund */
  G_UNICODE_SCRIPT_SAURASHTRA,         /* Saur */
  G_UNICODE_SCRIPT_CHAM,               /* Cham */
  G_UNICODE_SCRIPT_OL_CHIKI,           /* Olck */
  G_UNICODE_SCRIPT_VAI,                /* Vaii */
  G_UNICODE_SCRIPT_CARIAN,             /* Cari */
  G_UNICODE_SCRIPT_LYCIAN,             /* Lyci */
  G_UNICODE_SCRIPT_LYDIAN,             /* Lydi */

  /* Unicode-5.2 additions */
  G_UNICODE_SCRIPT_AVESTAN,                /* Avst */
  G_UNICODE_SCRIPT_BAMUM,                  /* Bamu */
  G_UNICODE_SCRIPT_EGYPTIAN_HIEROGLYPHS,   /* Egyp */
  G_UNICODE_SCRIPT_IMPERIAL_ARAMAIC,       /* Armi */
  G_UNICODE_SCRIPT_INSCRIPTIONAL_PAHLAVI,  /* Phli */
  G_UNICODE_SCRIPT_INSCRIPTIONAL_PARTHIAN, /* Prti */
  G_UNICODE_SCRIPT_JAVANESE,               /* Java */
  G_UNICODE_SCRIPT_KAITHI,                 /* Kthi */
  G_UNICODE_SCRIPT_LISU,                   /* Lisu */
  G_UNICODE_SCRIPT_MEETEI_MAYEK,           /* Mtei */
  G_UNICODE_SCRIPT_OLD_SOUTH_ARABIAN,      /* Sarb */
  G_UNICODE_SCRIPT_OLD_TURKIC,             /* Orkh */
  G_UNICODE_SCRIPT_SAMARITAN,              /* Samr */
  G_UNICODE_SCRIPT_TAI_THAM,               /* Lana */
  G_UNICODE_SCRIPT_TAI_VIET,               /* Tavt */

  /* Unicode-6.0 additions */
  G_UNICODE_SCRIPT_BATAK,                  /* Batk */
  G_UNICODE_SCRIPT_BRAHMI,                 /* Brah */
  G_UNICODE_SCRIPT_MANDAIC,                /* Mand */

  /* Unicode-6.1 additions */
  G_UNICODE_SCRIPT_CHAKMA,                 /* Cakm */
  G_UNICODE_SCRIPT_MEROITIC_CURSIVE,       /* Merc */
  G_UNICODE_SCRIPT_MEROITIC_HIEROGLYPHS,   /* Mero */
  G_UNICODE_SCRIPT_MIAO,                   /* Plrd */
  G_UNICODE_SCRIPT_SHARADA,                /* Shrd */
  G_UNICODE_SCRIPT_SORA_SOMPENG,           /* Sora */
<<<<<<< HEAD
  G_UNICODE_SCRIPT_TAKRI                   /* Takr */
} GUnicodeScript;

guint32        g_unicode_script_to_iso15924   (GUnicodeScript script);
=======
  G_UNICODE_SCRIPT_TAKRI,                  /* Takr */

  /* Unicode 7.0 additions */
  G_UNICODE_SCRIPT_BASSA_VAH,              /* Bass */
  G_UNICODE_SCRIPT_CAUCASIAN_ALBANIAN,     /* Aghb */
  G_UNICODE_SCRIPT_DUPLOYAN,               /* Dupl */
  G_UNICODE_SCRIPT_ELBASAN,                /* Elba */
  G_UNICODE_SCRIPT_GRANTHA,                /* Gran */
  G_UNICODE_SCRIPT_KHOJKI,                 /* Khoj */
  G_UNICODE_SCRIPT_KHUDAWADI,              /* Sind */
  G_UNICODE_SCRIPT_LINEAR_A,               /* Lina */
  G_UNICODE_SCRIPT_MAHAJANI,               /* Mahj */
  G_UNICODE_SCRIPT_MANICHAEAN,             /* Manu */
  G_UNICODE_SCRIPT_MENDE_KIKAKUI,          /* Mend */
  G_UNICODE_SCRIPT_MODI,                   /* Modi */
  G_UNICODE_SCRIPT_MRO,                    /* Mroo */
  G_UNICODE_SCRIPT_NABATAEAN,              /* Nbat */
  G_UNICODE_SCRIPT_OLD_NORTH_ARABIAN,      /* Narb */
  G_UNICODE_SCRIPT_OLD_PERMIC,             /* Perm */
  G_UNICODE_SCRIPT_PAHAWH_HMONG,           /* Hmng */
  G_UNICODE_SCRIPT_PALMYRENE,              /* Palm */
  G_UNICODE_SCRIPT_PAU_CIN_HAU,            /* Pauc */
  G_UNICODE_SCRIPT_PSALTER_PAHLAVI,        /* Phlp */
  G_UNICODE_SCRIPT_SIDDHAM,                /* Sidd */
  G_UNICODE_SCRIPT_TIRHUTA,                /* Tirh */
  G_UNICODE_SCRIPT_WARANG_CITI             /* Wara */
} GUnicodeScript;

GLIB_AVAILABLE_IN_ALL
guint32        g_unicode_script_to_iso15924   (GUnicodeScript script);
GLIB_AVAILABLE_IN_ALL
>>>>>>> 76bed778
GUnicodeScript g_unicode_script_from_iso15924 (guint32        iso15924);

/* These are all analogs of the <ctype.h> functions.
 */
GLIB_AVAILABLE_IN_ALL
gboolean g_unichar_isalnum   (gunichar c) G_GNUC_CONST;
GLIB_AVAILABLE_IN_ALL
gboolean g_unichar_isalpha   (gunichar c) G_GNUC_CONST;
GLIB_AVAILABLE_IN_ALL
gboolean g_unichar_iscntrl   (gunichar c) G_GNUC_CONST;
GLIB_AVAILABLE_IN_ALL
gboolean g_unichar_isdigit   (gunichar c) G_GNUC_CONST;
GLIB_AVAILABLE_IN_ALL
gboolean g_unichar_isgraph   (gunichar c) G_GNUC_CONST;
GLIB_AVAILABLE_IN_ALL
gboolean g_unichar_islower   (gunichar c) G_GNUC_CONST;
GLIB_AVAILABLE_IN_ALL
gboolean g_unichar_isprint   (gunichar c) G_GNUC_CONST;
GLIB_AVAILABLE_IN_ALL
gboolean g_unichar_ispunct   (gunichar c) G_GNUC_CONST;
GLIB_AVAILABLE_IN_ALL
gboolean g_unichar_isspace   (gunichar c) G_GNUC_CONST;
GLIB_AVAILABLE_IN_ALL
gboolean g_unichar_isupper   (gunichar c) G_GNUC_CONST;
GLIB_AVAILABLE_IN_ALL
gboolean g_unichar_isxdigit  (gunichar c) G_GNUC_CONST;
GLIB_AVAILABLE_IN_ALL
gboolean g_unichar_istitle   (gunichar c) G_GNUC_CONST;
GLIB_AVAILABLE_IN_ALL
gboolean g_unichar_isdefined (gunichar c) G_GNUC_CONST;
GLIB_AVAILABLE_IN_ALL
gboolean g_unichar_iswide    (gunichar c) G_GNUC_CONST;
GLIB_AVAILABLE_IN_ALL
gboolean g_unichar_iswide_cjk(gunichar c) G_GNUC_CONST;
GLIB_AVAILABLE_IN_ALL
gboolean g_unichar_iszerowidth(gunichar c) G_GNUC_CONST;
GLIB_AVAILABLE_IN_ALL
gboolean g_unichar_ismark    (gunichar c) G_GNUC_CONST;

/* More <ctype.h> functions.  These convert between the three cases.
 * See the Unicode book to understand title case.  */
GLIB_AVAILABLE_IN_ALL
gunichar g_unichar_toupper (gunichar c) G_GNUC_CONST;
GLIB_AVAILABLE_IN_ALL
gunichar g_unichar_tolower (gunichar c) G_GNUC_CONST;
GLIB_AVAILABLE_IN_ALL
gunichar g_unichar_totitle (gunichar c) G_GNUC_CONST;

/* If C is a digit (according to 'g_unichar_isdigit'), then return its
   numeric value.  Otherwise return -1.  */
GLIB_AVAILABLE_IN_ALL
gint g_unichar_digit_value (gunichar c) G_GNUC_CONST;

GLIB_AVAILABLE_IN_ALL
gint g_unichar_xdigit_value (gunichar c) G_GNUC_CONST;

/* Return the Unicode character type of a given character.  */
GLIB_AVAILABLE_IN_ALL
GUnicodeType g_unichar_type (gunichar c) G_GNUC_CONST;

/* Return the line break property for a given character */
GLIB_AVAILABLE_IN_ALL
GUnicodeBreakType g_unichar_break_type (gunichar c) G_GNUC_CONST;

/* Returns the combining class for a given character */
GLIB_AVAILABLE_IN_ALL
gint g_unichar_combining_class (gunichar uc) G_GNUC_CONST;

<<<<<<< HEAD
gboolean g_unichar_get_mirror_char (gunichar ch,
                                    gunichar *mirrored_ch);

GUnicodeScript g_unichar_get_script (gunichar ch) G_GNUC_CONST;

/* Validate a Unicode character */
gboolean g_unichar_validate (gunichar ch) G_GNUC_CONST;

/* Pairwise canonical compose/decompose */
gboolean g_unichar_compose (gunichar  a,
                            gunichar  b,
                            gunichar *ch);
=======
GLIB_AVAILABLE_IN_ALL
gboolean g_unichar_get_mirror_char (gunichar ch,
                                    gunichar *mirrored_ch);

GLIB_AVAILABLE_IN_ALL
GUnicodeScript g_unichar_get_script (gunichar ch) G_GNUC_CONST;

/* Validate a Unicode character */
GLIB_AVAILABLE_IN_ALL
gboolean g_unichar_validate (gunichar ch) G_GNUC_CONST;

/* Pairwise canonical compose/decompose */
GLIB_AVAILABLE_IN_ALL
gboolean g_unichar_compose (gunichar  a,
                            gunichar  b,
                            gunichar *ch);
GLIB_AVAILABLE_IN_ALL
>>>>>>> 76bed778
gboolean g_unichar_decompose (gunichar  ch,
                              gunichar *a,
                              gunichar *b);

<<<<<<< HEAD
=======
GLIB_AVAILABLE_IN_ALL
>>>>>>> 76bed778
gsize g_unichar_fully_decompose (gunichar  ch,
                                 gboolean  compat,
                                 gunichar *result,
                                 gsize     result_len);

/**
 * G_UNICHAR_MAX_DECOMPOSITION_LENGTH:
 *
 * The maximum length (in codepoints) of a compatibility or canonical
 * decomposition of a single Unicode character.
 *
 * This is as defined by Unicode 6.1.
 *
 * Since: 2.32
 */
#define G_UNICHAR_MAX_DECOMPOSITION_LENGTH 18 /* codepoints */

/* Compute canonical ordering of a string in-place.  This rearranges
   decomposed characters in the string according to their combining
   classes.  See the Unicode manual for more information.  */
GLIB_AVAILABLE_IN_ALL
void g_unicode_canonical_ordering (gunichar *string,
                                   gsize     len);


GLIB_DEPRECATED_IN_2_30
gunichar *g_unicode_canonical_decomposition (gunichar  ch,
                                             gsize    *result_len) G_GNUC_MALLOC;

/* Array of skip-bytes-per-initial character.
 */
GLIB_VAR const gchar * const g_utf8_skip;

/**
 * g_utf8_next_char:
 * @p: Pointer to the start of a valid UTF-8 character
 *
 * Skips to the next character in a UTF-8 string. The string must be
 * valid; this macro is as fast as possible, and has no error-checking.
 * You would use this macro to iterate over a string character by
 * character. The macro returns the start of the next UTF-8 character.
 * Before using this macro, use g_utf8_validate() to validate strings
 * that may contain invalid UTF-8.
 */
#define g_utf8_next_char(p) (char *)((p) + g_utf8_skip[*(const guchar *)(p)])

GLIB_AVAILABLE_IN_ALL
gunichar g_utf8_get_char           (const gchar  *p) G_GNUC_PURE;
GLIB_AVAILABLE_IN_ALL
gunichar g_utf8_get_char_validated (const  gchar *p,
                                    gssize        max_len) G_GNUC_PURE;

GLIB_AVAILABLE_IN_ALL
gchar*   g_utf8_offset_to_pointer (const gchar *str,
                                   glong        offset) G_GNUC_PURE;
<<<<<<< HEAD
glong    g_utf8_pointer_to_offset (const gchar *str,
                                   const gchar *pos) G_GNUC_PURE;
=======
GLIB_AVAILABLE_IN_ALL
glong    g_utf8_pointer_to_offset (const gchar *str,
                                   const gchar *pos) G_GNUC_PURE;
GLIB_AVAILABLE_IN_ALL
>>>>>>> 76bed778
gchar*   g_utf8_prev_char         (const gchar *p) G_GNUC_PURE;
GLIB_AVAILABLE_IN_ALL
gchar*   g_utf8_find_next_char    (const gchar *p,
                                   const gchar *end) G_GNUC_PURE;
<<<<<<< HEAD
gchar*   g_utf8_find_prev_char    (const gchar *str,
                                   const gchar *p) G_GNUC_PURE;

=======
GLIB_AVAILABLE_IN_ALL
gchar*   g_utf8_find_prev_char    (const gchar *str,
                                   const gchar *p) G_GNUC_PURE;

GLIB_AVAILABLE_IN_ALL
>>>>>>> 76bed778
glong    g_utf8_strlen            (const gchar *p,
                                   gssize       max) G_GNUC_PURE;

GLIB_AVAILABLE_IN_2_30
gchar   *g_utf8_substring         (const gchar *str,
                                   glong        start_pos,
                                   glong        end_pos) G_GNUC_MALLOC;

<<<<<<< HEAD
=======
GLIB_AVAILABLE_IN_ALL
>>>>>>> 76bed778
gchar   *g_utf8_strncpy           (gchar       *dest,
                                   const gchar *src,
                                   gsize        n);

/* Find the UTF-8 character corresponding to ch, in string p. These
   functions are equivalants to strchr and strrchr */
GLIB_AVAILABLE_IN_ALL
gchar* g_utf8_strchr  (const gchar *p,
                       gssize       len,
                       gunichar     c);
<<<<<<< HEAD
gchar* g_utf8_strrchr (const gchar *p,
                       gssize       len,
                       gunichar     c);
=======
GLIB_AVAILABLE_IN_ALL
gchar* g_utf8_strrchr (const gchar *p,
                       gssize       len,
                       gunichar     c);
GLIB_AVAILABLE_IN_ALL
>>>>>>> 76bed778
gchar* g_utf8_strreverse (const gchar *str,
                          gssize len);

GLIB_AVAILABLE_IN_ALL
gunichar2 *g_utf8_to_utf16     (const gchar      *str,
                                glong             len,
                                glong            *items_read,
                                glong            *items_written,
                                GError          **error) G_GNUC_MALLOC;
<<<<<<< HEAD
=======
GLIB_AVAILABLE_IN_ALL
>>>>>>> 76bed778
gunichar * g_utf8_to_ucs4      (const gchar      *str,
                                glong             len,
                                glong            *items_read,
                                glong            *items_written,
                                GError          **error) G_GNUC_MALLOC;
<<<<<<< HEAD
gunichar * g_utf8_to_ucs4_fast (const gchar      *str,
                                glong             len,
                                glong            *items_written) G_GNUC_MALLOC;
=======
GLIB_AVAILABLE_IN_ALL
gunichar * g_utf8_to_ucs4_fast (const gchar      *str,
                                glong             len,
                                glong            *items_written) G_GNUC_MALLOC;
GLIB_AVAILABLE_IN_ALL
>>>>>>> 76bed778
gunichar * g_utf16_to_ucs4     (const gunichar2  *str,
                                glong             len,
                                glong            *items_read,
                                glong            *items_written,
                                GError          **error) G_GNUC_MALLOC;
<<<<<<< HEAD
=======
GLIB_AVAILABLE_IN_ALL
>>>>>>> 76bed778
gchar*     g_utf16_to_utf8     (const gunichar2  *str,
                                glong             len,
                                glong            *items_read,
                                glong            *items_written,
                                GError          **error) G_GNUC_MALLOC;
<<<<<<< HEAD
=======
GLIB_AVAILABLE_IN_ALL
>>>>>>> 76bed778
gunichar2 *g_ucs4_to_utf16     (const gunichar   *str,
                                glong             len,
                                glong            *items_read,
                                glong            *items_written,
                                GError          **error) G_GNUC_MALLOC;
<<<<<<< HEAD
=======
GLIB_AVAILABLE_IN_ALL
>>>>>>> 76bed778
gchar*     g_ucs4_to_utf8      (const gunichar   *str,
                                glong             len,
                                glong            *items_read,
                                glong            *items_written,
                                GError          **error) G_GNUC_MALLOC;

<<<<<<< HEAD
=======
GLIB_AVAILABLE_IN_ALL
>>>>>>> 76bed778
gint      g_unichar_to_utf8 (gunichar    c,
                             gchar      *outbuf);

GLIB_AVAILABLE_IN_ALL
gboolean g_utf8_validate (const gchar  *str,
                          gssize        max_len,
                          const gchar **end);

<<<<<<< HEAD
gchar *g_utf8_strup   (const gchar *str,
                       gssize       len) G_GNUC_MALLOC;
gchar *g_utf8_strdown (const gchar *str,
                       gssize       len) G_GNUC_MALLOC;
=======
GLIB_AVAILABLE_IN_ALL
gchar *g_utf8_strup   (const gchar *str,
                       gssize       len) G_GNUC_MALLOC;
GLIB_AVAILABLE_IN_ALL
gchar *g_utf8_strdown (const gchar *str,
                       gssize       len) G_GNUC_MALLOC;
GLIB_AVAILABLE_IN_ALL
>>>>>>> 76bed778
gchar *g_utf8_casefold (const gchar *str,
                        gssize       len) G_GNUC_MALLOC;

/**
 * GNormalizeMode:
 * @G_NORMALIZE_DEFAULT: standardize differences that do not affect the
 *     text content, such as the above-mentioned accent representation
 * @G_NORMALIZE_NFD: another name for %G_NORMALIZE_DEFAULT
 * @G_NORMALIZE_DEFAULT_COMPOSE: like %G_NORMALIZE_DEFAULT, but with
 *     composed forms rather than a maximally decomposed form
 * @G_NORMALIZE_NFC: another name for %G_NORMALIZE_DEFAULT_COMPOSE
 * @G_NORMALIZE_ALL: beyond %G_NORMALIZE_DEFAULT also standardize the
 *     "compatibility" characters in Unicode, such as SUPERSCRIPT THREE
 *     to the standard forms (in this case DIGIT THREE). Formatting
 *     information may be lost but for most text operations such
 *     characters should be considered the same
 * @G_NORMALIZE_NFKD: another name for %G_NORMALIZE_ALL
 * @G_NORMALIZE_ALL_COMPOSE: like %G_NORMALIZE_ALL, but with composed
 *     forms rather than a maximally decomposed form
 * @G_NORMALIZE_NFKC: another name for %G_NORMALIZE_ALL_COMPOSE
 *
 * Defines how a Unicode string is transformed in a canonical
 * form, standardizing such issues as whether a character with
 * an accent is represented as a base character and combining
 * accent or as a single precomposed character. Unicode strings
 * should generally be normalized before comparing them.
 */
typedef enum {
  G_NORMALIZE_DEFAULT,
  G_NORMALIZE_NFD = G_NORMALIZE_DEFAULT,
  G_NORMALIZE_DEFAULT_COMPOSE,
  G_NORMALIZE_NFC = G_NORMALIZE_DEFAULT_COMPOSE,
  G_NORMALIZE_ALL,
  G_NORMALIZE_NFKD = G_NORMALIZE_ALL,
  G_NORMALIZE_ALL_COMPOSE,
  G_NORMALIZE_NFKC = G_NORMALIZE_ALL_COMPOSE
} GNormalizeMode;

GLIB_AVAILABLE_IN_ALL
gchar *g_utf8_normalize (const gchar   *str,
                         gssize         len,
                         GNormalizeMode mode) G_GNUC_MALLOC;

GLIB_AVAILABLE_IN_ALL
gint   g_utf8_collate     (const gchar *str1,
                           const gchar *str2) G_GNUC_PURE;
<<<<<<< HEAD
gchar *g_utf8_collate_key (const gchar *str,
                           gssize       len) G_GNUC_MALLOC;
=======
GLIB_AVAILABLE_IN_ALL
gchar *g_utf8_collate_key (const gchar *str,
                           gssize       len) G_GNUC_MALLOC;
GLIB_AVAILABLE_IN_ALL
>>>>>>> 76bed778
gchar *g_utf8_collate_key_for_filename (const gchar *str,
                                        gssize       len) G_GNUC_MALLOC;


/* private */
gchar *_g_utf8_make_valid (const gchar *name);

G_END_DECLS

#endif /* __G_UNICODE_H__ */<|MERGE_RESOLUTION|>--- conflicted
+++ resolved
@@ -18,13 +18,6 @@
  * see <http://www.gnu.org/licenses/>.
  */
 
-<<<<<<< HEAD
-#if !defined (__GLIB_H_INSIDE__) && !defined (GLIB_COMPILATION)
-#error "Only <glib.h> can be included directly."
-#endif
-
-=======
->>>>>>> 76bed778
 #ifndef __G_UNICODE_H__
 #define __G_UNICODE_H__
 
@@ -207,22 +200,12 @@
  * @G_UNICODE_BREAK_CLOSE_PARANTHESIS: Closing Parenthesis (CP). Since 2.28
  * @G_UNICODE_BREAK_CONDITIONAL_JAPANESE_STARTER: Conditional Japanese Starter (CJ). Since: 2.32
  * @G_UNICODE_BREAK_HEBREW_LETTER: Hebrew Letter (HL). Since: 2.32
-<<<<<<< HEAD
- *
- * These are the possible line break classifications.
- *
- * The five Hangul types were added in Unicode 4.1, so, has been
- * introduced in GLib 2.10. Note that new types may be added in the future.
- * Applications should be ready to handle unknown values.
- * They may be regarded as %G_UNICODE_BREAK_UNKNOWN.
-=======
  * @G_UNICODE_BREAK_REGIONAL_INDICATOR: Regional Indicator (RI). Since: 2.36
  *
  * These are the possible line break classifications.
  *
  * Since new unicode versions may add new types here, applications should be ready 
  * to handle unknown values. They may be regarded as %G_UNICODE_BREAK_UNKNOWN.
->>>>>>> 76bed778
  *
  * See <ulink url="http://www.unicode.org/unicode/reports/tr14/">http://www.unicode.org/unicode/reports/tr14/</ulink>.
  */
@@ -266,12 +249,8 @@
   G_UNICODE_BREAK_HANGUL_LVT_SYLLABLE,
   G_UNICODE_BREAK_CLOSE_PARANTHESIS,
   G_UNICODE_BREAK_CONDITIONAL_JAPANESE_STARTER,
-<<<<<<< HEAD
-  G_UNICODE_BREAK_HEBREW_LETTER
-=======
   G_UNICODE_BREAK_HEBREW_LETTER,
   G_UNICODE_BREAK_REGIONAL_INDICATOR
->>>>>>> 76bed778
 } GUnicodeBreakType;
 
 /**
@@ -280,11 +259,7 @@
  *                               a value never returned from g_unichar_get_script()
  * @G_UNICODE_SCRIPT_COMMON:     a character used by multiple different scripts
  * @G_UNICODE_SCRIPT_INHERITED:  a mark glyph that takes its script from the
-<<<<<<< HEAD
- * i                             base glyph to which it is attached
-=======
  *                               base glyph to which it is attached
->>>>>>> 76bed778
  * @G_UNICODE_SCRIPT_ARABIC:     Arabic
  * @G_UNICODE_SCRIPT_ARMENIAN:   Armenian
  * @G_UNICODE_SCRIPT_BENGALI:    Bengali
@@ -396,8 +371,6 @@
  * @G_UNICODE_SCRIPT_SHARADA:              Sharada. Since: 2.32
  * @G_UNICODE_SCRIPT_SORA_SOMPENG:         Sora Sompeng. Since: 2.32
  * @G_UNICODE_SCRIPT_TAKRI:                Takri. Since: 2.32
-<<<<<<< HEAD
-=======
  * @G_UNICODE_SCRIPT_BASSA_VAH:            Bassa. Since: 2.42
  * @G_UNICODE_SCRIPT_CAUCASIAN_ALBANIAN:   Caucasian Albanian. Since: 2.42
  * @G_UNICODE_SCRIPT_DUPLOYAN:             Duployan. Since: 2.42
@@ -421,7 +394,6 @@
  * @G_UNICODE_SCRIPT_SIDDHAM:              Siddham. Since: 2.42
  * @G_UNICODE_SCRIPT_TIRHUTA:              Tirhuta. Since: 2.42
  * @G_UNICODE_SCRIPT_WARANG_CITI:          Warang Citi. Since: 2.42
->>>>>>> 76bed778
  *
  * The #GUnicodeScript enumeration identifies different writing
  * systems. The values correspond to the names as defined in the
@@ -553,12 +525,6 @@
   G_UNICODE_SCRIPT_MIAO,                   /* Plrd */
   G_UNICODE_SCRIPT_SHARADA,                /* Shrd */
   G_UNICODE_SCRIPT_SORA_SOMPENG,           /* Sora */
-<<<<<<< HEAD
-  G_UNICODE_SCRIPT_TAKRI                   /* Takr */
-} GUnicodeScript;
-
-guint32        g_unicode_script_to_iso15924   (GUnicodeScript script);
-=======
   G_UNICODE_SCRIPT_TAKRI,                  /* Takr */
 
   /* Unicode 7.0 additions */
@@ -590,7 +556,6 @@
 GLIB_AVAILABLE_IN_ALL
 guint32        g_unicode_script_to_iso15924   (GUnicodeScript script);
 GLIB_AVAILABLE_IN_ALL
->>>>>>> 76bed778
 GUnicodeScript g_unicode_script_from_iso15924 (guint32        iso15924);
 
 /* These are all analogs of the <ctype.h> functions.
@@ -659,46 +624,28 @@
 GLIB_AVAILABLE_IN_ALL
 gint g_unichar_combining_class (gunichar uc) G_GNUC_CONST;
 
-<<<<<<< HEAD
+GLIB_AVAILABLE_IN_ALL
 gboolean g_unichar_get_mirror_char (gunichar ch,
                                     gunichar *mirrored_ch);
 
+GLIB_AVAILABLE_IN_ALL
 GUnicodeScript g_unichar_get_script (gunichar ch) G_GNUC_CONST;
 
 /* Validate a Unicode character */
+GLIB_AVAILABLE_IN_ALL
 gboolean g_unichar_validate (gunichar ch) G_GNUC_CONST;
 
 /* Pairwise canonical compose/decompose */
+GLIB_AVAILABLE_IN_ALL
 gboolean g_unichar_compose (gunichar  a,
                             gunichar  b,
                             gunichar *ch);
-=======
-GLIB_AVAILABLE_IN_ALL
-gboolean g_unichar_get_mirror_char (gunichar ch,
-                                    gunichar *mirrored_ch);
-
-GLIB_AVAILABLE_IN_ALL
-GUnicodeScript g_unichar_get_script (gunichar ch) G_GNUC_CONST;
-
-/* Validate a Unicode character */
-GLIB_AVAILABLE_IN_ALL
-gboolean g_unichar_validate (gunichar ch) G_GNUC_CONST;
-
-/* Pairwise canonical compose/decompose */
-GLIB_AVAILABLE_IN_ALL
-gboolean g_unichar_compose (gunichar  a,
-                            gunichar  b,
-                            gunichar *ch);
-GLIB_AVAILABLE_IN_ALL
->>>>>>> 76bed778
+GLIB_AVAILABLE_IN_ALL
 gboolean g_unichar_decompose (gunichar  ch,
                               gunichar *a,
                               gunichar *b);
 
-<<<<<<< HEAD
-=======
-GLIB_AVAILABLE_IN_ALL
->>>>>>> 76bed778
+GLIB_AVAILABLE_IN_ALL
 gsize g_unichar_fully_decompose (gunichar  ch,
                                  gboolean  compat,
                                  gunichar *result,
@@ -754,30 +701,19 @@
 GLIB_AVAILABLE_IN_ALL
 gchar*   g_utf8_offset_to_pointer (const gchar *str,
                                    glong        offset) G_GNUC_PURE;
-<<<<<<< HEAD
+GLIB_AVAILABLE_IN_ALL
 glong    g_utf8_pointer_to_offset (const gchar *str,
                                    const gchar *pos) G_GNUC_PURE;
-=======
-GLIB_AVAILABLE_IN_ALL
-glong    g_utf8_pointer_to_offset (const gchar *str,
-                                   const gchar *pos) G_GNUC_PURE;
-GLIB_AVAILABLE_IN_ALL
->>>>>>> 76bed778
+GLIB_AVAILABLE_IN_ALL
 gchar*   g_utf8_prev_char         (const gchar *p) G_GNUC_PURE;
 GLIB_AVAILABLE_IN_ALL
 gchar*   g_utf8_find_next_char    (const gchar *p,
                                    const gchar *end) G_GNUC_PURE;
-<<<<<<< HEAD
+GLIB_AVAILABLE_IN_ALL
 gchar*   g_utf8_find_prev_char    (const gchar *str,
                                    const gchar *p) G_GNUC_PURE;
 
-=======
-GLIB_AVAILABLE_IN_ALL
-gchar*   g_utf8_find_prev_char    (const gchar *str,
-                                   const gchar *p) G_GNUC_PURE;
-
-GLIB_AVAILABLE_IN_ALL
->>>>>>> 76bed778
+GLIB_AVAILABLE_IN_ALL
 glong    g_utf8_strlen            (const gchar *p,
                                    gssize       max) G_GNUC_PURE;
 
@@ -786,10 +722,7 @@
                                    glong        start_pos,
                                    glong        end_pos) G_GNUC_MALLOC;
 
-<<<<<<< HEAD
-=======
-GLIB_AVAILABLE_IN_ALL
->>>>>>> 76bed778
+GLIB_AVAILABLE_IN_ALL
 gchar   *g_utf8_strncpy           (gchar       *dest,
                                    const gchar *src,
                                    gsize        n);
@@ -800,17 +733,11 @@
 gchar* g_utf8_strchr  (const gchar *p,
                        gssize       len,
                        gunichar     c);
-<<<<<<< HEAD
+GLIB_AVAILABLE_IN_ALL
 gchar* g_utf8_strrchr (const gchar *p,
                        gssize       len,
                        gunichar     c);
-=======
-GLIB_AVAILABLE_IN_ALL
-gchar* g_utf8_strrchr (const gchar *p,
-                       gssize       len,
-                       gunichar     c);
-GLIB_AVAILABLE_IN_ALL
->>>>>>> 76bed778
+GLIB_AVAILABLE_IN_ALL
 gchar* g_utf8_strreverse (const gchar *str,
                           gssize len);
 
@@ -820,63 +747,42 @@
                                 glong            *items_read,
                                 glong            *items_written,
                                 GError          **error) G_GNUC_MALLOC;
-<<<<<<< HEAD
-=======
-GLIB_AVAILABLE_IN_ALL
->>>>>>> 76bed778
+GLIB_AVAILABLE_IN_ALL
 gunichar * g_utf8_to_ucs4      (const gchar      *str,
                                 glong             len,
                                 glong            *items_read,
                                 glong            *items_written,
                                 GError          **error) G_GNUC_MALLOC;
-<<<<<<< HEAD
+GLIB_AVAILABLE_IN_ALL
 gunichar * g_utf8_to_ucs4_fast (const gchar      *str,
                                 glong             len,
                                 glong            *items_written) G_GNUC_MALLOC;
-=======
-GLIB_AVAILABLE_IN_ALL
-gunichar * g_utf8_to_ucs4_fast (const gchar      *str,
-                                glong             len,
-                                glong            *items_written) G_GNUC_MALLOC;
-GLIB_AVAILABLE_IN_ALL
->>>>>>> 76bed778
+GLIB_AVAILABLE_IN_ALL
 gunichar * g_utf16_to_ucs4     (const gunichar2  *str,
                                 glong             len,
                                 glong            *items_read,
                                 glong            *items_written,
                                 GError          **error) G_GNUC_MALLOC;
-<<<<<<< HEAD
-=======
-GLIB_AVAILABLE_IN_ALL
->>>>>>> 76bed778
+GLIB_AVAILABLE_IN_ALL
 gchar*     g_utf16_to_utf8     (const gunichar2  *str,
                                 glong             len,
                                 glong            *items_read,
                                 glong            *items_written,
                                 GError          **error) G_GNUC_MALLOC;
-<<<<<<< HEAD
-=======
-GLIB_AVAILABLE_IN_ALL
->>>>>>> 76bed778
+GLIB_AVAILABLE_IN_ALL
 gunichar2 *g_ucs4_to_utf16     (const gunichar   *str,
                                 glong             len,
                                 glong            *items_read,
                                 glong            *items_written,
                                 GError          **error) G_GNUC_MALLOC;
-<<<<<<< HEAD
-=======
-GLIB_AVAILABLE_IN_ALL
->>>>>>> 76bed778
+GLIB_AVAILABLE_IN_ALL
 gchar*     g_ucs4_to_utf8      (const gunichar   *str,
                                 glong             len,
                                 glong            *items_read,
                                 glong            *items_written,
                                 GError          **error) G_GNUC_MALLOC;
 
-<<<<<<< HEAD
-=======
-GLIB_AVAILABLE_IN_ALL
->>>>>>> 76bed778
+GLIB_AVAILABLE_IN_ALL
 gint      g_unichar_to_utf8 (gunichar    c,
                              gchar      *outbuf);
 
@@ -885,20 +791,13 @@
                           gssize        max_len,
                           const gchar **end);
 
-<<<<<<< HEAD
+GLIB_AVAILABLE_IN_ALL
 gchar *g_utf8_strup   (const gchar *str,
                        gssize       len) G_GNUC_MALLOC;
+GLIB_AVAILABLE_IN_ALL
 gchar *g_utf8_strdown (const gchar *str,
                        gssize       len) G_GNUC_MALLOC;
-=======
-GLIB_AVAILABLE_IN_ALL
-gchar *g_utf8_strup   (const gchar *str,
-                       gssize       len) G_GNUC_MALLOC;
-GLIB_AVAILABLE_IN_ALL
-gchar *g_utf8_strdown (const gchar *str,
-                       gssize       len) G_GNUC_MALLOC;
-GLIB_AVAILABLE_IN_ALL
->>>>>>> 76bed778
+GLIB_AVAILABLE_IN_ALL
 gchar *g_utf8_casefold (const gchar *str,
                         gssize       len) G_GNUC_MALLOC;
 
@@ -945,15 +844,10 @@
 GLIB_AVAILABLE_IN_ALL
 gint   g_utf8_collate     (const gchar *str1,
                            const gchar *str2) G_GNUC_PURE;
-<<<<<<< HEAD
+GLIB_AVAILABLE_IN_ALL
 gchar *g_utf8_collate_key (const gchar *str,
                            gssize       len) G_GNUC_MALLOC;
-=======
-GLIB_AVAILABLE_IN_ALL
-gchar *g_utf8_collate_key (const gchar *str,
-                           gssize       len) G_GNUC_MALLOC;
-GLIB_AVAILABLE_IN_ALL
->>>>>>> 76bed778
+GLIB_AVAILABLE_IN_ALL
 gchar *g_utf8_collate_key_for_filename (const gchar *str,
                                         gssize       len) G_GNUC_MALLOC;
 
