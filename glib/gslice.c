/* GLIB sliced memory - fast concurrent memory chunk allocator
 * Copyright (C) 2005 Tim Janik
 *
 * This library is free software; you can redistribute it and/or
 * modify it under the terms of the GNU Lesser General Public
 * License as published by the Free Software Foundation; either
 * version 2 of the License, or (at your option) any later version.
 *
 * This library is distributed in the hope that it will be useful,
 * but WITHOUT ANY WARRANTY; without even the implied warranty of
 * MERCHANTABILITY or FITNESS FOR A PARTICULAR PURPOSE.  See the GNU
 * Lesser General Public License for more details.
 *
 * You should have received a copy of the GNU Lesser General Public
 * License along with this library; if not, see <http://www.gnu.org/licenses/>.
 */
/* MT safe */

#include "config.h"
#include "glibconfig.h"

#if     defined HAVE_POSIX_MEMALIGN && defined POSIX_MEMALIGN_WITH_COMPLIANT_ALLOCS
#  define HAVE_COMPLIANT_POSIX_MEMALIGN 1
#endif

#if defined(HAVE_COMPLIANT_POSIX_MEMALIGN) && !defined(_XOPEN_SOURCE)
#define _XOPEN_SOURCE 600       /* posix_memalign() */
#endif
#include <stdlib.h>             /* posix_memalign() */
#include <string.h>
#include <errno.h>

<<<<<<< HEAD
#ifdef HAVE_UNISTD_H
=======
#ifdef G_OS_UNIX
>>>>>>> 76bed778
#include <unistd.h>             /* sysconf() */
#endif
#ifdef G_OS_WIN32
#include <windows.h>
#include <process.h>
#endif

#include <stdio.h>              /* fputs/fprintf */

#include "gslice.h"

#include "gmain.h"
#include "gmem.h"               /* gslice.h */
#include "gstrfuncs.h"
#include "gutils.h"
#include "gtrashstack.h"
#include "gtestutils.h"
#include "gthread.h"
#include "glib_trace.h"

<<<<<<< HEAD
=======
#include "valgrind.h"

>>>>>>> 76bed778
/**
 * SECTION:memory_slices
 * @title: Memory Slices
 * @short_description: efficient way to allocate groups of equal-sized
 *     chunks of memory
 *
 * Memory slices provide a space-efficient and multi-processing scalable
 * way to allocate equal-sized pieces of memory, just like the original
 * #GMemChunks (from GLib 2.8), while avoiding their excessive
 * memory-waste, scalability and performance problems.
 *
 * To achieve these goals, the slice allocator uses a sophisticated,
 * layered design that has been inspired by Bonwick's slab allocator
<<<<<<< HEAD
 * <footnote><para>
 * <ulink url="http://citeseer.ist.psu.edu/bonwick94slab.html">[Bonwick94]</ulink> Jeff Bonwick, The slab allocator: An object-caching kernel
 * memory allocator. USENIX 1994, and
 * <ulink url="http://citeseer.ist.psu.edu/bonwick01magazines.html">[Bonwick01]</ulink> Bonwick and Jonathan Adams, Magazines and vmem: Extending the
 * slab allocator to many cpu's and arbitrary resources. USENIX 2001
 * </para></footnote>.
=======
 * ([Bonwick94](http://citeseer.ist.psu.edu/bonwick94slab.html)
 * Jeff Bonwick, The slab allocator: An object-caching kernel
 * memory allocator. USENIX 1994, and
 * [Bonwick01](http://citeseer.ist.psu.edu/bonwick01magazines.html)
 * Bonwick and Jonathan Adams, Magazines and vmem: Extending the
 * slab allocator to many cpu's and arbitrary resources. USENIX 2001)
 *
>>>>>>> 76bed778
 * It uses posix_memalign() to optimize allocations of many equally-sized
 * chunks, and has per-thread free lists (the so-called magazine layer)
 * to quickly satisfy allocation requests of already known structure sizes.
 * This is accompanied by extra caching logic to keep freed memory around
 * for some time before returning it to the system. Memory that is unused
 * due to alignment constraints is used for cache colorization (random
 * distribution of chunk addresses) to improve CPU cache utilization. The
 * caching layer of the slice allocator adapts itself to high lock contention
 * to improve scalability.
 *
 * The slice allocator can allocate blocks as small as two pointers, and
 * unlike malloc(), it does not reserve extra space per block. For large block
 * sizes, g_slice_new() and g_slice_alloc() will automatically delegate to the
 * system malloc() implementation. For newly written code it is recommended
<<<<<<< HEAD
 * to use the new <literal>g_slice</literal> API instead of g_malloc() and
 * friends, as long as objects are not resized during their lifetime and the
 * object size used at allocation time is still available when freeing.
 *
 * <example>
 * <title>Using the slice allocator</title>
 * <programlisting>
 * gchar *mem[10000];
 * gint i;
 *
 * /&ast; Allocate 10000 blocks. &ast;/
 * for (i = 0; i &lt; 10000; i++)
 *   {
 *     mem[i] = g_slice_alloc (50);
 *
 *     /&ast; Fill in the memory with some junk. &ast;/
 *     for (j = 0; j &lt; 50; j++)
 *       mem[i][j] = i * j;
 *   }
 *
 * /&ast; Now free all of the blocks. &ast;/
 * for (i = 0; i &lt; 10000; i++)
 *   {
 *     g_slice_free1 (50, mem[i]);
 *   }
 * </programlisting></example>
 *
 * <example>
 * <title>Using the slice allocator with data structures</title>
 * <programlisting>
 * GRealArray *array;
 *
 * /&ast; Allocate one block, using the g_slice_new() macro. &ast;/
 * array = g_slice_new (GRealArray);

 * /&ast; We can now use array just like a normal pointer to a structure. &ast;/
=======
 * to use the new `g_slice` API instead of g_malloc() and
 * friends, as long as objects are not resized during their lifetime and the
 * object size used at allocation time is still available when freeing.
 *
 * Here is an example for using the slice allocator:
 * |[<!-- language="C" --> 
 * gchar *mem[10000];
 * gint i;
 *
 * // Allocate 10000 blocks.
 * for (i = 0; i < 10000; i++)
 *   {
 *     mem[i] = g_slice_alloc (50);
 *
 *     // Fill in the memory with some junk.
 *     for (j = 0; j < 50; j++)
 *       mem[i][j] = i * j;
 *   }
 *
 * // Now free all of the blocks.
 * for (i = 0; i < 10000; i++)
 *   g_slice_free1 (50, mem[i]);
 * ]|
 *
 * And here is an example for using the using the slice allocator
 * with data structures:
 * |[<!-- language="C" --> 
 * GRealArray *array;
 *
 * // Allocate one block, using the g_slice_new() macro.
 * array = g_slice_new (GRealArray);

 * // We can now use array just like a normal pointer to a structure.
>>>>>>> 76bed778
 * array->data            = NULL;
 * array->len             = 0;
 * array->alloc           = 0;
 * array->zero_terminated = (zero_terminated ? 1 : 0);
 * array->clear           = (clear ? 1 : 0);
 * array->elt_size        = elt_size;
 *
<<<<<<< HEAD
 * /&ast; We can free the block, so it can be reused. &ast;/
 * g_slice_free (GRealArray, array);
 * </programlisting></example>
=======
 * // We can free the block, so it can be reused.
 * g_slice_free (GRealArray, array);
 * ]|
>>>>>>> 76bed778
 */

/* the GSlice allocator is split up into 4 layers, roughly modelled after the slab
 * allocator and magazine extensions as outlined in:
 * + [Bonwick94] Jeff Bonwick, The slab allocator: An object-caching kernel
 *   memory allocator. USENIX 1994, http://citeseer.ist.psu.edu/bonwick94slab.html
 * + [Bonwick01] Bonwick and Jonathan Adams, Magazines and vmem: Extending the
 *   slab allocator to many cpu's and arbitrary resources.
 *   USENIX 2001, http://citeseer.ist.psu.edu/bonwick01magazines.html
 * the layers are:
 * - the thread magazines. for each (aligned) chunk size, a magazine (a list)
 *   of recently freed and soon to be allocated chunks is maintained per thread.
 *   this way, most alloc/free requests can be quickly satisfied from per-thread
 *   free lists which only require one g_private_get() call to retrive the
 *   thread handle.
 * - the magazine cache. allocating and freeing chunks to/from threads only
 *   occours at magazine sizes from a global depot of magazines. the depot
 *   maintaines a 15 second working set of allocated magazines, so full
 *   magazines are not allocated and released too often.
 *   the chunk size dependent magazine sizes automatically adapt (within limits,
 *   see [3]) to lock contention to properly scale performance across a variety
 *   of SMP systems.
 * - the slab allocator. this allocator allocates slabs (blocks of memory) close
 *   to the system page size or multiples thereof which have to be page aligned.
 *   the blocks are divided into smaller chunks which are used to satisfy
 *   allocations from the upper layers. the space provided by the reminder of
 *   the chunk size division is used for cache colorization (random distribution
 *   of chunk addresses) to improve processor cache utilization. multiple slabs
 *   with the same chunk size are kept in a partially sorted ring to allow O(1)
 *   freeing and allocation of chunks (as long as the allocation of an entirely
 *   new slab can be avoided).
 * - the page allocator. on most modern systems, posix_memalign(3) or
 *   memalign(3) should be available, so this is used to allocate blocks with
 *   system page size based alignments and sizes or multiples thereof.
 *   if no memalign variant is provided, valloc() is used instead and
 *   block sizes are limited to the system page size (no multiples thereof).
 *   as a fallback, on system without even valloc(), a malloc(3)-based page
 *   allocator with alloc-only behaviour is used.
 *
 * NOTES:
 * [1] some systems memalign(3) implementations may rely on boundary tagging for
 *     the handed out memory chunks. to avoid excessive page-wise fragmentation,
 *     we reserve 2 * sizeof (void*) per block size for the systems memalign(3),
 *     specified in NATIVE_MALLOC_PADDING.
 * [2] using the slab allocator alone already provides for a fast and efficient
 *     allocator, it doesn't properly scale beyond single-threaded uses though.
 *     also, the slab allocator implements eager free(3)-ing, i.e. does not
 *     provide any form of caching or working set maintenance. so if used alone,
 *     it's vulnerable to trashing for sequences of balanced (alloc, free) pairs
 *     at certain thresholds.
 * [3] magazine sizes are bound by an implementation specific minimum size and
 *     a chunk size specific maximum to limit magazine storage sizes to roughly
 *     16KB.
 * [4] allocating ca. 8 chunks per block/page keeps a good balance between
 *     external and internal fragmentation (<= 12.5%). [Bonwick94]
 */

/* --- macros and constants --- */
#define LARGEALIGNMENT          (256)
#define P2ALIGNMENT             (2 * sizeof (gsize))                            /* fits 2 pointers (assumed to be 2 * GLIB_SIZEOF_SIZE_T below) */
#define ALIGN(size, base)       ((base) * (gsize) (((size) + (base) - 1) / (base)))
#define NATIVE_MALLOC_PADDING   P2ALIGNMENT                                     /* per-page padding left for native malloc(3) see [1] */
#define SLAB_INFO_SIZE          P2ALIGN (sizeof (SlabInfo) + NATIVE_MALLOC_PADDING)
#define MAX_MAGAZINE_SIZE       (256)                                           /* see [3] and allocator_get_magazine_threshold() for this */
#define MIN_MAGAZINE_SIZE       (4)
#define MAX_STAMP_COUNTER       (7)                                             /* distributes the load of gettimeofday() */
#define MAX_SLAB_CHUNK_SIZE(al) (((al)->max_page_size - SLAB_INFO_SIZE) / 8)    /* we want at last 8 chunks per page, see [4] */
#define MAX_SLAB_INDEX(al)      (SLAB_INDEX (al, MAX_SLAB_CHUNK_SIZE (al)) + 1)
#define SLAB_INDEX(al, asize)   ((asize) / P2ALIGNMENT - 1)                     /* asize must be P2ALIGNMENT aligned */
#define SLAB_CHUNK_SIZE(al, ix) (((ix) + 1) * P2ALIGNMENT)
#define SLAB_BPAGE_SIZE(al,csz) (8 * (csz) + SLAB_INFO_SIZE)

/* optimized version of ALIGN (size, P2ALIGNMENT) */
#if     GLIB_SIZEOF_SIZE_T * 2 == 8  /* P2ALIGNMENT */
#define P2ALIGN(size)   (((size) + 0x7) & ~(gsize) 0x7)
#elif   GLIB_SIZEOF_SIZE_T * 2 == 16 /* P2ALIGNMENT */
#define P2ALIGN(size)   (((size) + 0xf) & ~(gsize) 0xf)
#else
#define P2ALIGN(size)   ALIGN (size, P2ALIGNMENT)
#endif

/* special helpers to avoid gmessage.c dependency */
static void mem_error (const char *format, ...) G_GNUC_PRINTF (1,2);
#define mem_assert(cond)    do { if (G_LIKELY (cond)) ; else mem_error ("assertion failed: %s", #cond); } while (0)

/* --- structures --- */
typedef struct _ChunkLink      ChunkLink;
typedef struct _SlabInfo       SlabInfo;
typedef struct _CachedMagazine CachedMagazine;
struct _ChunkLink {
  ChunkLink *next;
  ChunkLink *data;
};
struct _SlabInfo {
  ChunkLink *chunks;
  guint n_allocated;
  SlabInfo *next, *prev;
};
typedef struct {
  ChunkLink *chunks;
  gsize      count;                     /* approximative chunks list length */
} Magazine;
typedef struct {
  Magazine   *magazine1;                /* array of MAX_SLAB_INDEX (allocator) */
  Magazine   *magazine2;                /* array of MAX_SLAB_INDEX (allocator) */
} ThreadMemory;
typedef struct {
  gboolean always_malloc;
  gboolean bypass_magazines;
  gboolean debug_blocks;
  gsize    working_set_msecs;
  guint    color_increment;
} SliceConfig;
typedef struct {
  /* const after initialization */
  gsize         min_page_size, max_page_size;
  SliceConfig   config;
  gsize         max_slab_chunk_size_for_magazine_cache;
  /* magazine cache */
  GMutex        magazine_mutex;
  ChunkLink   **magazines;                /* array of MAX_SLAB_INDEX (allocator) */
  guint        *contention_counters;      /* array of MAX_SLAB_INDEX (allocator) */
  gint          mutex_counter;
  guint         stamp_counter;
  guint         last_stamp;
  /* slab allocator */
  GMutex        slab_mutex;
  SlabInfo    **slab_stack;                /* array of MAX_SLAB_INDEX (allocator) */
  guint        color_accu;
} Allocator;

/* --- g-slice prototypes --- */
static gpointer     slab_allocator_alloc_chunk       (gsize      chunk_size);
static void         slab_allocator_free_chunk        (gsize      chunk_size,
                                                      gpointer   mem);
static void         private_thread_memory_cleanup    (gpointer   data);
static gpointer     allocator_memalign               (gsize      alignment,
                                                      gsize      memsize);
static void         allocator_memfree                (gsize      memsize,
                                                      gpointer   mem);
static inline void  magazine_cache_update_stamp      (void);
static inline gsize allocator_get_magazine_threshold (Allocator *allocator,
                                                      guint      ix);

/* --- g-slice memory checker --- */
static void     smc_notify_alloc  (void   *pointer,
                                   size_t  size);
static int      smc_notify_free   (void   *pointer,
                                   size_t  size);

/* --- variables --- */
static GPrivate    private_thread_memory = G_PRIVATE_INIT (private_thread_memory_cleanup);
static gsize       sys_page_size = 0;
static Allocator   allocator[1] = { { 0, }, };
static SliceConfig slice_config = {
  FALSE,        /* always_malloc */
  FALSE,        /* bypass_magazines */
  FALSE,        /* debug_blocks */
  15 * 1000,    /* working_set_msecs */
  1,            /* color increment, alt: 0x7fffffff */
};
static GMutex      smc_tree_mutex; /* mutex for G_SLICE=debug-blocks */

/* --- auxiliary funcitons --- */
void
g_slice_set_config (GSliceConfig ckey,
                    gint64       value)
{
  g_return_if_fail (sys_page_size == 0);
  switch (ckey)
    {
    case G_SLICE_CONFIG_ALWAYS_MALLOC:
      slice_config.always_malloc = value != 0;
      break;
    case G_SLICE_CONFIG_BYPASS_MAGAZINES:
      slice_config.bypass_magazines = value != 0;
      break;
    case G_SLICE_CONFIG_WORKING_SET_MSECS:
      slice_config.working_set_msecs = value;
      break;
    case G_SLICE_CONFIG_COLOR_INCREMENT:
      slice_config.color_increment = value;
    default: ;
    }
}

gint64
g_slice_get_config (GSliceConfig ckey)
{
  switch (ckey)
    {
    case G_SLICE_CONFIG_ALWAYS_MALLOC:
      return slice_config.always_malloc;
    case G_SLICE_CONFIG_BYPASS_MAGAZINES:
      return slice_config.bypass_magazines;
    case G_SLICE_CONFIG_WORKING_SET_MSECS:
      return slice_config.working_set_msecs;
    case G_SLICE_CONFIG_CHUNK_SIZES:
      return MAX_SLAB_INDEX (allocator);
    case G_SLICE_CONFIG_COLOR_INCREMENT:
      return slice_config.color_increment;
    default:
      return 0;
    }
}

gint64*
g_slice_get_config_state (GSliceConfig ckey,
                          gint64       address,
                          guint       *n_values)
{
  guint i = 0;
  g_return_val_if_fail (n_values != NULL, NULL);
  *n_values = 0;
  switch (ckey)
    {
      gint64 array[64];
    case G_SLICE_CONFIG_CONTENTION_COUNTER:
      array[i++] = SLAB_CHUNK_SIZE (allocator, address);
      array[i++] = allocator->contention_counters[address];
      array[i++] = allocator_get_magazine_threshold (allocator, address);
      *n_values = i;
      return g_memdup (array, sizeof (array[0]) * *n_values);
    default:
      return NULL;
    }
}

static void
slice_config_init (SliceConfig *config)
{
  const gchar *val;

  *config = slice_config;

  val = getenv ("G_SLICE");
  if (val != NULL)
    {
      gint flags;
      const GDebugKey keys[] = {
        { "always-malloc", 1 << 0 },
        { "debug-blocks",  1 << 1 },
      };

      flags = g_parse_debug_string (val, keys, G_N_ELEMENTS (keys));
      if (flags & (1 << 0))
        config->always_malloc = TRUE;
      if (flags & (1 << 1))
        config->debug_blocks = TRUE;
    }
<<<<<<< HEAD
=======
  else
    {
      /* G_SLICE was not specified, so check if valgrind is running and
       * disable ourselves if it is.
       *
       * This way it's possible to force gslice to be enabled under
       * valgrind just by setting G_SLICE to the empty string.
       */
      if (RUNNING_ON_VALGRIND)
        config->always_malloc = TRUE;
    }
>>>>>>> 76bed778
}

static void
g_slice_init_nomessage (void)
{
  /* we may not use g_error() or friends here */
  mem_assert (sys_page_size == 0);
  mem_assert (MIN_MAGAZINE_SIZE >= 4);

#ifdef G_OS_WIN32
  {
    SYSTEM_INFO system_info;
    GetSystemInfo (&system_info);
    sys_page_size = system_info.dwPageSize;
  }
#else
  sys_page_size = sysconf (_SC_PAGESIZE); /* = sysconf (_SC_PAGE_SIZE); = getpagesize(); */
#endif
  mem_assert (sys_page_size >= 2 * LARGEALIGNMENT);
  mem_assert ((sys_page_size & (sys_page_size - 1)) == 0);
  slice_config_init (&allocator->config);
  allocator->min_page_size = sys_page_size;
#if HAVE_COMPLIANT_POSIX_MEMALIGN || HAVE_MEMALIGN
  /* allow allocation of pages up to 8KB (with 8KB alignment).
   * this is useful because many medium to large sized structures
   * fit less than 8 times (see [4]) into 4KB pages.
   * we allow very small page sizes here, to reduce wastage in
   * threads if only small allocations are required (this does
   * bear the risk of increasing allocation times and fragmentation
   * though).
   */
  allocator->min_page_size = MAX (allocator->min_page_size, 4096);
  allocator->max_page_size = MAX (allocator->min_page_size, 8192);
  allocator->min_page_size = MIN (allocator->min_page_size, 128);
#else
  /* we can only align to system page size */
  allocator->max_page_size = sys_page_size;
#endif
  if (allocator->config.always_malloc)
    {
      allocator->contention_counters = NULL;
      allocator->magazines = NULL;
      allocator->slab_stack = NULL;
    }
  else
    {
      allocator->contention_counters = g_new0 (guint, MAX_SLAB_INDEX (allocator));
      allocator->magazines = g_new0 (ChunkLink*, MAX_SLAB_INDEX (allocator));
      allocator->slab_stack = g_new0 (SlabInfo*, MAX_SLAB_INDEX (allocator));
    }

<<<<<<< HEAD
  g_mutex_init (&allocator->magazine_mutex);
  allocator->mutex_counter = 0;
  allocator->stamp_counter = MAX_STAMP_COUNTER; /* force initial update */
  allocator->last_stamp = 0;
  g_mutex_init (&allocator->slab_mutex);
=======
  allocator->mutex_counter = 0;
  allocator->stamp_counter = MAX_STAMP_COUNTER; /* force initial update */
  allocator->last_stamp = 0;
>>>>>>> 76bed778
  allocator->color_accu = 0;
  magazine_cache_update_stamp();
  /* values cached for performance reasons */
  allocator->max_slab_chunk_size_for_magazine_cache = MAX_SLAB_CHUNK_SIZE (allocator);
  if (allocator->config.always_malloc || allocator->config.bypass_magazines)
    allocator->max_slab_chunk_size_for_magazine_cache = 0;      /* non-optimized cases */
}

static inline guint
allocator_categorize (gsize aligned_chunk_size)
{
  /* speed up the likely path */
  if (G_LIKELY (aligned_chunk_size && aligned_chunk_size <= allocator->max_slab_chunk_size_for_magazine_cache))
    return 1;           /* use magazine cache */

  if (!allocator->config.always_malloc &&
      aligned_chunk_size &&
      aligned_chunk_size <= MAX_SLAB_CHUNK_SIZE (allocator))
    {
      if (allocator->config.bypass_magazines)
        return 2;       /* use slab allocator, see [2] */
      return 1;         /* use magazine cache */
    }
  return 0;             /* use malloc() */
}

static inline void
g_mutex_lock_a (GMutex *mutex,
                guint  *contention_counter)
{
  gboolean contention = FALSE;
  if (!g_mutex_trylock (mutex))
    {
      g_mutex_lock (mutex);
      contention = TRUE;
    }
  if (contention)
    {
      allocator->mutex_counter++;
      if (allocator->mutex_counter >= 1)        /* quickly adapt to contention */
        {
          allocator->mutex_counter = 0;
          *contention_counter = MIN (*contention_counter + 1, MAX_MAGAZINE_SIZE);
        }
    }
  else /* !contention */
    {
      allocator->mutex_counter--;
      if (allocator->mutex_counter < -11)       /* moderately recover magazine sizes */
        {
          allocator->mutex_counter = 0;
          *contention_counter = MAX (*contention_counter, 1) - 1;
        }
    }
}

static inline ThreadMemory*
thread_memory_from_self (void)
{
  ThreadMemory *tmem = g_private_get (&private_thread_memory);
  if (G_UNLIKELY (!tmem))
    {
      static GMutex init_mutex;
      guint n_magazines;

      g_mutex_lock (&init_mutex);
      if G_UNLIKELY (sys_page_size == 0)
        g_slice_init_nomessage ();
      g_mutex_unlock (&init_mutex);

      n_magazines = MAX_SLAB_INDEX (allocator);
      tmem = g_malloc0 (sizeof (ThreadMemory) + sizeof (Magazine) * 2 * n_magazines);
      tmem->magazine1 = (Magazine*) (tmem + 1);
      tmem->magazine2 = &tmem->magazine1[n_magazines];
      g_private_set (&private_thread_memory, tmem);
    }
  return tmem;
}

static inline ChunkLink*
magazine_chain_pop_head (ChunkLink **magazine_chunks)
{
  /* magazine chains are linked via ChunkLink->next.
   * each ChunkLink->data of the toplevel chain may point to a subchain,
   * linked via ChunkLink->next. ChunkLink->data of the subchains just
   * contains uninitialized junk.
   */
  ChunkLink *chunk = (*magazine_chunks)->data;
  if (G_UNLIKELY (chunk))
    {
      /* allocating from freed list */
      (*magazine_chunks)->data = chunk->next;
    }
  else
    {
      chunk = *magazine_chunks;
      *magazine_chunks = chunk->next;
    }
  return chunk;
}

#if 0 /* useful for debugging */
static guint
magazine_count (ChunkLink *head)
{
  guint count = 0;
  if (!head)
    return 0;
  while (head)
    {
      ChunkLink *child = head->data;
      count += 1;
      for (child = head->data; child; child = child->next)
        count += 1;
      head = head->next;
    }
  return count;
}
#endif

static inline gsize
allocator_get_magazine_threshold (Allocator *allocator,
                                  guint      ix)
{
  /* the magazine size calculated here has a lower bound of MIN_MAGAZINE_SIZE,
   * which is required by the implementation. also, for moderately sized chunks
   * (say >= 64 bytes), magazine sizes shouldn't be much smaller then the number
   * of chunks available per page/2 to avoid excessive traffic in the magazine
   * cache for small to medium sized structures.
   * the upper bound of the magazine size is effectively provided by
   * MAX_MAGAZINE_SIZE. for larger chunks, this number is scaled down so that
   * the content of a single magazine doesn't exceed ca. 16KB.
   */
  gsize chunk_size = SLAB_CHUNK_SIZE (allocator, ix);
  guint threshold = MAX (MIN_MAGAZINE_SIZE, allocator->max_page_size / MAX (5 * chunk_size, 5 * 32));
  guint contention_counter = allocator->contention_counters[ix];
  if (G_UNLIKELY (contention_counter))  /* single CPU bias */
    {
      /* adapt contention counter thresholds to chunk sizes */
      contention_counter = contention_counter * 64 / chunk_size;
      threshold = MAX (threshold, contention_counter);
    }
  return threshold;
}

/* --- magazine cache --- */
static inline void
magazine_cache_update_stamp (void)
{
  if (allocator->stamp_counter >= MAX_STAMP_COUNTER)
    {
      GTimeVal tv;
      g_get_current_time (&tv);
      allocator->last_stamp = tv.tv_sec * 1000 + tv.tv_usec / 1000; /* milli seconds */
      allocator->stamp_counter = 0;
    }
  else
    allocator->stamp_counter++;
}

static inline ChunkLink*
magazine_chain_prepare_fields (ChunkLink *magazine_chunks)
{
  ChunkLink *chunk1;
  ChunkLink *chunk2;
  ChunkLink *chunk3;
  ChunkLink *chunk4;
  /* checked upon initialization: mem_assert (MIN_MAGAZINE_SIZE >= 4); */
  /* ensure a magazine with at least 4 unused data pointers */
  chunk1 = magazine_chain_pop_head (&magazine_chunks);
  chunk2 = magazine_chain_pop_head (&magazine_chunks);
  chunk3 = magazine_chain_pop_head (&magazine_chunks);
  chunk4 = magazine_chain_pop_head (&magazine_chunks);
  chunk4->next = magazine_chunks;
  chunk3->next = chunk4;
  chunk2->next = chunk3;
  chunk1->next = chunk2;
  return chunk1;
}

/* access the first 3 fields of a specially prepared magazine chain */
#define magazine_chain_prev(mc)         ((mc)->data)
#define magazine_chain_stamp(mc)        ((mc)->next->data)
#define magazine_chain_uint_stamp(mc)   GPOINTER_TO_UINT ((mc)->next->data)
#define magazine_chain_next(mc)         ((mc)->next->next->data)
#define magazine_chain_count(mc)        ((mc)->next->next->next->data)

static void
magazine_cache_trim (Allocator *allocator,
                     guint      ix,
                     guint      stamp)
{
  /* g_mutex_lock (allocator->mutex); done by caller */
  /* trim magazine cache from tail */
  ChunkLink *current = magazine_chain_prev (allocator->magazines[ix]);
  ChunkLink *trash = NULL;
  while (ABS (stamp - magazine_chain_uint_stamp (current)) >= allocator->config.working_set_msecs)
    {
      /* unlink */
      ChunkLink *prev = magazine_chain_prev (current);
      ChunkLink *next = magazine_chain_next (current);
      magazine_chain_next (prev) = next;
      magazine_chain_prev (next) = prev;
      /* clear special fields, put on trash stack */
      magazine_chain_next (current) = NULL;
      magazine_chain_count (current) = NULL;
      magazine_chain_stamp (current) = NULL;
      magazine_chain_prev (current) = trash;
      trash = current;
      /* fixup list head if required */
      if (current == allocator->magazines[ix])
        {
          allocator->magazines[ix] = NULL;
          break;
        }
      current = prev;
    }
  g_mutex_unlock (&allocator->magazine_mutex);
  /* free trash */
  if (trash)
    {
      const gsize chunk_size = SLAB_CHUNK_SIZE (allocator, ix);
      g_mutex_lock (&allocator->slab_mutex);
      while (trash)
        {
          current = trash;
          trash = magazine_chain_prev (current);
          magazine_chain_prev (current) = NULL; /* clear special field */
          while (current)
            {
              ChunkLink *chunk = magazine_chain_pop_head (&current);
              slab_allocator_free_chunk (chunk_size, chunk);
            }
        }
      g_mutex_unlock (&allocator->slab_mutex);
    }
}

static void
magazine_cache_push_magazine (guint      ix,
                              ChunkLink *magazine_chunks,
                              gsize      count) /* must be >= MIN_MAGAZINE_SIZE */
{
  ChunkLink *current = magazine_chain_prepare_fields (magazine_chunks);
  ChunkLink *next, *prev;
  g_mutex_lock (&allocator->magazine_mutex);
  /* add magazine at head */
  next = allocator->magazines[ix];
  if (next)
    prev = magazine_chain_prev (next);
  else
    next = prev = current;
  magazine_chain_next (prev) = current;
  magazine_chain_prev (next) = current;
  magazine_chain_prev (current) = prev;
  magazine_chain_next (current) = next;
  magazine_chain_count (current) = (gpointer) count;
  /* stamp magazine */
  magazine_cache_update_stamp();
  magazine_chain_stamp (current) = GUINT_TO_POINTER (allocator->last_stamp);
  allocator->magazines[ix] = current;
  /* free old magazines beyond a certain threshold */
  magazine_cache_trim (allocator, ix, allocator->last_stamp);
  /* g_mutex_unlock (allocator->mutex); was done by magazine_cache_trim() */
}

static ChunkLink*
magazine_cache_pop_magazine (guint  ix,
                             gsize *countp)
{
  g_mutex_lock_a (&allocator->magazine_mutex, &allocator->contention_counters[ix]);
  if (!allocator->magazines[ix])
    {
      guint magazine_threshold = allocator_get_magazine_threshold (allocator, ix);
      gsize i, chunk_size = SLAB_CHUNK_SIZE (allocator, ix);
      ChunkLink *chunk, *head;
      g_mutex_unlock (&allocator->magazine_mutex);
      g_mutex_lock (&allocator->slab_mutex);
      head = slab_allocator_alloc_chunk (chunk_size);
      head->data = NULL;
      chunk = head;
      for (i = 1; i < magazine_threshold; i++)
        {
          chunk->next = slab_allocator_alloc_chunk (chunk_size);
          chunk = chunk->next;
          chunk->data = NULL;
        }
      chunk->next = NULL;
      g_mutex_unlock (&allocator->slab_mutex);
      *countp = i;
      return head;
    }
  else
    {
      ChunkLink *current = allocator->magazines[ix];
      ChunkLink *prev = magazine_chain_prev (current);
      ChunkLink *next = magazine_chain_next (current);
      /* unlink */
      magazine_chain_next (prev) = next;
      magazine_chain_prev (next) = prev;
      allocator->magazines[ix] = next == current ? NULL : next;
      g_mutex_unlock (&allocator->magazine_mutex);
      /* clear special fields and hand out */
      *countp = (gsize) magazine_chain_count (current);
      magazine_chain_prev (current) = NULL;
      magazine_chain_next (current) = NULL;
      magazine_chain_count (current) = NULL;
      magazine_chain_stamp (current) = NULL;
      return current;
    }
}

/* --- thread magazines --- */
static void
private_thread_memory_cleanup (gpointer data)
{
  ThreadMemory *tmem = data;
  const guint n_magazines = MAX_SLAB_INDEX (allocator);
  guint ix;
  for (ix = 0; ix < n_magazines; ix++)
    {
      Magazine *mags[2];
      guint j;
      mags[0] = &tmem->magazine1[ix];
      mags[1] = &tmem->magazine2[ix];
      for (j = 0; j < 2; j++)
        {
          Magazine *mag = mags[j];
          if (mag->count >= MIN_MAGAZINE_SIZE)
            magazine_cache_push_magazine (ix, mag->chunks, mag->count);
          else
            {
              const gsize chunk_size = SLAB_CHUNK_SIZE (allocator, ix);
              g_mutex_lock (&allocator->slab_mutex);
              while (mag->chunks)
                {
                  ChunkLink *chunk = magazine_chain_pop_head (&mag->chunks);
                  slab_allocator_free_chunk (chunk_size, chunk);
                }
              g_mutex_unlock (&allocator->slab_mutex);
            }
        }
    }
  g_free (tmem);
}

static void
thread_memory_magazine1_reload (ThreadMemory *tmem,
                                guint         ix)
{
  Magazine *mag = &tmem->magazine1[ix];
  mem_assert (mag->chunks == NULL); /* ensure that we may reset mag->count */
  mag->count = 0;
  mag->chunks = magazine_cache_pop_magazine (ix, &mag->count);
}

static void
thread_memory_magazine2_unload (ThreadMemory *tmem,
                                guint         ix)
{
  Magazine *mag = &tmem->magazine2[ix];
  magazine_cache_push_magazine (ix, mag->chunks, mag->count);
  mag->chunks = NULL;
  mag->count = 0;
}

static inline void
thread_memory_swap_magazines (ThreadMemory *tmem,
                              guint         ix)
{
  Magazine xmag = tmem->magazine1[ix];
  tmem->magazine1[ix] = tmem->magazine2[ix];
  tmem->magazine2[ix] = xmag;
}

static inline gboolean
thread_memory_magazine1_is_empty (ThreadMemory *tmem,
                                  guint         ix)
{
  return tmem->magazine1[ix].chunks == NULL;
}

static inline gboolean
thread_memory_magazine2_is_full (ThreadMemory *tmem,
                                 guint         ix)
{
  return tmem->magazine2[ix].count >= allocator_get_magazine_threshold (allocator, ix);
}

static inline gpointer
thread_memory_magazine1_alloc (ThreadMemory *tmem,
                               guint         ix)
{
  Magazine *mag = &tmem->magazine1[ix];
  ChunkLink *chunk = magazine_chain_pop_head (&mag->chunks);
  if (G_LIKELY (mag->count > 0))
    mag->count--;
  return chunk;
}

static inline void
thread_memory_magazine2_free (ThreadMemory *tmem,
                              guint         ix,
                              gpointer      mem)
{
  Magazine *mag = &tmem->magazine2[ix];
  ChunkLink *chunk = mem;
  chunk->data = NULL;
  chunk->next = mag->chunks;
  mag->chunks = chunk;
  mag->count++;
}

/* --- API functions --- */

/**
 * g_slice_new:
 * @type: the type to allocate, typically a structure name
 *
 * A convenience macro to allocate a block of memory from the
 * slice allocator.
 *
<<<<<<< HEAD
 * It calls g_slice_alloc() with <literal>sizeof (@type)</literal>
 * and casts the returned pointer to a pointer of the given type,
 * avoiding a type cast in the source code.
 * Note that the underlying slice allocation mechanism can
 * be changed with the <link linkend="G_SLICE">G_SLICE=always-malloc</link>
=======
 * It calls g_slice_alloc() with `sizeof (@type)` and casts the
 * returned pointer to a pointer of the given type, avoiding a type
 * cast in the source code. Note that the underlying slice allocation
 * mechanism can be changed with the [`G_SLICE=always-malloc`][G_SLICE]
>>>>>>> 76bed778
 * environment variable.
 *
 * Returns: a pointer to the allocated block, cast to a pointer to @type
 *
 * Since: 2.10
 */

/**
 * g_slice_new0:
 * @type: the type to allocate, typically a structure name
 *
 * A convenience macro to allocate a block of memory from the
 * slice allocator and set the memory to 0.
 *
<<<<<<< HEAD
 * It calls g_slice_alloc0() with <literal>sizeof (@type)</literal>
 * and casts the returned pointer to a pointer of the given type,
 * avoiding a type cast in the source code.
 * Note that the underlying slice allocation mechanism can
 * be changed with the <link linkend="G_SLICE">G_SLICE=always-malloc</link>
=======
 * It calls g_slice_alloc0() with `sizeof (@type)`
 * and casts the returned pointer to a pointer of the given type,
 * avoiding a type cast in the source code.
 * Note that the underlying slice allocation mechanism can
 * be changed with the [`G_SLICE=always-malloc`][G_SLICE]
>>>>>>> 76bed778
 * environment variable.
 *
 * Since: 2.10
 */

/**
 * g_slice_dup:
 * @type: the type to duplicate, typically a structure name
 * @mem: the memory to copy into the allocated block
 *
 * A convenience macro to duplicate a block of memory using
 * the slice allocator.
 *
<<<<<<< HEAD
 * It calls g_slice_copy() with <literal>sizeof (@type)</literal>
 * and casts the returned pointer to a pointer of the given type,
 * avoiding a type cast in the source code.
 * Note that the underlying slice allocation mechanism can
 * be changed with the <link linkend="G_SLICE">G_SLICE=always-malloc</link>
=======
 * It calls g_slice_copy() with `sizeof (@type)`
 * and casts the returned pointer to a pointer of the given type,
 * avoiding a type cast in the source code.
 * Note that the underlying slice allocation mechanism can
 * be changed with the [`G_SLICE=always-malloc`][G_SLICE]
>>>>>>> 76bed778
 * environment variable.
 *
 * Returns: a pointer to the allocated block, cast to a pointer to @type
 *
 * Since: 2.14
 */

/**
 * g_slice_free:
 * @type: the type of the block to free, typically a structure name
 * @mem: a pointer to the block to free
 *
 * A convenience macro to free a block of memory that has
 * been allocated from the slice allocator.
 *
<<<<<<< HEAD
 * It calls g_slice_free1() using <literal>sizeof (type)</literal>
 * as the block size.
 * Note that the exact release behaviour can be changed with the
 * <link linkend="G_DEBUG">G_DEBUG=gc-friendly</link> environment
 * variable, also see <link linkend="G_SLICE">G_SLICE</link> for
 * related debugging options.
=======
 * It calls g_slice_free1() using `sizeof (type)`
 * as the block size.
 * Note that the exact release behaviour can be changed with the
 * [`G_DEBUG=gc-friendly`][G_DEBUG] environment variable, also see
 * [`G_SLICE`][G_SLICE] for related debugging options.
>>>>>>> 76bed778
 *
 * Since: 2.10
 */

/**
 * g_slice_free_chain:
 * @type: the type of the @mem_chain blocks
 * @mem_chain: a pointer to the first block of the chain
 * @next: the field name of the next pointer in @type
 *
 * Frees a linked list of memory blocks of structure type @type.
 * The memory blocks must be equal-sized, allocated via
 * g_slice_alloc() or g_slice_alloc0() and linked together by
 * a @next pointer (similar to #GSList). The name of the
 * @next field in @type is passed as third argument.
 * Note that the exact release behaviour can be changed with the
<<<<<<< HEAD
 * <link linkend="G_DEBUG">G_DEBUG=gc-friendly</link> environment
 * variable, also see <link linkend="G_SLICE">G_SLICE</link> for
 * related debugging options.
=======
 * [`G_DEBUG=gc-friendly`][G_DEBUG] environment variable, also see
 * [`G_SLICE`][G_SLICE] for related debugging options.
>>>>>>> 76bed778
 *
 * Since: 2.10
 */

/**
 * g_slice_alloc:
 * @block_size: the number of bytes to allocate
 *
 * Allocates a block of memory from the slice allocator.
 * The block adress handed out can be expected to be aligned
<<<<<<< HEAD
 * to at least <literal>1 * sizeof (void*)</literal>,
=======
 * to at least 1 * sizeof (void*),
>>>>>>> 76bed778
 * though in general slices are 2 * sizeof (void*) bytes aligned,
 * if a malloc() fallback implementation is used instead,
 * the alignment may be reduced in a libc dependent fashion.
 * Note that the underlying slice allocation mechanism can
<<<<<<< HEAD
 * be changed with the <link linkend="G_SLICE">G_SLICE=always-malloc</link>
=======
 * be changed with the [`G_SLICE=always-malloc`][G_SLICE]
>>>>>>> 76bed778
 * environment variable.
 *
 * Returns: a pointer to the allocated memory block
 *
 * Since: 2.10
 */
gpointer
g_slice_alloc (gsize mem_size)
{
  ThreadMemory *tmem;
  gsize chunk_size;
  gpointer mem;
  guint acat;

  /* This gets the private structure for this thread.  If the private
   * structure does not yet exist, it is created.
   *
   * This has a side effect of causing GSlice to be initialised, so it
   * must come first.
   */
  tmem = thread_memory_from_self ();

  chunk_size = P2ALIGN (mem_size);
  acat = allocator_categorize (chunk_size);
  if (G_LIKELY (acat == 1))     /* allocate through magazine layer */
    {
      guint ix = SLAB_INDEX (allocator, chunk_size);
      if (G_UNLIKELY (thread_memory_magazine1_is_empty (tmem, ix)))
        {
          thread_memory_swap_magazines (tmem, ix);
          if (G_UNLIKELY (thread_memory_magazine1_is_empty (tmem, ix)))
            thread_memory_magazine1_reload (tmem, ix);
        }
      mem = thread_memory_magazine1_alloc (tmem, ix);
    }
  else if (acat == 2)           /* allocate through slab allocator */
    {
      g_mutex_lock (&allocator->slab_mutex);
      mem = slab_allocator_alloc_chunk (chunk_size);
      g_mutex_unlock (&allocator->slab_mutex);
    }
  else                          /* delegate to system malloc */
    mem = g_malloc (mem_size);
  if (G_UNLIKELY (allocator->config.debug_blocks))
    smc_notify_alloc (mem, mem_size);

  TRACE (GLIB_SLICE_ALLOC((void*)mem, mem_size));

  return mem;
}

/**
 * g_slice_alloc0:
 * @block_size: the number of bytes to allocate
 *
 * Allocates a block of memory via g_slice_alloc() and initializes
 * the returned memory to 0. Note that the underlying slice allocation
<<<<<<< HEAD
 * mechanism can be changed with the
 * <link linkend="G_SLICE">G_SLICE=always-malloc</link>
=======
 * mechanism can be changed with the [`G_SLICE=always-malloc`][G_SLICE]
>>>>>>> 76bed778
 * environment variable.
 *
 * Returns: a pointer to the allocated block
 *
 * Since: 2.10
 */
gpointer
g_slice_alloc0 (gsize mem_size)
{
  gpointer mem = g_slice_alloc (mem_size);
  if (mem)
    memset (mem, 0, mem_size);
  return mem;
}

/**
 * g_slice_copy:
 * @block_size: the number of bytes to allocate
 * @mem_block: the memory to copy
 *
 * Allocates a block of memory from the slice allocator
 * and copies @block_size bytes into it from @mem_block.
 *
 * Returns: a pointer to the allocated memory block
 *
 * Since: 2.14
 */
gpointer
g_slice_copy (gsize         mem_size,
              gconstpointer mem_block)
{
  gpointer mem = g_slice_alloc (mem_size);
  if (mem)
    memcpy (mem, mem_block, mem_size);
  return mem;
}

/**
 * g_slice_free1:
 * @block_size: the size of the block
 * @mem_block: a pointer to the block to free
 *
 * Frees a block of memory.
 *
 * The memory must have been allocated via g_slice_alloc() or
 * g_slice_alloc0() and the @block_size has to match the size
 * specified upon allocation. Note that the exact release behaviour
<<<<<<< HEAD
 * can be changed with the
 * <link linkend="G_DEBUG">G_DEBUG=gc-friendly</link> environment
 * variable, also see <link linkend="G_SLICE">G_SLICE</link> for
 * related debugging options.
=======
 * can be changed with the [`G_DEBUG=gc-friendly`][G_DEBUG] environment
 * variable, also see [`G_SLICE`][G_SLICE] for related debugging options.
>>>>>>> 76bed778
 *
 * Since: 2.10
 */
void
g_slice_free1 (gsize    mem_size,
               gpointer mem_block)
{
  gsize chunk_size = P2ALIGN (mem_size);
  guint acat = allocator_categorize (chunk_size);
  if (G_UNLIKELY (!mem_block))
    return;
  if (G_UNLIKELY (allocator->config.debug_blocks) &&
      !smc_notify_free (mem_block, mem_size))
    abort();
  if (G_LIKELY (acat == 1))             /* allocate through magazine layer */
    {
      ThreadMemory *tmem = thread_memory_from_self();
      guint ix = SLAB_INDEX (allocator, chunk_size);
      if (G_UNLIKELY (thread_memory_magazine2_is_full (tmem, ix)))
        {
          thread_memory_swap_magazines (tmem, ix);
          if (G_UNLIKELY (thread_memory_magazine2_is_full (tmem, ix)))
            thread_memory_magazine2_unload (tmem, ix);
        }
      if (G_UNLIKELY (g_mem_gc_friendly))
        memset (mem_block, 0, chunk_size);
      thread_memory_magazine2_free (tmem, ix, mem_block);
    }
  else if (acat == 2)                   /* allocate through slab allocator */
    {
      if (G_UNLIKELY (g_mem_gc_friendly))
        memset (mem_block, 0, chunk_size);
      g_mutex_lock (&allocator->slab_mutex);
      slab_allocator_free_chunk (chunk_size, mem_block);
      g_mutex_unlock (&allocator->slab_mutex);
    }
  else                                  /* delegate to system malloc */
    {
      if (G_UNLIKELY (g_mem_gc_friendly))
        memset (mem_block, 0, mem_size);
      g_free (mem_block);
    }
  TRACE (GLIB_SLICE_FREE((void*)mem_block, mem_size));
}

/**
 * g_slice_free_chain_with_offset:
 * @block_size: the size of the blocks
 * @mem_chain:  a pointer to the first block of the chain
 * @next_offset: the offset of the @next field in the blocks
 *
 * Frees a linked list of memory blocks of structure type @type.
 *
 * The memory blocks must be equal-sized, allocated via
 * g_slice_alloc() or g_slice_alloc0() and linked together by a
 * @next pointer (similar to #GSList). The offset of the @next
 * field in each block is passed as third argument.
 * Note that the exact release behaviour can be changed with the
<<<<<<< HEAD
 * <link linkend="G_DEBUG">G_DEBUG=gc-friendly</link> environment
 * variable, also see <link linkend="G_SLICE">G_SLICE</link> for
 * related debugging options.
=======
 * [`G_DEBUG=gc-friendly`][G_DEBUG] environment variable, also see
 * [`G_SLICE`][G_SLICE] for related debugging options.
>>>>>>> 76bed778
 *
 * Since: 2.10
 */
void
g_slice_free_chain_with_offset (gsize    mem_size,
                                gpointer mem_chain,
                                gsize    next_offset)
{
  gpointer slice = mem_chain;
  /* while the thread magazines and the magazine cache are implemented so that
   * they can easily be extended to allow for free lists containing more free
   * lists for the first level nodes, which would allow O(1) freeing in this
   * function, the benefit of such an extension is questionable, because:
   * - the magazine size counts will become mere lower bounds which confuses
   *   the code adapting to lock contention;
   * - freeing a single node to the thread magazines is very fast, so this
   *   O(list_length) operation is multiplied by a fairly small factor;
   * - memory usage histograms on larger applications seem to indicate that
   *   the amount of released multi node lists is negligible in comparison
   *   to single node releases.
   * - the major performance bottle neck, namely g_private_get() or
   *   g_mutex_lock()/g_mutex_unlock() has already been moved out of the
   *   inner loop for freeing chained slices.
   */
  gsize chunk_size = P2ALIGN (mem_size);
  guint acat = allocator_categorize (chunk_size);
  if (G_LIKELY (acat == 1))             /* allocate through magazine layer */
    {
      ThreadMemory *tmem = thread_memory_from_self();
      guint ix = SLAB_INDEX (allocator, chunk_size);
      while (slice)
        {
          guint8 *current = slice;
          slice = *(gpointer*) (current + next_offset);
          if (G_UNLIKELY (allocator->config.debug_blocks) &&
              !smc_notify_free (current, mem_size))
            abort();
          if (G_UNLIKELY (thread_memory_magazine2_is_full (tmem, ix)))
            {
              thread_memory_swap_magazines (tmem, ix);
              if (G_UNLIKELY (thread_memory_magazine2_is_full (tmem, ix)))
                thread_memory_magazine2_unload (tmem, ix);
            }
          if (G_UNLIKELY (g_mem_gc_friendly))
            memset (current, 0, chunk_size);
          thread_memory_magazine2_free (tmem, ix, current);
        }
    }
  else if (acat == 2)                   /* allocate through slab allocator */
    {
      g_mutex_lock (&allocator->slab_mutex);
      while (slice)
        {
          guint8 *current = slice;
          slice = *(gpointer*) (current + next_offset);
          if (G_UNLIKELY (allocator->config.debug_blocks) &&
              !smc_notify_free (current, mem_size))
            abort();
          if (G_UNLIKELY (g_mem_gc_friendly))
            memset (current, 0, chunk_size);
          slab_allocator_free_chunk (chunk_size, current);
        }
      g_mutex_unlock (&allocator->slab_mutex);
    }
  else                                  /* delegate to system malloc */
    while (slice)
      {
        guint8 *current = slice;
        slice = *(gpointer*) (current + next_offset);
        if (G_UNLIKELY (allocator->config.debug_blocks) &&
            !smc_notify_free (current, mem_size))
          abort();
        if (G_UNLIKELY (g_mem_gc_friendly))
          memset (current, 0, mem_size);
        g_free (current);
      }
}

/* --- single page allocator --- */
static void
allocator_slab_stack_push (Allocator *allocator,
                           guint      ix,
                           SlabInfo  *sinfo)
{
  /* insert slab at slab ring head */
  if (!allocator->slab_stack[ix])
    {
      sinfo->next = sinfo;
      sinfo->prev = sinfo;
    }
  else
    {
      SlabInfo *next = allocator->slab_stack[ix], *prev = next->prev;
      next->prev = sinfo;
      prev->next = sinfo;
      sinfo->next = next;
      sinfo->prev = prev;
    }
  allocator->slab_stack[ix] = sinfo;
}

static gsize
allocator_aligned_page_size (Allocator *allocator,
                             gsize      n_bytes)
{
  gsize val = 1 << g_bit_storage (n_bytes - 1);
  val = MAX (val, allocator->min_page_size);
  return val;
}

static void
allocator_add_slab (Allocator *allocator,
                    guint      ix,
                    gsize      chunk_size)
{
  ChunkLink *chunk;
  SlabInfo *sinfo;
  gsize addr, padding, n_chunks, color = 0;
  gsize page_size = allocator_aligned_page_size (allocator, SLAB_BPAGE_SIZE (allocator, chunk_size));
  /* allocate 1 page for the chunks and the slab */
  gpointer aligned_memory = allocator_memalign (page_size, page_size - NATIVE_MALLOC_PADDING);
  guint8 *mem = aligned_memory;
  guint i;
  if (!mem)
    {
      const gchar *syserr = strerror (errno);
      mem_error ("failed to allocate %u bytes (alignment: %u): %s\n",
                 (guint) (page_size - NATIVE_MALLOC_PADDING), (guint) page_size, syserr);
    }
  /* mask page address */
  addr = ((gsize) mem / page_size) * page_size;
  /* assert alignment */
  mem_assert (aligned_memory == (gpointer) addr);
  /* basic slab info setup */
  sinfo = (SlabInfo*) (mem + page_size - SLAB_INFO_SIZE);
  sinfo->n_allocated = 0;
  sinfo->chunks = NULL;
  /* figure cache colorization */
  n_chunks = ((guint8*) sinfo - mem) / chunk_size;
  padding = ((guint8*) sinfo - mem) - n_chunks * chunk_size;
  if (padding)
    {
      color = (allocator->color_accu * P2ALIGNMENT) % padding;
      allocator->color_accu += allocator->config.color_increment;
    }
  /* add chunks to free list */
  chunk = (ChunkLink*) (mem + color);
  sinfo->chunks = chunk;
  for (i = 0; i < n_chunks - 1; i++)
    {
      chunk->next = (ChunkLink*) ((guint8*) chunk + chunk_size);
      chunk = chunk->next;
    }
  chunk->next = NULL;   /* last chunk */
  /* add slab to slab ring */
  allocator_slab_stack_push (allocator, ix, sinfo);
}

static gpointer
slab_allocator_alloc_chunk (gsize chunk_size)
{
  ChunkLink *chunk;
  guint ix = SLAB_INDEX (allocator, chunk_size);
  /* ensure non-empty slab */
  if (!allocator->slab_stack[ix] || !allocator->slab_stack[ix]->chunks)
    allocator_add_slab (allocator, ix, chunk_size);
  /* allocate chunk */
  chunk = allocator->slab_stack[ix]->chunks;
  allocator->slab_stack[ix]->chunks = chunk->next;
  allocator->slab_stack[ix]->n_allocated++;
  /* rotate empty slabs */
  if (!allocator->slab_stack[ix]->chunks)
    allocator->slab_stack[ix] = allocator->slab_stack[ix]->next;
  return chunk;
}

static void
slab_allocator_free_chunk (gsize    chunk_size,
                           gpointer mem)
{
  ChunkLink *chunk;
  gboolean was_empty;
  guint ix = SLAB_INDEX (allocator, chunk_size);
  gsize page_size = allocator_aligned_page_size (allocator, SLAB_BPAGE_SIZE (allocator, chunk_size));
  gsize addr = ((gsize) mem / page_size) * page_size;
  /* mask page address */
  guint8 *page = (guint8*) addr;
  SlabInfo *sinfo = (SlabInfo*) (page + page_size - SLAB_INFO_SIZE);
  /* assert valid chunk count */
  mem_assert (sinfo->n_allocated > 0);
  /* add chunk to free list */
  was_empty = sinfo->chunks == NULL;
  chunk = (ChunkLink*) mem;
  chunk->next = sinfo->chunks;
  sinfo->chunks = chunk;
  sinfo->n_allocated--;
  /* keep slab ring partially sorted, empty slabs at end */
  if (was_empty)
    {
      /* unlink slab */
      SlabInfo *next = sinfo->next, *prev = sinfo->prev;
      next->prev = prev;
      prev->next = next;
      if (allocator->slab_stack[ix] == sinfo)
        allocator->slab_stack[ix] = next == sinfo ? NULL : next;
      /* insert slab at head */
      allocator_slab_stack_push (allocator, ix, sinfo);
    }
  /* eagerly free complete unused slabs */
  if (!sinfo->n_allocated)
    {
      /* unlink slab */
      SlabInfo *next = sinfo->next, *prev = sinfo->prev;
      next->prev = prev;
      prev->next = next;
      if (allocator->slab_stack[ix] == sinfo)
        allocator->slab_stack[ix] = next == sinfo ? NULL : next;
      /* free slab */
      allocator_memfree (page_size, page);
    }
}

/* --- memalign implementation --- */
#ifdef HAVE_MALLOC_H
#include <malloc.h>             /* memalign() */
#endif

/* from config.h:
 * define HAVE_POSIX_MEMALIGN           1 // if free(posix_memalign(3)) works, <stdlib.h>
 * define HAVE_COMPLIANT_POSIX_MEMALIGN 1 // if free(posix_memalign(3)) works for sizes != 2^n, <stdlib.h>
 * define HAVE_MEMALIGN                 1 // if free(memalign(3)) works, <malloc.h>
 * define HAVE_VALLOC                   1 // if free(valloc(3)) works, <stdlib.h> or <malloc.h>
 * if none is provided, we implement malloc(3)-based alloc-only page alignment
 */

#if !(HAVE_COMPLIANT_POSIX_MEMALIGN || HAVE_MEMALIGN || HAVE_VALLOC)
static GTrashStack *compat_valloc_trash = NULL;
#endif

static gpointer
allocator_memalign (gsize alignment,
                    gsize memsize)
{
  gpointer aligned_memory = NULL;
  gint err = ENOMEM;
#if     HAVE_COMPLIANT_POSIX_MEMALIGN
  err = posix_memalign (&aligned_memory, alignment, memsize);
#elif   HAVE_MEMALIGN
  errno = 0;
  aligned_memory = memalign (alignment, memsize);
  err = errno;
#elif   HAVE_VALLOC
  errno = 0;
  aligned_memory = valloc (memsize);
  err = errno;
#else
  /* simplistic non-freeing page allocator */
  mem_assert (alignment == sys_page_size);
  mem_assert (memsize <= sys_page_size);
  if (!compat_valloc_trash)
    {
      const guint n_pages = 16;
      guint8 *mem = malloc (n_pages * sys_page_size);
      err = errno;
      if (mem)
        {
          gint i = n_pages;
          guint8 *amem = (guint8*) ALIGN ((gsize) mem, sys_page_size);
          if (amem != mem)
            i--;        /* mem wasn't page aligned */
          while (--i >= 0)
            g_trash_stack_push (&compat_valloc_trash, amem + i * sys_page_size);
        }
    }
  aligned_memory = g_trash_stack_pop (&compat_valloc_trash);
#endif
  if (!aligned_memory)
    errno = err;
  return aligned_memory;
}

static void
allocator_memfree (gsize    memsize,
                   gpointer mem)
{
#if     HAVE_COMPLIANT_POSIX_MEMALIGN || HAVE_MEMALIGN || HAVE_VALLOC
  free (mem);
#else
  mem_assert (memsize <= sys_page_size);
  g_trash_stack_push (&compat_valloc_trash, mem);
#endif
}

static void
mem_error (const char *format,
           ...)
{
  const char *pname;
  va_list args;
  /* at least, put out "MEMORY-ERROR", in case we segfault during the rest of the function */
  fputs ("\n***MEMORY-ERROR***: ", stderr);
  pname = g_get_prgname();
  fprintf (stderr, "%s[%ld]: GSlice: ", pname ? pname : "", (long)getpid());
  va_start (args, format);
  vfprintf (stderr, format, args);
  va_end (args);
  fputs ("\n", stderr);
  abort();
  _exit (1);
}

/* --- g-slice memory checker tree --- */
typedef size_t SmcKType;                /* key type */
typedef size_t SmcVType;                /* value type */
typedef struct {
  SmcKType key;
  SmcVType value;
} SmcEntry;
static void             smc_tree_insert      (SmcKType  key,
                                              SmcVType  value);
static gboolean         smc_tree_lookup      (SmcKType  key,
                                              SmcVType *value_p);
static gboolean         smc_tree_remove      (SmcKType  key);


/* --- g-slice memory checker implementation --- */
static void
smc_notify_alloc (void   *pointer,
                  size_t  size)
{
  size_t adress = (size_t) pointer;
  if (pointer)
    smc_tree_insert (adress, size);
}

#if 0
static void
smc_notify_ignore (void *pointer)
{
  size_t adress = (size_t) pointer;
  if (pointer)
    smc_tree_remove (adress);
}
#endif

static int
smc_notify_free (void   *pointer,
                 size_t  size)
{
  size_t adress = (size_t) pointer;
  SmcVType real_size;
  gboolean found_one;

  if (!pointer)
    return 1; /* ignore */
  found_one = smc_tree_lookup (adress, &real_size);
  if (!found_one)
    {
      fprintf (stderr, "GSlice: MemChecker: attempt to release non-allocated block: %p size=%" G_GSIZE_FORMAT "\n", pointer, size);
      return 0;
    }
  if (real_size != size && (real_size || size))
    {
      fprintf (stderr, "GSlice: MemChecker: attempt to release block with invalid size: %p size=%" G_GSIZE_FORMAT " invalid-size=%" G_GSIZE_FORMAT "\n", pointer, real_size, size);
      return 0;
    }
  if (!smc_tree_remove (adress))
    {
      fprintf (stderr, "GSlice: MemChecker: attempt to release non-allocated block: %p size=%" G_GSIZE_FORMAT "\n", pointer, size);
      return 0;
    }
  return 1; /* all fine */
}

/* --- g-slice memory checker tree implementation --- */
#define SMC_TRUNK_COUNT     (4093 /* 16381 */)          /* prime, to distribute trunk collisions (big, allocated just once) */
#define SMC_BRANCH_COUNT    (511)                       /* prime, to distribute branch collisions */
#define SMC_TRUNK_EXTENT    (SMC_BRANCH_COUNT * 2039)   /* key address space per trunk, should distribute uniformly across BRANCH_COUNT */
#define SMC_TRUNK_HASH(k)   ((k / SMC_TRUNK_EXTENT) % SMC_TRUNK_COUNT)  /* generate new trunk hash per megabyte (roughly) */
#define SMC_BRANCH_HASH(k)  (k % SMC_BRANCH_COUNT)

typedef struct {
  SmcEntry    *entries;
  unsigned int n_entries;
} SmcBranch;

static SmcBranch     **smc_tree_root = NULL;

static void
smc_tree_abort (int errval)
{
  const char *syserr = strerror (errval);
  mem_error ("MemChecker: failure in debugging tree: %s", syserr);
}

static inline SmcEntry*
smc_tree_branch_grow_L (SmcBranch   *branch,
                        unsigned int index)
{
  unsigned int old_size = branch->n_entries * sizeof (branch->entries[0]);
  unsigned int new_size = old_size + sizeof (branch->entries[0]);
  SmcEntry *entry;
  mem_assert (index <= branch->n_entries);
  branch->entries = (SmcEntry*) realloc (branch->entries, new_size);
  if (!branch->entries)
    smc_tree_abort (errno);
  entry = branch->entries + index;
  memmove (entry + 1, entry, (branch->n_entries - index) * sizeof (entry[0]));
  branch->n_entries += 1;
  return entry;
}

static inline SmcEntry*
smc_tree_branch_lookup_nearest_L (SmcBranch *branch,
                                  SmcKType   key)
{
  unsigned int n_nodes = branch->n_entries, offs = 0;
  SmcEntry *check = branch->entries;
  int cmp = 0;
  while (offs < n_nodes)
    {
      unsigned int i = (offs + n_nodes) >> 1;
      check = branch->entries + i;
      cmp = key < check->key ? -1 : key != check->key;
      if (cmp == 0)
        return check;                   /* return exact match */
      else if (cmp < 0)
        n_nodes = i;
      else /* (cmp > 0) */
        offs = i + 1;
    }
  /* check points at last mismatch, cmp > 0 indicates greater key */
  return cmp > 0 ? check + 1 : check;   /* return insertion position for inexact match */
}

static void
smc_tree_insert (SmcKType key,
                 SmcVType value)
{
  unsigned int ix0, ix1;
  SmcEntry *entry;

  g_mutex_lock (&smc_tree_mutex);
  ix0 = SMC_TRUNK_HASH (key);
  ix1 = SMC_BRANCH_HASH (key);
  if (!smc_tree_root)
    {
      smc_tree_root = calloc (SMC_TRUNK_COUNT, sizeof (smc_tree_root[0]));
      if (!smc_tree_root)
        smc_tree_abort (errno);
    }
  if (!smc_tree_root[ix0])
    {
      smc_tree_root[ix0] = calloc (SMC_BRANCH_COUNT, sizeof (smc_tree_root[0][0]));
      if (!smc_tree_root[ix0])
        smc_tree_abort (errno);
    }
  entry = smc_tree_branch_lookup_nearest_L (&smc_tree_root[ix0][ix1], key);
  if (!entry ||                                                                         /* need create */
      entry >= smc_tree_root[ix0][ix1].entries + smc_tree_root[ix0][ix1].n_entries ||   /* need append */
      entry->key != key)                                                                /* need insert */
    entry = smc_tree_branch_grow_L (&smc_tree_root[ix0][ix1], entry - smc_tree_root[ix0][ix1].entries);
  entry->key = key;
  entry->value = value;
  g_mutex_unlock (&smc_tree_mutex);
}

static gboolean
smc_tree_lookup (SmcKType  key,
                 SmcVType *value_p)
{
  SmcEntry *entry = NULL;
  unsigned int ix0 = SMC_TRUNK_HASH (key), ix1 = SMC_BRANCH_HASH (key);
  gboolean found_one = FALSE;
  *value_p = 0;
  g_mutex_lock (&smc_tree_mutex);
  if (smc_tree_root && smc_tree_root[ix0])
    {
      entry = smc_tree_branch_lookup_nearest_L (&smc_tree_root[ix0][ix1], key);
      if (entry &&
          entry < smc_tree_root[ix0][ix1].entries + smc_tree_root[ix0][ix1].n_entries &&
          entry->key == key)
        {
          found_one = TRUE;
          *value_p = entry->value;
        }
    }
  g_mutex_unlock (&smc_tree_mutex);
  return found_one;
}

static gboolean
smc_tree_remove (SmcKType key)
{
  unsigned int ix0 = SMC_TRUNK_HASH (key), ix1 = SMC_BRANCH_HASH (key);
  gboolean found_one = FALSE;
  g_mutex_lock (&smc_tree_mutex);
  if (smc_tree_root && smc_tree_root[ix0])
    {
      SmcEntry *entry = smc_tree_branch_lookup_nearest_L (&smc_tree_root[ix0][ix1], key);
      if (entry &&
          entry < smc_tree_root[ix0][ix1].entries + smc_tree_root[ix0][ix1].n_entries &&
          entry->key == key)
        {
          unsigned int i = entry - smc_tree_root[ix0][ix1].entries;
          smc_tree_root[ix0][ix1].n_entries -= 1;
          memmove (entry, entry + 1, (smc_tree_root[ix0][ix1].n_entries - i) * sizeof (entry[0]));
          if (!smc_tree_root[ix0][ix1].n_entries)
            {
              /* avoid useless pressure on the memory system */
              free (smc_tree_root[ix0][ix1].entries);
              smc_tree_root[ix0][ix1].entries = NULL;
            }
          found_one = TRUE;
        }
    }
  g_mutex_unlock (&smc_tree_mutex);
  return found_one;
}

#ifdef G_ENABLE_DEBUG
void
g_slice_debug_tree_statistics (void)
{
  g_mutex_lock (&smc_tree_mutex);
  if (smc_tree_root)
    {
      unsigned int i, j, t = 0, o = 0, b = 0, su = 0, ex = 0, en = 4294967295u;
      double tf, bf;
      for (i = 0; i < SMC_TRUNK_COUNT; i++)
        if (smc_tree_root[i])
          {
            t++;
            for (j = 0; j < SMC_BRANCH_COUNT; j++)
              if (smc_tree_root[i][j].n_entries)
                {
                  b++;
                  su += smc_tree_root[i][j].n_entries;
                  en = MIN (en, smc_tree_root[i][j].n_entries);
                  ex = MAX (ex, smc_tree_root[i][j].n_entries);
                }
              else if (smc_tree_root[i][j].entries)
                o++; /* formerly used, now empty */
          }
      en = b ? en : 0;
      tf = MAX (t, 1.0); /* max(1) to be a valid divisor */
      bf = MAX (b, 1.0); /* max(1) to be a valid divisor */
      fprintf (stderr, "GSlice: MemChecker: %u trunks, %u branches, %u old branches\n", t, b, o);
      fprintf (stderr, "GSlice: MemChecker: %f branches per trunk, %.2f%% utilization\n",
               b / tf,
               100.0 - (SMC_BRANCH_COUNT - b / tf) / (0.01 * SMC_BRANCH_COUNT));
      fprintf (stderr, "GSlice: MemChecker: %f entries per branch, %u minimum, %u maximum\n",
               su / bf, en, ex);
    }
  else
    fprintf (stderr, "GSlice: MemChecker: root=NULL\n");
  g_mutex_unlock (&smc_tree_mutex);
  
  /* sample statistics (beast + GSLice + 24h scripted core & GUI activity):
   *  PID %CPU %MEM   VSZ  RSS      COMMAND
   * 8887 30.3 45.8 456068 414856   beast-0.7.1 empty.bse
   * $ cat /proc/8887/statm # total-program-size resident-set-size shared-pages text/code data/stack library dirty-pages
   * 114017 103714 2354 344 0 108676 0
   * $ cat /proc/8887/status 
   * Name:   beast-0.7.1
   * VmSize:   456068 kB
   * VmLck:         0 kB
   * VmRSS:    414856 kB
   * VmData:   434620 kB
   * VmStk:        84 kB
   * VmExe:      1376 kB
   * VmLib:     13036 kB
   * VmPTE:       456 kB
   * Threads:        3
   * (gdb) print g_slice_debug_tree_statistics ()
   * GSlice: MemChecker: 422 trunks, 213068 branches, 0 old branches
   * GSlice: MemChecker: 504.900474 branches per trunk, 98.81% utilization
   * GSlice: MemChecker: 4.965039 entries per branch, 1 minimum, 37 maximum
   */
}
#endif /* G_ENABLE_DEBUG */<|MERGE_RESOLUTION|>--- conflicted
+++ resolved
@@ -30,11 +30,7 @@
 #include <string.h>
 #include <errno.h>
 
-<<<<<<< HEAD
-#ifdef HAVE_UNISTD_H
-=======
 #ifdef G_OS_UNIX
->>>>>>> 76bed778
 #include <unistd.h>             /* sysconf() */
 #endif
 #ifdef G_OS_WIN32
@@ -55,11 +51,8 @@
 #include "gthread.h"
 #include "glib_trace.h"
 
-<<<<<<< HEAD
-=======
 #include "valgrind.h"
 
->>>>>>> 76bed778
 /**
  * SECTION:memory_slices
  * @title: Memory Slices
@@ -73,14 +66,6 @@
  *
  * To achieve these goals, the slice allocator uses a sophisticated,
  * layered design that has been inspired by Bonwick's slab allocator
-<<<<<<< HEAD
- * <footnote><para>
- * <ulink url="http://citeseer.ist.psu.edu/bonwick94slab.html">[Bonwick94]</ulink> Jeff Bonwick, The slab allocator: An object-caching kernel
- * memory allocator. USENIX 1994, and
- * <ulink url="http://citeseer.ist.psu.edu/bonwick01magazines.html">[Bonwick01]</ulink> Bonwick and Jonathan Adams, Magazines and vmem: Extending the
- * slab allocator to many cpu's and arbitrary resources. USENIX 2001
- * </para></footnote>.
-=======
  * ([Bonwick94](http://citeseer.ist.psu.edu/bonwick94slab.html)
  * Jeff Bonwick, The slab allocator: An object-caching kernel
  * memory allocator. USENIX 1994, and
@@ -88,7 +73,6 @@
  * Bonwick and Jonathan Adams, Magazines and vmem: Extending the
  * slab allocator to many cpu's and arbitrary resources. USENIX 2001)
  *
->>>>>>> 76bed778
  * It uses posix_memalign() to optimize allocations of many equally-sized
  * chunks, and has per-thread free lists (the so-called magazine layer)
  * to quickly satisfy allocation requests of already known structure sizes.
@@ -103,44 +87,6 @@
  * unlike malloc(), it does not reserve extra space per block. For large block
  * sizes, g_slice_new() and g_slice_alloc() will automatically delegate to the
  * system malloc() implementation. For newly written code it is recommended
-<<<<<<< HEAD
- * to use the new <literal>g_slice</literal> API instead of g_malloc() and
- * friends, as long as objects are not resized during their lifetime and the
- * object size used at allocation time is still available when freeing.
- *
- * <example>
- * <title>Using the slice allocator</title>
- * <programlisting>
- * gchar *mem[10000];
- * gint i;
- *
- * /&ast; Allocate 10000 blocks. &ast;/
- * for (i = 0; i &lt; 10000; i++)
- *   {
- *     mem[i] = g_slice_alloc (50);
- *
- *     /&ast; Fill in the memory with some junk. &ast;/
- *     for (j = 0; j &lt; 50; j++)
- *       mem[i][j] = i * j;
- *   }
- *
- * /&ast; Now free all of the blocks. &ast;/
- * for (i = 0; i &lt; 10000; i++)
- *   {
- *     g_slice_free1 (50, mem[i]);
- *   }
- * </programlisting></example>
- *
- * <example>
- * <title>Using the slice allocator with data structures</title>
- * <programlisting>
- * GRealArray *array;
- *
- * /&ast; Allocate one block, using the g_slice_new() macro. &ast;/
- * array = g_slice_new (GRealArray);
-
- * /&ast; We can now use array just like a normal pointer to a structure. &ast;/
-=======
  * to use the new `g_slice` API instead of g_malloc() and
  * friends, as long as objects are not resized during their lifetime and the
  * object size used at allocation time is still available when freeing.
@@ -174,7 +120,6 @@
  * array = g_slice_new (GRealArray);
 
  * // We can now use array just like a normal pointer to a structure.
->>>>>>> 76bed778
  * array->data            = NULL;
  * array->len             = 0;
  * array->alloc           = 0;
@@ -182,15 +127,9 @@
  * array->clear           = (clear ? 1 : 0);
  * array->elt_size        = elt_size;
  *
-<<<<<<< HEAD
- * /&ast; We can free the block, so it can be reused. &ast;/
- * g_slice_free (GRealArray, array);
- * </programlisting></example>
-=======
  * // We can free the block, so it can be reused.
  * g_slice_free (GRealArray, array);
  * ]|
->>>>>>> 76bed778
  */
 
 /* the GSlice allocator is split up into 4 layers, roughly modelled after the slab
@@ -441,8 +380,6 @@
       if (flags & (1 << 1))
         config->debug_blocks = TRUE;
     }
-<<<<<<< HEAD
-=======
   else
     {
       /* G_SLICE was not specified, so check if valgrind is running and
@@ -454,7 +391,6 @@
       if (RUNNING_ON_VALGRIND)
         config->always_malloc = TRUE;
     }
->>>>>>> 76bed778
 }
 
 static void
@@ -506,17 +442,9 @@
       allocator->slab_stack = g_new0 (SlabInfo*, MAX_SLAB_INDEX (allocator));
     }
 
-<<<<<<< HEAD
-  g_mutex_init (&allocator->magazine_mutex);
   allocator->mutex_counter = 0;
   allocator->stamp_counter = MAX_STAMP_COUNTER; /* force initial update */
   allocator->last_stamp = 0;
-  g_mutex_init (&allocator->slab_mutex);
-=======
-  allocator->mutex_counter = 0;
-  allocator->stamp_counter = MAX_STAMP_COUNTER; /* force initial update */
-  allocator->last_stamp = 0;
->>>>>>> 76bed778
   allocator->color_accu = 0;
   magazine_cache_update_stamp();
   /* values cached for performance reasons */
@@ -939,18 +867,10 @@
  * A convenience macro to allocate a block of memory from the
  * slice allocator.
  *
-<<<<<<< HEAD
- * It calls g_slice_alloc() with <literal>sizeof (@type)</literal>
- * and casts the returned pointer to a pointer of the given type,
- * avoiding a type cast in the source code.
- * Note that the underlying slice allocation mechanism can
- * be changed with the <link linkend="G_SLICE">G_SLICE=always-malloc</link>
-=======
  * It calls g_slice_alloc() with `sizeof (@type)` and casts the
  * returned pointer to a pointer of the given type, avoiding a type
  * cast in the source code. Note that the underlying slice allocation
  * mechanism can be changed with the [`G_SLICE=always-malloc`][G_SLICE]
->>>>>>> 76bed778
  * environment variable.
  *
  * Returns: a pointer to the allocated block, cast to a pointer to @type
@@ -965,19 +885,11 @@
  * A convenience macro to allocate a block of memory from the
  * slice allocator and set the memory to 0.
  *
-<<<<<<< HEAD
- * It calls g_slice_alloc0() with <literal>sizeof (@type)</literal>
- * and casts the returned pointer to a pointer of the given type,
- * avoiding a type cast in the source code.
- * Note that the underlying slice allocation mechanism can
- * be changed with the <link linkend="G_SLICE">G_SLICE=always-malloc</link>
-=======
  * It calls g_slice_alloc0() with `sizeof (@type)`
  * and casts the returned pointer to a pointer of the given type,
  * avoiding a type cast in the source code.
  * Note that the underlying slice allocation mechanism can
  * be changed with the [`G_SLICE=always-malloc`][G_SLICE]
->>>>>>> 76bed778
  * environment variable.
  *
  * Since: 2.10
@@ -991,19 +903,11 @@
  * A convenience macro to duplicate a block of memory using
  * the slice allocator.
  *
-<<<<<<< HEAD
- * It calls g_slice_copy() with <literal>sizeof (@type)</literal>
- * and casts the returned pointer to a pointer of the given type,
- * avoiding a type cast in the source code.
- * Note that the underlying slice allocation mechanism can
- * be changed with the <link linkend="G_SLICE">G_SLICE=always-malloc</link>
-=======
  * It calls g_slice_copy() with `sizeof (@type)`
  * and casts the returned pointer to a pointer of the given type,
  * avoiding a type cast in the source code.
  * Note that the underlying slice allocation mechanism can
  * be changed with the [`G_SLICE=always-malloc`][G_SLICE]
->>>>>>> 76bed778
  * environment variable.
  *
  * Returns: a pointer to the allocated block, cast to a pointer to @type
@@ -1019,20 +923,11 @@
  * A convenience macro to free a block of memory that has
  * been allocated from the slice allocator.
  *
-<<<<<<< HEAD
- * It calls g_slice_free1() using <literal>sizeof (type)</literal>
- * as the block size.
- * Note that the exact release behaviour can be changed with the
- * <link linkend="G_DEBUG">G_DEBUG=gc-friendly</link> environment
- * variable, also see <link linkend="G_SLICE">G_SLICE</link> for
- * related debugging options.
-=======
  * It calls g_slice_free1() using `sizeof (type)`
  * as the block size.
  * Note that the exact release behaviour can be changed with the
  * [`G_DEBUG=gc-friendly`][G_DEBUG] environment variable, also see
  * [`G_SLICE`][G_SLICE] for related debugging options.
->>>>>>> 76bed778
  *
  * Since: 2.10
  */
@@ -1049,14 +944,8 @@
  * a @next pointer (similar to #GSList). The name of the
  * @next field in @type is passed as third argument.
  * Note that the exact release behaviour can be changed with the
-<<<<<<< HEAD
- * <link linkend="G_DEBUG">G_DEBUG=gc-friendly</link> environment
- * variable, also see <link linkend="G_SLICE">G_SLICE</link> for
- * related debugging options.
-=======
  * [`G_DEBUG=gc-friendly`][G_DEBUG] environment variable, also see
  * [`G_SLICE`][G_SLICE] for related debugging options.
->>>>>>> 76bed778
  *
  * Since: 2.10
  */
@@ -1067,20 +956,12 @@
  *
  * Allocates a block of memory from the slice allocator.
  * The block adress handed out can be expected to be aligned
-<<<<<<< HEAD
- * to at least <literal>1 * sizeof (void*)</literal>,
-=======
  * to at least 1 * sizeof (void*),
->>>>>>> 76bed778
  * though in general slices are 2 * sizeof (void*) bytes aligned,
  * if a malloc() fallback implementation is used instead,
  * the alignment may be reduced in a libc dependent fashion.
  * Note that the underlying slice allocation mechanism can
-<<<<<<< HEAD
- * be changed with the <link linkend="G_SLICE">G_SLICE=always-malloc</link>
-=======
  * be changed with the [`G_SLICE=always-malloc`][G_SLICE]
->>>>>>> 76bed778
  * environment variable.
  *
  * Returns: a pointer to the allocated memory block
@@ -1138,12 +1019,7 @@
  *
  * Allocates a block of memory via g_slice_alloc() and initializes
  * the returned memory to 0. Note that the underlying slice allocation
-<<<<<<< HEAD
- * mechanism can be changed with the
- * <link linkend="G_SLICE">G_SLICE=always-malloc</link>
-=======
  * mechanism can be changed with the [`G_SLICE=always-malloc`][G_SLICE]
->>>>>>> 76bed778
  * environment variable.
  *
  * Returns: a pointer to the allocated block
@@ -1191,15 +1067,8 @@
  * The memory must have been allocated via g_slice_alloc() or
  * g_slice_alloc0() and the @block_size has to match the size
  * specified upon allocation. Note that the exact release behaviour
-<<<<<<< HEAD
- * can be changed with the
- * <link linkend="G_DEBUG">G_DEBUG=gc-friendly</link> environment
- * variable, also see <link linkend="G_SLICE">G_SLICE</link> for
- * related debugging options.
-=======
  * can be changed with the [`G_DEBUG=gc-friendly`][G_DEBUG] environment
  * variable, also see [`G_SLICE`][G_SLICE] for related debugging options.
->>>>>>> 76bed778
  *
  * Since: 2.10
  */
@@ -1258,14 +1127,8 @@
  * @next pointer (similar to #GSList). The offset of the @next
  * field in each block is passed as third argument.
  * Note that the exact release behaviour can be changed with the
-<<<<<<< HEAD
- * <link linkend="G_DEBUG">G_DEBUG=gc-friendly</link> environment
- * variable, also see <link linkend="G_SLICE">G_SLICE</link> for
- * related debugging options.
-=======
  * [`G_DEBUG=gc-friendly`][G_DEBUG] environment variable, also see
  * [`G_SLICE`][G_SLICE] for related debugging options.
->>>>>>> 76bed778
  *
  * Since: 2.10
  */
