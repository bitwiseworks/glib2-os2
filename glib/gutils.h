--- conflicted
+++ resolved
@@ -22,13 +22,6 @@
  * GLib at ftp://ftp.gtk.org/pub/gtk/.
  */
 
-<<<<<<< HEAD
-#if !defined (__GLIB_H_INSIDE__) && !defined (GLIB_COMPILATION)
-#error "Only <glib.h> can be included directly."
-#endif
-
-=======
->>>>>>> 76bed778
 #ifndef __G_UTILS_H__
 #define __G_UTILS_H__
 
@@ -89,68 +82,39 @@
 #  define G_INLINE_FUNC _GLIB_EXTERN
 #endif /* !G_INLINE_FUNC */
 
-<<<<<<< HEAD
-#ifndef __GTK_DOC_IGNORE__
-#ifdef G_OS_WIN32
-#define g_get_user_name g_get_user_name_utf8
-#define g_get_real_name g_get_real_name_utf8
-#define g_get_home_dir g_get_home_dir_utf8
-#define g_get_tmp_dir g_get_tmp_dir_utf8
-#endif
-#endif
-
+GLIB_AVAILABLE_IN_ALL
 const gchar *         g_get_user_name        (void);
+GLIB_AVAILABLE_IN_ALL
 const gchar *         g_get_real_name        (void);
+GLIB_AVAILABLE_IN_ALL
 const gchar *         g_get_home_dir         (void);
+GLIB_AVAILABLE_IN_ALL
 const gchar *         g_get_tmp_dir          (void);
+GLIB_AVAILABLE_IN_ALL
 const gchar *         g_get_host_name	     (void);
-gchar *               g_get_prgname          (void);
+GLIB_AVAILABLE_IN_ALL
+const gchar *         g_get_prgname          (void);
+GLIB_AVAILABLE_IN_ALL
 void                  g_set_prgname          (const gchar *prgname);
+GLIB_AVAILABLE_IN_ALL
 const gchar *         g_get_application_name (void);
+GLIB_AVAILABLE_IN_ALL
 void                  g_set_application_name (const gchar *application_name);
 
+GLIB_AVAILABLE_IN_ALL
 void      g_reload_user_special_dirs_cache     (void);
+GLIB_AVAILABLE_IN_ALL
 const gchar *         g_get_user_data_dir      (void);
+GLIB_AVAILABLE_IN_ALL
 const gchar *         g_get_user_config_dir    (void);
+GLIB_AVAILABLE_IN_ALL
 const gchar *         g_get_user_cache_dir     (void);
-=======
-GLIB_AVAILABLE_IN_ALL
-const gchar *         g_get_user_name        (void);
-GLIB_AVAILABLE_IN_ALL
-const gchar *         g_get_real_name        (void);
-GLIB_AVAILABLE_IN_ALL
-const gchar *         g_get_home_dir         (void);
-GLIB_AVAILABLE_IN_ALL
-const gchar *         g_get_tmp_dir          (void);
-GLIB_AVAILABLE_IN_ALL
-const gchar *         g_get_host_name	     (void);
-GLIB_AVAILABLE_IN_ALL
-const gchar *         g_get_prgname          (void);
-GLIB_AVAILABLE_IN_ALL
-void                  g_set_prgname          (const gchar *prgname);
-GLIB_AVAILABLE_IN_ALL
-const gchar *         g_get_application_name (void);
-GLIB_AVAILABLE_IN_ALL
-void                  g_set_application_name (const gchar *application_name);
-
-GLIB_AVAILABLE_IN_ALL
-void      g_reload_user_special_dirs_cache     (void);
-GLIB_AVAILABLE_IN_ALL
-const gchar *         g_get_user_data_dir      (void);
-GLIB_AVAILABLE_IN_ALL
-const gchar *         g_get_user_config_dir    (void);
-GLIB_AVAILABLE_IN_ALL
-const gchar *         g_get_user_cache_dir     (void);
-GLIB_AVAILABLE_IN_ALL
->>>>>>> 76bed778
+GLIB_AVAILABLE_IN_ALL
 const gchar * const * g_get_system_data_dirs   (void);
 
 #ifdef G_OS_WIN32
 /* This functions is not part of the public GLib API */
-<<<<<<< HEAD
-=======
-GLIB_AVAILABLE_IN_ALL
->>>>>>> 76bed778
+GLIB_AVAILABLE_IN_ALL
 const gchar * const * g_win32_get_system_data_dirs_for_module (void (*address_of_function)(void));
 #endif
 
@@ -167,15 +131,10 @@
 #define g_get_system_data_dirs _g_win32_get_system_data_dirs
 #endif
 
-<<<<<<< HEAD
+GLIB_AVAILABLE_IN_ALL
 const gchar * const * g_get_system_config_dirs (void);
 
-=======
-GLIB_AVAILABLE_IN_ALL
-const gchar * const * g_get_system_config_dirs (void);
-
-GLIB_AVAILABLE_IN_ALL
->>>>>>> 76bed778
+GLIB_AVAILABLE_IN_ALL
 const gchar * g_get_user_runtime_dir (void);
 
 /**
@@ -213,10 +172,7 @@
   G_USER_N_DIRECTORIES
 } GUserDirectory;
 
-<<<<<<< HEAD
-=======
-GLIB_AVAILABLE_IN_ALL
->>>>>>> 76bed778
+GLIB_AVAILABLE_IN_ALL
 const gchar * g_get_user_special_dir (GUserDirectory directory);
 
 /**
@@ -250,15 +206,10 @@
 gint                  g_vsnprintf          (gchar       *string,
 					    gulong       n,
 					    gchar const *format,
-<<<<<<< HEAD
-					    va_list      args);
-
-=======
 					    va_list      args)
 					    G_GNUC_PRINTF(3, 0);
 
 GLIB_AVAILABLE_IN_ALL
->>>>>>> 76bed778
 void                  g_nullify_pointer    (gpointer    *nullify_location);
 
 typedef enum
@@ -284,24 +235,9 @@
  * Declares a type of function which takes no arguments
  * and has no return value. It is used to specify the type
  * function passed to g_atexit().
-<<<<<<< HEAD
- */
-typedef void (*GVoidFunc) (void);
-#ifndef ATEXIT
-# define ATEXIT(proc) g_ATEXIT(proc)
-#else
-# define G_NATIVE_ATEXIT
-#endif /* ATEXIT */
-/* we use a GLib function as a replacement for ATEXIT, so
- * the programmer is not required to check the return value
- * (if there is any in the implementation) and doesn't encounter
- * missing include files.
- */
-=======
  */
 typedef void (*GVoidFunc) (void);
 #define ATEXIT(proc) g_ATEXIT(proc)
->>>>>>> 76bed778
 GLIB_DEPRECATED
 void	g_atexit		(GVoidFunc    func);
 
@@ -318,20 +254,9 @@
 #define g_atexit(func) atexit(func)
 #endif
 
-<<<<<<< HEAD
-#endif  /* G_DISABLE_DEPRECATED */
-
-#ifndef __GTK_DOC_IGNORE__
-#ifdef G_OS_WIN32
-#define g_find_program_in_path g_find_program_in_path_utf8
-#endif
-#endif
-
-=======
-#endif
-
-
->>>>>>> 76bed778
+#endif
+
+
 /* Look for an executable in PATH, following execvp() rules */
 GLIB_AVAILABLE_IN_ALL
 gchar*  g_find_program_in_path  (const gchar *program);
@@ -395,11 +320,6 @@
 }
 #endif  /* G_CAN_INLINE || __G_UTILS_C__ */
 
-<<<<<<< HEAD
-G_END_DECLS
-
-=======
->>>>>>> 76bed778
 #ifndef G_DISABLE_DEPRECATED
 
 /*
