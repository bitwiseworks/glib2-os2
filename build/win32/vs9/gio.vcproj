--- conflicted
+++ resolved
@@ -28,11 +28,7 @@
     Name="VCCLCompilerTool"
     Optimization="0"
     AdditionalIncludeDirectories="../../../gio,../../../gmodule"
-<<<<<<< HEAD
-    PreprocessorDefinitions="_DEBUG;G_LOG_DOMAIN=\&quot;GLib-GIO\&quot;;GIO_COMPILATION;DLL_EXPORT;GIO_MODULE_DIR=\&quot;gio/modules\&quot;"
-=======
     PreprocessorDefinitions="_DEBUG;$(GioBuildDefines)"
->>>>>>> 76bed778
     MinimalRebuild="true"
     BasicRuntimeChecks="3"
     RuntimeLibrary="3"
@@ -43,11 +39,7 @@
    />
    <Tool
     Name="VCLinkerTool"
-<<<<<<< HEAD
-    AdditionalDependencies="zlib1d.lib ws2_32.lib shlwapi.lib dnsapi.lib"
-=======
     AdditionalDependencies="zlib1.lib $(WindowsNetworkingLibs)"
->>>>>>> 76bed778
     OutputFile="$(OutDir)\$(GlibDllPrefix)$(ProjectName)$(GlibDllSuffix).dll"
     LinkIncremental="2"
     GenerateDebugInformation="true"
@@ -68,11 +60,7 @@
    <Tool
     Name="VCCLCompilerTool"
     AdditionalIncludeDirectories="../../../gio,../../../gmodule"
-<<<<<<< HEAD
-    PreprocessorDefinitions="G_LOG_DOMAIN=\&quot;GLib-GIO\&quot;;GIO_COMPILATION;DLL_EXPORT;GIO_MODULE_DIR=\&quot;gio/modules\&quot;"
-=======
     PreprocessorDefinitions="$(GioBuildDefines)"
->>>>>>> 76bed778
     RuntimeLibrary="2"
     UsePrecompiledHeader="0"
     WarningLevel="3"
@@ -81,11 +69,7 @@
    />
    <Tool
     Name="VCLinkerTool"
-<<<<<<< HEAD
-    AdditionalDependencies="zlib1.lib ws2_32.lib shlwapi.lib dnsapi.lib"
-=======
     AdditionalDependencies="zlib1.lib $(WindowsNetworkingLibs)"
->>>>>>> 76bed778
     OutputFile="$(OutDir)\$(GlibDllPrefix)$(ProjectName)$(GlibDllSuffix).dll"
     LinkIncremental="1"
     GenerateDebugInformation="true"
@@ -108,11 +92,7 @@
     Name="VCCLCompilerTool"
     Optimization="0"
     AdditionalIncludeDirectories="../../../gio,../../../gmodule"
-<<<<<<< HEAD
-    PreprocessorDefinitions="_DEBUG;G_LOG_DOMAIN=\&quot;GLib-GIO\&quot;;GIO_COMPILATION;DLL_EXPORT;GIO_MODULE_DIR=\&quot;gio/modules\&quot;"
-=======
     PreprocessorDefinitions="_DEBUG;$(GioBuildDefines)"
->>>>>>> 76bed778
     MinimalRebuild="true"
     BasicRuntimeChecks="3"
     RuntimeLibrary="3"
@@ -123,11 +103,7 @@
    />
    <Tool
     Name="VCLinkerTool"
-<<<<<<< HEAD
-    AdditionalDependencies="zlib1d.lib ws2_32.lib shlwapi.lib dnsapi.lib"
-=======
     AdditionalDependencies="zlib1.lib $(WindowsNetworkingLibs)"
->>>>>>> 76bed778
     OutputFile="$(OutDir)\$(GlibDllPrefix)$(ProjectName)$(GlibDllSuffix).dll"
     LinkIncremental="2"
     GenerateDebugInformation="true"
@@ -148,11 +124,7 @@
    <Tool
     Name="VCCLCompilerTool"
     AdditionalIncludeDirectories="../../../gio,../../../gmodule"
-<<<<<<< HEAD
-    PreprocessorDefinitions="G_LOG_DOMAIN=\&quot;GLib-GIO\&quot;;GIO_COMPILATION;DLL_EXPORT;GIO_MODULE_DIR=\&quot;gio/modules\&quot;"
-=======
     PreprocessorDefinitions="$(GioBuildDefines)"
->>>>>>> 76bed778
     RuntimeLibrary="2"
     UsePrecompiledHeader="0"
     WarningLevel="3"
@@ -161,11 +133,7 @@
    />
    <Tool
     Name="VCLinkerTool"
-<<<<<<< HEAD
-    AdditionalDependencies="zlib1.lib ws2_32.lib shlwapi.lib dnsapi.lib"
-=======
     AdditionalDependencies="zlib1.lib $(WindowsNetworkingLibs)"
->>>>>>> 76bed778
     OutputFile="$(OutDir)\$(GlibDllPrefix)$(ProjectName)$(GlibDllSuffix).dll"
     LinkIncremental="1"
     GenerateDebugInformation="true"
@@ -187,18 +155,7 @@
    Filter="cpp;c;cc;cxx;def;odl;idl;hpj;bat;asm;asmx"
    UniqueIdentifier="{4FC737F1-C7A5-4376-A066-2A32D752A2FF}"
    >
-<<<<<<< HEAD
-   <File RelativePath="..\..\..\gio\gaction.c" />
-   <File RelativePath="..\..\..\gio\gactiongroup.c" />
-   <File RelativePath="..\..\..\gio\gactiongroupexporter.c" />
-   <File RelativePath="..\..\..\gio\gactionmap.c" />
    <File RelativePath="..\..\..\gio\gappinfo.c" />
-   <File RelativePath="..\..\..\gio\gapplication.c" />
-   <File RelativePath="..\..\..\gio\gapplicationcommandline.c" />
-   <File RelativePath="..\..\..\gio\gapplicationimpl-dbus.c" />
-=======
-   <File RelativePath="..\..\..\gio\gappinfo.c" />
->>>>>>> 76bed778
    <File RelativePath="..\..\..\gio\gasynchelper.c" />
    <File RelativePath="..\..\..\gio\gasyncinitable.c" />
    <File RelativePath="..\..\..\gio\gasyncresult.c" />
@@ -207,51 +164,13 @@
    <File RelativePath="..\..\..\gio\gbytesicon.c" />
    <File RelativePath="..\..\..\gio\gcancellable.c" />
    <File RelativePath="..\..\..\gio\gcharsetconverter.c" />
-<<<<<<< HEAD
-   <File RelativePath="..\..\..\gio\gcontenttype-win32.c" />
-=======
    <File RelativePath="..\..\..\gio\gcontextspecificgroup.c" />
->>>>>>> 76bed778
    <File RelativePath="..\..\..\gio\gconverter.c" />
    <File RelativePath="..\..\..\gio\gconverterinputstream.c" />
    <File RelativePath="..\..\..\gio\gconverteroutputstream.c" />
    <File RelativePath="..\..\..\gio\gcredentials.c" />
    <File RelativePath="..\..\..\gio\gdatainputstream.c" />
    <File RelativePath="..\..\..\gio\gdataoutputstream.c" />
-<<<<<<< HEAD
-   <File RelativePath="..\..\..\gio\gdbusactiongroup.c" />
-   <File RelativePath="..\..\..\gio\gdbusaddress.c" />
-   <File RelativePath="..\..\..\gio\gdbusauth.c" />
-   <File RelativePath="..\..\..\gio\gdbusauthmechanismanon.c" />
-   <File RelativePath="..\..\..\gio\gdbusauthmechanism.c" />
-   <File RelativePath="..\..\..\gio\gdbusauthmechanismexternal.c" />
-   <File RelativePath="..\..\..\gio\gdbusauthmechanismsha1.c" />
-   <File RelativePath="..\..\..\gio\gdbusauthobserver.c" />
-   <File RelativePath="..\..\..\gio\gdbusconnection.c" />
-   <File RelativePath="..\..\..\gio\gdbusdaemon.c" />
-   <File RelativePath="..\..\..\gio\gdbus-daemon-generated.c" />
-   <File RelativePath="..\..\..\gio\gdbuserror.c" />
-   <File RelativePath="..\..\..\gio\gdbusinterface.c" />
-   <File RelativePath="..\..\..\gio\gdbusinterfaceskeleton.c" />
-   <File RelativePath="..\..\..\gio\gdbusintrospection.c" />
-   <File RelativePath="..\..\..\gio\gdbusmenumodel.c" />
-   <File RelativePath="..\..\..\gio\gdbusmessage.c" />
-   <File RelativePath="..\..\..\gio\gdbusmethodinvocation.c" />
-   <File RelativePath="..\..\..\gio\gdbusnameowning.c" />
-   <File RelativePath="..\..\..\gio\gdbusnamewatching.c" />
-   <File RelativePath="..\..\..\gio\gdbusobject.c" />
-   <File RelativePath="..\..\..\gio\gdbusobjectmanager.c" />
-   <File RelativePath="..\..\..\gio\gdbusobjectmanagerclient.c" />
-   <File RelativePath="..\..\..\gio\gdbusobjectmanagerserver.c" />
-   <File RelativePath="..\..\..\gio\gdbusobjectproxy.c" />
-   <File RelativePath="..\..\..\gio\gdbusobjectskeleton.c" />
-   <File RelativePath="..\..\..\gio\gdbusprivate.c" />
-   <File RelativePath="..\..\..\gio\gdbusproxy.c" />
-   <File RelativePath="..\..\..\gio\gdbusserver.c" />
-   <File RelativePath="..\..\..\gio\gdbusutils.c" />
-   <File RelativePath="..\..\..\gio\gdelayedsettingsbackend.c" />
-=======
->>>>>>> 76bed778
    <File RelativePath="..\..\..\gio\gdrive.c" />
    <File RelativePath="..\..\..\gio\gdummyfile.c" />
    <File RelativePath="..\..\..\gio\gdummyproxyresolver.c" />
@@ -284,26 +203,13 @@
    <File RelativePath="..\..\..\gio\gmount.c" />
    <File RelativePath="..\..\..\gio\gmemoryinputstream.c" />
    <File RelativePath="..\..\..\gio\gmemoryoutputstream.c" />
-<<<<<<< HEAD
-   <File RelativePath="..\..\..\gio\gmemorysettingsbackend.c" />
-   <File RelativePath="..\..\..\gio\gmenu.c" />
-   <File RelativePath="..\..\..\gio\gmenuexporter.c" />
-   <File RelativePath="..\..\..\gio\gmenumodel.c" />
-   <File RelativePath="..\..\..\gio\gmount.c" />
-=======
->>>>>>> 76bed778
    <File RelativePath="..\..\..\gio\gmountoperation.c" />
    <File RelativePath="..\..\..\gio\gnativevolumemonitor.c" />
    <File RelativePath="..\..\..\gio\gnativesocketaddress.c" />
    <File RelativePath="..\..\..\gio\gnetworkaddress.c" />
-<<<<<<< HEAD
-   <File RelativePath="..\..\..\gio\gnetworkmonitorbase.c" />
-   <File RelativePath="..\..\..\gio\gnetworkmonitor.c" />
-=======
    <File RelativePath="..\..\..\gio\gnetworking.c" />
    <File RelativePath="..\..\..\gio\gnetworkmonitor.c" />
    <File RelativePath="..\..\..\gio\gnetworkmonitorbase.c" />
->>>>>>> 76bed778
    <File RelativePath="..\..\..\gio\gnetworkservice.c" />
    <File RelativePath="..\..\..\gio\goutputstream.c" />
    <File RelativePath="..\..\..\gio\gpermission.c" />
@@ -314,13 +220,7 @@
    <File RelativePath="..\..\..\gio\gproxy.c" />
    <File RelativePath="..\..\..\gio\gproxyaddress.c" />
    <File RelativePath="..\..\..\gio\gproxyaddressenumerator.c" />
-<<<<<<< HEAD
-   <File RelativePath="..\..\..\gio\gproxy.c" />
-=======
->>>>>>> 76bed778
    <File RelativePath="..\..\..\gio\gproxyresolver.c" />
-   <File RelativePath="..\..\..\gio\gregistrysettingsbackend.c" />
-   <File RelativePath="..\..\..\gio\gremoteactiongroup.c" />
    <File RelativePath="..\..\..\gio\gresolver.c" />
    <File RelativePath="..\..\..\gio\gresource.c" />
    <File RelativePath="..\..\..\gio\gresourcefile.c" />
@@ -346,16 +246,9 @@
    <File RelativePath="..\..\..\gio\gtask.c" />
    <File RelativePath="..\..\..\gio\gtcpconnection.c" />
    <File RelativePath="..\..\..\gio\gtcpwrapperconnection.c" />
-<<<<<<< HEAD
-   <File RelativePath="..\..\..\gio\gtestdbus.c" />
-   <File RelativePath="..\..\..\gio\gthemedicon.c" />
-   <File RelativePath="..\..\..\gio\gthreadedresolver.c" />
-   <File RelativePath="..\..\..\gio\gthreadedsocketservice.c" />
-=======
    <File RelativePath="..\..\..\gio\gthreadedsocketservice.c" />
    <File RelativePath="..\..\..\gio\gthemedicon.c" />
    <File RelativePath="..\..\..\gio\gthreadedresolver.c" />
->>>>>>> 76bed778
    <File RelativePath="..\..\..\gio\gtlsbackend.c" />
    <File RelativePath="..\..\..\gio\gtlscertificate.c" />
    <File RelativePath="..\..\..\gio\gtlsclientconnection.c" />
@@ -369,16 +262,6 @@
    <File RelativePath="..\..\..\gio\gvfs.c" />
    <File RelativePath="..\..\..\gio\gvolume.c" />
    <File RelativePath="..\..\..\gio\gvolumemonitor.c" />
-<<<<<<< HEAD
-   <File RelativePath="..\..\..\gio\gwin32appinfo.c" />
-   <File RelativePath="..\..\..\gio\gwin32inputstream.c" />
-   <File RelativePath="..\..\..\gio\gwin32mount.c" />
-   <File RelativePath="..\..\..\gio\gwin32outputstream.c" />
-   <File RelativePath="..\..\..\gio\gwin32volumemonitor.c" />
-   <File RelativePath="..\..\..\gio\gzlibcompressor.c" />
-   <File RelativePath="..\..\..\gio\gzlibdecompressor.c" />
-   <File RelativePath="..\..\..\gio\win32\gwin32directorymonitor.c" />
-=======
    <File RelativePath="..\..\..\gio\gzlibcompressor.c" />
    <File RelativePath="..\..\..\gio\gzlibdecompressor.c" />
    <File RelativePath="..\..\..\gio\gioenumtypes.c" />
@@ -464,16 +347,12 @@
    <File RelativePath="..\..\..\gio\gwin32outputstream.c" />
    <File RelativePath="..\..\..\gio\gwin32appinfo.c" />
    <File RelativePath="..\..\..\gio\gregistrysettingsbackend.c" />
->>>>>>> 76bed778
    <File RelativePath="..\..\..\gio\win32\gwinhttpfile.c" />
    <File RelativePath="..\..\..\gio\win32\gwinhttpfileinputstream.c" />
    <File RelativePath="..\..\..\gio\win32\gwinhttpfileoutputstream.c" />
    <File RelativePath="..\..\..\gio\win32\gwinhttpvfs.c" />
-<<<<<<< HEAD
-=======
    <File RelativePath="..\..\..\gio\win32\gwin32fsmonitorutils.c" />
    <File RelativePath="..\..\..\gio\win32\gwin32filemonitor.c" />
->>>>>>> 76bed778
   </Filter>
   <Filter
    Name="Header Files"
